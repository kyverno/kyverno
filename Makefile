--- conflicted
+++ resolved
@@ -59,11 +59,7 @@
 KO_VERSION                         := v0.14.1
 KUTTL                              := $(TOOLS_DIR)/kubectl-kuttl
 KUTTL_VERSION                      := v0.0.0-20230126200340-834a4dac1ec7
-<<<<<<< HEAD
-TOOLS                              := $(KIND) $(CONTROLLER_GEN) $(CLIENT_GEN) $(LISTER_GEN) $(INFORMER_GEN) $(OPENAPI_GEN) $(REGISTER_GEN) $(DEFAULTER_GEN) $(APPLYCONFIGURATION_GEN) $(GEN_CRD_API_REFERENCE_DOCS) $(GO_ACC) $(GOIMPORTS) $(HELM) $(HELM_DOCS) $(KO) $(KUTTL)
-=======
-TOOLS                              := $(KIND) $(CONTROLLER_GEN) $(CLIENT_GEN) $(LISTER_GEN) $(INFORMER_GEN) $(OPENAPI_GEN) $(REGISTER_GEN) $(DEEPCOPY_GEN) $(DEFAULTER_GEN) $(GEN_CRD_API_REFERENCE_DOCS) $(GO_ACC) $(GOIMPORTS) $(HELM) $(HELM_DOCS) $(KO) $(KUTTL)
->>>>>>> 1fa20c6c
+TOOLS                              := $(KIND) $(CONTROLLER_GEN) $(CLIENT_GEN) $(LISTER_GEN) $(INFORMER_GEN) $(OPENAPI_GEN) $(REGISTER_GEN) $(DEEPCOPY_GEN) $(DEFAULTER_GEN) $(APPLYCONFIGURATION_GEN) $(GEN_CRD_API_REFERENCE_DOCS) $(GO_ACC) $(GOIMPORTS) $(HELM) $(HELM_DOCS) $(KO) $(KUTTL)
 ifeq ($(GOOS), darwin)
 SED                                := gsed
 else
