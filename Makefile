--- conflicted
+++ resolved
@@ -668,13 +668,8 @@
 		--set image.tag=$(IMAGE_TAG_DEV) \
 		--set initImage.repository=$(LOCAL_KYVERNOPRE_IMAGE) \
 		--set initImage.tag=$(IMAGE_TAG_DEV) \
-<<<<<<< HEAD
 		--set "extraArgs={--autogenInternals=true,--loggingFormat=json}"
-	@echo Restart kyverno pods...
-=======
-		--set extraArgs={--autogenInternals=true}
 	@echo Restart kyverno pods... >&2
->>>>>>> c28c0f2f
 	@kubectl rollout restart deployment -n kyverno kyverno
 
 .PHONY: kind-deploy-kyverno-policies
