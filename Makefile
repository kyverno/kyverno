--- conflicted
+++ resolved
@@ -20,11 +20,8 @@
 KIND_IMAGE           ?= kindest/node:v1.24.0
 GOOS                 ?= $(shell go env GOOS)
 GOARCH               ?= $(shell go env GOARCH)
-<<<<<<< HEAD
-=======
 
 export K8S_VERSION
->>>>>>> 3bf3dcc1
 
 #########
 # TOOLS #
