.DEFAULT_GOAL: build

##################################
# DEFAULTS
##################################

GIT_VERSION := $(shell git describe --match "v[0-9]*" --tags $(git rev-list --tags --max-count=1))
GIT_VERSION_DEV := $(shell git describe --match "[0-9].[0-9]-dev*")
GIT_BRANCH := $(shell git branch | grep \* | cut -d ' ' -f2)
GIT_HASH := $(GIT_BRANCH)/$(shell git log -1 --pretty=format:"%H")
TIMESTAMP := $(shell date '+%Y-%m-%d_%I:%M:%S%p')
CONTROLLER_GEN=controller-gen
CONTROLLER_GEN_REQ_VERSION := v0.4.0
VERSION ?= $(shell git describe --match "v[0-9]*")

REGISTRY?=ghcr.io
REPO=$(REGISTRY)/kyverno
IMAGE_TAG_LATEST_DEV=$(shell git describe --match "[0-9].[0-9]-dev*" | cut -d '-' -f-2)
IMAGE_TAG_DEV=$(GIT_VERSION_DEV)
IMAGE_TAG?=$(GIT_VERSION)
GOOS ?= $(shell go env GOOS)
ifeq ($(GOOS), darwin)
SED=gsed
else
SED=sed
endif
PACKAGE ?=github.com/kyverno/kyverno
LD_FLAGS="-s -w -X $(PACKAGE)/pkg/version.BuildVersion=$(GIT_VERSION) -X $(PACKAGE)/pkg/version.BuildHash=$(GIT_HASH) -X $(PACKAGE)/pkg/version.BuildTime=$(TIMESTAMP)"
LD_FLAGS_DEV="-s -w -X $(PACKAGE)/pkg/version.BuildVersion=$(GIT_VERSION_DEV) -X $(PACKAGE)/pkg/version.BuildHash=$(GIT_HASH) -X $(PACKAGE)/pkg/version.BuildTime=$(TIMESTAMP)"
K8S_VERSION ?= $(shell kubectl version --short | grep -i server | cut -d" " -f3 | cut -c2-)
export K8S_VERSION
TEST_GIT_BRANCH ?= main

##################################
# KYVERNO
##################################

.PHONY: unused-package-check
unused-package-check:
	@echo "------------------"
	@echo "--> Check unused packages for the all kyverno components"
	@echo "------------------"
	@tidy=$$(go mod tidy); \
	if [ -n "$${tidy}" ]; then \
		echo "go mod tidy checking failed!"; echo "$${tidy}"; echo; \
	fi

KYVERNO_PATH:= cmd/kyverno
build: kyverno
PWD := $(CURDIR)

##################################
# INIT CONTAINER
##################################

INITC_PATH := cmd/initContainer
INITC_IMAGE := kyvernopre
initContainer: fmt vet
	GOOS=$(GOOS) go build -o $(PWD)/$(INITC_PATH)/kyvernopre -ldflags=$(LD_FLAGS) $(PWD)/$(INITC_PATH)/main.go

.PHONY: docker-build-initContainer docker-push-initContainer

docker-buildx-builder:
	if ! docker buildx ls | grep -q kyverno; then\
		docker buildx create --name kyverno --use;\
	fi

docker-publish-initContainer: docker-buildx-builder docker-build-initContainer docker-push-initContainer

docker-build-initContainer: docker-buildx-builder
	@docker buildx build --file $(PWD)/$(INITC_PATH)/Dockerfile --progress plane --platform linux/arm64,linux/amd64,linux/s390x --tag $(REPO)/$(INITC_IMAGE):$(IMAGE_TAG) . --build-arg LD_FLAGS=$(LD_FLAGS)

docker-build-initContainer-amd64: 
	@docker build -f $(PWD)/$(INITC_PATH)/Dockerfile -t $(REPO)/$(INITC_IMAGE):$(IMAGE_TAG_DEV) . --build-arg LD_FLAGS=$(LD_FLAGS) --build-arg TARGETPLATFORM="linux/amd64"
	@docker tag $(REPO)/$(INITC_IMAGE):$(IMAGE_TAG_DEV) $(REPO)/$(INITC_IMAGE):latest

docker-push-initContainer: docker-buildx-builder
	@docker buildx build --file $(PWD)/$(INITC_PATH)/Dockerfile --progress plane --push --platform linux/arm64,linux/amd64,linux/s390x --tag $(REPO)/$(INITC_IMAGE):$(IMAGE_TAG) . --build-arg LD_FLAGS=$(LD_FLAGS)

docker-get-initContainer-digest:
	@docker buildx imagetools inspect --raw $(REPO)/$(INITC_IMAGE):$(IMAGE_TAG) | perl -pe 'chomp if eof' | openssl dgst -sha256 | sed 's/^.* //'

docker-build-initContainer-local:
	CGO_ENABLED=0 GOOS=linux go build -o $(PWD)/$(INITC_PATH)/kyvernopre -ldflags=$(LD_FLAGS) $(PWD)/$(INITC_PATH)/main.go
	@docker build -f $(PWD)/$(INITC_PATH)/localDockerfile -t $(REPO)/$(INITC_IMAGE):$(IMAGE_TAG_DEV) $(PWD)/$(INITC_PATH)
	@docker tag $(REPO)/$(INITC_IMAGE):$(IMAGE_TAG_DEV) $(REPO)/$(INITC_IMAGE):latest

docker-publish-initContainer-dev: docker-buildx-builder docker-push-initContainer-dev

docker-push-initContainer-dev: docker-buildx-builder
	@docker buildx build --file $(PWD)/$(INITC_PATH)/Dockerfile --progress plane --push --platform linux/arm64,linux/amd64,linux/s390x --tag $(REPO)/$(INITC_IMAGE):$(IMAGE_TAG_DEV) . --build-arg LD_FLAGS=$(LD_FLAGS_DEV)
	@docker buildx build --file $(PWD)/$(INITC_PATH)/Dockerfile --progress plane --push --platform linux/arm64,linux/amd64,linux/s390x --tag $(REPO)/$(INITC_IMAGE):$(IMAGE_TAG_LATEST_DEV)-latest . --build-arg LD_FLAGS=$(LD_FLAGS_DEV)
	@docker buildx build --file $(PWD)/$(INITC_PATH)/Dockerfile --progress plane --push --platform linux/arm64,linux/amd64,linux/s390x --tag $(REPO)/$(INITC_IMAGE):latest . --build-arg LD_FLAGS=$(LD_FLAGS_DEV)

docker-get-initContainer-digest-dev:
	@docker buildx imagetools inspect --raw $(REPO)/$(INITC_IMAGE):$(IMAGE_TAG_DEV) | perl -pe 'chomp if eof' | openssl dgst -sha256 | sed 's/^.* //'

##################################
# KYVERNO CONTAINER
##################################

.PHONY: docker-build-kyverno docker-push-kyverno
KYVERNO_PATH := cmd/kyverno
KYVERNO_IMAGE := kyverno

local:
	go build -ldflags=$(LD_FLAGS) $(PWD)/$(KYVERNO_PATH)
	go build -ldflags=$(LD_FLAGS) $(PWD)/$(CLI_PATH)

kyverno: fmt vet
	GOOS=$(GOOS) go build -o $(PWD)/$(KYVERNO_PATH)/kyverno -ldflags=$(LD_FLAGS) $(PWD)/$(KYVERNO_PATH)/main.go

docker-publish-kyverno: docker-buildx-builder docker-build-kyverno docker-push-kyverno

docker-build-kyverno: docker-buildx-builder
	@docker buildx build --file $(PWD)/$(KYVERNO_PATH)/Dockerfile --progress plane --platform linux/arm64,linux/amd64,linux/s390x --tag $(REPO)/$(KYVERNO_IMAGE):$(IMAGE_TAG) . --build-arg LD_FLAGS=$(LD_FLAGS)

docker-build-kyverno-local:
	CGO_ENABLED=0 GOOS=linux go build -o $(PWD)/$(KYVERNO_PATH)/kyverno -ldflags=$(LD_FLAGS_DEV) $(PWD)/$(KYVERNO_PATH)/main.go
	@docker build -f $(PWD)/$(KYVERNO_PATH)/localDockerfile -t $(REPO)/$(KYVERNO_IMAGE):$(IMAGE_TAG_DEV) -t $(REPO)/$(KYVERNO_IMAGE):latest $(PWD)/$(KYVERNO_PATH)
	@docker tag $(REPO)/$(KYVERNO_IMAGE):$(IMAGE_TAG_DEV) $(REPO)/$(KYVERNO_IMAGE):$(IMAGE_TAG_LATEST_DEV)-latest

docker-build-kyverno-amd64:
	@docker build -f $(PWD)/$(KYVERNO_PATH)/Dockerfile -t $(REPO)/$(KYVERNO_IMAGE):$(IMAGE_TAG_DEV) . --build-arg LD_FLAGS=$(LD_FLAGS) --build-arg TARGETPLATFORM="linux/amd64"
	@docker tag $(REPO)/$(KYVERNO_IMAGE):$(IMAGE_TAG_DEV) $(REPO)/$(KYVERNO_IMAGE):latest

docker-push-kyverno: docker-buildx-builder
	@docker buildx build --file $(PWD)/$(KYVERNO_PATH)/Dockerfile --progress plane --push --platform linux/arm64,linux/amd64,linux/s390x --tag $(REPO)/$(KYVERNO_IMAGE):$(IMAGE_TAG) . --build-arg LD_FLAGS=$(LD_FLAGS)

docker-get-kyverno-digest:
	@docker buildx imagetools inspect --raw $(REPO)/$(KYVERNO_IMAGE):$(IMAGE_TAG) | perl -pe 'chomp if eof' | openssl dgst -sha256 | sed 's/^.* //'

docker-publish-kyverno-dev: docker-buildx-builder docker-push-kyverno-dev

docker-push-kyverno-dev: docker-buildx-builder
	@docker buildx build --file $(PWD)/$(KYVERNO_PATH)/Dockerfile --progress plane --push --platform linux/arm64,linux/amd64,linux/s390x --tag $(REPO)/$(KYVERNO_IMAGE):$(IMAGE_TAG_DEV) . --build-arg LD_FLAGS=$(LD_FLAGS_DEV)
	@docker buildx build --file $(PWD)/$(KYVERNO_PATH)/Dockerfile --progress plane --push --platform linux/arm64,linux/amd64,linux/s390x --tag $(REPO)/$(KYVERNO_IMAGE):$(IMAGE_TAG_LATEST_DEV)-latest . --build-arg LD_FLAGS=$(LD_FLAGS_DEV)
	@docker buildx build --file $(PWD)/$(KYVERNO_PATH)/Dockerfile --progress plane --push --platform linux/arm64,linux/amd64,linux/s390x --tag $(REPO)/$(KYVERNO_IMAGE):latest . --build-arg LD_FLAGS=$(LD_FLAGS_DEV)

docker-get-kyverno-digest-dev:
	@docker buildx imagetools inspect --raw $(REPO)/$(KYVERNO_IMAGE):$(IMAGE_TAG_DEV) | perl -pe 'chomp if eof' | openssl dgst -sha256 | sed 's/^.* //'

##################################
# Generate Docs for types.go
##################################

generate-api-docs:
	go run gen-crd-api-reference-docs -api-dir ./api -config docs/config.json -template-dir docs/template -out-file docs/crd/v1/index.html


##################################
# CLI
##################################
.PHONY: docker-build-cli docker-push-cli
CLI_PATH := cmd/cli/kubectl-kyverno
KYVERNO_CLI_IMAGE := kyverno-cli

cli:
	GOOS=$(GOOS) go build -o $(PWD)/$(CLI_PATH)/kyverno -ldflags=$(LD_FLAGS) $(PWD)/$(CLI_PATH)/main.go

docker-publish-cli: docker-buildx-builder docker-build-cli docker-push-cli

docker-build-cli: docker-buildx-builder
	@docker buildx build --file $(PWD)/$(CLI_PATH)/Dockerfile --progress plane --platform linux/arm64,linux/amd64,linux/s390x --tag $(REPO)/$(KYVERNO_CLI_IMAGE):$(IMAGE_TAG) . --build-arg LD_FLAGS=$(LD_FLAGS)

docker-build-cli-amd64:
	@docker build -f $(PWD)/$(CLI_PATH)/Dockerfile -t $(REPO)/$(KYVERNO_CLI_IMAGE):$(IMAGE_TAG_DEV) . --build-arg LD_FLAGS=$(LD_FLAGS) --build-arg TARGETPLATFORM="linux/amd64"
	@docker tag $(REPO)/$(KYVERNO_CLI_IMAGE):$(IMAGE_TAG_DEV) $(REPO)/$(KYVERNO_CLI_IMAGE):latest

docker-push-cli: docker-buildx-builder
	@docker buildx build --file $(PWD)/$(CLI_PATH)/Dockerfile --progress plane --push --platform linux/arm64,linux/amd64,linux/s390x --tag $(REPO)/$(KYVERNO_CLI_IMAGE):$(IMAGE_TAG) . --build-arg LD_FLAGS=$(LD_FLAGS)

docker-get-cli-digest:
	@docker buildx imagetools inspect --raw $(REPO)/$(KYVERNO_CLI_IMAGE):$(IMAGE_TAG) | perl -pe 'chomp if eof' | openssl dgst -sha256 | sed 's/^.* //'

docker-publish-cli-dev: docker-buildx-builder docker-push-cli-dev

docker-push-cli-dev: docker-buildx-builder
	@docker buildx build --file $(PWD)/$(CLI_PATH)/Dockerfile --progress plane --push --platform linux/arm64,linux/amd64,linux/s390x --tag $(REPO)/$(KYVERNO_CLI_IMAGE):$(IMAGE_TAG_DEV) . --build-arg LD_FLAGS=$(LD_FLAGS_DEV)
	@docker buildx build --file $(PWD)/$(CLI_PATH)/Dockerfile --progress plane --push --platform linux/arm64,linux/amd64,linux/s390x --tag $(REPO)/$(KYVERNO_CLI_IMAGE):$(IMAGE_TAG_LATEST_DEV)-latest . --build-arg LD_FLAGS=$(LD_FLAGS_DEV)
	@docker buildx build --file $(PWD)/$(CLI_PATH)/Dockerfile --progress plane --push --platform linux/arm64,linux/amd64,linux/s390x --tag $(REPO)/$(KYVERNO_CLI_IMAGE):latest . --build-arg LD_FLAGS=$(LD_FLAGS_DEV)

docker-get-cli-digest-dev:
	@docker buildx imagetools inspect --raw $(REPO)/$(KYVERNO_CLI_IMAGE):$(IMAGE_TAG_DEV) | perl -pe 'chomp if eof' | openssl dgst -sha256 | sed 's/^.* //'

##################################
docker-publish-all: docker-buildx-builder docker-publish-initContainer docker-publish-kyverno docker-publish-cli

docker-build-all: docker-buildx-builder docker-build-initContainer docker-build-kyverno docker-build-cli

docker-build-all-amd64: docker-buildx-builder docker-build-initContainer-amd64 docker-build-kyverno-amd64 docker-build-cli-amd64

##################################
# Create e2e Infrastruture
##################################

create-e2e-infrastruture: docker-build-initContainer-local docker-build-kyverno-local
	chmod a+x $(PWD)/scripts/create-e2e-infrastruture.sh
	$(PWD)/scripts/create-e2e-infrastruture.sh

##################################
# Testing & Code-Coverage
##################################

## variables
BIN_DIR := $(GOPATH)/bin
GO_ACC := $(BIN_DIR)/go-acc@latest
CODE_COVERAGE_FILE:= coverage
CODE_COVERAGE_FILE_TXT := $(CODE_COVERAGE_FILE).txt
CODE_COVERAGE_FILE_HTML := $(CODE_COVERAGE_FILE).html

## targets
$(GO_ACC):
	@echo "	installing testing tools"
	go install -v github.com/ory/go-acc@latest
	$(eval export PATH=$(GO_ACC):$(PATH))
# go test provides code coverage per packages only.
# go-acc merges the result for pks so that it be used by
# go tool cover for reporting

test: test-clean test-unit test-e2e

test-clean:
	@echo "	cleaning test cache"
	go clean -testcache ./...

.PHONY: test-cli
test-cli: test-cli-policies test-cli-local test-cli-local-mutate

.PHONY: test-cli-policies
test-cli-policies: cli
	cmd/cli/kubectl-kyverno/kyverno test https://github.com/kyverno/policies/$(TEST_GIT_BRANCH)

.PHONY: test-cli-local
test-cli-local: cli
	cmd/cli/kubectl-kyverno/kyverno test ./test/cli/test

.PHONY: test-cli-local-mutate
test-cli-local-mutate: cli
	cmd/cli/kubectl-kyverno/kyverno test ./test/cli/test


# go get downloads and installs the binary
# we temporarily add the GO_ACC to the path
test-unit: $(GO_ACC)
	@echo "	running unit tests"
	go-acc ./... -o $(CODE_COVERAGE_FILE_TXT)

code-cov-report: $(CODE_COVERAGE_FILE_TXT)
# transform to html format
	@echo "	generating code coverage report"
	go tool cover -html=coverage.txt
	if [ -a $(CODE_COVERAGE_FILE_HTML) ]; then open $(CODE_COVERAGE_FILE_HTML); fi;

# Test E2E
test-e2e:
	$(eval export E2E="ok")
	go test ./test/e2e/metrics -v
	go test ./test/e2e/mutate -v
	go test ./test/e2e/generate -v
	$(eval export E2E="")

test-e2e-local:
	$(eval export E2E="ok")
	kubectl apply -f https://raw.githubusercontent.com/kyverno/kyverno/main/config/github/rbac.yaml
	kubectl port-forward -n kyverno service/kyverno-svc-metrics  8000:8000 &
	go test ./test/e2e/metrics -v
	go test ./test/e2e/mutate -v
	go test ./test/e2e/generate -v
	kill  $!
	$(eval export E2E="")

helm-test-values:
	sed -i -e "s|nameOverride:.*|nameOverride: kyverno|g" charts/kyverno/values.yaml
	sed -i -e "s|fullnameOverride:.*|fullnameOverride: kyverno|g" charts/kyverno/values.yaml
	sed -i -e "s|namespace:.*|namespace: kyverno|g" charts/kyverno/values.yaml
	sed -i -e "s|tag:  # replaced in e2e tests.*|tag: $(GIT_VERSION_DEV)|" charts/kyverno/values.yaml

# godownloader create downloading script for kyverno-cli
godownloader:
	godownloader .goreleaser.yml --repo kyverno/kyverno -o ./scripts/install-cli.sh  --source="raw"

# kustomize-crd will create install.yaml
kustomize-crd:
	# Create CRD for helm deployment Helm
	kustomize build ./config/release | kustomize cfg grep kind=CustomResourceDefinition | $(SED) -e "1i{{- if .Values.installCRDs }}" -e '$$a{{- end }}' > ./charts/kyverno/templates/crds.yaml
	# Generate install.yaml that have all resources for kyverno
	kustomize build ./config > ./config/install.yaml
	# Generate install_debug.yaml that for developer testing
	kustomize build ./config/debug > ./config/install_debug.yaml

# guidance https://github.com/kyverno/kyverno/wiki/Generate-a-Release
release:
	kustomize build ./config > ./config/install.yaml
	kustomize build ./config/release > ./config/release/install.yaml

release-notes:
	@bash -c 'while IFS= read -r line ; do if [[ "$$line" == "## "* && "$$line" != "## $(VERSION)" ]]; then break ; fi; echo "$$line"; done < "CHANGELOG.md"' \
	true

##################################
# CODEGEN
##################################

.PHONY: kyverno-crd
kyverno-crd: controller-gen
	$(CONTROLLER_GEN) crd paths=./api/kyverno/... crd:crdVersions=v1 output:dir=./config/crds

.PHONY: report-crd
report-crd: controller-gen
	$(CONTROLLER_GEN) crd paths=./api/policyreport/... crd:crdVersions=v1 output:dir=./config/crds

# install the right version of controller-gen
.PHONY: install-controller-gen
install-controller-gen:
	@{ \
	set -e ;\
	CONTROLLER_GEN_TMP_DIR=$$(mktemp -d) ;\
	cd $$CONTROLLER_GEN_TMP_DIR ;\
	go mod init tmp ;\
	go get sigs.k8s.io/controller-tools/cmd/controller-gen@$(CONTROLLER_GEN_REQ_VERSION) ;\
	rm -rf $$CONTROLLER_GEN_TMP_DIR ;\
	}
	CONTROLLER_GEN=$(GOPATH)/bin/controller-gen

# setup controller-gen with the right version, if necessary
.PHONY: controller-gen
controller-gen:
ifeq (, $(shell which controller-gen))
	@{ \
	echo "controller-gen not found!";\
	echo "installing controller-gen $(CONTROLLER_GEN_REQ_VERSION)...";\
	make install-controller-gen;\
	}
else ifneq (Version: $(CONTROLLER_GEN_REQ_VERSION), $(shell controller-gen --version))
	@{ \
		echo "controller-gen $(shell controller-gen --version) found!";\
		echo "required controller-gen $(CONTROLLER_GEN_REQ_VERSION)";\
		echo "installing controller-gen $(CONTROLLER_GEN_REQ_VERSION)...";\
		make install-controller-gen;\
	}
else
CONTROLLER_GEN=$(shell which controller-gen)
endif

# Bootstrap auto-generable code associated with deepcopy
.PHONY: deepcopy-autogen
deepcopy-autogen: controller-gen
	$(CONTROLLER_GEN) object:headerFile="scripts/boilerplate.go.txt" paths="./..."

.PHONY: codegen
codegen: kyverno-crd report-crd deepcopy-autogen

.PHONY: verify-codegen
verify-codegen: codegen
	git add --all
	git diff api
	@echo 'If this test fails, it is because the git diff is non-empty after running "make codegen".'
	@echo 'To correct this, locally run "make codegen", commit the changes, and re-run tests.'
	git diff --quiet --exit-code api

.PHONY: goimports
goimports:
ifeq (, $(shell which goimports))
	@{ \
	echo "goimports not found!";\
	echo "installing goimports...";\
	go get golang.org/x/tools/cmd/goimports;\
	}
else
GO_IMPORTS=$(shell which goimports)
endif

# Run go fmt against code
.PHONY: fmt
fmt: goimports
	go fmt ./... && $(GO_IMPORTS) -w ./

.PHONY: vet
vet:
	go vet ./...

##################################
# HELM
##################################

.PHONY: gen-helm-docs
gen-helm-docs: ## Generate Helm docs
	@docker run -v ${PWD}:/work -w /work jnorwood/helm-docs:v1.6.0 -s file

<<<<<<< HEAD
.PHONY: gen-helm-crds
gen-helm-crds: codegen
	{ \
		echo "{{- if .Values.installCRDs }}"; \
		cat ./config/crds/kyverno.io_clusterpolicies.yaml \
			./config/crds/kyverno.io_clusterreportchangerequests.yaml \
			./config/crds/kyverno.io_generaterequests.yaml \
			./config/crds/kyverno.io_policies.yaml \
			./config/crds/kyverno.io_reportchangerequests.yaml \
			./config/crds/wgpolicyk8s.io_clusterpolicyreports.yaml \
			./config/crds/wgpolicyk8s.io_policyreports.yaml; \
		echo "{{- end }}"; \
	} \
	> charts/kyverno/templates/crds.yaml

.PHONY: gen-helm
gen-helm: gen-helm-docs gen-helm-crds

.PHONY: verify-helm
verify-helm: gen-helm
	git add --all
	git diff charts
	@echo 'If this test fails, it is because the git diff is non-empty after running "make gen-helm".'
	@echo 'To correct this, locally run "make gen-helm", commit the changes, and re-run tests.'
	git diff --quiet --exit-code charts
=======
.PHONY: check-helm-docs
check-helm-docs: gen-helm-docs ## Check Helm docs
	git add --all
	git diff charts/**/README.md
	@echo 'If this test fails, it is because the git diff is non-empty after running "make gen-helm-docs".'
	@echo 'To correct this, locally run "make gen-helm-docs", commit the changes, and re-run tests.'
	git diff --quiet --exit-code charts/**/README.md
>>>>>>> 51501cce
<|MERGE_RESOLUTION|>--- conflicted
+++ resolved
@@ -388,38 +388,21 @@
 gen-helm-docs: ## Generate Helm docs
 	@docker run -v ${PWD}:/work -w /work jnorwood/helm-docs:v1.6.0 -s file
 
-<<<<<<< HEAD
-.PHONY: gen-helm-crds
-gen-helm-crds: codegen
-	{ \
-		echo "{{- if .Values.installCRDs }}"; \
-		cat ./config/crds/kyverno.io_clusterpolicies.yaml \
-			./config/crds/kyverno.io_clusterreportchangerequests.yaml \
-			./config/crds/kyverno.io_generaterequests.yaml \
-			./config/crds/kyverno.io_policies.yaml \
-			./config/crds/kyverno.io_reportchangerequests.yaml \
-			./config/crds/wgpolicyk8s.io_clusterpolicyreports.yaml \
-			./config/crds/wgpolicyk8s.io_policyreports.yaml; \
-		echo "{{- end }}"; \
-	} \
-	> charts/kyverno/templates/crds.yaml
-
 .PHONY: gen-helm
-gen-helm: gen-helm-docs gen-helm-crds
+gen-helm: gen-helm-docs kustomize-crd ## Generate Helm charts stuff
 
 .PHONY: verify-helm
-verify-helm: gen-helm
+verify-helm: gen-helm ## Check Helm charts are up to date
 	git add --all
 	git diff charts
 	@echo 'If this test fails, it is because the git diff is non-empty after running "make gen-helm".'
 	@echo 'To correct this, locally run "make gen-helm", commit the changes, and re-run tests.'
 	git diff --quiet --exit-code charts
-=======
+
 .PHONY: check-helm-docs
 check-helm-docs: gen-helm-docs ## Check Helm docs
 	git add --all
 	git diff charts/**/README.md
 	@echo 'If this test fails, it is because the git diff is non-empty after running "make gen-helm-docs".'
 	@echo 'To correct this, locally run "make gen-helm-docs", commit the changes, and re-run tests.'
-	git diff --quiet --exit-code charts/**/README.md
->>>>>>> 51501cce
+	git diff --quiet --exit-code charts/**/README.md