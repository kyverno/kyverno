--- conflicted
+++ resolved
@@ -18,12 +18,9 @@
 K8S_VERSION          ?= $(shell kubectl version --short | grep -i server | cut -d" " -f3 | cut -c2-)
 TEST_GIT_BRANCH      ?= main
 KIND_IMAGE           ?= kindest/node:v1.24.0
-<<<<<<< HEAD
 KIND_NAME            ?= kind
-=======
 GOOS                 ?= $(shell go env GOOS)
 GOARCH               ?= $(shell go env GOARCH)
->>>>>>> f243a7dd
 
 export K8S_VERSION
 
@@ -235,27 +232,18 @@
 docker-build-kyvernopre: docker-buildx-builder
 	@docker buildx build --file $(KYVERNOPRE_DIR)/Dockerfile --progress plane --platform $(KO_PLATFORM) --tag $(REPO)/$(KYVERNOPRE_IMAGE):$(IMAGE_TAG) . --build-arg LD_FLAGS=$(LD_FLAGS)
 
-.PHONY: docker-build-kyverno
-docker-build-kyverno: docker-buildx-builder
-	@docker buildx build --file $(KYVERNO_DIR)/Dockerfile --progress plane --platform $(KO_PLATFORM) --tag $(REPO)/$(KYVERNO_IMAGE):$(IMAGE_TAG) . --build-arg LD_FLAGS=$(LD_FLAGS)
-
-.PHONY: docker-build-cli
-docker-build-cli: docker-buildx-builder
-	@docker buildx build --file $(CLI_DIR)/Dockerfile --progress plane --platform $(KO_PLATFORM) --tag $(REPO)/$(CLI_IMAGE):$(IMAGE_TAG) . --build-arg LD_FLAGS=$(LD_FLAGS)
-
-.PHONY: docker-build-all
-docker-build-all: docker-build-kyvernopre docker-build-kyverno docker-build-cli ## Build all local images (with docker)
-
-####################
-# PUBLISH (DOCKER) #
-####################
-
-.PHONY: docker-publish-kyvernopre
-docker-publish-kyvernopre: docker-buildx-builder
+.PHONY: docker-push-initContainer
+docker-push-initContainer: docker-buildx-builder
 	@docker buildx build --file $(KYVERNOPRE_DIR)/Dockerfile --progress plane --push --platform $(KO_PLATFORM) --tag $(REPO)/$(KYVERNOPRE_IMAGE):$(IMAGE_TAG) . --build-arg LD_FLAGS=$(LD_FLAGS)
 
-.PHONY: docker-publish-kyvernopre-dev
-docker-publish-kyvernopre-dev: docker-buildx-builder
+.PHONY: docker-push-initContainer-dev
+docker-build-initContainer-dev: docker-buildx-builder
+	@docker buildx build --file $(KYVERNOPRE_DIR)/Dockerfile --progress plane --platform $(KO_PLATFORM) \
+		--tag $(REPO)/$(KYVERNOPRE_IMAGE):$(IMAGE_TAG_DEV) --tag $(REPO)/$(KYVERNOPRE_IMAGE):$(IMAGE_TAG_LATEST_DEV)-latest --tag $(REPO)/$(KYVERNOPRE_IMAGE):latest \
+		. --build-arg LD_FLAGS=$(LD_FLAGS_DEV)
+
+.PHONY: docker-push-initContainer-dev
+docker-push-initContainer-dev: docker-buildx-builder
 	@docker buildx build --file $(KYVERNOPRE_DIR)/Dockerfile --progress plane --push --platform $(KO_PLATFORM) \
 		--tag $(REPO)/$(KYVERNOPRE_IMAGE):$(IMAGE_TAG_DEV) --tag $(REPO)/$(KYVERNOPRE_IMAGE):$(IMAGE_TAG_LATEST_DEV)-latest --tag $(REPO)/$(KYVERNOPRE_IMAGE):latest \
 		. --build-arg LD_FLAGS=$(LD_FLAGS_DEV)
@@ -505,7 +493,6 @@
 kind-create-cluster: $(KIND) ## Create KinD cluster
 	@$(KIND) create cluster --name $(KIND_NAME) --image $(KIND_IMAGE)
 
-<<<<<<< HEAD
 .PHONY: kind-delete-cluster
 kind-delete-cluster: $(KIND) ## Delete KinD cluster
 	@$(KIND) delete cluster --name $(KIND_NAME)
@@ -524,13 +511,6 @@
 .PHONY: kind-deploy-kyverno
 kind-deploy-kyverno: kind-load-all ## Build images, load them in KinD cluster and deploy kyverno helm chart
 	@helm upgrade --install kyverno --namespace kyverno --wait --create-namespace ./charts/kyverno \
-=======
-.PHONY: kind-deploy
-kind-deploy: $(KIND) ko-build-kyvernopre-local ko-build-kyverno-local
-	$(KIND) load docker-image $(INITC_KIND_IMAGE):$(IMAGE_TAG_DEV)
-	$(KIND) load docker-image $(KYVERNO_KIND_IMAGE):$(IMAGE_TAG_DEV)
-	helm upgrade --install kyverno --namespace kyverno --wait --create-namespace ./charts/kyverno \
->>>>>>> f243a7dd
 		--set image.repository=$(KYVERNO_KIND_IMAGE) \
 		--set image.tag=$(IMAGE_TAG_DEV) \
 		--set initImage.repository=$(INITC_KIND_IMAGE) \
