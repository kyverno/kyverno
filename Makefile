.DEFAULT_GOAL: build-all

############
# DEFAULTS #
############

GIT_VERSION          := $(shell git describe --match "v[0-9]*" --tags $(git rev-list --tags --max-count=1))
GIT_VERSION_DEV      := $(shell git describe --match "[0-9].[0-9]-dev*")
GIT_BRANCH           := $(shell git branch | grep \* | cut -d ' ' -f2)
GIT_HASH             := $(GIT_BRANCH)/$(shell git log -1 --pretty=format:"%H")
TIMESTAMP            := $(shell date '+%Y-%m-%d_%I:%M:%S%p')
VERSION              ?= $(shell git describe --match "v[0-9]*")
REGISTRY             ?= ghcr.io
REPO                 ?= kyverno
IMAGE_TAG_LATEST_DEV  = $(shell git describe --match "[0-9].[0-9]-dev*" | cut -d '-' -f-2)
IMAGE_TAG_DEV         = $(GIT_VERSION_DEV)
IMAGE_TAG            ?= $(GIT_VERSION)
K8S_VERSION          ?= $(shell kubectl version --short | grep -i server | cut -d" " -f3 | cut -c2-)
KIND_IMAGE           ?= kindest/node:v1.24.4
KIND_NAME            ?= kind
GOOS                 ?= $(shell go env GOOS)
GOARCH               ?= $(shell go env GOARCH)
KOCACHE              ?= /tmp/ko-cache
BUILD_WITH           ?= ko
KYVERNOPRE_IMAGE     := kyvernopre
KYVERNO_IMAGE        := kyverno
CLI_IMAGE            := kyverno-cli
REPO_KYVERNOPRE      := $(REGISTRY)/$(REPO)/$(KYVERNOPRE_IMAGE)
REPO_KYVERNO         := $(REGISTRY)/$(REPO)/$(KYVERNO_IMAGE)
REPO_CLI             := $(REGISTRY)/$(REPO)/$(CLI_IMAGE)

#########
# TOOLS #
#########

TOOLS_DIR                          := $(PWD)/.tools
KIND                               := $(TOOLS_DIR)/kind
KIND_VERSION                       := v0.14.0
CONTROLLER_GEN                     := $(TOOLS_DIR)/controller-gen
CONTROLLER_GEN_VERSION             := v0.10.0
CLIENT_GEN                         := $(TOOLS_DIR)/client-gen
LISTER_GEN                         := $(TOOLS_DIR)/lister-gen
INFORMER_GEN                       := $(TOOLS_DIR)/informer-gen
OPENAPI_GEN                        := $(TOOLS_DIR)/openapi-gen
CODE_GEN_VERSION                   := v0.25.2
GEN_CRD_API_REFERENCE_DOCS         := $(TOOLS_DIR)/gen-crd-api-reference-docs
GEN_CRD_API_REFERENCE_DOCS_VERSION := latest
GO_ACC                             := $(TOOLS_DIR)/go-acc
GO_ACC_VERSION                     := latest
KUSTOMIZE                          := $(TOOLS_DIR)/kustomize
KUSTOMIZE_VERSION                  := latest
GOIMPORTS                          := $(TOOLS_DIR)/goimports
GOIMPORTS_VERSION                  := latest
HELM                               := $(TOOLS_DIR)/helm
HELM_VERSION                       := v3.10.1
HELM_DOCS                          := $(TOOLS_DIR)/helm-docs
HELM_DOCS_VERSION                  := v1.11.0
KO                                 := $(TOOLS_DIR)/ko
KO_VERSION                         := main #e93dbee8540f28c45ec9a2b8aec5ef8e43123966
TOOLS                              := $(KIND) $(CONTROLLER_GEN) $(CLIENT_GEN) $(LISTER_GEN) $(INFORMER_GEN) $(OPENAPI_GEN) $(GEN_CRD_API_REFERENCE_DOCS) $(GO_ACC) $(KUSTOMIZE) $(GOIMPORTS) $(HELM) $(HELM_DOCS) $(KO)
ifeq ($(GOOS), darwin)
SED                                := gsed
else
SED                                := sed
endif

$(KIND):
	@echo Install kind... >&2
	@GOBIN=$(TOOLS_DIR) go install sigs.k8s.io/kind@$(KIND_VERSION)

$(CONTROLLER_GEN):
	@echo Install controller-gen... >&2
	@GOBIN=$(TOOLS_DIR) go install sigs.k8s.io/controller-tools/cmd/controller-gen@$(CONTROLLER_GEN_VERSION)

$(CLIENT_GEN):
	@echo Install client-gen... >&2
	@GOBIN=$(TOOLS_DIR) go install k8s.io/code-generator/cmd/client-gen@$(CODE_GEN_VERSION)

$(LISTER_GEN):
	@echo Install lister-gen... >&2
	@GOBIN=$(TOOLS_DIR) go install k8s.io/code-generator/cmd/lister-gen@$(CODE_GEN_VERSION)

$(INFORMER_GEN):
	@echo Install informer-gen... >&2
	@GOBIN=$(TOOLS_DIR) go install k8s.io/code-generator/cmd/informer-gen@$(CODE_GEN_VERSION)

$(OPENAPI_GEN):
	@echo Install openapi-gen... >&2
	@GOBIN=$(TOOLS_DIR) go install k8s.io/code-generator/cmd/openapi-gen@$(CODE_GEN_VERSION)

$(GEN_CRD_API_REFERENCE_DOCS):
	@echo Install gen-crd-api-reference-docs... >&2
	@GOBIN=$(TOOLS_DIR) go install github.com/ahmetb/gen-crd-api-reference-docs@$(GEN_CRD_API_REFERENCE_DOCS_VERSION)

$(GO_ACC):
	@echo Install go-acc... >&2
	@GOBIN=$(TOOLS_DIR) go install github.com/ory/go-acc@$(GO_ACC_VERSION)

$(KUSTOMIZE):
	@echo Install kustomize... >&2
	@GOBIN=$(TOOLS_DIR) go install sigs.k8s.io/kustomize/kustomize/v4@$(KUSTOMIZE_VERSION)

$(GOIMPORTS):
	@echo Install goimports... >&2
	@GOBIN=$(TOOLS_DIR) go install golang.org/x/tools/cmd/goimports@$(GOIMPORTS_VERSION)

$(HELM):
	@echo Install helm... >&2
	@GOBIN=$(TOOLS_DIR) go install helm.sh/helm/v3/cmd/helm@$(HELM_VERSION)

$(HELM_DOCS):
	@echo Install helm-docs... >&2
	@GOBIN=$(TOOLS_DIR) go install github.com/norwoodj/helm-docs/cmd/helm-docs@$(HELM_DOCS_VERSION)

$(KO):
	@echo Install ko... >&2
	@GOBIN=$(TOOLS_DIR) go install github.com/google/ko@$(KO_VERSION)

.PHONY: install-tools
install-tools: $(TOOLS) ## Install tools

.PHONY: clean-tools
clean-tools: ## Remove installed tools
	@echo Clean tools... >&2
	@rm -rf $(TOOLS_DIR)

#################
# BUILD (LOCAL) #
#################

CMD_DIR        := ./cmd
KYVERNO_DIR    := $(CMD_DIR)/kyverno
KYVERNOPRE_DIR := $(CMD_DIR)/initContainer
CLI_DIR        := $(CMD_DIR)/cli/kubectl-kyverno
KYVERNO_BIN    := $(KYVERNO_DIR)/kyverno
KYVERNOPRE_BIN := $(KYVERNOPRE_DIR)/kyvernopre
CLI_BIN        := $(CLI_DIR)/kubectl-kyverno
PACKAGE        ?= github.com/kyverno/kyverno
CGO_ENABLED    ?= 0 
LD_FLAGS        = "-s -w -X $(PACKAGE)/pkg/version.BuildVersion=$(GIT_VERSION) -X $(PACKAGE)/pkg/version.BuildHash=$(GIT_HASH) -X $(PACKAGE)/pkg/version.BuildTime=$(TIMESTAMP)"
LD_FLAGS_DEV    = "-s -w -X $(PACKAGE)/pkg/version.BuildVersion=$(GIT_VERSION_DEV) -X $(PACKAGE)/pkg/version.BuildHash=$(GIT_HASH) -X $(PACKAGE)/pkg/version.BuildTime=$(TIMESTAMP)"

.PHONY: fmt
fmt: ## Run go fmt
	@echo Go fmt... >&2
	@go fmt ./...

.PHONY: vet
vet: ## Run go vet
	@echo Go vet... >&2
	@go vet ./...

.PHONY: unused-package-check
unused-package-check:
	@tidy=$$(go mod tidy); \
	if [ -n "$${tidy}" ]; then \
		echo "go mod tidy checking failed!"; echo "$${tidy}"; echo; \
	fi

$(KYVERNOPRE_BIN): fmt vet
	@echo Build kyvernopre binary... >&2
	@CGO_ENABLED=$(CGO_ENABLED) GOOS=$(GOOS) go build -o $(KYVERNOPRE_BIN) -ldflags=$(LD_FLAGS) $(KYVERNOPRE_DIR)

$(KYVERNO_BIN): fmt vet
	@echo Build kyverno binary... >&2
	@CGO_ENABLED=$(CGO_ENABLED) GOOS=$(GOOS) go build -o $(KYVERNO_BIN) -ldflags=$(LD_FLAGS) $(KYVERNO_DIR)

$(CLI_BIN): fmt vet
	@echo Build cli binary... >&2
	@CGO_ENABLED=$(CGO_ENABLED) GOOS=$(GOOS) go build -o $(CLI_BIN) -ldflags=$(LD_FLAGS) $(CLI_DIR)

.PHONY: build-kyvernopre
build-kyvernopre: $(KYVERNOPRE_BIN) ## Build kyvernopre binary

.PHONY: build-kyverno
build-kyverno: $(KYVERNO_BIN) ## Build kyverno binary

.PHONY: build-cli
build-cli: $(CLI_BIN) ## Build cli binary

build-all: build-kyvernopre build-kyverno build-cli ## Build all binaries

##############
# BUILD (KO) #
##############

PLATFORMS           := linux/amd64,linux/arm64,linux/s390x
LOCAL_PLATFORM      := linux/$(GOARCH)
KO_TAGS             := latest,$(IMAGE_TAG)
KO_TAGS_DEV         := latest,$(IMAGE_TAG_DEV)

.PHONY: ko-build-kyvernopre
ko-build-kyvernopre: $(KO) ## Build kyvernopre local image (with ko)
	@echo Build kyvernopre local image with ko... >&2
	@LD_FLAGS=$(LD_FLAGS_DEV) KOCACHE=$(KOCACHE) KO_DOCKER_REPO=ko.local $(KO) build $(KYVERNOPRE_DIR) --preserve-import-paths --tags=$(KO_TAGS_DEV) --platform=$(LOCAL_PLATFORM)

.PHONY: ko-build-kyverno
ko-build-kyverno: $(KO) ## Build kyverno local image (with ko)
	@echo Build kyverno local image with ko... >&2
	@LD_FLAGS=$(LD_FLAGS_DEV) KOCACHE=$(KOCACHE) KO_DOCKER_REPO=ko.local $(KO) build $(KYVERNO_DIR) --preserve-import-paths --tags=$(KO_TAGS_DEV) --platform=$(LOCAL_PLATFORM)

.PHONY: ko-build-cli
ko-build-cli: $(KO) ## Build cli local image (with ko)
	@echo Build cli local image with ko... >&2
	@LD_FLAGS=$(LD_FLAGS_DEV) KOCACHE=$(KOCACHE) KO_DOCKER_REPO=ko.local $(KO) build $(CLI_DIR) --preserve-import-paths --tags=$(KO_TAGS_DEV) --platform=$(LOCAL_PLATFORM)

.PHONY: ko-build-all
ko-build-all: ko-build-kyvernopre ko-build-kyverno ko-build-cli ## Build all local images (with ko)

################
# PUBLISH (KO) #
################

REGISTRY_USERNAME   ?= dummy
KO_KYVERNOPRE_IMAGE := ko.local/github.com/kyverno/kyverno/cmd/initcontainer
KO_KYVERNO_IMAGE    := ko.local/github.com/kyverno/kyverno/cmd/kyverno

.PHONY: ko-login
ko-login: $(KO)
	@$(KO) login $(REGISTRY) --username $(REGISTRY_USERNAME) --password $(REGISTRY_PASSWORD)

.PHONY: ko-publish-kyvernopre
ko-publish-kyvernopre: ko-login ## Build and publish kyvernopre image (with ko)
	@LD_FLAGS=$(LD_FLAGS) KOCACHE=$(KOCACHE) KO_DOCKER_REPO=$(REPO_KYVERNOPRE) $(KO) build $(KYVERNOPRE_DIR) --bare --tags=$(KO_TAGS) --platform=$(PLATFORMS)

.PHONY: ko-publish-kyverno
ko-publish-kyverno: ko-login ## Build and publish kyverno image (with ko)
	@LD_FLAGS=$(LD_FLAGS) KOCACHE=$(KOCACHE) KO_DOCKER_REPO=$(REPO_KYVERNO) $(KO) build $(KYVERNO_DIR) --bare --tags=$(KO_TAGS) --platform=$(PLATFORMS)

.PHONY: ko-publish-cli
ko-publish-cli: ko-login ## Build and publish cli image (with ko)
	@LD_FLAGS=$(LD_FLAGS) KOCACHE=$(KOCACHE) KO_DOCKER_REPO=$(REPO_CLI) $(KO) build $(CLI_DIR) --bare --tags=$(KO_TAGS) --platform=$(PLATFORMS)

.PHONY: ko-publish-kyvernopre-dev
ko-publish-kyvernopre-dev: ko-login ## Build and publish kyvernopre dev image (with ko)
	@LD_FLAGS=$(LD_FLAGS_DEV) KOCACHE=$(KOCACHE) KO_DOCKER_REPO=$(REPO_KYVERNOPRE) $(KO) build $(KYVERNOPRE_DIR) --bare --tags=$(KO_TAGS_DEV) --platform=$(PLATFORMS)

.PHONY: ko-publish-kyverno-dev
ko-publish-kyverno-dev: ko-login ## Build and publish kyverno dev image (with ko)
	@LD_FLAGS=$(LD_FLAGS_DEV) KOCACHE=$(KOCACHE) KO_DOCKER_REPO=$(REPO_KYVERNO) $(KO) build $(KYVERNO_DIR) --bare --tags=$(KO_TAGS_DEV) --platform=$(PLATFORMS)

.PHONY: ko-publish-cli-dev
ko-publish-cli-dev: ko-login ## Build and publish cli dev image (with ko)
	@LD_FLAGS=$(LD_FLAGS_DEV) KOCACHE=$(KOCACHE) KO_DOCKER_REPO=$(REPO_CLI) $(KO) build $(CLI_DIR) --bare --tags=$(KO_TAGS_DEV) --platform=$(PLATFORMS)

.PHONY: ko-publish-all
ko-publish-all: ko-publish-kyvernopre ko-publish-kyverno ko-publish-cli ## Build and publish all images (with ko)

.PHONY: ko-publish-all-dev
ko-publish-all-dev: ko-publish-kyvernopre-dev ko-publish-kyverno-dev ko-publish-cli-dev ## Build and publish all dev images (with ko)

##################
# UTILS (DOCKER) #
##################

.PHONY: docker-get-kyvernopre-digest
docker-get-kyvernopre-digest: ## Get kyvernopre image digest (with docker)
	@docker buildx imagetools inspect --raw $(REPO_KYVERNOPRE):$(IMAGE_TAG) | perl -pe 'chomp if eof' | openssl dgst -sha256 | sed 's/^.* //'

.PHONY: docker-get-kyvernopre-digest-dev
docker-get-kyvernopre-digest-dev: ## Get kyvernopre dev image digest (with docker)
	@docker buildx imagetools inspect --raw $(REPO_KYVERNOPRE):$(IMAGE_TAG_DEV) | perl -pe 'chomp if eof' | openssl dgst -sha256 | sed 's/^.* //'

.PHONY: docker-get-kyverno-digest
docker-get-kyverno-digest: ## Get kyverno image digest (with docker)
	@docker buildx imagetools inspect --raw $(REPO_KYVERNO):$(IMAGE_TAG) | perl -pe 'chomp if eof' | openssl dgst -sha256 | sed 's/^.* //'

.PHONY: docker-get-kyverno-digest-dev
docker-get-kyverno-digest-dev: ## Get kyverno dev image digest (with docker)
	@docker buildx imagetools inspect --raw $(REPO_KYVERNO):$(IMAGE_TAG_DEV) | perl -pe 'chomp if eof' | openssl dgst -sha256 | sed 's/^.* //'

.PHONY: docker-buildx-builder
docker-buildx-builder:
	if ! docker buildx ls | grep -q kyverno; then\
		docker buildx create --name kyverno --use;\
	fi

##################
# BUILD (DOCKER) #
##################

DOCKER_KYVERNOPRE_IMAGE := $(REPO_KYVERNOPRE)
DOCKER_KYVERNO_IMAGE    := $(REPO_KYVERNO)

.PHONY: docker-build-kyvernopre
docker-build-kyvernopre: docker-buildx-builder ## Build kyvernopre local image (with docker)
	@echo Build kyvernopre local image with docker... >&2
	@docker buildx build --file $(KYVERNOPRE_DIR)/Dockerfile --progress plain --load --platform $(LOCAL_PLATFORM) --tag $(REPO_KYVERNOPRE):$(IMAGE_TAG_DEV) . --build-arg LD_FLAGS=$(LD_FLAGS_DEV)

.PHONY: docker-build-kyverno
docker-build-kyverno: docker-buildx-builder ## Build kyverno local image (with docker)
	@echo Build kyverno local image with docker... >&2
	@docker buildx build --file $(KYVERNO_DIR)/Dockerfile --progress plain --load --platform $(LOCAL_PLATFORM) --tag $(REPO_KYVERNO):$(IMAGE_TAG_DEV) . --build-arg LD_FLAGS=$(LD_FLAGS_DEV)

.PHONY: docker-build-cli
docker-build-cli: docker-buildx-builder ## Build cli local image (with docker)
	@echo Build cli local image with docker... >&2
	@docker buildx build --file $(CLI_DIR)/Dockerfile --progress plain --load --platform $(LOCAL_PLATFORM) --tag $(REPO_CLI):$(IMAGE_TAG_DEV) . --build-arg LD_FLAGS=$(LD_FLAGS_DEV)

.PHONY: docker-build-all
docker-build-all: docker-build-kyvernopre docker-build-kyverno docker-build-cli ## Build all local images (with docker)

####################
# PUBLISH (DOCKER) #
####################

.PHONY: docker-publish-kyvernopre
docker-publish-kyvernopre: docker-buildx-builder ## Build and publish kyvernopre image (with docker)
	@docker buildx build --file $(KYVERNOPRE_DIR)/Dockerfile --progress plain --push --platform $(PLATFORMS) --tag $(REPO_KYVERNOPRE):$(IMAGE_TAG) . --build-arg LD_FLAGS=$(LD_FLAGS)

.PHONY: docker-publish-kyvernopre-dev
docker-publish-kyvernopre-dev: docker-buildx-builder ## Build and publish kyvernopre dev image (with docker)
	@docker buildx build --file $(KYVERNOPRE_DIR)/Dockerfile --progress plain --push --platform $(PLATFORMS) \
		--tag $(REPO_KYVERNOPRE):$(IMAGE_TAG_DEV) --tag $(REPO_KYVERNOPRE):$(IMAGE_TAG_LATEST_DEV)-latest --tag $(REPO_KYVERNOPRE):latest \
		. --build-arg LD_FLAGS=$(LD_FLAGS_DEV)

.PHONY: docker-publish-kyverno
docker-publish-kyverno: docker-buildx-builder ## Build and publish kyverno image (with docker)
	@docker buildx build --file $(KYVERNO_DIR)/Dockerfile --progress plain --push --platform $(PLATFORMS) --tag $(REPO_KYVERNO):$(IMAGE_TAG) . --build-arg LD_FLAGS=$(LD_FLAGS)

.PHONY: docker-publish-kyverno-dev
docker-publish-kyverno-dev: docker-buildx-builder ## Build and publish kyverno dev image (with docker)
	@docker buildx build --file $(KYVERNO_DIR)/Dockerfile --progress plain --push --platform $(PLATFORMS) \
		--tag $(REPO_KYVERNO):$(IMAGE_TAG_DEV) --tag $(REPO_KYVERNO):$(IMAGE_TAG_LATEST_DEV)-latest --tag $(REPO_KYVERNO):latest \
		. --build-arg LD_FLAGS=$(LD_FLAGS_DEV)

.PHONY: docker-publish-cli
docker-publish-cli: docker-buildx-builder ## Build and publish cli image (with docker)
	@docker buildx build --file $(CLI_DIR)/Dockerfile --progress plain --push --platform $(PLATFORMS) --tag $(REPO_CLI):$(IMAGE_TAG) . --build-arg LD_FLAGS=$(LD_FLAGS)

.PHONY: docker-publish-cli-dev
docker-publish-cli-dev: docker-buildx-builder ## Build and publish cli dev image (with docker)
	@docker buildx build --file $(CLI_DIR)/Dockerfile --progress plain --push --platform $(PLATFORMS) \
		--tag $(REPO_CLI):$(IMAGE_TAG_DEV) --tag $(REPO_CLI):$(IMAGE_TAG_LATEST_DEV)-latest --tag $(REPO_CLI):latest \
		. --build-arg LD_FLAGS=$(LD_FLAGS_DEV)

.PHONY: docker-publish-all
docker-publish-all: docker-publish-kyvernopre docker-publish-kyverno docker-publish-cli ## Build and publish all images (with docker)

.PHONY: docker-publish-all-dev
docker-publish-all-dev: docker-publish-kyvernopre-dev docker-publish-kyverno-dev docker-publish-cli-dev ## Build and publish all dev images (with docker)

#################
# BUILD (IMAGE) #
#################

LOCAL_KYVERNOPRE_IMAGE := $($(shell echo $(BUILD_WITH) | tr '[:lower:]' '[:upper:]')_KYVERNOPRE_IMAGE)
LOCAL_KYVERNO_IMAGE    := $($(shell echo $(BUILD_WITH) | tr '[:lower:]' '[:upper:]')_KYVERNO_IMAGE)

.PHONY: image-build-kyvernopre
image-build-kyvernopre: $(BUILD_WITH)-build-kyvernopre

.PHONY: image-build-kyverno
image-build-kyverno: $(BUILD_WITH)-build-kyverno

.PHONY: image-build-cli
image-build-cli: $(BUILD_WITH)-build-cli

.PHONY: image-build-all
image-build-all: $(BUILD_WITH)-build-all

###########
# CODEGEN #
###########

GOPATH_SHIM        := ${PWD}/.gopath
PACKAGE_SHIM       := $(GOPATH_SHIM)/src/$(PACKAGE)
OUT_PACKAGE        := $(PACKAGE)/pkg/client
INPUT_DIRS         := $(PACKAGE)/api/kyverno/v1,$(PACKAGE)/api/kyverno/v1beta1,$(PACKAGE)/api/kyverno/v1alpha2,$(PACKAGE)/api/policyreport/v1alpha2
CLIENTSET_PACKAGE  := $(OUT_PACKAGE)/clientset
LISTERS_PACKAGE    := $(OUT_PACKAGE)/listers
INFORMERS_PACKAGE  := $(OUT_PACKAGE)/informers

$(GOPATH_SHIM):
	@echo Create gopath shim... >&2
	@mkdir -p $(GOPATH_SHIM)

.INTERMEDIATE: $(PACKAGE_SHIM)
$(PACKAGE_SHIM): $(GOPATH_SHIM)
	@echo Create package shim... >&2
	@mkdir -p $(GOPATH_SHIM)/src/github.com/kyverno && ln -s -f ${PWD} $(PACKAGE_SHIM)

.PHONY: codegen-client-clientset
codegen-client-clientset: $(PACKAGE_SHIM) $(CLIENT_GEN) ## Generate clientset
	@echo Generate clientset... >&2
	@GOPATH=$(GOPATH_SHIM) $(CLIENT_GEN) --go-header-file ./scripts/boilerplate.go.txt --clientset-name versioned --output-package $(CLIENTSET_PACKAGE) --input-base "" --input $(INPUT_DIRS)

.PHONY: codegen-client-listers
codegen-client-listers: $(PACKAGE_SHIM) $(LISTER_GEN) ## Generate listers
	@echo Generate listers... >&2
	@GOPATH=$(GOPATH_SHIM) $(LISTER_GEN) --go-header-file ./scripts/boilerplate.go.txt --output-package $(LISTERS_PACKAGE) --input-dirs $(INPUT_DIRS)

.PHONY: codegen-client-informers
codegen-client-informers: $(PACKAGE_SHIM) $(INFORMER_GEN) ## Generate informers
	@echo Generate informers... >&2
	@GOPATH=$(GOPATH_SHIM) $(INFORMER_GEN) --go-header-file ./scripts/boilerplate.go.txt --output-package $(INFORMERS_PACKAGE) --input-dirs $(INPUT_DIRS) --versioned-clientset-package $(CLIENTSET_PACKAGE)/versioned --listers-package $(LISTERS_PACKAGE)

.PHONY: codegen-client-all
codegen-client-all: codegen-client-clientset codegen-client-listers codegen-client-informers ## Generate clientset, listers and informers

.PHONY: codegen-crds-kyverno
codegen-crds-kyverno: $(CONTROLLER_GEN) ## Generate kyverno CRDs
	@echo Generate kyverno crds... >&2
	@$(CONTROLLER_GEN) crd paths=./api/kyverno/... crd:crdVersions=v1 output:dir=./config/crds

.PHONY: codegen-crds-report
codegen-crds-report: $(CONTROLLER_GEN) ## Generate policy reports CRDs
	@echo Generate policy reports crds... >&2
	@$(CONTROLLER_GEN) crd paths=./api/policyreport/... crd:crdVersions=v1 output:dir=./config/crds

.PHONY: codegen-crds-all
codegen-crds-all: codegen-crds-kyverno codegen-crds-report ## Generate all CRDs

.PHONY: codegen-deepcopy-kyverno
codegen-deepcopy-kyverno: $(CONTROLLER_GEN) $(GOIMPORTS) ## Generate kyverno deep copy functions
	@echo Generate kyverno deep copy functions... >&2
	@$(CONTROLLER_GEN) object:headerFile="scripts/boilerplate.go.txt" paths="./api/kyverno/..." && $(GOIMPORTS) -w ./api/kyverno

.PHONY: codegen-deepcopy-report
codegen-deepcopy-report: $(CONTROLLER_GEN) $(GOIMPORTS) ## Generate policy reports deep copy functions
	@echo Generate policy reports deep copy functions... >&2
	@$(CONTROLLER_GEN) object:headerFile="scripts/boilerplate.go.txt" paths="./api/policyreport/..." && $(GOIMPORTS) -w ./api/policyreport

.PHONY: codegen-deepcopy-all
codegen-deepcopy-all: codegen-deepcopy-kyverno codegen-deepcopy-report ## Generate all deep copy functions

.PHONY: codegen-api-docs
codegen-api-docs: $(PACKAGE_SHIM) $(GEN_CRD_API_REFERENCE_DOCS) ## Generate API docs
	@echo Generate api docs... >&2
	@rm -rf docs/user/crd && mkdir -p docs/user/crd
	@GOPATH=$(GOPATH_SHIM) $(GEN_CRD_API_REFERENCE_DOCS) -v 4 \
			-api-dir github.com/kyverno/kyverno/api \
			-config docs/user/config.json \
			-template-dir docs/user/template \
			-out-file docs/user/crd/index.html

.PHONY: codegen-helm-docs
codegen-helm-docs: ## Generate helm docs
	@echo Generate helm docs... >&2
	@docker run -v ${PWD}/charts:/work -w /work jnorwood/helm-docs:v1.11.0 -s file

.PHONY: codegen-helm-crds
codegen-helm-crds: $(KUSTOMIZE) codegen-crds-all ## Generate helm CRDs
	@echo Create temp folder for kustomization... >&2
	@mkdir -p config/.helm
	@echo Create kustomization... >&2
	@VERSION='"{{.Chart.AppVersion}}"' TOP_PATH=".." envsubst < config/templates/labels.yaml.envsubst > config/.helm/labels.yaml
	@VERSION=dummy TOP_PATH=".." envsubst < config/templates/kustomization.yaml.envsubst > config/.helm/kustomization.yaml
	@echo Generate helm crds... >&2
	@$(KUSTOMIZE) build ./config/.helm | $(KUSTOMIZE) cfg grep kind=CustomResourceDefinition | $(SED) -e "1i{{- if .Values.installCRDs }}" -e '$$a{{- end }}' -e '/^  creationTimestamp: null/i \ \ \ \ {{- trim (include "kyverno.crdAnnotations" .) | nindent 4 }}' > ./charts/kyverno/templates/crds.yaml

.PHONY: codegen-helm-all
codegen-helm-all: codegen-helm-crds codegen-helm-docs ## Generate helm docs and CRDs

.PHONY: codegen-install
codegen-install: $(KUSTOMIZE) ## Create install maifests
	@echo Create kustomization... >&2
	@VERSION=latest TOP_PATH="." envsubst < config/templates/labels.yaml.envsubst > config/labels.yaml
	@VERSION=latest TOP_PATH="." envsubst < config/templates/kustomization.yaml.envsubst > config/kustomization.yaml
	@echo Generate install.yaml... >&2
	@$(KUSTOMIZE) build ./config > ./config/install.yaml
	@echo Generate install_debug.yaml... >&2
	@$(KUSTOMIZE) build ./config/debug > ./config/install_debug.yaml

# guidance https://github.com/kyverno/kyverno/wiki/Generate-a-Release
.PHONY: codegen-release
codegen-release: codegen-install $(KUSTOMIZE) ## Create release maifests
	@echo Create release folder... >&2
	@mkdir -p config/.release
	@echo Create kustomization... >&2
	@VERSION=$(GIT_VERSION) TOP_PATH=".." envsubst < config/templates/labels.yaml.envsubst > config/.release/labels.yaml
	@VERSION=$(GIT_VERSION) TOP_PATH=".." envsubst < config/templates/kustomization.yaml.envsubst > config/.release/kustomization.yaml
	@echo Generate release manifests... >&2
	@$(KUSTOMIZE) build ./config/.release > ./config/.release/install.yaml

.PHONY: codegen-quick
codegen-quick: codegen-deepcopy-all codegen-crds-all codegen-api-docs codegen-helm-all codegen-install codegen-release ## Generate all generated code except client

.PHONY: codegen-slow
codegen-slow: codegen-client-all ## Generate client code

.PHONY: codegen-all
codegen-all: codegen-quick codegen-slow ## Generate all generated code

# .PHONY: codegen-openapi
# codegen-openapi: $(PACKAGE_SHIM) $(OPENAPI_GEN) ## Generate open api code
# 	@echo Generate open api definitions... >&2
# 	@GOPATH=$(GOPATH_SHIM) $(OPENAPI_GEN) --go-header-file ./scripts/boilerplate.go.txt \
# 		--input-dirs $(INPUT_DIRS) \
# 		--input-dirs  k8s.io/apimachinery/pkg/apis/meta/v1,k8s.io/apimachinery/pkg/runtime,k8s.io/apimachinery/pkg/version \
# 		--output-package $(OUT_PACKAGE)/openapi \
# 		-O zz_generated.openapi

##################
# VERIFY CODEGEN #
##################

.PHONY: verify-crds
verify-crds: codegen-crds-all ## Check CRDs are up to date
	@git --no-pager diff config
	@echo 'If this test fails, it is because the git diff is non-empty after running "make codegen-crds-all".' >&2
	@echo 'To correct this, locally run "make codegen-crds-all", commit the changes, and re-run tests.' >&2
	@git diff --quiet --exit-code config

.PHONY: verify-client
verify-client: codegen-client-all ## Check client is up to date
	@git --no-pager diff --ignore-space-change pkg/client
	@echo 'If this test fails, it is because the git diff is non-empty after running "make codegen-client-all".' >&2
	@echo 'To correct this, locally run "make codegen-client-all", commit the changes, and re-run tests.' >&2
	@git diff --ignore-space-change --quiet --exit-code pkg/client

.PHONY: verify-deepcopy
verify-deepcopy: codegen-deepcopy-all ## Check deepcopy functions are up to date
	@git --no-pager diff api
	@echo 'If this test fails, it is because the git diff is non-empty after running "make codegen-deepcopy-all".' >&2
	@echo 'To correct this, locally run "make codegen-deepcopy-all", commit the changes, and re-run tests.' >&2
	@git diff --quiet --exit-code api

.PHONY: verify-api-docs
verify-api-docs: codegen-api-docs ## Check api reference docs are up to date
	@git --no-pager diff docs/user
	@echo 'If this test fails, it is because the git diff is non-empty after running "make codegen-api-docs".' >&2
	@echo 'To correct this, locally run "make codegen-api-docs", commit the changes, and re-run tests.' >&2
	@git diff --quiet --exit-code docs/user

.PHONY: verify-helm
verify-helm: codegen-helm-all ## Check Helm charts are up to date
	@git --no-pager diff charts
	@echo 'If this test fails, it is because the git diff is non-empty after running "make codegen-helm-all".' >&2
	@echo 'To correct this, locally run "make codegen-helm", commit the changes, and re-run tests.' >&2
	@git diff --quiet --exit-code charts

.PHONY: verify-codegen
verify-codegen: verify-crds verify-client verify-deepcopy verify-api-docs verify-helm ## Verify all generated code and docs are up to date

##############
# UNIT TESTS #
##############

CODE_COVERAGE_FILE      := coverage
CODE_COVERAGE_FILE_TXT  := $(CODE_COVERAGE_FILE).txt
CODE_COVERAGE_FILE_HTML := $(CODE_COVERAGE_FILE).html

.PHONY: test
test: test-clean test-unit test-e2e ## Clean tests cache then run unit and e2e tests

.PHONY: test-clean
test-clean: ## Clean tests cache
	@echo Clean test cache... >&2
	@go clean -testcache ./...

.PHONY: test-unit
test-unit: test-clean $(GO_ACC) ## Run unit tests
	@echo Running unit tests... >&2
	@$(GO_ACC) ./... -o $(CODE_COVERAGE_FILE_TXT)

.PHONY: code-cov-report
code-cov-report: test-clean ## Generate code coverage report
	@echo Generating code coverage report... >&2
	@GO111MODULE=on go test -v -coverprofile=coverage.out ./...
	@go tool cover -func=coverage.out -o $(CODE_COVERAGE_FILE_TXT)
	@go tool cover -html=coverage.out -o $(CODE_COVERAGE_FILE_HTML)

#####################
# CONFORMANCE TESTS #
#####################

.PHONY: test-conformance
test-conformance: ## Run conformance tests
	@echo Running conformance tests... >&2
	@go run ./test/conformance

.PHONY: kind-test-conformance
kind-test-conformance: kind-deploy-kyverno ## Run conformance tests on a local cluster
	@echo Running conformance tests... >&2
	@go run ./test/conformance --create-cluster=false

#############
# CLI TESTS #
#############

TEST_GIT_BRANCH ?= main

.PHONY: test-cli
test-cli: test-cli-policies test-cli-local test-cli-local-mutate test-cli-local-generate test-cli-test-case-selector-flag test-cli-registry ## Run all CLI tests

.PHONY: test-cli-policies
test-cli-policies: $(CLI_BIN)
	@$(CLI_BIN) test https://github.com/kyverno/policies/$(TEST_GIT_BRANCH)

.PHONY: test-cli-local
test-cli-local: $(CLI_BIN)
	@$(CLI_BIN) test ./test/cli/test

.PHONY: test-cli-local-mutate
test-cli-local-mutate: $(CLI_BIN)
	@$(CLI_BIN) test ./test/cli/test-mutate

.PHONY: test-cli-local-generate
test-cli-local-generate: $(CLI_BIN)
	@$(CLI_BIN) test ./test/cli/test-generate

.PHONY: test-cli-test-case-selector-flag
test-cli-test-case-selector-flag: $(CLI_BIN)
	@$(CLI_BIN) test ./test/cli/test --test-case-selector "policy=disallow-latest-tag, rule=require-image-tag, resource=test-require-image-tag-pass"

.PHONY: test-cli-registry
test-cli-registry: $(CLI_BIN)
	@$(CLI_BIN) test ./test/cli/registry --registry

##################################
# Create e2e Infrastructure
##################################

.PHONY: kind-e2e-cluster
kind-e2e-cluster: $(KIND) ## Create kind cluster for e2e tests
	$(KIND) create cluster --image=$(KIND_IMAGE)

# TODO(eddycharly): $(REPO) is wrong, it is always ghcr.io/kyverno in the source
.PHONY: e2e-kustomize
e2e-kustomize: $(KUSTOMIZE) ## Build kustomize manifests for e2e tests
	cd config && \
	$(KUSTOMIZE) edit set image $(REPO_KYVERNOPRE)=$(LOCAL_KYVERNOPRE_IMAGE):$(IMAGE_TAG_DEV) && \
	$(KUSTOMIZE) edit set image $(REPO_KYVERNO)=$(LOCAL_KYVERNO_IMAGE):$(IMAGE_TAG_DEV)
	$(KUSTOMIZE) build config/ -o config/install.yaml

.PHONY: e2e-init-container
e2e-init-container: kind-e2e-cluster | image-build-kyvernopre
	$(KIND) load docker-image $(LOCAL_KYVERNOPRE_IMAGE):$(IMAGE_TAG_DEV)

.PHONY: e2e-kyverno-container
e2e-kyverno-container: kind-e2e-cluster | image-build-kyverno
	$(KIND) load docker-image $(LOCAL_KYVERNO_IMAGE):$(IMAGE_TAG_DEV)

.PHONY: create-e2e-infrastructure
create-e2e-infrastructure: e2e-init-container e2e-kyverno-container e2e-kustomize | ## Setup infrastructure for e2e tests

##################################
# Testing & Code-Coverage
##################################

# Test E2E
test-e2e:
	E2E=ok K8S_VERSION=$(K8S_VERSION) go test ./test/e2e/verifyimages -v
	E2E=ok K8S_VERSION=$(K8S_VERSION) go test ./test/e2e/metrics -v
	E2E=ok K8S_VERSION=$(K8S_VERSION) go test ./test/e2e/mutate -v
	E2E=ok K8S_VERSION=$(K8S_VERSION) go test ./test/e2e/generate -v

test-e2e-local:
	kubectl apply -f https://raw.githubusercontent.com/kyverno/kyverno/main/config/github/rbac.yaml
	kubectl port-forward -n kyverno service/kyverno-svc-metrics  8000:8000 &
	E2E=ok K8S_VERSION=$(K8S_VERSION) go test ./test/e2e/verifyimages -v
	E2E=ok K8S_VERSION=$(K8S_VERSION) go test ./test/e2e/metrics -v
	E2E=ok K8S_VERSION=$(K8S_VERSION) go test ./test/e2e/mutate -v
	E2E=ok K8S_VERSION=$(K8S_VERSION) go test ./test/e2e/generate -v
	kill  $!

helm-test-values:
	sed -i -e "s|nameOverride:.*|nameOverride: kyverno|g" charts/kyverno/values.yaml
	sed -i -e "s|fullnameOverride:.*|fullnameOverride: kyverno|g" charts/kyverno/values.yaml
	sed -i -e "s|namespace:.*|namespace: kyverno|g" charts/kyverno/values.yaml
	sed -i -e "s|tag:  # replaced in e2e tests.*|tag: $(IMAGE_TAG_DEV)|" charts/kyverno/values.yaml
	sed -i -e "s|repository: ghcr.io/kyverno/kyvernopre  # init: replaced in e2e tests|repository: $(LOCAL_KYVERNOPRE_IMAGE)|" charts/kyverno/values.yaml
	sed -i -e "s|repository: ghcr.io/kyverno/kyverno  # kyverno: replaced in e2e tests|repository: $(LOCAL_KYVERNO_IMAGE)|" charts/kyverno/values.yaml

release-notes:
	@bash -c 'while IFS= read -r line ; do if [[ "$$line" == "## "* && "$$line" != "## $(VERSION)" ]]; then break ; fi; echo "$$line"; done < "CHANGELOG.md"' \
	true

#########
# DEBUG #
#########

.PHONY: debug-deploy
debug-deploy: codegen-install ## Install debug manifests
	@kubectl create -f ./config/install_debug.yaml || kubectl replace -f ./config/install_debug.yaml

##########
# GITHUB #
##########

.PHONY: gh-install-pin-github-action
gh-install-pin-github-action:
	@npm install -g pin-github-action

.PHONY: gh-pin-actions
gh-pin-actions: gh-install-pin-github-action
	@pin-github-action ./.github/workflows/release.yaml

#############
# PERF TEST #
#############

.PHONY: test-perf
test-perf: $(PACKAGE_SHIM)
	GO111MODULE=off GOPATH=$(GOPATH_SHIM) go get k8s.io/perf-tests || true
	cd $(GOPATH_SHIM)/src/k8s.io/perf-tests && \
	GOPATH=$(GOPATH_SHIM) ./run-e2e.sh cluster-loader2 \
		--testconfig=./testing/load/config.yaml \
		--provider=kind \
		--kubeconfig=${HOME}/.kube/config \
		--nodes=3 \
		--enable-prometheus-server=true \	
		--prometheus-apiserver-scrape-port=6443 \
		--prometheus-storage-class-provisioner=rancher.io/local-path \
		--prometheus-storage-class-volume-type=standard \
		--v=2 \
		--report-dir=.

# kubectl port-forward -n monitoring service/prometheus-operated  8000:9090
# kubectl port-forward -n monitoring service/grafana  3000:3000

########
# KIND #
########

.PHONY: kind-create-cluster
kind-create-cluster: $(KIND) ## Create kind cluster
	@echo Create kind cluster... >&2
	@$(KIND) create cluster --name $(KIND_NAME) --image $(KIND_IMAGE) --config ./scripts/kind.yaml

.PHONY: kind-delete-cluster
kind-delete-cluster: $(KIND) ## Delete kind cluster
	@echo Delete kind cluster... >&2
	@$(KIND) delete cluster --name $(KIND_NAME)

.PHONY: kind-load-kyvernopre
kind-load-kyvernopre: $(KIND) image-build-kyvernopre ## Build kyvernopre image and load it in kind cluster
	@echo Load kyvernopre image... >&2
	@$(KIND) load docker-image --name $(KIND_NAME) $(LOCAL_KYVERNOPRE_IMAGE):$(IMAGE_TAG_DEV)

.PHONY: kind-load-kyverno
kind-load-kyverno: $(KIND) image-build-kyverno ## Build kyverno image and load it in kind cluster
	@echo Load kyverno image... >&2
	@$(KIND) load docker-image --name $(KIND_NAME) $(LOCAL_KYVERNO_IMAGE):$(IMAGE_TAG_DEV)

.PHONY: kind-load-all
kind-load-all: kind-load-kyvernopre kind-load-kyverno ## Build images and load them in kind cluster

.PHONY: kind-deploy-kyverno
kind-deploy-kyverno: $(HELM) kind-load-all ## Build images, load them in kind cluster and deploy kyverno helm chart
	@echo Install kyverno chart... >&2
	@$(HELM) upgrade --install kyverno --namespace kyverno --wait --create-namespace ./charts/kyverno \
		--set image.repository=$(LOCAL_KYVERNO_IMAGE) \
		--set image.tag=$(IMAGE_TAG_DEV) \
		--set initImage.repository=$(LOCAL_KYVERNOPRE_IMAGE) \
		--set initImage.tag=$(IMAGE_TAG_DEV) \
		--set initContainer.extraArgs={--loggingFormat=text} \
<<<<<<< HEAD
		--set replicaCount=3 \
		--set "extraArgs={--autogenInternals=true,--loggingFormat=text}"
=======
		--set "extraArgs={--loggingFormat=text}"
>>>>>>> 25f8d449
	@echo Restart kyverno pods... >&2
	@kubectl rollout restart deployment -n kyverno kyverno

.PHONY: kind-deploy-kyverno-policies
kind-deploy-kyverno-policies: $(HELM) ## Deploy kyverno-policies helm chart
	@echo Install kyverno-policies chart... >&2
	@$(HELM) upgrade --install kyverno-policies --namespace kyverno --wait --create-namespace ./charts/kyverno-policies

.PHONY: kind-deploy-metrics-server
kind-deploy-metrics-server: $(HELM) ## Deploy metrics-server helm chart
	@echo Install metrics-server chart... >&2
	@$(HELM) upgrade --install metrics-server --namespace kube-system --wait --repo https://charts.bitnami.com/bitnami metrics-server \
		--set extraArgs={--kubelet-insecure-tls=true} \
		--set apiService.create=true

.PHONY: kind-deploy-all
kind-deploy-all: kind-deploy-metrics-server | kind-deploy-kyverno kind-deploy-kyverno-policies ## Build images, load them in kind cluster and deploy helm charts

.PHONY: kind-deploy-reporter
kind-deploy-reporter: $(HELM) ## Deploy policy-reporter helm chart
	@echo Install policy-reporter chart... >&2
	@$(HELM) upgrade --install policy-reporter --namespace policy-reporter --wait --repo https://kyverno.github.io/policy-reporter policy-reporter \
		--set ui.enabled=true \
		--set kyvernoPlugin.enabled=true \
		--create-namespace
	@kubectl port-forward -n policy-reporter services/policy-reporter-ui  8082:8080

deploy-kube-prom-stack: $(HELM)
	@$(HELM) upgrade --install kube-prometheus-stack --namespace monitoring --create-namespace --wait \
		--repo https://prometheus-community.github.io/helm-charts kube-prometheus-stack \
		--values ./scripts/kube-prometheus-stack.yaml

########
# HELP #
########

.PHONY: help
help: ## Shows the available commands
	@grep -E '^[a-zA-Z_-]+:.*?## .*$$' $(MAKEFILE_LIST) | awk 'BEGIN {FS = ":.*?## "}; {printf "\033[36m%-40s\033[0m %s\n", $$1, $$2}'<|MERGE_RESOLUTION|>--- conflicted
+++ resolved
@@ -746,12 +746,7 @@
 		--set initImage.repository=$(LOCAL_KYVERNOPRE_IMAGE) \
 		--set initImage.tag=$(IMAGE_TAG_DEV) \
 		--set initContainer.extraArgs={--loggingFormat=text} \
-<<<<<<< HEAD
-		--set replicaCount=3 \
-		--set "extraArgs={--autogenInternals=true,--loggingFormat=text}"
-=======
 		--set "extraArgs={--loggingFormat=text}"
->>>>>>> 25f8d449
 	@echo Restart kyverno pods... >&2
 	@kubectl rollout restart deployment -n kyverno kyverno
 
