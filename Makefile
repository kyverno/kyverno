.DEFAULT_GOAL: build-all

############
# DEFAULTS #
############

GIT_SHA              := $(shell git rev-parse HEAD)
REGISTRY             ?= ghcr.io
REPO                 ?= kyverno
KIND_IMAGE           ?= kindest/node:v1.27.3
KIND_NAME            ?= kind
KIND_CONFIG          ?= default
GOOS                 ?= $(shell go env GOOS)
GOARCH               ?= $(shell go env GOARCH)
KOCACHE              ?= /tmp/ko-cache
BUILD_WITH           ?= ko
KYVERNOPRE_IMAGE     := kyvernopre
KYVERNO_IMAGE        := kyverno
CLI_IMAGE            := kyverno-cli
CLEANUP_IMAGE        := cleanup-controller
REPORTS_IMAGE        := reports-controller
BACKGROUND_IMAGE     := background-controller
REPO_KYVERNOPRE      := $(REGISTRY)/$(REPO)/$(KYVERNOPRE_IMAGE)
REPO_KYVERNO         := $(REGISTRY)/$(REPO)/$(KYVERNO_IMAGE)
REPO_CLI             := $(REGISTRY)/$(REPO)/$(CLI_IMAGE)
REPO_CLEANUP         := $(REGISTRY)/$(REPO)/$(CLEANUP_IMAGE)
REPO_REPORTS         := $(REGISTRY)/$(REPO)/$(REPORTS_IMAGE)
REPO_BACKGROUND      := $(REGISTRY)/$(REPO)/$(BACKGROUND_IMAGE)
USE_CONFIG           ?= standard

#########
# TOOLS #
#########

TOOLS_DIR                          := $(PWD)/.tools
KIND                               := $(TOOLS_DIR)/kind
KIND_VERSION                       := v0.20.0
CONTROLLER_GEN                     := $(TOOLS_DIR)/controller-gen
CONTROLLER_GEN_VERSION             := v0.12.0
CLIENT_GEN                         := $(TOOLS_DIR)/client-gen
LISTER_GEN                         := $(TOOLS_DIR)/lister-gen
INFORMER_GEN                       := $(TOOLS_DIR)/informer-gen
OPENAPI_GEN                        := $(TOOLS_DIR)/openapi-gen
REGISTER_GEN                       := $(TOOLS_DIR)/register-gen
DEEPCOPY_GEN                       := $(TOOLS_DIR)/deepcopy-gen
DEFAULTER_GEN                      := $(TOOLS_DIR)/defaulter-gen
APPLYCONFIGURATION_GEN             := $(TOOLS_DIR)/applyconfiguration-gen
CODE_GEN_VERSION                   := v0.28.0
GEN_CRD_API_REFERENCE_DOCS         := $(TOOLS_DIR)/gen-crd-api-reference-docs
GEN_CRD_API_REFERENCE_DOCS_VERSION := latest
GO_ACC                             := $(TOOLS_DIR)/go-acc
GO_ACC_VERSION                     := latest
GOIMPORTS                          := $(TOOLS_DIR)/goimports
GOIMPORTS_VERSION                  := latest
HELM                               := $(TOOLS_DIR)/helm
HELM_VERSION                       := v3.12.3
HELM_DOCS                          := $(TOOLS_DIR)/helm-docs
HELM_DOCS_VERSION                  := v1.11.0
KO                                 := $(TOOLS_DIR)/ko
KO_VERSION                         := v0.14.1
KUTTL                              := $(TOOLS_DIR)/kubectl-kuttl
KUTTL_VERSION                      := v0.0.0-20230914072640-e3af68e47317
TOOLS                              := $(KIND) $(CONTROLLER_GEN) $(CLIENT_GEN) $(LISTER_GEN) $(INFORMER_GEN) $(OPENAPI_GEN) $(REGISTER_GEN) $(DEEPCOPY_GEN) $(DEFAULTER_GEN) $(APPLYCONFIGURATION_GEN) $(GEN_CRD_API_REFERENCE_DOCS) $(GO_ACC) $(GOIMPORTS) $(HELM) $(HELM_DOCS) $(KO) $(KUTTL)
ifeq ($(GOOS), darwin)
SED                                := gsed
else
SED                                := sed
endif
COMMA                              := ,

$(KIND):
	@echo Install kind... >&2
	@GOBIN=$(TOOLS_DIR) go install sigs.k8s.io/kind@$(KIND_VERSION)

$(CONTROLLER_GEN):
	@echo Install controller-gen... >&2
	@GOBIN=$(TOOLS_DIR) go install sigs.k8s.io/controller-tools/cmd/controller-gen@$(CONTROLLER_GEN_VERSION)

$(CLIENT_GEN):
	@echo Install client-gen... >&2
	@GOBIN=$(TOOLS_DIR) go install k8s.io/code-generator/cmd/client-gen@$(CODE_GEN_VERSION)

$(LISTER_GEN):
	@echo Install lister-gen... >&2
	@GOBIN=$(TOOLS_DIR) go install k8s.io/code-generator/cmd/lister-gen@$(CODE_GEN_VERSION)

$(INFORMER_GEN):
	@echo Install informer-gen... >&2
	@GOBIN=$(TOOLS_DIR) go install k8s.io/code-generator/cmd/informer-gen@$(CODE_GEN_VERSION)

$(OPENAPI_GEN):
	@echo Install openapi-gen... >&2
	@GOBIN=$(TOOLS_DIR) go install k8s.io/code-generator/cmd/openapi-gen@$(CODE_GEN_VERSION)

$(REGISTER_GEN):
	@echo Install register-gen... >&2
	@GOBIN=$(TOOLS_DIR) go install k8s.io/code-generator/cmd/register-gen@$(CODE_GEN_VERSION)

$(DEEPCOPY_GEN):
	@echo Install deepcopy-gen... >&2
	@GOBIN=$(TOOLS_DIR) go install k8s.io/code-generator/cmd/deepcopy-gen@$(CODE_GEN_VERSION)

$(DEFAULTER_GEN):
	@echo Install defaulter-gen... >&2
	@GOBIN=$(TOOLS_DIR) go install k8s.io/code-generator/cmd/defaulter-gen@$(CODE_GEN_VERSION)

$(APPLYCONFIGURATION_GEN):
	@echo Install applyconfiguration-gen... >&2
	@GOBIN=$(TOOLS_DIR) go install k8s.io/code-generator/cmd/applyconfiguration-gen@$(CODE_GEN_VERSION)

$(GEN_CRD_API_REFERENCE_DOCS):
	@echo Install gen-crd-api-reference-docs... >&2
	@GOBIN=$(TOOLS_DIR) go install github.com/ahmetb/gen-crd-api-reference-docs@$(GEN_CRD_API_REFERENCE_DOCS_VERSION)

$(GO_ACC):
	@echo Install go-acc... >&2
	@GOBIN=$(TOOLS_DIR) go install github.com/ory/go-acc@$(GO_ACC_VERSION)

$(GOIMPORTS):
	@echo Install goimports... >&2
	@GOBIN=$(TOOLS_DIR) go install golang.org/x/tools/cmd/goimports@$(GOIMPORTS_VERSION)

$(HELM):
	@echo Install helm... >&2
	@GOBIN=$(TOOLS_DIR) go install helm.sh/helm/v3/cmd/helm@$(HELM_VERSION)

$(HELM_DOCS):
	@echo Install helm-docs... >&2
	@GOBIN=$(TOOLS_DIR) go install github.com/norwoodj/helm-docs/cmd/helm-docs@$(HELM_DOCS_VERSION)

$(KO):
	@echo Install ko... >&2
	@GOBIN=$(TOOLS_DIR) go install github.com/google/ko@$(KO_VERSION)

$(KUTTL):
	@echo Install kuttl... >&2
	@GOBIN=$(TOOLS_DIR) go install github.com/kyverno/kuttl/cmd/kubectl-kuttl@$(KUTTL_VERSION)

.PHONY: install-tools
install-tools: $(TOOLS) ## Install tools

.PHONY: clean-tools
clean-tools: ## Remove installed tools
	@echo Clean tools... >&2
	@rm -rf $(TOOLS_DIR)

#################
# BUILD (LOCAL) #
#################

CMD_DIR        := cmd
KYVERNO_DIR    := $(CMD_DIR)/kyverno
KYVERNOPRE_DIR := $(CMD_DIR)/kyverno-init
CLI_DIR        := $(CMD_DIR)/cli/kubectl-kyverno
CLEANUP_DIR    := $(CMD_DIR)/cleanup-controller
REPORTS_DIR    := $(CMD_DIR)/reports-controller
BACKGROUND_DIR := $(CMD_DIR)/background-controller
KYVERNO_BIN    := $(KYVERNO_DIR)/kyverno
KYVERNOPRE_BIN := $(KYVERNOPRE_DIR)/kyvernopre
CLI_BIN        := $(CLI_DIR)/kubectl-kyverno
CLEANUP_BIN    := $(CLEANUP_DIR)/cleanup-controller
REPORTS_BIN    := $(REPORTS_DIR)/reports-controller
BACKGROUND_BIN := $(BACKGROUND_DIR)/background-controller
PACKAGE        ?= github.com/kyverno/kyverno
CGO_ENABLED    ?= 0
ifdef VERSION
LD_FLAGS       := "-s -w -X $(PACKAGE)/pkg/version.BuildVersion=$(VERSION)"
else
LD_FLAGS       := "-s -w"
endif

.PHONY: fmt
fmt: ## Run go fmt
	@echo Go fmt... >&2
	@go fmt ./...

.PHONY: vet
vet: ## Run go vet
	@echo Go vet... >&2
	@go vet ./...

.PHONY: imports
imports: $(GOIMPORTS)
	@echo Go imports... >&2
	@$(GOIMPORTS) -w .

.PHONY: fmt-check
fmt-check: fmt
	@echo Checking code format... >&2
	@git --no-pager diff .
	@echo 'If this test fails, it is because the git diff is non-empty after running "make fmt".' >&2
	@echo 'To correct this, locally run "make fmt" and commit the changes.' >&2
	@git diff --quiet --exit-code .

.PHONY: imports-check
imports-check: imports
	@echo Checking go imports... >&2
	@git --no-pager diff .
	@echo 'If this test fails, it is because the git diff is non-empty after running "make imports-check".' >&2
	@echo 'To correct this, locally run "make imports" and commit the changes.' >&2
	@git diff --quiet --exit-code .

.PHONY: unused-package-check
unused-package-check:
	@tidy=$$(go mod tidy); \
	if [ -n "$${tidy}" ]; then \
		echo "go mod tidy checking failed!"; echo "$${tidy}"; echo; \
	fi

$(KYVERNOPRE_BIN): fmt vet
	@echo Build kyvernopre binary... >&2
	@CGO_ENABLED=$(CGO_ENABLED) GOOS=$(GOOS) \
		go build -o ./$(KYVERNOPRE_BIN) -ldflags=$(LD_FLAGS) ./$(KYVERNOPRE_DIR)

$(KYVERNO_BIN): fmt vet
	@echo Build kyverno binary... >&2
	@CGO_ENABLED=$(CGO_ENABLED) GOOS=$(GOOS) \
		go build -o ./$(KYVERNO_BIN) -ldflags=$(LD_FLAGS) ./$(KYVERNO_DIR)

$(CLI_BIN): fmt vet
	@echo Build cli binary... >&2
	@CGO_ENABLED=$(CGO_ENABLED) GOOS=$(GOOS) \
		go build -o ./$(CLI_BIN) -ldflags=$(LD_FLAGS) ./$(CLI_DIR)

$(CLEANUP_BIN): fmt vet
	@echo Build cleanup controller binary... >&2
	@CGO_ENABLED=$(CGO_ENABLED) GOOS=$(GOOS) \
		go build -o ./$(CLEANUP_BIN) -ldflags=$(LD_FLAGS) ./$(CLEANUP_DIR)

$(REPORTS_BIN): fmt vet
	@echo Build reports controller binary... >&2
	@CGO_ENABLED=$(CGO_ENABLED) GOOS=$(GOOS) \
		go build -o ./$(REPORTS_BIN) -ldflags=$(LD_FLAGS) ./$(REPORTS_DIR)

$(BACKGROUND_BIN): fmt vet
	@echo Build background controller binary... >&2
	@CGO_ENABLED=$(CGO_ENABLED) GOOS=$(GOOS) \
		go build -o ./$(BACKGROUND_BIN) -ldflags=$(LD_FLAGS) ./$(BACKGROUND_DIR)

.PHONY: build-kyverno-init
build-kyverno-init: $(KYVERNOPRE_BIN) ## Build kyvernopre binary

.PHONY: build-kyverno
build-kyverno: $(KYVERNO_BIN) ## Build kyverno binary

.PHONY: build-cli
build-cli: $(CLI_BIN) ## Build cli binary

.PHONY: build-cleanup-controller
build-cleanup-controller: $(CLEANUP_BIN) ## Build cleanup controller binary

.PHONY: build-reports-controller
build-reports-controller: $(REPORTS_BIN) ## Build reports controller binary

.PHONY: build-background-controller
build-background-controller: $(BACKGROUND_BIN) ## Build background controller binary

build-all: build-kyverno-init build-kyverno build-cli build-cleanup-controller build-reports-controller build-background-controller ## Build all binaries

##############
# BUILD (KO) #
##############

LOCAL_PLATFORM      := linux/$(GOARCH)
KO_REGISTRY         := ko.local
ifndef VERSION
KO_TAGS             := $(GIT_SHA)
else ifeq ($(VERSION),main)
KO_TAGS             := $(GIT_SHA),latest
else
KO_TAGS             := $(GIT_SHA),$(subst /,-,$(VERSION))
endif

KO_CLI_REPO         := $(PACKAGE)/$(CLI_DIR)
KO_KYVERNOPRE_REPO  := $(PACKAGE)/$(KYVERNOPRE_DIR)
KO_KYVERNO_REPO     := $(PACKAGE)/$(KYVERNO_DIR)
KO_CLEANUP_REPO     := $(PACKAGE)/$(CLEANUP_DIR)
KO_REPORTS_REPO     := $(PACKAGE)/$(REPORTS_DIR)
KO_BACKGROUND_REPO  := $(PACKAGE)/$(BACKGROUND_DIR)

.PHONY: ko-build-kyverno-init
ko-build-kyverno-init: $(KO) ## Build kyvernopre local image (with ko)
	@echo Build kyvernopre local image with ko... >&2
	@LD_FLAGS=$(LD_FLAGS) KOCACHE=$(KOCACHE) KO_DOCKER_REPO=$(KO_REGISTRY) \
		$(KO) build ./$(KYVERNOPRE_DIR) --preserve-import-paths --tags=$(KO_TAGS) --platform=$(LOCAL_PLATFORM)

.PHONY: ko-build-kyverno
ko-build-kyverno: $(KO) ## Build kyverno local image (with ko)
	@echo Build kyverno local image with ko... >&2
	@LD_FLAGS=$(LD_FLAGS) KOCACHE=$(KOCACHE) KO_DOCKER_REPO=$(KO_REGISTRY) \
		$(KO) build ./$(KYVERNO_DIR) --preserve-import-paths --tags=$(KO_TAGS) --platform=$(LOCAL_PLATFORM)

.PHONY: ko-build-cli
ko-build-cli: $(KO) ## Build cli local image (with ko)
	@echo Build cli local image with ko... >&2
	@LD_FLAGS=$(LD_FLAGS) KOCACHE=$(KOCACHE) KO_DOCKER_REPO=$(KO_REGISTRY) \
		$(KO) build ./$(CLI_DIR) --preserve-import-paths --tags=$(KO_TAGS) --platform=$(LOCAL_PLATFORM)

.PHONY: ko-build-cleanup-controller
ko-build-cleanup-controller: $(KO) ## Build cleanup controller local image (with ko)
	@echo Build cleanup controller local image with ko... >&2
	@LD_FLAGS=$(LD_FLAGS) KOCACHE=$(KOCACHE) KO_DOCKER_REPO=$(KO_REGISTRY) \
		$(KO) build ./$(CLEANUP_DIR) --preserve-import-paths --tags=$(KO_TAGS) --platform=$(LOCAL_PLATFORM)

.PHONY: ko-build-reports-controller
ko-build-reports-controller: $(KO) ## Build reports controller local image (with ko)
	@echo Build reports controller local image with ko... >&2
	@LD_FLAGS=$(LD_FLAGS) KOCACHE=$(KOCACHE) KO_DOCKER_REPO=$(KO_REGISTRY) \
		$(KO) build ./$(REPORTS_DIR) --preserve-import-paths --tags=$(KO_TAGS) --platform=$(LOCAL_PLATFORM)

.PHONY: ko-build-background-controller
ko-build-background-controller: $(KO) ## Build background controller local image (with ko)
	@echo Build background controller local image with ko... >&2
	@LD_FLAGS=$(LD_FLAGS) KOCACHE=$(KOCACHE) KO_DOCKER_REPO=$(KO_REGISTRY) \
		$(KO) build ./$(BACKGROUND_DIR) --preserve-import-paths --tags=$(KO_TAGS) --platform=$(LOCAL_PLATFORM)

.PHONY: ko-build-all
ko-build-all: ko-build-kyverno-init ko-build-kyverno ko-build-cli ko-build-cleanup-controller ko-build-reports-controller ko-build-background-controller ## Build all local images (with ko)

################
# PUBLISH (KO) #
################

REGISTRY_USERNAME   ?= dummy
PLATFORMS           := all

.PHONY: ko-login
ko-login: $(KO)
	@$(KO) login $(REGISTRY) --username $(REGISTRY_USERNAME) --password $(REGISTRY_PASSWORD)

.PHONY: ko-publish-kyverno-init
ko-publish-kyverno-init: ko-login ## Build and publish kyvernopre image (with ko)
	@LD_FLAGS=$(LD_FLAGS) KOCACHE=$(KOCACHE) KO_DOCKER_REPO=$(REPO_KYVERNOPRE) \
		$(KO) build ./$(KYVERNOPRE_DIR) --bare --tags=$(KO_TAGS) --platform=$(PLATFORMS)

.PHONY: ko-publish-kyverno
ko-publish-kyverno: ko-login ## Build and publish kyverno image (with ko)
	@LD_FLAGS=$(LD_FLAGS) KOCACHE=$(KOCACHE) KO_DOCKER_REPO=$(REPO_KYVERNO) \
		$(KO) build ./$(KYVERNO_DIR) --bare --tags=$(KO_TAGS) --platform=$(PLATFORMS)

.PHONY: ko-publish-cli
ko-publish-cli: ko-login ## Build and publish cli image (with ko)
	@LD_FLAGS=$(LD_FLAGS) KOCACHE=$(KOCACHE) KO_DOCKER_REPO=$(REPO_CLI) \
		$(KO) build ./$(CLI_DIR) --bare --tags=$(KO_TAGS) --platform=$(PLATFORMS)

.PHONY: ko-publish-cleanup-controller
ko-publish-cleanup-controller: ko-login ## Build and publish cleanup controller image (with ko)
	@LD_FLAGS=$(LD_FLAGS) KOCACHE=$(KOCACHE) KO_DOCKER_REPO=$(REPO_CLEANUP) \
		$(KO) build ./$(CLEANUP_DIR) --bare --tags=$(KO_TAGS) --platform=$(PLATFORMS)

.PHONY: ko-publish-reports-controller
ko-publish-reports-controller: ko-login ## Build and publish reports controller image (with ko)
	@LD_FLAGS=$(LD_FLAGS) KOCACHE=$(KOCACHE) KO_DOCKER_REPO=$(REPO_REPORTS) \
		$(KO) build ./$(REPORTS_DIR) --bare --tags=$(KO_TAGS) --platform=$(PLATFORMS)

.PHONY: ko-publish-background-controller
ko-publish-background-controller: ko-login ## Build and publish background controller image (with ko)
	@LD_FLAGS=$(LD_FLAGS) KOCACHE=$(KOCACHE) KO_DOCKER_REPO=$(REPO_BACKGROUND) \
		$(KO) build ./$(BACKGROUND_DIR) --bare --tags=$(KO_TAGS) --platform=$(PLATFORMS)

.PHONY: ko-publish-all
ko-publish-all: ko-publish-kyverno-init ko-publish-kyverno ko-publish-cli ko-publish-cleanup-controller ko-publish-reports-controller ko-publish-background-controller ## Build and publish all images (with ko)

#################
# BUILD (IMAGE) #
#################

LOCAL_REGISTRY         := $($(shell echo $(BUILD_WITH) | tr '[:lower:]' '[:upper:]')_REGISTRY)
LOCAL_CLI_REPO         := $($(shell echo $(BUILD_WITH) | tr '[:lower:]' '[:upper:]')_CLI_REPO)
LOCAL_KYVERNOPRE_REPO  := $($(shell echo $(BUILD_WITH) | tr '[:lower:]' '[:upper:]')_KYVERNOPRE_REPO)
LOCAL_KYVERNO_REPO     := $($(shell echo $(BUILD_WITH) | tr '[:lower:]' '[:upper:]')_KYVERNO_REPO)
LOCAL_CLEANUP_REPO     := $($(shell echo $(BUILD_WITH) | tr '[:lower:]' '[:upper:]')_CLEANUP_REPO)
LOCAL_REPORTS_REPO     := $($(shell echo $(BUILD_WITH) | tr '[:lower:]' '[:upper:]')_REPORTS_REPO)
LOCAL_BACKGROUND_REPO  := $($(shell echo $(BUILD_WITH) | tr '[:lower:]' '[:upper:]')_BACKGROUND_REPO)

.PHONY: image-build-kyverno-init
image-build-kyverno-init: $(BUILD_WITH)-build-kyverno-init

.PHONY: image-build-kyverno
image-build-kyverno: $(BUILD_WITH)-build-kyverno

.PHONY: image-build-cli
image-build-cli: $(BUILD_WITH)-build-cli

.PHONY: image-build-cleanup-controller
image-build-cleanup-controller: $(BUILD_WITH)-build-cleanup-controller

.PHONY: image-build-reports-controller
image-build-reports-controller: $(BUILD_WITH)-build-reports-controller

.PHONY: image-build-background-controller
image-build-background-controller: $(BUILD_WITH)-build-background-controller

.PHONY: image-build-all
image-build-all: $(BUILD_WITH)-build-all

###########
# CODEGEN #
###########

GOPATH_SHIM                 := ${PWD}/.gopath
PACKAGE_SHIM                := $(GOPATH_SHIM)/src/$(PACKAGE)
OUT_PACKAGE                 := $(PACKAGE)/pkg/client
INPUT_DIRS                  := $(PACKAGE)/api/kyverno/v1,$(PACKAGE)/api/kyverno/v1alpha2,$(PACKAGE)/api/kyverno/v1beta1,$(PACKAGE)/api/kyverno/v2beta1,$(PACKAGE)/api/kyverno/v2alpha1,$(PACKAGE)/api/policyreport/v1alpha2
CLIENTSET_PACKAGE           := $(OUT_PACKAGE)/clientset
LISTERS_PACKAGE             := $(OUT_PACKAGE)/listers
INFORMERS_PACKAGE           := $(OUT_PACKAGE)/informers
APPLYCONFIGURATIONS_PACKAGE := $(OUT_PACKAGE)/applyconfigurations
CRDS_PATH                   := ${PWD}/config/crds
INSTALL_MANIFEST_PATH       := ${PWD}/config/install-latest-testing.yaml

$(GOPATH_SHIM):
	@echo Create gopath shim... >&2
	@mkdir -p $(GOPATH_SHIM)

.INTERMEDIATE: $(PACKAGE_SHIM)
$(PACKAGE_SHIM): $(GOPATH_SHIM)
	@echo Create package shim... >&2
	@mkdir -p $(GOPATH_SHIM)/src/github.com/kyverno && ln -s -f ${PWD} $(PACKAGE_SHIM)

.PHONY: codegen-client-clientset
codegen-client-clientset: $(PACKAGE_SHIM) $(CLIENT_GEN) ## Generate clientset
	@echo Generate clientset... >&2
	@GOPATH=$(GOPATH_SHIM) $(CLIENT_GEN) \
		--go-header-file ./scripts/boilerplate.go.txt \
		--clientset-name versioned \
		--output-package $(CLIENTSET_PACKAGE) \
		--input-base "" \
		--input $(INPUT_DIRS)

.PHONY: codegen-client-listers
codegen-client-listers: $(PACKAGE_SHIM) $(LISTER_GEN) ## Generate listers
	@echo Generate listers... >&2
	@GOPATH=$(GOPATH_SHIM) $(LISTER_GEN) \
		--go-header-file ./scripts/boilerplate.go.txt \
		--output-package $(LISTERS_PACKAGE) \
		--input-dirs $(INPUT_DIRS)

.PHONY: codegen-client-informers
codegen-client-informers: $(PACKAGE_SHIM) $(INFORMER_GEN) ## Generate informers
	@echo Generate informers... >&2
	@GOPATH=$(GOPATH_SHIM) $(INFORMER_GEN) \
		--go-header-file ./scripts/boilerplate.go.txt \
		--output-package $(INFORMERS_PACKAGE) \
		--input-dirs $(INPUT_DIRS) \
		--versioned-clientset-package $(CLIENTSET_PACKAGE)/versioned \
		--listers-package $(LISTERS_PACKAGE)

.PHONY: codegen-client-wrappers
codegen-client-wrappers: codegen-client-clientset $(GOIMPORTS) ## Generate client wrappers
	@echo Generate client wrappers... >&2
	@go run ./hack/main.go
	@$(GOIMPORTS) -w ./pkg/clients
	@go fmt ./pkg/clients/...

.PHONY: codegen-register
codegen-register: $(PACKAGE_SHIM) $(REGISTER_GEN) ## Generate types registrations
	@echo Generate registration... >&2
	@GOPATH=$(GOPATH_SHIM) $(REGISTER_GEN) \
		--go-header-file=./scripts/boilerplate.go.txt \
		--input-dirs=$(INPUT_DIRS)

.PHONY: codegen-deepcopy
codegen-deepcopy: $(PACKAGE_SHIM) $(DEEPCOPY_GEN) ## Generate deep copy functions
	@echo Generate deep copy functions... >&2
	@GOPATH=$(GOPATH_SHIM) $(DEEPCOPY_GEN) \
		--go-header-file=./scripts/boilerplate.go.txt \
		--input-dirs=$(INPUT_DIRS) \
		--output-file-base=zz_generated.deepcopy

.PHONY: codegen-defaulters
codegen-defaulters: $(PACKAGE_SHIM) $(DEFAULTER_GEN) ## Generate defaulters
	@echo Generate defaulters... >&2
	@GOPATH=$(GOPATH_SHIM) $(DEFAULTER_GEN) --go-header-file=./scripts/boilerplate.go.txt --input-dirs=$(INPUT_DIRS)

.PHONY: codegen-applyconfigurations
codegen-applyconfigurations: $(PACKAGE_SHIM) $(APPLYCONFIGURATION_GEN) ## Generate apply configurations
	@echo Generate applyconfigurations... >&2
	@GOPATH=$(GOPATH_SHIM) $(APPLYCONFIGURATION_GEN) \
		--go-header-file=./scripts/boilerplate.go.txt \
		--input-dirs=$(INPUT_DIRS) \
		--output-package $(APPLYCONFIGURATIONS_PACKAGE)

.PHONY: codegen-client-all
codegen-client-all: codegen-register codegen-defaulters codegen-applyconfigurations codegen-client-clientset codegen-client-listers codegen-client-informers codegen-client-wrappers ## Generate clientset, listers and informers

.PHONY: codegen-crds-kyverno
codegen-crds-kyverno: $(CONTROLLER_GEN) ## Generate kyverno CRDs
	@echo Generate kyverno crds... >&2
	@$(CONTROLLER_GEN) crd paths=./api/kyverno/... crd:crdVersions=v1 output:dir=$(CRDS_PATH)

.PHONY: codegen-crds-report
codegen-crds-report: $(CONTROLLER_GEN) ## Generate policy reports CRDs
	@echo Generate policy reports crds... >&2
	@$(CONTROLLER_GEN) crd paths=./api/policyreport/... crd:crdVersions=v1 output:dir=$(CRDS_PATH)

.PHONY: codegen-crds-cli
codegen-crds-cli: $(CONTROLLER_GEN) ## Generate policy reports CRDs
	@echo Generate cli crds... >&2
	@$(CONTROLLER_GEN) crd paths=./cmd/cli/kubectl-kyverno/apis/values/v1alpha1/... crd:crdVersions=v1 output:dir=$(CRDS_PATH)

.PHONY: codegen-crds-all
codegen-crds-all: codegen-crds-kyverno codegen-crds-report ## Generate all CRDs

.PHONY: codegen-helm-docs
codegen-helm-docs: ## Generate helm docs
	@echo Generate helm docs... >&2
	@docker run -v ${PWD}/charts:/work -w /work jnorwood/helm-docs:v1.11.0 -s file

.PHONY: codegen-api-docs
codegen-api-docs: $(PACKAGE_SHIM) $(GEN_CRD_API_REFERENCE_DOCS) ## Generate API docs
	@echo Generate api docs... >&2
	@rm -rf docs/user/crd && mkdir -p docs/user/crd
	@GOPATH=$(GOPATH_SHIM) $(GEN_CRD_API_REFERENCE_DOCS) -v 4 \
		-api-dir $(PACKAGE)/api \
		-config docs/user/config.json \
		-template-dir docs/user/template \
		-out-file docs/user/crd/index.html
	@rm -rf docs/user/cli/crd && mkdir -p docs/user/cli/crd
	@GOPATH=$(GOPATH_SHIM) $(GEN_CRD_API_REFERENCE_DOCS) -v 4 \
		-api-dir $(PACKAGE)/cmd/cli/kubectl-kyverno/apis/values \
		-config docs/user/config.json \
		-template-dir docs/user/template \
		-out-file docs/user/cli/crd/index.html

.PHONY: codegen-cli-docs
codegen-cli-docs: $(CLI_BIN) ## Generate CLI docs
	@echo Generate cli docs... >&2
	@rm -rf docs/user/cli/commands && mkdir -p docs/user/cli/commands
	@KYVERNO_EXPERIMENTAL=true $(CLI_BIN) docs -o docs/user/cli/commands --autogenTag=false

<<<<<<< HEAD
.PHONY: codegen-cli-tests
codegen-cli-tests: $(CLI_BIN) ## Fix CLI test files
	@echo Fix CLI test files... >&2
	@KYVERNO_EXPERIMENTAL=true $(CLI_BIN) fix test ./test/cli --save --compress

.PHONY: codegen-cli-policies
codegen-cli-policies: $(CLI_BIN) ## Fix CLI policy files
	@echo Fix CLI policy files... >&2
	@KYVERNO_EXPERIMENTAL=true $(CLI_BIN) fix policy ./test/cli/test --save

=======
>>>>>>> 9361100f
.PHONY: codegen-cli-crds
codegen-cli-crds: codegen-crds-kyverno ## Copy generated CRDs to embed in the CLI
	@echo Copy generated CRDs to embed in the CLI... >&2
	@rm -rf cmd/cli/kubectl-kyverno/data/crds && mkdir -p cmd/cli/kubectl-kyverno/data/crds
	@cp config/crds/kyverno.io_clusterpolicies.yaml cmd/cli/kubectl-kyverno/data/crds
	@cp config/crds/kyverno.io_policies.yaml cmd/cli/kubectl-kyverno/data/crds

.PHONY: codegen-docs-all
codegen-docs-all: codegen-helm-docs codegen-cli-docs codegen-api-docs  ## Generate all docs

.PHONY: codegen-fix-tests
codegen-fix-tests: $(CLI_BIN) ## Fix CLI test files
	@echo Fix CLI test files... >&2
	@KYVERNO_EXPERIMENTAL=true $(CLI_BIN) fix test ./test/cli --save --compress

.PHONY: codegen-fix-policies
codegen-fix-policies: $(CLI_BIN) ## Fix CLI policy files
	@echo Fix CLI policy files... >&2
	@KYVERNO_EXPERIMENTAL=true $(CLI_BIN) fix policy ./test/cli/test --save

.PHONY: codegen-helm-crds
codegen-helm-crds: codegen-crds-all ## Generate helm CRDs
	@echo Generate helm crds... >&2
	@cat $(CRDS_PATH)/* \
		| $(SED) -e '1i{{- if .Values.crds.install }}' \
		| $(SED) -e '$$a{{- end }}' \
		| $(SED) -e '/^  annotations:/a \ \ \ \ {{- end }}' \
 		| $(SED) -e '/^  annotations:/a \ \ \ \ {{- toYaml . | nindent 4 }}' \
		| $(SED) -e '/^  annotations:/a \ \ \ \ {{- with .Values.crds.annotations }}' \
 		| $(SED) -e '/^  annotations:/i \ \ labels:' \
		| $(SED) -e '/^  labels:/a \ \ \ \ {{- include "kyverno.crds.labels" . | nindent 4 }}' \
 		> ./charts/kyverno/templates/crds/crds.yaml

.PHONY: codegen-helm-all
codegen-helm-all: codegen-helm-crds codegen-helm-docs ## Generate helm docs and CRDs

.PHONY: codegen-manifest-install-latest
codegen-manifest-install-latest: $(HELM) ## Create install_latest manifest
	@echo Generate latest install manifest... >&2
	@$(HELM) template kyverno --namespace kyverno --skip-tests ./charts/kyverno \
		--set templating.enabled=true \
		--set templating.version=latest \
		--set admissionController.container.image.tag=latest \
		--set admissionController.initContainer.image.tag=latest \
		--set cleanupController.image.tag=latest \
		--set reportsController.image.tag=latest \
		--set backgroundController.image.tag=latest \
 		| $(SED) -e '/^#.*/d' \
		> ./config/install-latest-testing.yaml

.PHONY: codegen-manifest-debug
codegen-manifest-debug: $(HELM) ## Create debug manifest
	@echo Generate debug manifest... >&2
	@mkdir -p ./.manifest
	@$(HELM) template kyverno --namespace kyverno --skip-tests ./charts/kyverno \
		--set templating.enabled=true \
		--set templating.version=latest \
		--set templating.debug=true \
		--set admissionController.container.image.tag=latest \
		--set admissionController.initContainer.image.tag=latest \
		--set cleanupController.image.tag=latest \
		--set reportsController.image.tag=latest \
 		| $(SED) -e '/^#.*/d' \
		> ./.manifest/debug.yaml

# guidance https://github.com/kyverno/kyverno/wiki/Generate-a-Release
.PHONY: codegen-manifest-release
codegen-manifest-release: $(HELM) ## Create release manifest
	@echo Generate release manifest... >&2
	@mkdir -p ./.manifest
	@$(HELM) template kyverno --namespace kyverno --skip-tests ./charts/kyverno \
		--set templating.enabled=true \
		--set templating.version=$(VERSION) \
		--set admissionController.container.image.tag=$(VERSION) \
		--set admissionController.initContainer.image.tag=$(VERSION) \
		--set cleanupController.image.tag=$(VERSION) \
		--set reportsController.image.tag=$(VERSION) \
 		| $(SED) -e '/^#.*/d' \
		> ./.manifest/release.yaml

.PHONY: codegen-manifest-all
codegen-manifest-all: codegen-manifest-install-latest codegen-manifest-debug ## Create all manifests

.PHONY: codegen-quick
codegen-quick: codegen-deepcopy codegen-crds-all codegen-docs-all codegen-helm-all codegen-manifest-all ## Generate all generated code except client

.PHONY: codegen-slow
codegen-slow: codegen-client-all ## Generate client code

.PHONY: codegen-all
codegen-all: codegen-quick codegen-slow ## Generate all generated code

##################
# VERIFY CODEGEN #
##################

.PHONY: verify-crds
verify-crds: codegen-crds-all ## Check CRDs are up to date
	@echo Checking crds are up to date... >&2
	@git --no-pager diff $(CRDS_PATH)
	@echo 'If this test fails, it is because the git diff is non-empty after running "make codegen-crds-all".' >&2
	@echo 'To correct this, locally run "make codegen-crds-all", commit the changes, and re-run tests.' >&2
	@git diff --quiet --exit-code $(CRDS_PATH)

.PHONY: verify-client
verify-client: codegen-client-all ## Check client is up to date
	@echo Checking client is up to date... >&2
	@git --no-pager diff --ignore-space-change pkg/client
	@echo 'If this test fails, it is because the git diff is non-empty after running "make codegen-client-all".' >&2
	@echo 'To correct this, locally run "make codegen-client-all", commit the changes, and re-run tests.' >&2
	@git diff --ignore-space-change --quiet --exit-code pkg/client
	@git --no-pager diff --ignore-space-change pkg/clients
	@echo 'If this test fails, it is because the git diff is non-empty after running "make codegen-client-all".' >&2
	@echo 'To correct this, locally run "make codegen-client-all", commit the changes, and re-run tests.' >&2
	@git diff --ignore-space-change --quiet --exit-code pkg/clients

.PHONY: verify-deepcopy
verify-deepcopy: codegen-deepcopy ## Check deepcopy functions are up to date
	@echo Checking deepcopy functions are up to date... >&2
	@git --no-pager diff api
	@echo 'If this test fails, it is because the git diff is non-empty after running "make codegen-deepcopy".' >&2
	@echo 'To correct this, locally run "make codegen-deepcopy", commit the changes, and re-run tests.' >&2
	@git diff --quiet --exit-code api

.PHONY: verify-docs
verify-docs: codegen-docs-all ## Check docs are up to date
	@echo Checking docs are up to date... >&2
	@git --no-pager diff docs/user
	@echo 'If this test fails, it is because the git diff is non-empty after running "make codegen-docs-all".' >&2
	@echo 'To correct this, locally run "make codegen-docs-all", commit the changes, and re-run tests.' >&2
	@git diff --quiet --exit-code docs/user

.PHONY: verify-helm
verify-helm: codegen-helm-all ## Check Helm charts are up to date
	@echo Checking helm charts are up to date... >&2
	@git --no-pager diff charts
	@echo 'If this test fails, it is because the git diff is non-empty after running "make codegen-helm-all".' >&2
	@echo 'To correct this, locally run "make codegen-helm-all", commit the changes, and re-run tests.' >&2
	@git diff --quiet --exit-code charts

.PHONY: verify-manifests
verify-manifests: codegen-manifest-all ## Check manifests are up to date
	@echo Checking manifests are up to date... >&2
	@git --no-pager diff ${INSTALL_MANIFEST_PATH}
	@echo 'If this test fails, it is because the git diff is non-empty after running "make codegen-manifest-all".' >&2
	@echo 'To correct this, locally run "make codegen-manifest-all", commit the changes, and re-run tests.' >&2
	@git diff --quiet --exit-code ${INSTALL_MANIFEST_PATH}

.PHONY: verify-cli-crds
verify-cli-crds: codegen-cli-crds ## Check generated CRDs to be embedded in the CLI are up to date
	@echo Checking generated CRDs to be embedded in the CLI are up to date... >&2
	@git --no-pager diff cmd/cli/kubectl-kyverno/data/crds
	@echo 'If this test fails, it is because the git diff is non-empty after running "make codegen-cli-crds".' >&2
	@echo 'To correct this, locally run "make codegen-cli-crds", commit the changes, and re-run tests.' >&2
	@git diff --quiet --exit-code cmd/cli/kubectl-kyverno/data/crds

.PHONY: verify-cli-tests
verify-cli-tests: ## Check CLI test files are up to date
	@echo Checking CLI test files are up to date... >&2
	@git --no-pager diff test/cli
	@echo 'If this test fails, it is because the git diff is non-empty after running "make codegen-fix-tests".' >&2
	@echo 'To correct this, locally run "make codegen-fix-tests", commit the changes, and re-run tests.' >&2
	@git diff --quiet --exit-code test/cli

.PHONY: verify-codegen
verify-codegen: verify-crds verify-client verify-deepcopy verify-docs verify-helm verify-manifests verify-cli-crds ## Verify all generated code and docs are up to date

##############
# UNIT TESTS #
##############

CODE_COVERAGE_FILE      := coverage
CODE_COVERAGE_FILE_TXT  := $(CODE_COVERAGE_FILE).txt
CODE_COVERAGE_FILE_HTML := $(CODE_COVERAGE_FILE).html

.PHONY: test
test: test-clean test-unit ## Clean tests cache then run unit tests

.PHONY: test-clean
test-clean: ## Clean tests cache
	@echo Clean test cache... >&2
	@go clean -testcache

.PHONY: test-unit
test-unit: test-clean $(GO_ACC) ## Run unit tests
	@echo Running unit tests... >&2
	@$(GO_ACC) ./... -o $(CODE_COVERAGE_FILE_TXT)

.PHONY: code-cov-report
code-cov-report: test-clean ## Generate code coverage report
	@echo Generating code coverage report... >&2
	@GO111MODULE=on go test -v -coverprofile=coverage.out ./...
	@go tool cover -func=coverage.out -o $(CODE_COVERAGE_FILE_TXT)
	@go tool cover -html=coverage.out -o $(CODE_COVERAGE_FILE_HTML)

###############
# KUTTL TESTS #
###############

.PHONY: test-kuttl
test-kuttl: $(KUTTL) ## Run kuttl tests
	@echo Running kuttl tests... >&2
	@$(KUTTL) test --config ./test/conformance/kuttl/kuttl-test.yaml

#############
# CLI TESTS #
#############

TEST_GIT_BRANCH ?= main
TEST_GIT_REPO   ?= https://github.com/kyverno/policies

.PHONY: test-cli
test-cli: test-cli-policies test-cli-local ## Run all CLI tests

.PHONY: test-cli-policies
test-cli-policies: $(CLI_BIN) ## Run CLI tests against the policies repository
	@echo Running cli tests against $(TEST_GIT_REPO)/$(TEST_GIT_BRANCH)... >&2
	@$(CLI_BIN) test $(TEST_GIT_REPO)/$(TEST_GIT_BRANCH)

.PHONY: test-cli-local
test-cli-local: test-cli-local-validate test-cli-local-mutate test-cli-local-generate test-cli-local-registry test-cli-local-scenarios test-cli-local-selector ## Run local CLI tests

.PHONY: test-cli-local-validate
test-cli-local-validate: $(CLI_BIN) ## Run local CLI validation tests
	@echo Running local cli validation tests... >&2
	@$(CLI_BIN) test ./test/cli/test

.PHONY: test-cli-local-mutate
test-cli-local-mutate: $(CLI_BIN) ## Run local CLI mutation tests
	@echo Running local cli mutation tests... >&2
	@$(CLI_BIN) test ./test/cli/test-mutate

.PHONY: test-cli-local-generate
test-cli-local-generate: $(CLI_BIN) ## Run local CLI generation tests
	@echo Running local cli generation tests... >&2
	@$(CLI_BIN) test ./test/cli/test-generate

.PHONY: test-cli-local-selector
test-cli-local-selector: $(CLI_BIN) ## Run local CLI tests (with test case selector)
	@echo Running local cli selector tests... >&2
	@$(CLI_BIN) test ./test/cli/test --test-case-selector "policy=disallow-latest-tag, rule=require-image-tag, resource=test-require-image-tag-pass"

.PHONY: test-cli-local-registry
test-cli-local-registry: $(CLI_BIN) ## Run local CLI registry tests
	@echo Running local cli registry tests... >&2
	@$(CLI_BIN) test ./test/cli/registry --registry

.PHONY: test-cli-local-scenarios
test-cli-local-scenarios: $(CLI_BIN) ## Run local CLI scenarios tests
	@echo Running local cli scenarios tests... >&2
	@$(CLI_BIN) test ./test/cli/scenarios_to_cli --registry

#############
# HELM TEST #
#############

.PHONY: helm-test
helm-test: $(HELM) ## Run helm test
	@echo Running helm test... >&2
	@$(HELM) test --namespace kyverno kyverno

#################
# RELEASE NOTES #
#################

.PHONY: release-notes
release-notes: ## Generate release notes
	@echo Generating release notes... >&2
	@bash -c 'while IFS= read -r line ; do if [[ "$$line" == "## "* && "$$line" != "## $(VERSION)" ]]; then break ; fi; echo "$$line"; done < "CHANGELOG.md"' \
	true

#########
# DEBUG #
#########

.PHONY: debug-deploy
debug-deploy: codegen-manifest-debug ## Install debug manifests
	@kubectl create -f ./.manifest/debug.yaml || kubectl replace -f ./.manifest/debug.yaml

#############
# PERF TEST #
#############

PERF_TEST_NODE_COUNT		?= 3
PERF_TEST_MEMORY_REQUEST	?= "1Gi"

.PHONY: test-perf
test-perf: $(PACKAGE_SHIM) ## Run perf tests
	GO111MODULE=off GOPATH=$(GOPATH_SHIM) go get k8s.io/perf-tests || true
	cd $(GOPATH_SHIM)/src/k8s.io/perf-tests && \
	GOPATH=$(GOPATH_SHIM) ./run-e2e.sh cluster-loader2 \
		--testconfig=./testing/load/config.yaml \
		--provider=kind \
		--kubeconfig=${HOME}/.kube/config \
		--nodes=$(PERF_TEST_NODE_COUNT) \
		--prometheus-memory-request=$(PERF_TEST_MEMORY_REQUEST) \
		--enable-prometheus-server=true \
		--tear-down-prometheus-server=true \
		--prometheus-apiserver-scrape-port=6443 \
		--prometheus-scrape-kubelets=true \
		--prometheus-scrape-master-kubelets=true \
		--prometheus-scrape-etcd=true \
		--prometheus-scrape-kube-proxy=true \
		--prometheus-kube-proxy-selector-key=k8s-app \
		--prometheus-scrape-node-exporter=false \
		--prometheus-scrape-kube-state-metrics=true \
		--prometheus-scrape-metrics-server=true \
		--prometheus-pvc-storage-class=standard \
		--v=2 \
		--report-dir=.

##########
# DOCKER #
##########

.PHONY: docker-save-image-all
docker-save-image-all: $(KIND) image-build-all ## Save docker images in archive
	docker save 												\
		$(LOCAL_REGISTRY)/$(LOCAL_KYVERNOPRE_REPO):$(GIT_SHA) 	\
		$(LOCAL_REGISTRY)/$(LOCAL_KYVERNO_REPO):$(GIT_SHA) 		\
		$(LOCAL_REGISTRY)/$(LOCAL_CLEANUP_REPO):$(GIT_SHA) 		\
		$(LOCAL_REGISTRY)/$(LOCAL_REPORTS_REPO):$(GIT_SHA) 		\
		$(LOCAL_REGISTRY)/$(LOCAL_BACKGROUND_REPO):$(GIT_SHA) 	\
	> kyverno.tar

########
# KIND #
########

.PHONY: kind-create-cluster
kind-create-cluster: $(KIND) ## Create kind cluster
	@echo Create kind cluster... >&2
	@$(KIND) create cluster --name $(KIND_NAME) --image $(KIND_IMAGE) --config ./scripts/config/kind/$(KIND_CONFIG).yaml

.PHONY: kind-delete-cluster
kind-delete-cluster: $(KIND) ## Delete kind cluster
	@echo Delete kind cluster... >&2
	@$(KIND) delete cluster --name $(KIND_NAME)

.PHONY: kind-load-kyverno-init
kind-load-kyverno-init: $(KIND) image-build-kyverno-init ## Build kyvernopre image and load it in kind cluster
	@echo Load kyvernopre image... >&2
	@$(KIND) load docker-image --name $(KIND_NAME) $(LOCAL_REGISTRY)/$(LOCAL_KYVERNOPRE_REPO):$(GIT_SHA)

.PHONY: kind-load-kyverno
kind-load-kyverno: $(KIND) image-build-kyverno ## Build kyverno image and load it in kind cluster
	@echo Load kyverno image... >&2
	@$(KIND) load docker-image --name $(KIND_NAME) $(LOCAL_REGISTRY)/$(LOCAL_KYVERNO_REPO):$(GIT_SHA)

.PHONY: kind-load-cleanup-controller
kind-load-cleanup-controller: $(KIND) image-build-cleanup-controller ## Build cleanup controller image and load it in kind cluster
	@echo Load cleanup controller image... >&2
	@$(KIND) load docker-image --name $(KIND_NAME) $(LOCAL_REGISTRY)/$(LOCAL_CLEANUP_REPO):$(GIT_SHA)

.PHONY: kind-load-reports-controller
kind-load-reports-controller: $(KIND) image-build-reports-controller ## Build reports controller image and load it in kind cluster
	@echo Load reports controller image... >&2
	@$(KIND) load docker-image --name $(KIND_NAME) $(LOCAL_REGISTRY)/$(LOCAL_REPORTS_REPO):$(GIT_SHA)

.PHONY: kind-load-background-controller
kind-load-background-controller: $(KIND) image-build-background-controller ## Build background controller image and load it in kind cluster
	@echo Load background controller image... >&2
	@$(KIND) load docker-image --name $(KIND_NAME) $(LOCAL_REGISTRY)/$(LOCAL_BACKGROUND_REPO):$(GIT_SHA)

.PHONY: kind-load-all
kind-load-all: kind-load-kyverno-init kind-load-kyverno kind-load-cleanup-controller kind-load-reports-controller kind-load-background-controller ## Build images and load them in kind cluster

.PHONY: kind-load-image-archive
kind-load-image-archive: $(KIND) ## Load docker images from archive
	@echo Load image archive in kind cluster... >&2
	@$(KIND) load image-archive kyverno.tar --name $(KIND_NAME)

.PHONY: kind-install-kyverno
kind-install-kyverno: $(HELM) ## Install kyverno helm chart
	@echo Install kyverno chart... >&2
	@$(HELM) upgrade --install kyverno --namespace kyverno --create-namespace --wait ./charts/kyverno \
		--set admissionController.container.image.registry=$(LOCAL_REGISTRY) \
		--set admissionController.container.image.repository=$(LOCAL_KYVERNO_REPO) \
		--set admissionController.container.image.tag=$(GIT_SHA) \
		--set admissionController.initContainer.image.registry=$(LOCAL_REGISTRY) \
		--set admissionController.initContainer.image.repository=$(LOCAL_KYVERNOPRE_REPO) \
		--set admissionController.initContainer.image.tag=$(GIT_SHA) \
		--set cleanupController.image.registry=$(LOCAL_REGISTRY) \
		--set cleanupController.image.repository=$(LOCAL_CLEANUP_REPO) \
		--set cleanupController.image.tag=$(GIT_SHA) \
		--set reportsController.image.registry=$(LOCAL_REGISTRY) \
		--set reportsController.image.repository=$(LOCAL_REPORTS_REPO) \
		--set reportsController.image.tag=$(GIT_SHA) \
		--set backgroundController.image.registry=$(LOCAL_REGISTRY) \
		--set backgroundController.image.repository=$(LOCAL_BACKGROUND_REPO) \
		--set backgroundController.image.tag=$(GIT_SHA) \
		$(foreach CONFIG,$(subst $(COMMA), ,$(USE_CONFIG)),--values ./scripts/config/$(CONFIG)/kyverno.yaml)

.PHONY: kind-deploy-kyverno
kind-deploy-kyverno: $(HELM) kind-load-all ## Build images, load them in kind cluster and deploy kyverno helm chart
	@$(MAKE) kind-install-kyverno

.PHONY: kind-deploy-kyverno-policies
kind-deploy-kyverno-policies: $(HELM) ## Deploy kyverno-policies helm chart
	@echo Install kyverno-policies chart... >&2
	@$(HELM) upgrade --install kyverno-policies --namespace kyverno --create-namespace --wait ./charts/kyverno-policies \
		$(foreach CONFIG,$(subst $(COMMA), ,$(USE_CONFIG)),--values ./scripts/config/$(CONFIG)/kyverno-policies.yaml)

.PHONY: kind-deploy-all
kind-deploy-all: | kind-deploy-kyverno kind-deploy-kyverno-policies ## Build images, load them in kind cluster and deploy helm charts

.PHONY: kind-deploy-reporter
kind-deploy-reporter: $(HELM) ## Deploy policy-reporter helm chart
	@echo Install policy-reporter chart... >&2
	@$(HELM) upgrade --install policy-reporter --namespace policy-reporter --create-namespace --wait \
		--repo https://kyverno.github.io/policy-reporter policy-reporter \
		--values ./scripts/config/standard/kyverno-reporter.yaml
	@kubectl port-forward -n policy-reporter services/policy-reporter-ui  8082:8080

###########
# ROLLOUT #
###########

.PHONY: rollout-cleanup-controller
rollout-cleanup-controller: ## Rollout cleanup-controller deployment
	@kubectl rollout restart deployment -n kyverno -l app.kubernetes.io/component=cleanup-controller

.PHONY: rollout-reports-controller
rollout-reports-controller: ## Rollout reports-controller deployment
	@kubectl rollout restart deployment -n kyverno -l app.kubernetes.io/component=reports-controller

.PHONY: rollout-admission-controller
rollout-admission-controller: ## Rollout admission-controller deployment
	@kubectl rollout restart deployment -n kyverno -l app.kubernetes.io/component=admission-controller

.PHONY: rollout-all
rollout-all: rollout-cleanup-controller rollout-reports-controller rollout-admission-controller ## Rollout all deployment

###########
# DEV LAB #
###########

.PHONY: dev-lab-ingress-ngingx
dev-lab-ingress-ngingx: ## Deploy ingress-ngingx
	@echo Install ingress-ngingx... >&2
	@kubectl apply -f https://raw.githubusercontent.com/kubernetes/ingress-nginx/main/deploy/static/provider/kind/deploy.yaml
	@sleep 15
	@kubectl wait --namespace ingress-nginx --for=condition=ready pod --selector=app.kubernetes.io/component=controller --timeout=90s

.PHONY: dev-lab-prometheus
dev-lab-prometheus: $(HELM) ## Deploy kube-prometheus-stack helm chart
	@echo Install kube-prometheus-stack chart... >&2
	@$(HELM) upgrade --install kube-prometheus-stack --namespace monitoring --create-namespace --wait \
		--repo https://prometheus-community.github.io/helm-charts kube-prometheus-stack \
		--values ./scripts/config/dev/kube-prometheus-stack.yaml

.PHONY: dev-lab-loki
dev-lab-loki: $(HELM) ## Deploy loki-stack helm chart
	@echo Install loki-stack chart... >&2
	@$(HELM) upgrade --install loki-stack --namespace monitoring --create-namespace --wait \
		--repo https://grafana.github.io/helm-charts loki-stack \
		--values ./scripts/config/dev/loki-stack.yaml

.PHONY: dev-lab-tempo
dev-lab-tempo: $(HELM) ## Deploy tempo helm chart
	@echo Install tempo chart... >&2
	@$(HELM) upgrade --install tempo --namespace monitoring --create-namespace --wait \
		--repo https://grafana.github.io/helm-charts tempo \
		--values ./scripts/config/dev/tempo.yaml
	@kubectl apply -f ./scripts/config/dev/tempo-datasource.yaml

.PHONY: dev-lab-otel-collector
dev-lab-otel-collector: $(HELM) ## Deploy tempo helm chart
	@echo Install otel-collector chart... >&2
	@$(HELM) upgrade --install opentelemetry-collector --namespace monitoring --create-namespace --wait \
		--repo https://open-telemetry.github.io/opentelemetry-helm-charts opentelemetry-collector \
		--values ./scripts/config/dev/otel-collector.yaml

.PHONY: dev-lab-metrics-server
dev-lab-metrics-server: $(HELM) ## Deploy metrics-server helm chart
	@echo Install metrics-server chart... >&2
	@$(HELM) upgrade --install metrics-server --namespace kube-system --wait \
		--repo https://charts.bitnami.com/bitnami metrics-server \
		--values ./scripts/config/dev/metrics-server.yaml

.PHONY: dev-lab-all
dev-lab-all: dev-lab-ingress-ngingx dev-lab-metrics-server dev-lab-prometheus dev-lab-loki dev-lab-tempo dev-lab-otel-collector ## Deploy all dev lab components

.PHONY: dev-lab-policy-reporter
dev-lab-policy-reporter: $(HELM) ## Deploy policy-reporter helm chart
	@echo Install policy-reporter chart... >&2
	@$(HELM) upgrade --install policy-reporter --namespace policy-reporter --create-namespace --wait \
		--repo https://kyverno.github.io/policy-reporter policy-reporter \
		--values ./scripts/config/dev/policy-reporter.yaml

.PHONY: dev-lab-kwok
dev-lab-kwok: ## Deploy kwok
	@kubectl apply -k ./scripts/config/kwok

########
# HELP #
########

.PHONY: help
help: ## Shows the available commands
	@grep -E '^[a-zA-Z_-]+:.*?## .*$$' $(MAKEFILE_LIST) | awk 'BEGIN {FS = ":.*?## "}; {printf "\033[36m%-40s\033[0m %s\n", $$1, $$2}'<|MERGE_RESOLUTION|>--- conflicted
+++ resolved
@@ -529,7 +529,6 @@
 	@rm -rf docs/user/cli/commands && mkdir -p docs/user/cli/commands
 	@KYVERNO_EXPERIMENTAL=true $(CLI_BIN) docs -o docs/user/cli/commands --autogenTag=false
 
-<<<<<<< HEAD
 .PHONY: codegen-cli-tests
 codegen-cli-tests: $(CLI_BIN) ## Fix CLI test files
 	@echo Fix CLI test files... >&2
@@ -540,8 +539,6 @@
 	@echo Fix CLI policy files... >&2
 	@KYVERNO_EXPERIMENTAL=true $(CLI_BIN) fix policy ./test/cli/test --save
 
-=======
->>>>>>> 9361100f
 .PHONY: codegen-cli-crds
 codegen-cli-crds: codegen-crds-kyverno ## Copy generated CRDs to embed in the CLI
 	@echo Copy generated CRDs to embed in the CLI... >&2
