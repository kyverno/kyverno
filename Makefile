.DEFAULT_GOAL: build

############
# DEFAULTS #
############

GIT_VERSION          := $(shell git describe --match "v[0-9]*" --tags $(git rev-list --tags --max-count=1))
GIT_VERSION_DEV      := $(shell git describe --match "[0-9].[0-9]-dev*")
GIT_BRANCH           := $(shell git branch | grep \* | cut -d ' ' -f2)
GIT_HASH             := $(GIT_BRANCH)/$(shell git log -1 --pretty=format:"%H")
TIMESTAMP            := $(shell date '+%Y-%m-%d_%I:%M:%S%p')
VERSION              ?= $(shell git describe --match "v[0-9]*")
REGISTRY             ?= ghcr.io
REPO                  = $(REGISTRY)/kyverno
IMAGE_TAG_LATEST_DEV  = $(shell git describe --match "[0-9].[0-9]-dev*" | cut -d '-' -f-2)
IMAGE_TAG_DEV         = $(GIT_VERSION_DEV)
IMAGE_TAG            ?= $(GIT_VERSION)
K8S_VERSION          ?= $(shell kubectl version --short | grep -i server | cut -d" " -f3 | cut -c2-)
TEST_GIT_BRANCH      ?= main
KIND_IMAGE           ?= kindest/node:v1.24.0

export K8S_VERSION
<<<<<<< HEAD
TEST_GIT_BRANCH ?= main

KIND_IMAGE?=kindest/node:v1.24.0
GOOS                 ?= $(shell go env GOOS)
GOARCH               ?= $(shell go env GOARCH)
=======
>>>>>>> 5f5cda9f

#########
# TOOLS #
#########

TOOLS_DIR                          := $(PWD)/.tools
KIND                               := $(TOOLS_DIR)/kind
KIND_VERSION                       := v0.14.0
CONTROLLER_GEN                     := $(TOOLS_DIR)/controller-gen
CONTROLLER_GEN_VERSION             := v0.9.1-0.20220629131006-1878064c4cdf
GEN_CRD_API_REFERENCE_DOCS         := $(TOOLS_DIR)/gen-crd-api-reference-docs
GEN_CRD_API_REFERENCE_DOCS_VERSION := latest
GO_ACC                             := $(TOOLS_DIR)/go-acc
GO_ACC_VERSION                     := latest
KUSTOMIZE                          := $(TOOLS_DIR)/kustomize
KUSTOMIZE_VERSION                  := latest
GOIMPORTS                          := $(TOOLS_DIR)/goimports
GOIMPORTS_VERSION                  := latest
HELM_DOCS                          := $(TOOLS_DIR)/helm-docs
HELM_DOCS_VERSION                  := v1.6.0
KO                                 := $(TOOLS_DIR)/ko
KO_VERSION                         := v0.12.0
TOOLS                              := $(KIND) $(CONTROLLER_GEN) $(GEN_CRD_API_REFERENCE_DOCS) $(GO_ACC) $(KUSTOMIZE) $(GOIMPORTS) $(HELM_DOCS) $(KO)
ifeq ($(GOOS), darwin)
SED                                := gsed
else
SED                                := sed
endif

$(KIND):
	@GOBIN=$(TOOLS_DIR) go install sigs.k8s.io/kind@$(KIND_VERSION)

$(CONTROLLER_GEN):
	@GOBIN=$(TOOLS_DIR) go install sigs.k8s.io/controller-tools/cmd/controller-gen@$(CONTROLLER_GEN_VERSION)

$(GEN_CRD_API_REFERENCE_DOCS):
	@GOBIN=$(TOOLS_DIR) go install github.com/ahmetb/gen-crd-api-reference-docs@$(GEN_CRD_API_REFERENCE_DOCS_VERSION)

$(GO_ACC):
	@GOBIN=$(TOOLS_DIR) go install github.com/ory/go-acc@$(GO_ACC_VERSION)

$(KUSTOMIZE):
	@GOBIN=$(TOOLS_DIR) go install sigs.k8s.io/kustomize/kustomize/v4@$(KUSTOMIZE_VERSION)

$(GOIMPORTS):
	@GOBIN=$(TOOLS_DIR) go install golang.org/x/tools/cmd/goimports@$(GOIMPORTS_VERSION)

$(HELM_DOCS):
	@GOBIN=$(TOOLS_DIR) go install github.com/norwoodj/helm-docs/cmd/helm-docs@$(HELM_DOCS_VERSION)

$(KO):
	@GOBIN=$(TOOLS_DIR) go install github.com/google/ko@$(KO_VERSION)

.PHONY: install-tools
install-tools: $(TOOLS) ## Install tools

.PHONY: clean-tools
clean-tools: ## Remove installed tools
	@rm -rf $(TOOLS_DIR)

#################
# BUILD (LOCAL) #
#################

CMD_DIR        := ./cmd
KYVERNO_DIR    := $(CMD_DIR)/kyverno
KYVERNOPRE_DIR := $(CMD_DIR)/initContainer
CLI_DIR        := $(CMD_DIR)/cli/kubectl-kyverno
KYVERNO_BIN    := $(KYVERNO_DIR)/kyverno
KYVERNOPRE_BIN := $(KYVERNOPRE_DIR)/kyvernopre
CLI_BIN        := $(CLI_DIR)/kubectl-kyverno
PACKAGE        ?= github.com/kyverno/kyverno
GOOS           ?= $(shell go env GOOS)
GOARCH         ?= $(shell go env GOARCH)
CGO_ENABLED    ?= 0 
LD_FLAGS        = "-s -w -X $(PACKAGE)/pkg/version.BuildVersion=$(GIT_VERSION) -X $(PACKAGE)/pkg/version.BuildHash=$(GIT_HASH) -X $(PACKAGE)/pkg/version.BuildTime=$(TIMESTAMP)"
LD_FLAGS_DEV    = "-s -w -X $(PACKAGE)/pkg/version.BuildVersion=$(GIT_VERSION_DEV) -X $(PACKAGE)/pkg/version.BuildHash=$(GIT_HASH) -X $(PACKAGE)/pkg/version.BuildTime=$(TIMESTAMP)"

.PHONY: fmt
fmt: ## Run go fmt
	@go fmt ./...

.PHONY: vet
vet: ## Run go vet
	@go vet ./...

$(KYVERNO_BIN): fmt vet
	@CGO_ENABLED=$(CGO_ENABLED) GOOS=$(GOOS) go build -o $(KYVERNO_BIN) -ldflags=$(LD_FLAGS) $(KYVERNO_DIR)

$(KYVERNOPRE_BIN): fmt vet
	@CGO_ENABLED=$(CGO_ENABLED) GOOS=$(GOOS) go build -o $(KYVERNOPRE_BIN) -ldflags=$(LD_FLAGS) $(KYVERNOPRE_DIR)

$(CLI_BIN): fmt vet
	@CGO_ENABLED=$(CGO_ENABLED) GOOS=$(GOOS) go build -o $(CLI_BIN) -ldflags=$(LD_FLAGS) $(CLI_DIR)

.PHONY: build-kyverno
build-kyverno: $(KYVERNO_BIN) ## Build kyverno binary

.PHONY: build-kyvernopre
build-kyvernopre: $(KYVERNOPRE_BIN) ## Build kyvernopre binary

.PHONY: build-cli
build-cli: $(CLI_BIN) ## Build CLI binary

build-all: build-kyverno build-kyvernopre build-cli ## Build all binaries

##############
# BUILD (KO) #
##############

KO_PLATFORM         := linux/amd64,linux/arm64,linux/s390x
KO_TAGS             := latest,$(IMAGE_TAG)
KO_TAGS_DEV         := latest,$(IMAGE_TAG_DEV)
KYVERNOPRE_IMAGE    := kyvernopre
KYVERNO_IMAGE       := kyverno
CLI_IMAGE           := kyverno-cli

.PHONY: ko-build-kyvernopre
ko-build-kyvernopre: $(KO) ## Build kyvernopre local image (with ko)
	@LD_FLAGS=$(LD_FLAGS_DEV) KO_DOCKER_REPO=ko.local $(KO) build $(KYVERNOPRE_DIR) --preserve-import-paths --tags=$(KO_TAGS_DEV) --platform=$(KO_PLATFORM)

.PHONY: ko-build-kyverno
ko-build-kyverno: $(KO) ## Build kyverno local image (with ko)
	@LD_FLAGS=$(LD_FLAGS_DEV) KO_DOCKER_REPO=ko.local $(KO) build $(KYVERNO_DIR) --preserve-import-paths --tags=$(KO_TAGS_DEV) --platform=$(KO_PLATFORM)

.PHONY: ko-build-cli
ko-build-cli: $(KO) ## Build CLI local image (with ko)
	@LD_FLAGS=$(LD_FLAGS_DEV) KO_DOCKER_REPO=ko.local $(KO) build $(CLI_DIR) --preserve-import-paths --tags=$(KO_TAGS_DEV) --platform=$(KO_PLATFORM)

.PHONY: ko-build-all
ko-build-all: ko-build-kyvernopre ko-build-kyverno ko-build-cli ## Build all local images (with ko)

################
# PUBLISH (KO) #
################

REPO_KYVERNOPRE     := $(REPO)/$(KYVERNOPRE_IMAGE)
REPO_KYVERNO        := $(REPO)/$(KYVERNO_IMAGE)
REPO_CLI            := $(REPO)/$(CLI_IMAGE)
REGISTRY_USERNAME	?= dummy
INITC_KIND_IMAGE    := ko.local/github.com/kyverno/kyverno/cmd/initcontainer
KYVERNO_KIND_IMAGE  := ko.local/github.com/kyverno/kyverno/cmd/kyverno

.PHONY: ko-login
ko-login: $(KO)
	@$(KO) login $(REGISTRY) --username $(REGISTRY_USERNAME) --password $(REGISTRY_PASSWORD)

.PHONY: ko-publish-kyvernopre
ko-publish-kyvernopre: ko-login
	@LD_FLAGS=$(LD_FLAGS) KO_DOCKER_REPO=$(REPO_KYVERNOPRE) $(KO) build $(KYVERNOPRE_DIR) --bare --tags=$(KO_TAGS) --platform=$(KO_PLATFORM)

.PHONY: ko-publish-kyverno
ko-publish-kyverno: ko-login
	@LD_FLAGS=$(LD_FLAGS) KO_DOCKER_REPO=$(REPO_KYVERNO) $(KO) build $(KYVERNO_DIR) --bare --tags=$(KO_TAGS) --platform=$(KO_PLATFORM)

.PHONY: ko-publish-cli
ko-publish-cli: ko-login
	@LD_FLAGS=$(LD_FLAGS) KO_DOCKER_REPO=$(REPO_CLI) $(KO) build $(CLI_DIR) --bare --tags=$(KO_TAGS) --platform=$(KO_PLATFORM)

.PHONY: ko-publish-kyvernopre-dev
ko-publish-kyvernopre-dev: ko-login
	@LD_FLAGS=$(LD_FLAGS_DEV) KO_DOCKER_REPO=$(REPO_KYVERNOPRE) $(KO) build $(KYVERNOPRE_DIR) --bare --tags=$(KO_TAGS_DEV) --platform=$(KO_PLATFORM)

.PHONY: ko-publish-kyverno-dev
ko-publish-kyverno-dev: ko-login
	@LD_FLAGS=$(LD_FLAGS_DEV) KO_DOCKER_REPO=$(REPO_KYVERNO) $(KO) build $(KYVERNO_DIR) --bare --tags=$(KO_TAGS_DEV) --platform=$(KO_PLATFORM)

.PHONY: ko-publish-cli-dev
ko-publish-cli-dev: ko-login
	@LD_FLAGS=$(LD_FLAGS_DEV) KO_DOCKER_REPO=$(REPO_CLI) $(KO) build $(CLI_DIR) --bare --tags=$(KO_TAGS_DEV) --platform=$(KO_PLATFORM)

.PHONY: ko-publish-all
ko-publish-all: ko-publish-kyvernopre ko-publish-kyverno ko-publish-cli

.PHONY: ko-publish-all-dev
ko-publish-all-dev: ko-publish-kyvernopre-dev ko-publish-kyverno-dev ko-publish-cli-dev

##################
# BUILD (DOCKER) #
##################

.PHONY: docker-buildx-builder
docker-buildx-builder:
	if ! docker buildx ls | grep -q kyverno; then\
		docker buildx create --name kyverno --use;\
	fi

.PHONY: docker-build-initContainer
docker-build-initContainer: docker-buildx-builder
	@docker buildx build --file $(KYVERNOPRE_DIR)/Dockerfile --progress plane --platform $(KO_PLATFORM) --tag $(REPO)/$(KYVERNOPRE_IMAGE):$(IMAGE_TAG) . --build-arg LD_FLAGS=$(LD_FLAGS)

.PHONY: docker-push-initContainer
docker-push-initContainer: docker-buildx-builder
	@docker buildx build --file $(KYVERNOPRE_DIR)/Dockerfile --progress plane --push --platform $(KO_PLATFORM) --tag $(REPO)/$(KYVERNOPRE_IMAGE):$(IMAGE_TAG) . --build-arg LD_FLAGS=$(LD_FLAGS)

.PHONY: docker-push-initContainer-dev
docker-build-initContainer-dev: docker-buildx-builder
	@docker buildx build --file $(KYVERNOPRE_DIR)/Dockerfile --progress plane --platform $(KO_PLATFORM) \
		--tag $(REPO)/$(KYVERNOPRE_IMAGE):$(IMAGE_TAG_DEV) --tag $(REPO)/$(KYVERNOPRE_IMAGE):$(IMAGE_TAG_LATEST_DEV)-latest --tag $(REPO)/$(KYVERNOPRE_IMAGE):latest \
		. --build-arg LD_FLAGS=$(LD_FLAGS_DEV)

.PHONY: docker-push-initContainer-dev
docker-push-initContainer-dev: docker-buildx-builder
	@docker buildx build --file $(KYVERNOPRE_DIR)/Dockerfile --progress plane --push --platform $(KO_PLATFORM) \
		--tag $(REPO)/$(KYVERNOPRE_IMAGE):$(IMAGE_TAG_DEV) --tag $(REPO)/$(KYVERNOPRE_IMAGE):$(IMAGE_TAG_LATEST_DEV)-latest --tag $(REPO)/$(KYVERNOPRE_IMAGE):latest \
		. --build-arg LD_FLAGS=$(LD_FLAGS_DEV)

.PHONY: docker-build-kyverno
docker-build-kyverno: docker-buildx-builder
	@docker buildx build --file $(KYVERNO_DIR)/Dockerfile --progress plane --platform $(KO_PLATFORM) --tag $(REPO)/$(KYVERNO_IMAGE):$(IMAGE_TAG) . --build-arg LD_FLAGS=$(LD_FLAGS)

.PHONY: docker-push-kyverno
docker-push-kyverno: docker-buildx-builder
	@docker buildx build --file $(KYVERNO_DIR)/Dockerfile --progress plane --push --platform $(KO_PLATFORM) --tag $(REPO)/$(KYVERNO_IMAGE):$(IMAGE_TAG) . --build-arg LD_FLAGS=$(LD_FLAGS)

.PHONY: docker-push-kyverno-dev
docker-push-kyverno-dev: docker-buildx-builder
	@docker buildx build --file $(KYVERNO_DIR)/Dockerfile --progress plane --push --platform $(KO_PLATFORM) \
		--tag $(REPO)/$(KYVERNO_IMAGE):$(IMAGE_TAG_DEV) --tag $(REPO)/$(KYVERNO_IMAGE):$(IMAGE_TAG_LATEST_DEV)-latest --tag $(REPO)/$(KYVERNO_IMAGE):latest \
		. --build-arg LD_FLAGS=$(LD_FLAGS_DEV)

.PHONY: docker-build-cli
docker-build-cli: docker-buildx-builder
	@docker buildx build --file $(CLI_DIR)/Dockerfile --progress plane --platform $(KO_PLATFORM) --tag $(REPO)/$(CLI_IMAGE):$(IMAGE_TAG) . --build-arg LD_FLAGS=$(LD_FLAGS)

.PHONY: docker-push-cli
docker-push-cli: docker-buildx-builder
	@docker buildx build --file $(CLI_DIR)/Dockerfile --progress plane --push --platform $(KO_PLATFORM) --tag $(REPO)/$(CLI_IMAGE):$(IMAGE_TAG) . --build-arg LD_FLAGS=$(LD_FLAGS)

.PHONY: docker-get-initContainer-digest
docker-get-initContainer-digest:
	@docker buildx imagetools inspect --raw $(REPO)/$(KYVERNOPRE_IMAGE):$(IMAGE_TAG) | perl -pe 'chomp if eof' | openssl dgst -sha256 | sed 's/^.* //'

.PHONY: docker-get-initContainer-digest-dev
docker-get-initContainer-digest-dev:
	@docker buildx imagetools inspect --raw $(REPO)/$(KYVERNOPRE_IMAGE):$(IMAGE_TAG_DEV) | perl -pe 'chomp if eof' | openssl dgst -sha256 | sed 's/^.* //'

.PHONY: docker-get-kyverno-digest
docker-get-kyverno-digest:
	@docker buildx imagetools inspect --raw $(REPO)/$(KYVERNO_IMAGE):$(IMAGE_TAG) | perl -pe 'chomp if eof' | openssl dgst -sha256 | sed 's/^.* //'

.PHONY: docker-get-kyverno-digest-dev
docker-get-kyverno-digest-dev:
	@docker buildx imagetools inspect --raw $(REPO)/$(KYVERNO_IMAGE):$(IMAGE_TAG_DEV) | perl -pe 'chomp if eof' | openssl dgst -sha256 | sed 's/^.* //'

##################################
# KYVERNO
##################################

.PHONY: unused-package-check
unused-package-check:
	@echo "------------------"
	@echo "--> Check unused packages for the all kyverno components"
	@echo "------------------"
	@tidy=$$(go mod tidy); \
	if [ -n "$${tidy}" ]; then \
		echo "go mod tidy checking failed!"; echo "$${tidy}"; echo; \
	fi

##################################
# Generate Docs for types.go
##################################

.PHONY: generate-api-docs
generate-api-docs: $(GEN_CRD_API_REFERENCE_DOCS) ## Generate api reference docs
	rm -rf docs/crd
	mkdir docs/crd
	$(GEN_CRD_API_REFERENCE_DOCS) -v 6 -api-dir ./api/kyverno/v1alpha2 -config docs/config.json -template-dir docs/template -out-file docs/crd/v1alpha2/index.html
	$(GEN_CRD_API_REFERENCE_DOCS) -v 6 -api-dir ./api/kyverno/v1beta1 -config docs/config.json -template-dir docs/template -out-file docs/crd/v1beta1/index.html
	$(GEN_CRD_API_REFERENCE_DOCS) -v 6 -api-dir ./api/kyverno/v1 -config docs/config.json -template-dir docs/template -out-file docs/crd/v1/index.html

.PHONY: verify-api-docs
verify-api-docs: generate-api-docs ## Check api reference docs are up to date
	git --no-pager diff docs
	@echo 'If this test fails, it is because the git diff is non-empty after running "make generate-api-docs".'
	@echo 'To correct this, locally run "make generate-api-docs", commit the changes, and re-run tests.'
	git diff --quiet --exit-code docs

##################################
# Create e2e Infrastructure
##################################

.PHONY: kind-e2e-cluster
kind-e2e-cluster: $(KIND) ## Create kind cluster for e2e tests
	$(KIND) create cluster --image=$(KIND_IMAGE)

# TODO(eddycharly): $(REPO) is wrong, it is always ghcr.io/kyverno in the source
.PHONY: e2e-kustomize
e2e-kustomize: $(KUSTOMIZE) ## Build kustomize manifests for e2e tests
	cd config && \
	$(KUSTOMIZE) edit set image $(REPO)/$(KYVERNOPRE_IMAGE)=$(INITC_KIND_IMAGE):$(IMAGE_TAG_DEV) && \
	$(KUSTOMIZE) edit set image $(REPO)/$(KYVERNO_IMAGE)=$(KYVERNO_KIND_IMAGE):$(IMAGE_TAG_DEV)
	$(KUSTOMIZE) build config/ -o config/install.yaml

.PHONY: e2e-init-container
e2e-init-container: kind-e2e-cluster | ko-build-kyvernopre
	$(KIND) load docker-image $(INITC_KIND_IMAGE):$(IMAGE_TAG_DEV)

.PHONY: e2e-kyverno-container
e2e-kyverno-container: kind-e2e-cluster | ko-build-kyverno
	$(KIND) load docker-image $(KYVERNO_KIND_IMAGE):$(IMAGE_TAG_DEV)

.PHONY: create-e2e-infrastructure
create-e2e-infrastructure: e2e-init-container e2e-kyverno-container e2e-kustomize | ## Setup infrastructure for e2e tests

##################################
# Testing & Code-Coverage
##################################

CODE_COVERAGE_FILE:= coverage
CODE_COVERAGE_FILE_TXT := $(CODE_COVERAGE_FILE).txt
CODE_COVERAGE_FILE_HTML := $(CODE_COVERAGE_FILE).html

test: test-clean test-unit test-e2e ## Clean tests cache then run unit and e2e tests

test-clean: ## Clean tests cache
	@echo "	cleaning test cache"
	go clean -testcache ./...

.PHONY: test-cli
test-cli: test-cli-policies test-cli-local test-cli-local-mutate test-cli-local-generate test-cli-test-case-selector-flag test-cli-registry

.PHONY: test-cli-policies
test-cli-policies: $(CLI_BIN)
	@$(CLI_BIN) test https://github.com/kyverno/policies/$(TEST_GIT_BRANCH)

.PHONY: test-cli-local
test-cli-local: $(CLI_BIN)
	@$(CLI_BIN) test ./test/cli/test

.PHONY: test-cli-local-mutate
test-cli-local-mutate: $(CLI_BIN)
	@$(CLI_BIN) test ./test/cli/test-mutate

.PHONY: test-cli-local-generate
test-cli-local-generate: $(CLI_BIN)
	@$(CLI_BIN) test ./test/cli/test-generate

.PHONY: test-cli-test-case-selector-flag
test-cli-test-case-selector-flag: $(CLI_BIN)
	@$(CLI_BIN) test ./test/cli/test --test-case-selector "policy=disallow-latest-tag, rule=require-image-tag, resource=test-require-image-tag-pass"

.PHONY: test-cli-registry
test-cli-registry: $(CLI_BIN)
	@$(CLI_BIN) test ./test/cli/registry --registry

test-unit: $(GO_ACC) ## Run unit tests
	@echo "	running unit tests"
	$(GO_ACC) ./... -o $(CODE_COVERAGE_FILE_TXT)

code-cov-report: ## Generate code coverage report
	@echo "	generating code coverage report"
	GO111MODULE=on go test -v -coverprofile=coverage.out ./...
	go tool cover -func=coverage.out -o $(CODE_COVERAGE_FILE_TXT)
	go tool cover -html=coverage.out -o $(CODE_COVERAGE_FILE_HTML)

# Test E2E
test-e2e:
	$(eval export E2E="ok")
	go test ./test/e2e/verifyimages -v
	go test ./test/e2e/metrics -v
	go test ./test/e2e/mutate -v
	go test ./test/e2e/generate -v
	$(eval export E2E="")

test-e2e-local:
	$(eval export E2E="ok")
	kubectl apply -f https://raw.githubusercontent.com/kyverno/kyverno/main/config/github/rbac.yaml
	kubectl port-forward -n kyverno service/kyverno-svc-metrics  8000:8000 &
	go test ./test/e2e/verifyimages -v
	go test ./test/e2e/metrics -v
	go test ./test/e2e/mutate -v
	go test ./test/e2e/generate -v
	kill  $!
	$(eval export E2E="")

helm-test-values:
	sed -i -e "s|nameOverride:.*|nameOverride: kyverno|g" charts/kyverno/values.yaml
	sed -i -e "s|fullnameOverride:.*|fullnameOverride: kyverno|g" charts/kyverno/values.yaml
	sed -i -e "s|namespace:.*|namespace: kyverno|g" charts/kyverno/values.yaml
	sed -i -e "s|tag:  # replaced in e2e tests.*|tag: $(IMAGE_TAG_DEV)|" charts/kyverno/values.yaml
	sed -i -e "s|repository: ghcr.io/kyverno/kyvernopre  # init: replaced in e2e tests|repository: $(INITC_KIND_IMAGE)|" charts/kyverno/values.yaml
	sed -i -e "s|repository: ghcr.io/kyverno/kyverno  # kyverno: replaced in e2e tests|repository: $(KYVERNO_KIND_IMAGE)|" charts/kyverno/values.yaml

.PHONY: kustomize-crd
kustomize-crd: $(KUSTOMIZE) ## Create install.yaml
	# Create CRD for helm deployment Helm
	$(KUSTOMIZE) build ./config/release | kustomize cfg grep kind=CustomResourceDefinition | $(SED) -e "1i{{- if .Values.installCRDs }}" -e '$$a{{- end }}' > ./charts/kyverno/templates/crds.yaml
	# Generate install.yaml that have all resources for kyverno
	$(KUSTOMIZE) build ./config > ./config/install.yaml
	# Generate install_debug.yaml that for developer testing
	$(KUSTOMIZE) build ./config/debug > ./config/install_debug.yaml

# guidance https://github.com/kyverno/kyverno/wiki/Generate-a-Release
release:
	$(KUSTOMIZE) build ./config > ./config/install.yaml
	$(KUSTOMIZE) build ./config/release > ./config/release/install.yaml

release-notes:
	@bash -c 'while IFS= read -r line ; do if [[ "$$line" == "## "* && "$$line" != "## $(VERSION)" ]]; then break ; fi; echo "$$line"; done < "CHANGELOG.md"' \
	true

##################################
# CODEGEN
##################################

.PHONY: kyverno-crd
kyverno-crd: $(CONTROLLER_GEN) ## Generate Kyverno CRDs
	$(CONTROLLER_GEN) crd paths=./api/kyverno/... crd:crdVersions=v1 output:dir=./config/crds

.PHONY: report-crd
report-crd: $(CONTROLLER_GEN) ## Generate policy reports CRDs
	$(CONTROLLER_GEN) crd paths=./api/policyreport/... crd:crdVersions=v1 output:dir=./config/crds

.PHONY: deepcopy-autogen
deepcopy-autogen: $(CONTROLLER_GEN) $(GOIMPORTS) ## Generate deep copy code
	$(CONTROLLER_GEN) object:headerFile="scripts/boilerplate.go.txt" paths="./..." && $(GOIMPORTS) -w ./api/

.PHONY: codegen
codegen: kyverno-crd report-crd deepcopy-autogen generate-api-docs gen-helm ## Update all generated code and docs

.PHONY: verify-api
verify-api: kyverno-crd report-crd deepcopy-autogen ## Check api is up to date
	git --no-pager diff api
	@echo 'If this test fails, it is because the git diff is non-empty after running "make codegen".'
	@echo 'To correct this, locally run "make codegen", commit the changes, and re-run tests.'
	git diff --quiet --exit-code api

.PHONY: verify-config
verify-config: kyverno-crd report-crd ## Check config is up to date
	git --no-pager diff config
	@echo 'If this test fails, it is because the git diff is non-empty after running "make codegen".'
	@echo 'To correct this, locally run "make codegen", commit the changes, and re-run tests.'
	git diff --quiet --exit-code config

.PHONY: verify-codegen
verify-codegen: verify-api verify-config verify-api-docs verify-helm ## Verify all generated code and docs are up to date

##################################
# HELM
##################################

# .PHONY: gen-helm-docs
.PHONY: gen-helm-docs
gen-helm-docs: ## Generate Helm docs
	@docker run -v ${PWD}:/work -w /work jnorwood/helm-docs:v1.6.0 -s file
# gen-helm-docs: $(HELM_DOCS) ## Generate Helm docs
# 	# @$(HELM_DOCS) -s file
# 	@docker run -v ${PWD}:/work -w /work jnorwood/helm-docs:v1.6.0 -s file

.PHONY: gen-helm
gen-helm: gen-helm-docs kustomize-crd ## Generate Helm charts stuff

.PHONY: verify-helm
verify-helm: gen-helm ## Check Helm charts are up to date
	git --no-pager diff charts
	@echo 'If this test fails, it is because the git diff is non-empty after running "make gen-helm".'
	@echo 'To correct this, locally run "make gen-helm", commit the changes, and re-run tests.'
	git diff --quiet --exit-code charts

##################################
# HELP
##################################

.PHONY: help
help: ## Shows the available commands
	@grep -E '^[a-zA-Z_-]+:.*?## .*$$' $(MAKEFILE_LIST) | awk 'BEGIN {FS = ":.*?## "}; {printf "\033[36m%-30s\033[0m %s\n", $$1, $$2}'

.PHONY: kind-deploy
kind-deploy: $(KIND) ko-build-initContainer-local ko-build-kyverno-local
	$(KIND) load docker-image $(INITC_KIND_IMAGE):$(IMAGE_TAG_DEV)
	$(KIND) load docker-image $(KYVERNO_KIND_IMAGE):$(IMAGE_TAG_DEV)
	helm upgrade --install kyverno --namespace kyverno --wait --create-namespace ./charts/kyverno \
		--set image.repository=$(KYVERNO_KIND_IMAGE) \
		--set image.tag=$(IMAGE_TAG_DEV) \
		--set initImage.repository=$(INITC_KIND_IMAGE) \
		--set initImage.tag=$(IMAGE_TAG_DEV) \
		--set extraArgs={--autogenInternals=true}
	helm upgrade --install kyverno-policies --namespace kyverno --create-namespace ./charts/kyverno-policies<|MERGE_RESOLUTION|>--- conflicted
+++ resolved
@@ -18,16 +18,8 @@
 K8S_VERSION          ?= $(shell kubectl version --short | grep -i server | cut -d" " -f3 | cut -c2-)
 TEST_GIT_BRANCH      ?= main
 KIND_IMAGE           ?= kindest/node:v1.24.0
-
-export K8S_VERSION
-<<<<<<< HEAD
-TEST_GIT_BRANCH ?= main
-
-KIND_IMAGE?=kindest/node:v1.24.0
 GOOS                 ?= $(shell go env GOOS)
 GOARCH               ?= $(shell go env GOARCH)
-=======
->>>>>>> 5f5cda9f
 
 #########
 # TOOLS #
