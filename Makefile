.DEFAULT_GOAL: build-all

############
# DEFAULTS #
############

GIT_SHA              := $(shell git rev-parse HEAD)
REGISTRY             ?= ghcr.io
REPO                 ?= kyverno
KIND_IMAGE           ?= kindest/node:v1.26.6
KIND_NAME            ?= kind
GOOS                 ?= $(shell go env GOOS)
GOARCH               ?= $(shell go env GOARCH)
KOCACHE              ?= /tmp/ko-cache
BUILD_WITH           ?= ko
KYVERNOPRE_IMAGE     := kyvernopre
KYVERNO_IMAGE        := kyverno
CLI_IMAGE            := kyverno-cli
CLEANUP_IMAGE        := cleanup-controller
REPORTS_IMAGE        := reports-controller
BACKGROUND_IMAGE     := background-controller
REPO_KYVERNOPRE      := $(REGISTRY)/$(REPO)/$(KYVERNOPRE_IMAGE)
REPO_KYVERNO         := $(REGISTRY)/$(REPO)/$(KYVERNO_IMAGE)
REPO_CLI             := $(REGISTRY)/$(REPO)/$(CLI_IMAGE)
REPO_CLEANUP         := $(REGISTRY)/$(REPO)/$(CLEANUP_IMAGE)
REPO_REPORTS         := $(REGISTRY)/$(REPO)/$(REPORTS_IMAGE)
REPO_BACKGROUND      := $(REGISTRY)/$(REPO)/$(BACKGROUND_IMAGE)
USE_CONFIG           ?= standard

#########
# TOOLS #
#########

TOOLS_DIR                          := $(PWD)/.tools
KIND                               := $(TOOLS_DIR)/kind
KIND_VERSION                       := v0.20.0
CONTROLLER_GEN                     := $(TOOLS_DIR)/controller-gen
CONTROLLER_GEN_VERSION             := v0.12.0
CLIENT_GEN                         := $(TOOLS_DIR)/client-gen
LISTER_GEN                         := $(TOOLS_DIR)/lister-gen
INFORMER_GEN                       := $(TOOLS_DIR)/informer-gen
OPENAPI_GEN                        := $(TOOLS_DIR)/openapi-gen
REGISTER_GEN                       := $(TOOLS_DIR)/register-gen
<<<<<<< HEAD
DEEPCOPY_GEN                       := $(TOOLS_DIR)/deepcopy-gen
=======
DEFAULTER_GEN                      := $(TOOLS_DIR)/defaulter-gen
>>>>>>> b6fb496d
CODE_GEN_VERSION                   := v0.26.3
GEN_CRD_API_REFERENCE_DOCS         := $(TOOLS_DIR)/gen-crd-api-reference-docs
GEN_CRD_API_REFERENCE_DOCS_VERSION := latest
GO_ACC                             := $(TOOLS_DIR)/go-acc
GO_ACC_VERSION                     := latest
GOIMPORTS                          := $(TOOLS_DIR)/goimports
GOIMPORTS_VERSION                  := latest
HELM                               := $(TOOLS_DIR)/helm
HELM_VERSION                       := v3.10.1
HELM_DOCS                          := $(TOOLS_DIR)/helm-docs
HELM_DOCS_VERSION                  := v1.11.0
KO                                 := $(TOOLS_DIR)/ko
KO_VERSION                         := v0.14.1
KUTTL                              := $(TOOLS_DIR)/kubectl-kuttl
KUTTL_VERSION                      := v0.0.0-20230126200340-834a4dac1ec7
<<<<<<< HEAD
TOOLS                              := $(KIND) $(CONTROLLER_GEN) $(CLIENT_GEN) $(LISTER_GEN) $(INFORMER_GEN) $(OPENAPI_GEN) $(REGISTER_GEN) $(DEEPCOPY_GEN) $(GEN_CRD_API_REFERENCE_DOCS) $(GO_ACC) $(GOIMPORTS) $(HELM) $(HELM_DOCS) $(KO) $(KUTTL)
=======
TOOLS                              := $(KIND) $(CONTROLLER_GEN) $(CLIENT_GEN) $(LISTER_GEN) $(INFORMER_GEN) $(OPENAPI_GEN) $(REGISTER_GEN) $(DEFAULTER_GEN) $(GEN_CRD_API_REFERENCE_DOCS) $(GO_ACC) $(GOIMPORTS) $(HELM) $(HELM_DOCS) $(KO) $(KUTTL)
>>>>>>> b6fb496d
ifeq ($(GOOS), darwin)
SED                                := gsed
else
SED                                := sed
endif
COMMA                              := ,

$(KIND):
	@echo Install kind... >&2
	@GOBIN=$(TOOLS_DIR) go install sigs.k8s.io/kind@$(KIND_VERSION)

$(CONTROLLER_GEN):
	@echo Install controller-gen... >&2
	@GOBIN=$(TOOLS_DIR) go install sigs.k8s.io/controller-tools/cmd/controller-gen@$(CONTROLLER_GEN_VERSION)

$(CLIENT_GEN):
	@echo Install client-gen... >&2
	@GOBIN=$(TOOLS_DIR) go install k8s.io/code-generator/cmd/client-gen@$(CODE_GEN_VERSION)

$(LISTER_GEN):
	@echo Install lister-gen... >&2
	@GOBIN=$(TOOLS_DIR) go install k8s.io/code-generator/cmd/lister-gen@$(CODE_GEN_VERSION)

$(INFORMER_GEN):
	@echo Install informer-gen... >&2
	@GOBIN=$(TOOLS_DIR) go install k8s.io/code-generator/cmd/informer-gen@$(CODE_GEN_VERSION)

$(OPENAPI_GEN):
	@echo Install openapi-gen... >&2
	@GOBIN=$(TOOLS_DIR) go install k8s.io/code-generator/cmd/openapi-gen@$(CODE_GEN_VERSION)

$(REGISTER_GEN):
	@echo Install register-gen... >&2
	@GOBIN=$(TOOLS_DIR) go install k8s.io/code-generator/cmd/register-gen@$(CODE_GEN_VERSION)

<<<<<<< HEAD
$(DEEPCOPY_GEN):
	@echo Install deepcopy-gen... >&2
	@GOBIN=$(TOOLS_DIR) go install k8s.io/code-generator/cmd/deepcopy-gen@$(CODE_GEN_VERSION)
=======
$(DEFAULTER_GEN):
	@echo Install defaulter-gen... >&2
	@GOBIN=$(TOOLS_DIR) go install k8s.io/code-generator/cmd/defaulter-gen@$(CODE_GEN_VERSION)
>>>>>>> b6fb496d

$(GEN_CRD_API_REFERENCE_DOCS):
	@echo Install gen-crd-api-reference-docs... >&2
	@GOBIN=$(TOOLS_DIR) go install github.com/ahmetb/gen-crd-api-reference-docs@$(GEN_CRD_API_REFERENCE_DOCS_VERSION)

$(GO_ACC):
	@echo Install go-acc... >&2
	@GOBIN=$(TOOLS_DIR) go install github.com/ory/go-acc@$(GO_ACC_VERSION)

$(GOIMPORTS):
	@echo Install goimports... >&2
	@GOBIN=$(TOOLS_DIR) go install golang.org/x/tools/cmd/goimports@$(GOIMPORTS_VERSION)

$(HELM):
	@echo Install helm... >&2
	@GOBIN=$(TOOLS_DIR) go install helm.sh/helm/v3/cmd/helm@$(HELM_VERSION)

$(HELM_DOCS):
	@echo Install helm-docs... >&2
	@GOBIN=$(TOOLS_DIR) go install github.com/norwoodj/helm-docs/cmd/helm-docs@$(HELM_DOCS_VERSION)

$(KO):
	@echo Install ko... >&2
	@GOBIN=$(TOOLS_DIR) go install github.com/google/ko@$(KO_VERSION)

$(KUTTL):
	@echo Install kuttl... >&2
	@GOBIN=$(TOOLS_DIR) go install github.com/kyverno/kuttl/cmd/kubectl-kuttl@$(KUTTL_VERSION)

.PHONY: install-tools
install-tools: $(TOOLS) ## Install tools

.PHONY: clean-tools
clean-tools: ## Remove installed tools
	@echo Clean tools... >&2
	@rm -rf $(TOOLS_DIR)

#################
# BUILD (LOCAL) #
#################

CMD_DIR        := cmd
KYVERNO_DIR    := $(CMD_DIR)/kyverno
KYVERNOPRE_DIR := $(CMD_DIR)/kyverno-init
CLI_DIR        := $(CMD_DIR)/cli/kubectl-kyverno
CLEANUP_DIR    := $(CMD_DIR)/cleanup-controller
REPORTS_DIR    := $(CMD_DIR)/reports-controller
BACKGROUND_DIR := $(CMD_DIR)/background-controller
KYVERNO_BIN    := $(KYVERNO_DIR)/kyverno
KYVERNOPRE_BIN := $(KYVERNOPRE_DIR)/kyvernopre
CLI_BIN        := $(CLI_DIR)/kubectl-kyverno
CLEANUP_BIN    := $(CLEANUP_DIR)/cleanup-controller
REPORTS_BIN    := $(REPORTS_DIR)/reports-controller
BACKGROUND_BIN := $(BACKGROUND_DIR)/background-controller
PACKAGE        ?= github.com/kyverno/kyverno
CGO_ENABLED    ?= 0
ifdef VERSION
LD_FLAGS       := "-s -w -X $(PACKAGE)/pkg/version.BuildVersion=$(VERSION)"
else
LD_FLAGS       := "-s -w"
endif

.PHONY: fmt
fmt: ## Run go fmt
	@echo Go fmt... >&2
	@go fmt ./...

.PHONY: vet
vet: ## Run go vet
	@echo Go vet... >&2
	@go vet ./...

.PHONY: imports
imports: $(GOIMPORTS)
	@echo Go imports... >&2
	@$(GOIMPORTS) -w .

.PHONY: fmt-check
fmt-check: fmt
	@echo Checking code format... >&2
	@git --no-pager diff .
	@echo 'If this test fails, it is because the git diff is non-empty after running "make fmt".' >&2
	@echo 'To correct this, locally run "make fmt" and commit the changes.' >&2
	@git diff --quiet --exit-code .

.PHONY: imports-check
imports-check: imports
	@echo Checking go imports... >&2
	@git --no-pager diff .
	@echo 'If this test fails, it is because the git diff is non-empty after running "make imports-check".' >&2
	@echo 'To correct this, locally run "make imports" and commit the changes.' >&2
	@git diff --quiet --exit-code .

.PHONY: unused-package-check
unused-package-check:
	@tidy=$$(go mod tidy); \
	if [ -n "$${tidy}" ]; then \
		echo "go mod tidy checking failed!"; echo "$${tidy}"; echo; \
	fi

$(KYVERNOPRE_BIN): fmt vet
	@echo Build kyvernopre binary... >&2
	@CGO_ENABLED=$(CGO_ENABLED) GOOS=$(GOOS) \
		go build -o ./$(KYVERNOPRE_BIN) -ldflags=$(LD_FLAGS) ./$(KYVERNOPRE_DIR)

$(KYVERNO_BIN): fmt vet
	@echo Build kyverno binary... >&2
	@CGO_ENABLED=$(CGO_ENABLED) GOOS=$(GOOS) \
		go build -o ./$(KYVERNO_BIN) -ldflags=$(LD_FLAGS) ./$(KYVERNO_DIR)

$(CLI_BIN): fmt vet
	@echo Build cli binary... >&2
	@CGO_ENABLED=$(CGO_ENABLED) GOOS=$(GOOS) \
		go build -o ./$(CLI_BIN) -ldflags=$(LD_FLAGS) ./$(CLI_DIR)

$(CLEANUP_BIN): fmt vet
	@echo Build cleanup controller binary... >&2
	@CGO_ENABLED=$(CGO_ENABLED) GOOS=$(GOOS) \
		go build -o ./$(CLEANUP_BIN) -ldflags=$(LD_FLAGS) ./$(CLEANUP_DIR)

$(REPORTS_BIN): fmt vet
	@echo Build reports controller binary... >&2
	@CGO_ENABLED=$(CGO_ENABLED) GOOS=$(GOOS) \
		go build -o ./$(REPORTS_BIN) -ldflags=$(LD_FLAGS) ./$(REPORTS_DIR)

$(BACKGROUND_BIN): fmt vet
	@echo Build background controller binary... >&2
	@CGO_ENABLED=$(CGO_ENABLED) GOOS=$(GOOS) \
		go build -o ./$(BACKGROUND_BIN) -ldflags=$(LD_FLAGS) ./$(BACKGROUND_DIR)

.PHONY: build-kyverno-init
build-kyverno-init: $(KYVERNOPRE_BIN) ## Build kyvernopre binary

.PHONY: build-kyverno
build-kyverno: $(KYVERNO_BIN) ## Build kyverno binary

.PHONY: build-cli
build-cli: $(CLI_BIN) ## Build cli binary

.PHONY: build-cleanup-controller
build-cleanup-controller: $(CLEANUP_BIN) ## Build cleanup controller binary

.PHONY: build-reports-controller
build-reports-controller: $(REPORTS_BIN) ## Build reports controller binary

.PHONY: build-background-controller
build-background-controller: $(BACKGROUND_BIN) ## Build background controller binary

build-all: build-kyverno-init build-kyverno build-cli build-cleanup-controller build-reports-controller build-background-controller ## Build all binaries

##############
# BUILD (KO) #
##############

LOCAL_PLATFORM      := linux/$(GOARCH)
KO_REGISTRY         := ko.local
ifndef VERSION
KO_TAGS             := $(GIT_SHA)
else ifeq ($(VERSION),main)
KO_TAGS             := $(GIT_SHA),latest
else
KO_TAGS             := $(GIT_SHA),$(subst /,-,$(VERSION))
endif

KO_CLI_REPO         := $(PACKAGE)/$(CLI_DIR)
KO_KYVERNOPRE_REPO  := $(PACKAGE)/$(KYVERNOPRE_DIR)
KO_KYVERNO_REPO     := $(PACKAGE)/$(KYVERNO_DIR)
KO_CLEANUP_REPO     := $(PACKAGE)/$(CLEANUP_DIR)
KO_REPORTS_REPO     := $(PACKAGE)/$(REPORTS_DIR)
KO_BACKGROUND_REPO  := $(PACKAGE)/$(BACKGROUND_DIR)

.PHONY: ko-build-kyverno-init
ko-build-kyverno-init: $(KO) ## Build kyvernopre local image (with ko)
	@echo Build kyvernopre local image with ko... >&2
	@LD_FLAGS=$(LD_FLAGS) KOCACHE=$(KOCACHE) KO_DOCKER_REPO=$(KO_REGISTRY) \
		$(KO) build ./$(KYVERNOPRE_DIR) --preserve-import-paths --tags=$(KO_TAGS) --platform=$(LOCAL_PLATFORM)

.PHONY: ko-build-kyverno
ko-build-kyverno: $(KO) ## Build kyverno local image (with ko)
	@echo Build kyverno local image with ko... >&2
	@LD_FLAGS=$(LD_FLAGS) KOCACHE=$(KOCACHE) KO_DOCKER_REPO=$(KO_REGISTRY) \
		$(KO) build ./$(KYVERNO_DIR) --preserve-import-paths --tags=$(KO_TAGS) --platform=$(LOCAL_PLATFORM)

.PHONY: ko-build-cli
ko-build-cli: $(KO) ## Build cli local image (with ko)
	@echo Build cli local image with ko... >&2
	@LD_FLAGS=$(LD_FLAGS) KOCACHE=$(KOCACHE) KO_DOCKER_REPO=$(KO_REGISTRY) \
		$(KO) build ./$(CLI_DIR) --preserve-import-paths --tags=$(KO_TAGS) --platform=$(LOCAL_PLATFORM)

.PHONY: ko-build-cleanup-controller
ko-build-cleanup-controller: $(KO) ## Build cleanup controller local image (with ko)
	@echo Build cleanup controller local image with ko... >&2
	@LD_FLAGS=$(LD_FLAGS) KOCACHE=$(KOCACHE) KO_DOCKER_REPO=$(KO_REGISTRY) \
		$(KO) build ./$(CLEANUP_DIR) --preserve-import-paths --tags=$(KO_TAGS) --platform=$(LOCAL_PLATFORM)

.PHONY: ko-build-reports-controller
ko-build-reports-controller: $(KO) ## Build reports controller local image (with ko)
	@echo Build reports controller local image with ko... >&2
	@LD_FLAGS=$(LD_FLAGS) KOCACHE=$(KOCACHE) KO_DOCKER_REPO=$(KO_REGISTRY) \
		$(KO) build ./$(REPORTS_DIR) --preserve-import-paths --tags=$(KO_TAGS) --platform=$(LOCAL_PLATFORM)

.PHONY: ko-build-background-controller
ko-build-background-controller: $(KO) ## Build background controller local image (with ko)
	@echo Build background controller local image with ko... >&2
	@LD_FLAGS=$(LD_FLAGS) KOCACHE=$(KOCACHE) KO_DOCKER_REPO=$(KO_REGISTRY) \
		$(KO) build ./$(BACKGROUND_DIR) --preserve-import-paths --tags=$(KO_TAGS) --platform=$(LOCAL_PLATFORM)

.PHONY: ko-build-all
ko-build-all: ko-build-kyverno-init ko-build-kyverno ko-build-cli ko-build-cleanup-controller ko-build-reports-controller ko-build-background-controller ## Build all local images (with ko)

################
# PUBLISH (KO) #
################

REGISTRY_USERNAME   ?= dummy
PLATFORMS           := all

.PHONY: ko-login
ko-login: $(KO)
	@$(KO) login $(REGISTRY) --username $(REGISTRY_USERNAME) --password $(REGISTRY_PASSWORD)

.PHONY: ko-publish-kyverno-init
ko-publish-kyverno-init: ko-login ## Build and publish kyvernopre image (with ko)
	@LD_FLAGS=$(LD_FLAGS) KOCACHE=$(KOCACHE) KO_DOCKER_REPO=$(REPO_KYVERNOPRE) \
		$(KO) build ./$(KYVERNOPRE_DIR) --bare --tags=$(KO_TAGS) --platform=$(PLATFORMS)

.PHONY: ko-publish-kyverno
ko-publish-kyverno: ko-login ## Build and publish kyverno image (with ko)
	@LD_FLAGS=$(LD_FLAGS) KOCACHE=$(KOCACHE) KO_DOCKER_REPO=$(REPO_KYVERNO) \
		$(KO) build ./$(KYVERNO_DIR) --bare --tags=$(KO_TAGS) --platform=$(PLATFORMS)

.PHONY: ko-publish-cli
ko-publish-cli: ko-login ## Build and publish cli image (with ko)
	@LD_FLAGS=$(LD_FLAGS) KOCACHE=$(KOCACHE) KO_DOCKER_REPO=$(REPO_CLI) \
		$(KO) build ./$(CLI_DIR) --bare --tags=$(KO_TAGS) --platform=$(PLATFORMS)

.PHONY: ko-publish-cleanup-controller
ko-publish-cleanup-controller: ko-login ## Build and publish cleanup controller image (with ko)
	@LD_FLAGS=$(LD_FLAGS) KOCACHE=$(KOCACHE) KO_DOCKER_REPO=$(REPO_CLEANUP) \
		$(KO) build ./$(CLEANUP_DIR) --bare --tags=$(KO_TAGS) --platform=$(PLATFORMS)

.PHONY: ko-publish-reports-controller
ko-publish-reports-controller: ko-login ## Build and publish reports controller image (with ko)
	@LD_FLAGS=$(LD_FLAGS) KOCACHE=$(KOCACHE) KO_DOCKER_REPO=$(REPO_REPORTS) \
		$(KO) build ./$(REPORTS_DIR) --bare --tags=$(KO_TAGS) --platform=$(PLATFORMS)

.PHONY: ko-publish-background-controller
ko-publish-background-controller: ko-login ## Build and publish background controller image (with ko)
	@LD_FLAGS=$(LD_FLAGS) KOCACHE=$(KOCACHE) KO_DOCKER_REPO=$(REPO_BACKGROUND) \
		$(KO) build ./$(BACKGROUND_DIR) --bare --tags=$(KO_TAGS) --platform=$(PLATFORMS)

.PHONY: ko-publish-all
ko-publish-all: ko-publish-kyverno-init ko-publish-kyverno ko-publish-cli ko-publish-cleanup-controller ko-publish-reports-controller ko-publish-background-controller ## Build and publish all images (with ko)

#################
# BUILD (IMAGE) #
#################

LOCAL_REGISTRY         := $($(shell echo $(BUILD_WITH) | tr '[:lower:]' '[:upper:]')_REGISTRY)
LOCAL_CLI_REPO         := $($(shell echo $(BUILD_WITH) | tr '[:lower:]' '[:upper:]')_CLI_REPO)
LOCAL_KYVERNOPRE_REPO  := $($(shell echo $(BUILD_WITH) | tr '[:lower:]' '[:upper:]')_KYVERNOPRE_REPO)
LOCAL_KYVERNO_REPO     := $($(shell echo $(BUILD_WITH) | tr '[:lower:]' '[:upper:]')_KYVERNO_REPO)
LOCAL_CLEANUP_REPO     := $($(shell echo $(BUILD_WITH) | tr '[:lower:]' '[:upper:]')_CLEANUP_REPO)
LOCAL_REPORTS_REPO     := $($(shell echo $(BUILD_WITH) | tr '[:lower:]' '[:upper:]')_REPORTS_REPO)
LOCAL_BACKGROUND_REPO  := $($(shell echo $(BUILD_WITH) | tr '[:lower:]' '[:upper:]')_BACKGROUND_REPO)

.PHONY: image-build-kyverno-init
image-build-kyverno-init: $(BUILD_WITH)-build-kyverno-init

.PHONY: image-build-kyverno
image-build-kyverno: $(BUILD_WITH)-build-kyverno

.PHONY: image-build-cli
image-build-cli: $(BUILD_WITH)-build-cli

.PHONY: image-build-cleanup-controller
image-build-cleanup-controller: $(BUILD_WITH)-build-cleanup-controller

.PHONY: image-build-reports-controller
image-build-reports-controller: $(BUILD_WITH)-build-reports-controller

.PHONY: image-build-background-controller
image-build-background-controller: $(BUILD_WITH)-build-background-controller

.PHONY: image-build-all
image-build-all: $(BUILD_WITH)-build-all

###########
# CODEGEN #
###########

GOPATH_SHIM           := ${PWD}/.gopath
PACKAGE_SHIM          := $(GOPATH_SHIM)/src/$(PACKAGE)
OUT_PACKAGE           := $(PACKAGE)/pkg/client
INPUT_DIRS            := $(PACKAGE)/api/kyverno/v1,$(PACKAGE)/api/kyverno/v1alpha2,$(PACKAGE)/api/kyverno/v1beta1,$(PACKAGE)/api/kyverno/v2beta1,$(PACKAGE)/api/kyverno/v2alpha1,$(PACKAGE)/api/policyreport/v1alpha2
CLIENTSET_PACKAGE     := $(OUT_PACKAGE)/clientset
LISTERS_PACKAGE       := $(OUT_PACKAGE)/listers
INFORMERS_PACKAGE     := $(OUT_PACKAGE)/informers
CRDS_PATH             := ${PWD}/config/crds
INSTALL_MANIFEST_PATH := ${PWD}/config/install-latest-testing.yaml

$(GOPATH_SHIM):
	@echo Create gopath shim... >&2
	@mkdir -p $(GOPATH_SHIM)

.INTERMEDIATE: $(PACKAGE_SHIM)
$(PACKAGE_SHIM): $(GOPATH_SHIM)
	@echo Create package shim... >&2
	@mkdir -p $(GOPATH_SHIM)/src/github.com/kyverno && ln -s -f ${PWD} $(PACKAGE_SHIM)

.PHONY: codegen-client-clientset
codegen-client-clientset: $(PACKAGE_SHIM) $(CLIENT_GEN) ## Generate clientset
	@echo Generate clientset... >&2
	@GOPATH=$(GOPATH_SHIM) $(CLIENT_GEN) \
		--go-header-file ./scripts/boilerplate.go.txt \
		--clientset-name versioned \
		--output-package $(CLIENTSET_PACKAGE) \
		--input-base "" \
		--input $(INPUT_DIRS)

.PHONY: codegen-client-listers
codegen-client-listers: $(PACKAGE_SHIM) $(LISTER_GEN) ## Generate listers
	@echo Generate listers... >&2
	@GOPATH=$(GOPATH_SHIM) $(LISTER_GEN) \
		--go-header-file ./scripts/boilerplate.go.txt \
		--output-package $(LISTERS_PACKAGE) \
		--input-dirs $(INPUT_DIRS)

.PHONY: codegen-client-informers
codegen-client-informers: $(PACKAGE_SHIM) $(INFORMER_GEN) ## Generate informers
	@echo Generate informers... >&2
	@GOPATH=$(GOPATH_SHIM) $(INFORMER_GEN) \
		--go-header-file ./scripts/boilerplate.go.txt \
		--output-package $(INFORMERS_PACKAGE) \
		--input-dirs $(INPUT_DIRS) \
		--versioned-clientset-package $(CLIENTSET_PACKAGE)/versioned \
		--listers-package $(LISTERS_PACKAGE)

.PHONY: codegen-client-wrappers
codegen-client-wrappers: codegen-client-clientset $(GOIMPORTS) ## Generate client wrappers
	@echo Generate client wrappers... >&2
	@go run ./hack/main.go
	@$(GOIMPORTS) -w ./pkg/clients
	@go fmt ./pkg/clients/...

.PHONY: codegen-register
codegen-register: $(PACKAGE_SHIM) $(REGISTER_GEN) ## Generate types registrations
	@echo Generate registration... >&2
	@GOPATH=$(GOPATH_SHIM) $(REGISTER_GEN) \
		--go-header-file=./scripts/boilerplate.go.txt \
		--input-dirs=$(INPUT_DIRS)

.PHONY: codegen-deepcopy
codegen-deepcopy: $(PACKAGE_SHIM) $(DEEPCOPY_GEN) ## Generate deep copy functions
	@echo Generate deep copy functions... >&2
	@GOPATH=$(GOPATH_SHIM) $(DEEPCOPY_GEN) \
		--go-header-file=./scripts/boilerplate.go.txt \
		--input-dirs=$(INPUT_DIRS) \
		--output-file-base=zz_generated.deepcopy

.PHONY: codegen-defaulters
codegen-defaulters: $(PACKAGE_SHIM) $(DEFAULTER_GEN) ## Generate defaulters
	@echo Generate defaulters... >&2
	GOPATH=$(GOPATH_SHIM) $(DEFAULTER_GEN) --go-header-file=./scripts/boilerplate.go.txt --input-dirs=$(INPUT_DIRS)

.PHONY: codegen-client-all
codegen-client-all: codegen-register codegen-defaulters codegen-client-clientset codegen-client-listers codegen-client-informers codegen-client-wrappers ## Generate clientset, listers and informers

.PHONY: codegen-crds-kyverno
codegen-crds-kyverno: $(CONTROLLER_GEN) ## Generate kyverno CRDs
	@echo Generate kyverno crds... >&2
	@$(CONTROLLER_GEN) crd paths=./api/kyverno/... crd:crdVersions=v1 output:dir=$(CRDS_PATH)

.PHONY: codegen-crds-report
codegen-crds-report: $(CONTROLLER_GEN) ## Generate policy reports CRDs
	@echo Generate policy reports crds... >&2
	@$(CONTROLLER_GEN) crd paths=./api/policyreport/... crd:crdVersions=v1 output:dir=$(CRDS_PATH)

.PHONY: codegen-crds-all
codegen-crds-all: codegen-crds-kyverno codegen-crds-report ## Generate all CRDs

.PHONY: codegen-api-docs
codegen-api-docs: $(PACKAGE_SHIM) $(GEN_CRD_API_REFERENCE_DOCS) ## Generate API docs
	@echo Generate api docs... >&2
	@rm -rf docs/user/crd && mkdir -p docs/user/crd
	@GOPATH=$(GOPATH_SHIM) $(GEN_CRD_API_REFERENCE_DOCS) -v 4 \
		-api-dir $(PACKAGE)/api \
		-config docs/user/config.json \
		-template-dir docs/user/template \
		-out-file docs/user/crd/index.html

.PHONY: codegen-helm-docs
codegen-helm-docs: ## Generate helm docs
	@echo Generate helm docs... >&2
	@docker run -v ${PWD}/charts:/work -w /work jnorwood/helm-docs:v1.11.0 -s file

.PHONY: codegen-helm-crds
codegen-helm-crds: codegen-crds-all ## Generate helm CRDs
	@echo Generate helm crds... >&2
	@cat $(CRDS_PATH)/* \
		| $(SED) -e '1i{{- if .Values.crds.install }}' \
		| $(SED) -e '$$a{{- end }}' \
		| $(SED) -e '/^  annotations:/a \ \ \ \ {{- end }}' \
 		| $(SED) -e '/^  annotations:/a \ \ \ \ {{- toYaml . | nindent 4 }}' \
		| $(SED) -e '/^  annotations:/a \ \ \ \ {{- with .Values.crds.annotations }}' \
 		| $(SED) -e '/^  annotations:/i \ \ labels:' \
		| $(SED) -e '/^  labels:/a \ \ \ \ {{- include "kyverno.crds.labels" . | nindent 4 }}' \
 		> ./charts/kyverno/templates/crds/crds.yaml

.PHONY: codegen-helm-all
codegen-helm-all: codegen-helm-crds codegen-helm-docs ## Generate helm docs and CRDs

.PHONY: codegen-manifest-install-latest
codegen-manifest-install-latest: $(HELM) ## Create install_latest manifest
	@echo Generate latest install manifest... >&2
	@$(HELM) template kyverno --namespace kyverno --skip-tests ./charts/kyverno \
		--set templating.enabled=true \
		--set templating.version=latest \
		--set admissionController.container.image.tag=latest \
		--set admissionController.initContainer.image.tag=latest \
		--set cleanupController.image.tag=latest \
		--set reportsController.image.tag=latest \
		--set backgroundController.image.tag=latest \
 		| $(SED) -e '/^#.*/d' \
		> ./config/install-latest-testing.yaml

.PHONY: codegen-manifest-debug
codegen-manifest-debug: $(HELM) ## Create debug manifest
	@echo Generate debug manifest... >&2
	@mkdir -p ./.manifest
	@$(HELM) template kyverno --namespace kyverno --skip-tests ./charts/kyverno \
		--set templating.enabled=true \
		--set templating.version=latest \
		--set templating.debug=true \
		--set admissionController.container.image.tag=latest \
		--set admissionController.initContainer.image.tag=latest \
		--set cleanupController.image.tag=latest \
		--set reportsController.image.tag=latest \
 		| $(SED) -e '/^#.*/d' \
		> ./.manifest/debug.yaml

# guidance https://github.com/kyverno/kyverno/wiki/Generate-a-Release
.PHONY: codegen-manifest-release
codegen-manifest-release: $(HELM) ## Create release manifest
	@echo Generate release manifest... >&2
	@mkdir -p ./.manifest
	@$(HELM) template kyverno --namespace kyverno --skip-tests ./charts/kyverno \
		--set templating.enabled=true \
		--set templating.version=$(VERSION) \
		--set admissionController.container.image.tag=$(VERSION) \
		--set admissionController.initContainer.image.tag=$(VERSION) \
		--set cleanupController.image.tag=$(VERSION) \
		--set reportsController.image.tag=$(VERSION) \
 		| $(SED) -e '/^#.*/d' \
		> ./.manifest/release.yaml

.PHONY: codegen-manifest-all
codegen-manifest-all: codegen-manifest-install-latest codegen-manifest-debug ## Create all manifests

.PHONY: codegen-quick
codegen-quick: codegen-deepcopy codegen-crds-all codegen-api-docs codegen-helm-all codegen-manifest-all ## Generate all generated code except client

.PHONY: codegen-slow
codegen-slow: codegen-client-all ## Generate client code

.PHONY: codegen-all
codegen-all: codegen-quick codegen-slow ## Generate all generated code

##################
# VERIFY CODEGEN #
##################

.PHONY: verify-crds
verify-crds: codegen-crds-all ## Check CRDs are up to date
	@echo Checking crds are up to date... >&2
	@git --no-pager diff $(CRDS_PATH)
	@echo 'If this test fails, it is because the git diff is non-empty after running "make codegen-crds-all".' >&2
	@echo 'To correct this, locally run "make codegen-crds-all", commit the changes, and re-run tests.' >&2
	@git diff --quiet --exit-code $(CRDS_PATH)

.PHONY: verify-client
verify-client: codegen-client-all ## Check client is up to date
	@echo Checking client is up to date... >&2
	@git --no-pager diff --ignore-space-change pkg/client
	@echo 'If this test fails, it is because the git diff is non-empty after running "make codegen-client-all".' >&2
	@echo 'To correct this, locally run "make codegen-client-all", commit the changes, and re-run tests.' >&2
	@git diff --ignore-space-change --quiet --exit-code pkg/client
	@git --no-pager diff --ignore-space-change pkg/clients
	@echo 'If this test fails, it is because the git diff is non-empty after running "make codegen-client-all".' >&2
	@echo 'To correct this, locally run "make codegen-client-all", commit the changes, and re-run tests.' >&2
	@git diff --ignore-space-change --quiet --exit-code pkg/clients

.PHONY: verify-deepcopy
verify-deepcopy: codegen-deepcopy ## Check deepcopy functions are up to date
	@echo Checking deepcopy functions are up to date... >&2
	@git --no-pager diff api
	@echo 'If this test fails, it is because the git diff is non-empty after running "make codegen-deepcopy".' >&2
	@echo 'To correct this, locally run "make codegen-deepcopy", commit the changes, and re-run tests.' >&2
	@git diff --quiet --exit-code api

.PHONY: verify-api-docs
verify-api-docs: codegen-api-docs ## Check api reference docs are up to date
	@echo Checking api reference docs are up to date... >&2
	@git --no-pager diff docs/user
	@echo 'If this test fails, it is because the git diff is non-empty after running "make codegen-api-docs".' >&2
	@echo 'To correct this, locally run "make codegen-api-docs", commit the changes, and re-run tests.' >&2
	@git diff --quiet --exit-code docs/user

.PHONY: verify-helm
verify-helm: codegen-helm-all ## Check Helm charts are up to date
	@echo Checking helm charts are up to date... >&2
	@git --no-pager diff charts
	@echo 'If this test fails, it is because the git diff is non-empty after running "make codegen-helm-all".' >&2
	@echo 'To correct this, locally run "make codegen-helm-all", commit the changes, and re-run tests.' >&2
	@git diff --quiet --exit-code charts

.PHONY: verify-manifests
verify-manifests: codegen-manifest-all ## Check manifests are up to date
	@echo Checking manifests are up to date... >&2
	@git --no-pager diff ${INSTALL_MANIFEST_PATH}
	@echo 'If this test fails, it is because the git diff is non-empty after running "make codegen-manifest-all".' >&2
	@echo 'To correct this, locally run "make codegen-manifest-all", commit the changes, and re-run tests.' >&2
	@git diff --quiet --exit-code ${INSTALL_MANIFEST_PATH}


.PHONY: verify-codegen
verify-codegen: verify-crds verify-client verify-deepcopy verify-api-docs verify-helm verify-manifests ## Verify all generated code and docs are up to date

##############
# UNIT TESTS #
##############

CODE_COVERAGE_FILE      := coverage
CODE_COVERAGE_FILE_TXT  := $(CODE_COVERAGE_FILE).txt
CODE_COVERAGE_FILE_HTML := $(CODE_COVERAGE_FILE).html

.PHONY: test
test: test-clean test-unit ## Clean tests cache then run unit tests

.PHONY: test-clean
test-clean: ## Clean tests cache
	@echo Clean test cache... >&2
	@go clean -testcache

.PHONY: test-unit
test-unit: test-clean $(GO_ACC) ## Run unit tests
	@echo Running unit tests... >&2
	@$(GO_ACC) ./... -o $(CODE_COVERAGE_FILE_TXT)

.PHONY: code-cov-report
code-cov-report: test-clean ## Generate code coverage report
	@echo Generating code coverage report... >&2
	@GO111MODULE=on go test -v -coverprofile=coverage.out ./...
	@go tool cover -func=coverage.out -o $(CODE_COVERAGE_FILE_TXT)
	@go tool cover -html=coverage.out -o $(CODE_COVERAGE_FILE_HTML)

###############
# KUTTL TESTS #
###############

.PHONY: test-kuttl
test-kuttl: $(KUTTL) ## Run kuttl tests
	@echo Running kuttl tests... >&2
	@$(KUTTL) test --config ./test/conformance/kuttl/kuttl-test.yaml

#############
# CLI TESTS #
#############

TEST_GIT_BRANCH ?= main

.PHONY: test-cli
test-cli: test-cli-policies test-cli-local test-cli-local-mutate test-cli-local-generate test-cli-test-case-selector-flag test-cli-registry ## Run all CLI tests

.PHONY: test-cli-policies
test-cli-policies: $(CLI_BIN)
	@echo Testing against branch $(TEST_GIT_BRANCH)...
	@$(CLI_BIN) test https://github.com/kyverno/policies/$(TEST_GIT_BRANCH)

.PHONY: test-cli-local
test-cli-local: $(CLI_BIN)
	@$(CLI_BIN) test ./test/cli/test

.PHONY: test-cli-local-mutate
test-cli-local-mutate: $(CLI_BIN)
	@$(CLI_BIN) test ./test/cli/test-mutate

.PHONY: test-cli-local-generate
test-cli-local-generate: $(CLI_BIN)
	@$(CLI_BIN) test ./test/cli/test-generate

.PHONY: test-cli-test-case-selector-flag
test-cli-test-case-selector-flag: $(CLI_BIN)
	@$(CLI_BIN) test ./test/cli/test --test-case-selector "policy=disallow-latest-tag, rule=require-image-tag, resource=test-require-image-tag-pass"

.PHONY: test-cli-registry
test-cli-registry: $(CLI_BIN)
	@$(CLI_BIN) test ./test/cli/registry --registry

#############
# HELM TEST #
#############

.PHONY: helm-test
helm-test: $(HELM) ## Run helm test
	@echo Running helm test... >&2
	@$(HELM) test --namespace kyverno kyverno

#################
# RELEASE NOTES #
#################

.PHONY: release-notes
release-notes: ## Generate release notes
	@echo Generating release notes... >&2
	@bash -c 'while IFS= read -r line ; do if [[ "$$line" == "## "* && "$$line" != "## $(VERSION)" ]]; then break ; fi; echo "$$line"; done < "CHANGELOG.md"' \
	true

#########
# DEBUG #
#########

.PHONY: debug-deploy
debug-deploy: codegen-manifest-debug ## Install debug manifests
	@kubectl create -f ./.manifest/debug.yaml || kubectl replace -f ./.manifest/debug.yaml

#############
# PERF TEST #
#############

PERF_TEST_NODE_COUNT		?= 3
PERF_TEST_MEMORY_REQUEST	?= "1Gi"

.PHONY: test-perf
test-perf: $(PACKAGE_SHIM) ## Run perf tests
	GO111MODULE=off GOPATH=$(GOPATH_SHIM) go get k8s.io/perf-tests || true
	cd $(GOPATH_SHIM)/src/k8s.io/perf-tests && \
	GOPATH=$(GOPATH_SHIM) ./run-e2e.sh cluster-loader2 \
		--testconfig=./testing/load/config.yaml \
		--provider=kind \
		--kubeconfig=${HOME}/.kube/config \
		--nodes=$(PERF_TEST_NODE_COUNT) \
		--prometheus-memory-request=$(PERF_TEST_MEMORY_REQUEST) \
		--enable-prometheus-server=true \
		--tear-down-prometheus-server=true \
		--prometheus-apiserver-scrape-port=6443 \
		--prometheus-scrape-kubelets=true \
		--prometheus-scrape-master-kubelets=true \
		--prometheus-scrape-etcd=true \
		--prometheus-scrape-kube-proxy=true \
		--prometheus-kube-proxy-selector-key=k8s-app \
		--prometheus-scrape-node-exporter=false \
		--prometheus-scrape-kube-state-metrics=true \
		--prometheus-scrape-metrics-server=true \
		--prometheus-pvc-storage-class=standard \
		--v=2 \
		--report-dir=.

##########
# DOCKER #
##########

.PHONY: docker-save-image-all
docker-save-image-all: $(KIND) image-build-all ## Save docker images in archive
	docker save 												\
		$(LOCAL_REGISTRY)/$(LOCAL_KYVERNOPRE_REPO):$(GIT_SHA) 	\
		$(LOCAL_REGISTRY)/$(LOCAL_KYVERNO_REPO):$(GIT_SHA) 		\
		$(LOCAL_REGISTRY)/$(LOCAL_CLEANUP_REPO):$(GIT_SHA) 		\
		$(LOCAL_REGISTRY)/$(LOCAL_REPORTS_REPO):$(GIT_SHA) 		\
		$(LOCAL_REGISTRY)/$(LOCAL_BACKGROUND_REPO):$(GIT_SHA) 	\
	> kyverno.tar

########
# KIND #
########

.PHONY: kind-create-cluster
kind-create-cluster: $(KIND) ## Create kind cluster
	@echo Create kind cluster... >&2
	@$(KIND) create cluster --name $(KIND_NAME) --image $(KIND_IMAGE) --config ./scripts/config/kind.yaml

.PHONY: kind-delete-cluster
kind-delete-cluster: $(KIND) ## Delete kind cluster
	@echo Delete kind cluster... >&2
	@$(KIND) delete cluster --name $(KIND_NAME)

.PHONY: kind-load-kyverno-init
kind-load-kyverno-init: $(KIND) image-build-kyverno-init ## Build kyvernopre image and load it in kind cluster
	@echo Load kyvernopre image... >&2
	@$(KIND) load docker-image --name $(KIND_NAME) $(LOCAL_REGISTRY)/$(LOCAL_KYVERNOPRE_REPO):$(GIT_SHA)

.PHONY: kind-load-kyverno
kind-load-kyverno: $(KIND) image-build-kyverno ## Build kyverno image and load it in kind cluster
	@echo Load kyverno image... >&2
	@$(KIND) load docker-image --name $(KIND_NAME) $(LOCAL_REGISTRY)/$(LOCAL_KYVERNO_REPO):$(GIT_SHA)

.PHONY: kind-load-cleanup-controller
kind-load-cleanup-controller: $(KIND) image-build-cleanup-controller ## Build cleanup controller image and load it in kind cluster
	@echo Load cleanup controller image... >&2
	@$(KIND) load docker-image --name $(KIND_NAME) $(LOCAL_REGISTRY)/$(LOCAL_CLEANUP_REPO):$(GIT_SHA)

.PHONY: kind-load-reports-controller
kind-load-reports-controller: $(KIND) image-build-reports-controller ## Build reports controller image and load it in kind cluster
	@echo Load reports controller image... >&2
	@$(KIND) load docker-image --name $(KIND_NAME) $(LOCAL_REGISTRY)/$(LOCAL_REPORTS_REPO):$(GIT_SHA)

.PHONY: kind-load-background-controller
kind-load-background-controller: $(KIND) image-build-background-controller ## Build background controller image and load it in kind cluster
	@echo Load background controller image... >&2
	@$(KIND) load docker-image --name $(KIND_NAME) $(LOCAL_REGISTRY)/$(LOCAL_BACKGROUND_REPO):$(GIT_SHA)

.PHONY: kind-load-all
kind-load-all: kind-load-kyverno-init kind-load-kyverno kind-load-cleanup-controller kind-load-reports-controller kind-load-background-controller ## Build images and load them in kind cluster

.PHONY: kind-load-image-archive
kind-load-image-archive: $(KIND) ## Load docker images from archive
	@echo Load image archive in kind cluster... >&2
	@$(KIND) load image-archive kyverno.tar --name $(KIND_NAME)

.PHONY: kind-install-kyverno
kind-install-kyverno: $(HELM) ## Install kyverno helm chart
	@echo Install kyverno chart... >&2
	@$(HELM) upgrade --install kyverno --namespace kyverno --create-namespace --wait ./charts/kyverno \
		--set admissionController.container.image.registry=$(LOCAL_REGISTRY) \
		--set admissionController.container.image.repository=$(LOCAL_KYVERNO_REPO) \
		--set admissionController.container.image.tag=$(GIT_SHA) \
		--set admissionController.initContainer.image.registry=$(LOCAL_REGISTRY) \
		--set admissionController.initContainer.image.repository=$(LOCAL_KYVERNOPRE_REPO) \
		--set admissionController.initContainer.image.tag=$(GIT_SHA) \
		--set cleanupController.image.registry=$(LOCAL_REGISTRY) \
		--set cleanupController.image.repository=$(LOCAL_CLEANUP_REPO) \
		--set cleanupController.image.tag=$(GIT_SHA) \
		--set reportsController.image.registry=$(LOCAL_REGISTRY) \
		--set reportsController.image.repository=$(LOCAL_REPORTS_REPO) \
		--set reportsController.image.tag=$(GIT_SHA) \
		--set backgroundController.image.registry=$(LOCAL_REGISTRY) \
		--set backgroundController.image.repository=$(LOCAL_BACKGROUND_REPO) \
		--set backgroundController.image.tag=$(GIT_SHA) \
		$(foreach CONFIG,$(subst $(COMMA), ,$(USE_CONFIG)),--values ./scripts/config/$(CONFIG)/kyverno.yaml)

.PHONY: kind-deploy-kyverno
kind-deploy-kyverno: $(HELM) kind-load-all ## Build images, load them in kind cluster and deploy kyverno helm chart
	@$(MAKE) kind-install-kyverno

.PHONY: kind-deploy-kyverno-policies
kind-deploy-kyverno-policies: $(HELM) ## Deploy kyverno-policies helm chart
	@echo Install kyverno-policies chart... >&2
	@$(HELM) upgrade --install kyverno-policies --namespace kyverno --create-namespace --wait ./charts/kyverno-policies \
		$(foreach CONFIG,$(subst $(COMMA), ,$(USE_CONFIG)),--values ./scripts/config/$(CONFIG)/kyverno-policies.yaml)

.PHONY: kind-deploy-all
kind-deploy-all: | kind-deploy-kyverno kind-deploy-kyverno-policies ## Build images, load them in kind cluster and deploy helm charts

.PHONY: kind-deploy-reporter
kind-deploy-reporter: $(HELM) ## Deploy policy-reporter helm chart
	@echo Install policy-reporter chart... >&2
	@$(HELM) upgrade --install policy-reporter --namespace policy-reporter --create-namespace --wait \
		--repo https://kyverno.github.io/policy-reporter policy-reporter \
		--values ./scripts/config/standard/kyverno-reporter.yaml
	@kubectl port-forward -n policy-reporter services/policy-reporter-ui  8082:8080

###########
# ROLLOUT #
###########

.PHONY: rollout-cleanup-controller
rollout-cleanup-controller: ## Rollout cleanup-controller deployment
	@kubectl rollout restart deployment -n kyverno -l app.kubernetes.io/component=cleanup-controller

.PHONY: rollout-reports-controller
rollout-reports-controller: ## Rollout reports-controller deployment
	@kubectl rollout restart deployment -n kyverno -l app.kubernetes.io/component=reports-controller

.PHONY: rollout-admission-controller
rollout-admission-controller: ## Rollout admission-controller deployment
	@kubectl rollout restart deployment -n kyverno -l app.kubernetes.io/component=admission-controller

.PHONY: rollout-all
rollout-all: rollout-cleanup-controller rollout-reports-controller rollout-admission-controller ## Rollout all deployment

###########
# DEV LAB #
###########

.PHONY: dev-lab-ingress-ngingx
dev-lab-ingress-ngingx: ## Deploy ingress-ngingx
	@echo Install ingress-ngingx... >&2
	@kubectl apply -f https://raw.githubusercontent.com/kubernetes/ingress-nginx/main/deploy/static/provider/kind/deploy.yaml
	@sleep 15
	@kubectl wait --namespace ingress-nginx --for=condition=ready pod --selector=app.kubernetes.io/component=controller --timeout=90s

.PHONY: dev-lab-prometheus
dev-lab-prometheus: $(HELM) ## Deploy kube-prometheus-stack helm chart
	@echo Install kube-prometheus-stack chart... >&2
	@$(HELM) upgrade --install kube-prometheus-stack --namespace monitoring --create-namespace --wait \
		--repo https://prometheus-community.github.io/helm-charts kube-prometheus-stack \
		--values ./scripts/config/dev/kube-prometheus-stack.yaml

.PHONY: dev-lab-loki
dev-lab-loki: $(HELM) ## Deploy loki-stack helm chart
	@echo Install loki-stack chart... >&2
	@$(HELM) upgrade --install loki-stack --namespace monitoring --create-namespace --wait \
		--repo https://grafana.github.io/helm-charts loki-stack \
		--values ./scripts/config/dev/loki-stack.yaml

.PHONY: dev-lab-tempo
dev-lab-tempo: $(HELM) ## Deploy tempo helm chart
	@echo Install tempo chart... >&2
	@$(HELM) upgrade --install tempo --namespace monitoring --create-namespace --wait \
		--repo https://grafana.github.io/helm-charts tempo \
		--values ./scripts/config/dev/tempo.yaml
	@kubectl apply -f ./scripts/config/dev/tempo-datasource.yaml

.PHONY: dev-lab-metrics-server
dev-lab-metrics-server: $(HELM) ## Deploy metrics-server helm chart
	@echo Install metrics-server chart... >&2
	@$(HELM) upgrade --install metrics-server --namespace kube-system --wait \
		--repo https://charts.bitnami.com/bitnami metrics-server \
		--values ./scripts/config/dev/metrics-server.yaml

.PHONY: dev-lab-all
dev-lab-all: dev-lab-ingress-ngingx dev-lab-metrics-server dev-lab-prometheus dev-lab-loki dev-lab-tempo ## Deploy all dev lab components

.PHONY: dev-lab-policy-reporter
dev-lab-policy-reporter: $(HELM) ## Deploy policy-reporter helm chart
	@echo Install policy-reporter chart... >&2
	@$(HELM) upgrade --install policy-reporter --namespace policy-reporter --create-namespace --wait \
		--repo https://kyverno.github.io/policy-reporter policy-reporter \
		--values ./scripts/config/dev/policy-reporter.yaml

.PHONY: dev-lab-kwok
dev-lab-kwok: ## Deploy kwok
	@kubectl apply -k ./scripts/config/kwok

########
# HELP #
########

.PHONY: help
help: ## Shows the available commands
	@grep -E '^[a-zA-Z_-]+:.*?## .*$$' $(MAKEFILE_LIST) | awk 'BEGIN {FS = ":.*?## "}; {printf "\033[36m%-40s\033[0m %s\n", $$1, $$2}'<|MERGE_RESOLUTION|>--- conflicted
+++ resolved
@@ -41,11 +41,8 @@
 INFORMER_GEN                       := $(TOOLS_DIR)/informer-gen
 OPENAPI_GEN                        := $(TOOLS_DIR)/openapi-gen
 REGISTER_GEN                       := $(TOOLS_DIR)/register-gen
-<<<<<<< HEAD
 DEEPCOPY_GEN                       := $(TOOLS_DIR)/deepcopy-gen
-=======
 DEFAULTER_GEN                      := $(TOOLS_DIR)/defaulter-gen
->>>>>>> b6fb496d
 CODE_GEN_VERSION                   := v0.26.3
 GEN_CRD_API_REFERENCE_DOCS         := $(TOOLS_DIR)/gen-crd-api-reference-docs
 GEN_CRD_API_REFERENCE_DOCS_VERSION := latest
@@ -61,11 +58,7 @@
 KO_VERSION                         := v0.14.1
 KUTTL                              := $(TOOLS_DIR)/kubectl-kuttl
 KUTTL_VERSION                      := v0.0.0-20230126200340-834a4dac1ec7
-<<<<<<< HEAD
-TOOLS                              := $(KIND) $(CONTROLLER_GEN) $(CLIENT_GEN) $(LISTER_GEN) $(INFORMER_GEN) $(OPENAPI_GEN) $(REGISTER_GEN) $(DEEPCOPY_GEN) $(GEN_CRD_API_REFERENCE_DOCS) $(GO_ACC) $(GOIMPORTS) $(HELM) $(HELM_DOCS) $(KO) $(KUTTL)
-=======
-TOOLS                              := $(KIND) $(CONTROLLER_GEN) $(CLIENT_GEN) $(LISTER_GEN) $(INFORMER_GEN) $(OPENAPI_GEN) $(REGISTER_GEN) $(DEFAULTER_GEN) $(GEN_CRD_API_REFERENCE_DOCS) $(GO_ACC) $(GOIMPORTS) $(HELM) $(HELM_DOCS) $(KO) $(KUTTL)
->>>>>>> b6fb496d
+TOOLS                              := $(KIND) $(CONTROLLER_GEN) $(CLIENT_GEN) $(LISTER_GEN) $(INFORMER_GEN) $(OPENAPI_GEN) $(REGISTER_GEN) $(DEEPCOPY_GEN) $(DEFAULTER_GEN) $(GEN_CRD_API_REFERENCE_DOCS) $(GO_ACC) $(GOIMPORTS) $(HELM) $(HELM_DOCS) $(KO) $(KUTTL)
 ifeq ($(GOOS), darwin)
 SED                                := gsed
 else
@@ -101,15 +94,13 @@
 	@echo Install register-gen... >&2
 	@GOBIN=$(TOOLS_DIR) go install k8s.io/code-generator/cmd/register-gen@$(CODE_GEN_VERSION)
 
-<<<<<<< HEAD
 $(DEEPCOPY_GEN):
 	@echo Install deepcopy-gen... >&2
 	@GOBIN=$(TOOLS_DIR) go install k8s.io/code-generator/cmd/deepcopy-gen@$(CODE_GEN_VERSION)
-=======
+
 $(DEFAULTER_GEN):
 	@echo Install defaulter-gen... >&2
 	@GOBIN=$(TOOLS_DIR) go install k8s.io/code-generator/cmd/defaulter-gen@$(CODE_GEN_VERSION)
->>>>>>> b6fb496d
 
 $(GEN_CRD_API_REFERENCE_DOCS):
 	@echo Install gen-crd-api-reference-docs... >&2
