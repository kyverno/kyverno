--- conflicted
+++ resolved
@@ -460,8 +460,6 @@
 
 .PHONY: codegen-all
 codegen-all: codegen-quick codegen-slow ## Generate all generated code
-<<<<<<< HEAD
-=======
 
 # .PHONY: codegen-openapi
 # codegen-openapi: $(PACKAGE_SHIM) $(OPENAPI_GEN) ## Generate open api code
@@ -471,7 +469,6 @@
 # 		--input-dirs  k8s.io/apimachinery/pkg/apis/meta/v1,k8s.io/apimachinery/pkg/runtime,k8s.io/apimachinery/pkg/version \
 # 		--output-package $(OUT_PACKAGE)/openapi \
 # 		-O zz_generated.openapi
->>>>>>> e0ab72bb
 
 ##################
 # VERIFY CODEGEN #
