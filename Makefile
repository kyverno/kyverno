.DEFAULT_GOAL: build-all

############
# DEFAULTS #
############

GIT_VERSION          := $(shell git describe --match "v[0-9]*" --tags $(git rev-list --tags --max-count=1))
GIT_VERSION_DEV      := $(shell git describe --match "[0-9].[0-9]-dev*")
GIT_BRANCH           := $(shell git branch | grep \* | cut -d ' ' -f2)
GIT_HASH             := $(GIT_BRANCH)/$(shell git log -1 --pretty=format:"%H")
TIMESTAMP            := $(shell date '+%Y-%m-%d_%I:%M:%S%p')
VERSION              ?= $(shell git describe --match "v[0-9]*")
REGISTRY             ?= ghcr.io
REPO                  = $(REGISTRY)/kyverno
IMAGE_TAG_LATEST_DEV  = $(shell git describe --match "[0-9].[0-9]-dev*" | cut -d '-' -f-2)
IMAGE_TAG_DEV         = $(GIT_VERSION_DEV)
IMAGE_TAG            ?= $(GIT_VERSION)
K8S_VERSION          ?= $(shell kubectl version --short | grep -i server | cut -d" " -f3 | cut -c2-)
TEST_GIT_BRANCH      ?= main
KIND_IMAGE           ?= kindest/node:v1.24.4
KIND_NAME            ?= kind
GOOS                 ?= $(shell go env GOOS)
GOARCH               ?= $(shell go env GOARCH)
<<<<<<< HEAD
KOCACHE              ?= /tmp/ko-cache
=======
BUILD_WITH           ?= ko
>>>>>>> e900815d

#########
# TOOLS #
#########

TOOLS_DIR                          := $(PWD)/.tools
KIND                               := $(TOOLS_DIR)/kind
KIND_VERSION                       := v0.14.0
CONTROLLER_GEN                     := $(TOOLS_DIR)/controller-gen
CONTROLLER_GEN_VERSION             := v0.9.1-0.20220629131006-1878064c4cdf
CLIENT_GEN                         := $(TOOLS_DIR)/client-gen
LISTER_GEN                         := $(TOOLS_DIR)/lister-gen
INFORMER_GEN                       := $(TOOLS_DIR)/informer-gen
CODE_GEN_VERSION                   := v0.19.0
GEN_CRD_API_REFERENCE_DOCS         := $(TOOLS_DIR)/gen-crd-api-reference-docs
GEN_CRD_API_REFERENCE_DOCS_VERSION := latest
GO_ACC                             := $(TOOLS_DIR)/go-acc
GO_ACC_VERSION                     := latest
KUSTOMIZE                          := $(TOOLS_DIR)/kustomize
KUSTOMIZE_VERSION                  := latest
GOIMPORTS                          := $(TOOLS_DIR)/goimports
GOIMPORTS_VERSION                  := latest
HELM_DOCS                          := $(TOOLS_DIR)/helm-docs
HELM_DOCS_VERSION                  := v1.11.0
KO                                 := $(TOOLS_DIR)/ko
KO_VERSION                         := v0.12.0
TOOLS                              := $(KIND) $(CONTROLLER_GEN) $(CLIENT_GEN) $(LISTER_GEN) $(INFORMER_GEN) $(GEN_CRD_API_REFERENCE_DOCS) $(GO_ACC) $(KUSTOMIZE) $(GOIMPORTS) $(HELM_DOCS) $(KO)
ifeq ($(GOOS), darwin)
SED                                := gsed
else
SED                                := sed
endif

$(KIND):
	@GOBIN=$(TOOLS_DIR) go install sigs.k8s.io/kind@$(KIND_VERSION)

$(CONTROLLER_GEN):
	@GOBIN=$(TOOLS_DIR) go install sigs.k8s.io/controller-tools/cmd/controller-gen@$(CONTROLLER_GEN_VERSION)

$(CLIENT_GEN):
	@GOBIN=$(TOOLS_DIR) go install k8s.io/code-generator/cmd/client-gen@$(CODE_GEN_VERSION)

$(LISTER_GEN):
	@GOBIN=$(TOOLS_DIR) go install k8s.io/code-generator/cmd/lister-gen@$(CODE_GEN_VERSION)

$(INFORMER_GEN):
	@GOBIN=$(TOOLS_DIR) go install k8s.io/code-generator/cmd/informer-gen@$(CODE_GEN_VERSION)

$(GEN_CRD_API_REFERENCE_DOCS):
	@GOBIN=$(TOOLS_DIR) go install github.com/ahmetb/gen-crd-api-reference-docs@$(GEN_CRD_API_REFERENCE_DOCS_VERSION)

$(GO_ACC):
	@GOBIN=$(TOOLS_DIR) go install github.com/ory/go-acc@$(GO_ACC_VERSION)

$(KUSTOMIZE):
	@GOBIN=$(TOOLS_DIR) go install sigs.k8s.io/kustomize/kustomize/v4@$(KUSTOMIZE_VERSION)

$(GOIMPORTS):
	@GOBIN=$(TOOLS_DIR) go install golang.org/x/tools/cmd/goimports@$(GOIMPORTS_VERSION)

$(HELM_DOCS):
	@GOBIN=$(TOOLS_DIR) go install github.com/norwoodj/helm-docs/cmd/helm-docs@$(HELM_DOCS_VERSION)

$(KO):
	@GOBIN=$(TOOLS_DIR) go install github.com/google/ko@$(KO_VERSION)

.PHONY: install-tools
install-tools: $(TOOLS) ## Install tools

.PHONY: clean-tools
clean-tools: ## Remove installed tools
	@rm -rf $(TOOLS_DIR)

#################
# BUILD (LOCAL) #
#################

CMD_DIR        := ./cmd
KYVERNO_DIR    := $(CMD_DIR)/kyverno
KYVERNOPRE_DIR := $(CMD_DIR)/initContainer
CLI_DIR        := $(CMD_DIR)/cli/kubectl-kyverno
KYVERNO_BIN    := $(KYVERNO_DIR)/kyverno
KYVERNOPRE_BIN := $(KYVERNOPRE_DIR)/kyvernopre
CLI_BIN        := $(CLI_DIR)/kubectl-kyverno
PACKAGE        ?= github.com/kyverno/kyverno
CGO_ENABLED    ?= 0 
LD_FLAGS        = "-s -w -X $(PACKAGE)/pkg/version.BuildVersion=$(GIT_VERSION) -X $(PACKAGE)/pkg/version.BuildHash=$(GIT_HASH) -X $(PACKAGE)/pkg/version.BuildTime=$(TIMESTAMP)"
LD_FLAGS_DEV    = "-s -w -X $(PACKAGE)/pkg/version.BuildVersion=$(GIT_VERSION_DEV) -X $(PACKAGE)/pkg/version.BuildHash=$(GIT_HASH) -X $(PACKAGE)/pkg/version.BuildTime=$(TIMESTAMP)"

.PHONY: fmt
fmt: ## Run go fmt
	@echo Go fmt...
	@go fmt ./...

.PHONY: vet
vet: ## Run go vet
	@echo Go vet...
	@go vet ./...

.PHONY: unused-package-check
unused-package-check:
	@tidy=$$(go mod tidy); \
	if [ -n "$${tidy}" ]; then \
		echo "go mod tidy checking failed!"; echo "$${tidy}"; echo; \
	fi

$(KYVERNOPRE_BIN): fmt vet
	@echo Build kyvernopre binary...
	@CGO_ENABLED=$(CGO_ENABLED) GOOS=$(GOOS) go build -o $(KYVERNOPRE_BIN) -ldflags=$(LD_FLAGS) $(KYVERNOPRE_DIR)

$(KYVERNO_BIN): fmt vet
	@echo Build kyverno binary...
	@CGO_ENABLED=$(CGO_ENABLED) GOOS=$(GOOS) go build -o $(KYVERNO_BIN) -ldflags=$(LD_FLAGS) $(KYVERNO_DIR)

$(CLI_BIN): fmt vet
	@echo Build cli binary...
	@CGO_ENABLED=$(CGO_ENABLED) GOOS=$(GOOS) go build -o $(CLI_BIN) -ldflags=$(LD_FLAGS) $(CLI_DIR)

.PHONY: build-kyvernopre
build-kyvernopre: $(KYVERNOPRE_BIN) ## Build kyvernopre binary

.PHONY: build-kyverno
build-kyverno: $(KYVERNO_BIN) ## Build kyverno binary

.PHONY: build-cli
build-cli: $(CLI_BIN) ## Build cli binary

build-all: build-kyvernopre build-kyverno build-cli ## Build all binaries

##############
# BUILD (KO) #
##############

PLATFORMS           := linux/amd64,linux/arm64,linux/s390x
LOCAL_PLATFORM      := linux/$(GOARCH)
KO_TAGS             := latest,$(IMAGE_TAG)
KO_TAGS_DEV         := latest,$(IMAGE_TAG_DEV)
KYVERNOPRE_IMAGE    := kyvernopre
KYVERNO_IMAGE       := kyverno
CLI_IMAGE           := kyverno-cli

.PHONY: ko-build-kyvernopre
ko-build-kyvernopre: $(KO) ## Build kyvernopre local image (with ko)
<<<<<<< HEAD
	@LD_FLAGS=$(LD_FLAGS_DEV) KOCACHE=$(KOCACHE) KO_DOCKER_REPO=ko.local $(KO) build $(KYVERNOPRE_DIR) --preserve-import-paths --tags=$(KO_TAGS_DEV) --platform=$(LOCAL_PLATFORM)

.PHONY: ko-build-kyverno
ko-build-kyverno: $(KO) ## Build kyverno local image (with ko)
	@LD_FLAGS=$(LD_FLAGS_DEV) KOCACHE=$(KOCACHE) KO_DOCKER_REPO=ko.local $(KO) build $(KYVERNO_DIR) --preserve-import-paths --tags=$(KO_TAGS_DEV) --platform=$(LOCAL_PLATFORM)

.PHONY: ko-build-cli
ko-build-cli: $(KO) ## Build cli local image (with ko)
	@LD_FLAGS=$(LD_FLAGS_DEV) KOCACHE=$(KOCACHE) KO_DOCKER_REPO=ko.local $(KO) build $(CLI_DIR) --preserve-import-paths --tags=$(KO_TAGS_DEV) --platform=$(LOCAL_PLATFORM)
=======
	@echo Build kyvernopre local image with ko...
	@LD_FLAGS=$(LD_FLAGS_DEV) KO_DOCKER_REPO=ko.local $(KO) build $(KYVERNOPRE_DIR) --preserve-import-paths --tags=$(KO_TAGS_DEV) --platform=$(LOCAL_PLATFORM)

.PHONY: ko-build-kyverno
ko-build-kyverno: $(KO) ## Build kyverno local image (with ko)
	@echo Build kyverno local image with ko...
	@LD_FLAGS=$(LD_FLAGS_DEV) KO_DOCKER_REPO=ko.local $(KO) build $(KYVERNO_DIR) --preserve-import-paths --tags=$(KO_TAGS_DEV) --platform=$(LOCAL_PLATFORM)

.PHONY: ko-build-cli
ko-build-cli: $(KO) ## Build cli local image (with ko)
	@echo Build cli local image with ko...
	@LD_FLAGS=$(LD_FLAGS_DEV) KO_DOCKER_REPO=ko.local $(KO) build $(CLI_DIR) --preserve-import-paths --tags=$(KO_TAGS_DEV) --platform=$(LOCAL_PLATFORM)
>>>>>>> e900815d

.PHONY: ko-build-all
ko-build-all: ko-build-kyvernopre ko-build-kyverno ko-build-cli ## Build all local images (with ko)

################
# PUBLISH (KO) #
################

REPO_KYVERNOPRE     := $(REPO)/$(KYVERNOPRE_IMAGE)
REPO_KYVERNO        := $(REPO)/$(KYVERNO_IMAGE)
REPO_CLI            := $(REPO)/$(CLI_IMAGE)
REGISTRY_USERNAME   ?= dummy
KO_KYVERNOPRE_IMAGE := ko.local/github.com/kyverno/kyverno/cmd/initcontainer
KO_KYVERNO_IMAGE    := ko.local/github.com/kyverno/kyverno/cmd/kyverno

.PHONY: ko-login
ko-login: $(KO)
	@$(KO) login $(REGISTRY) --username $(REGISTRY_USERNAME) --password $(REGISTRY_PASSWORD)

.PHONY: ko-publish-kyvernopre
ko-publish-kyvernopre: ko-login ## Build and publish kyvernopre image (with ko)
	@LD_FLAGS=$(LD_FLAGS) KOCACHE=$(KOCACHE) KO_DOCKER_REPO=$(REPO_KYVERNOPRE) $(KO) build $(KYVERNOPRE_DIR) --bare --tags=$(KO_TAGS) --platform=$(PLATFORMS)

.PHONY: ko-publish-kyverno
ko-publish-kyverno: ko-login ## Build and publish kyverno image (with ko)
	@LD_FLAGS=$(LD_FLAGS) KOCACHE=$(KOCACHE) KO_DOCKER_REPO=$(REPO_KYVERNO) $(KO) build $(KYVERNO_DIR) --bare --tags=$(KO_TAGS) --platform=$(PLATFORMS)

.PHONY: ko-publish-cli
ko-publish-cli: ko-login ## Build and publish cli image (with ko)
	@LD_FLAGS=$(LD_FLAGS) KOCACHE=$(KOCACHE) KO_DOCKER_REPO=$(REPO_CLI) $(KO) build $(CLI_DIR) --bare --tags=$(KO_TAGS) --platform=$(PLATFORMS)

.PHONY: ko-publish-kyvernopre-dev
ko-publish-kyvernopre-dev: ko-login ## Build and publish kyvernopre dev image (with ko)
	@LD_FLAGS=$(LD_FLAGS_DEV) KOCACHE=$(KOCACHE) KO_DOCKER_REPO=$(REPO_KYVERNOPRE) $(KO) build $(KYVERNOPRE_DIR) --bare --tags=$(KO_TAGS_DEV) --platform=$(PLATFORMS)

.PHONY: ko-publish-kyverno-dev
ko-publish-kyverno-dev: ko-login ## Build and publish kyverno dev image (with ko)
	@LD_FLAGS=$(LD_FLAGS_DEV) KOCACHE=$(KOCACHE) KO_DOCKER_REPO=$(REPO_KYVERNO) $(KO) build $(KYVERNO_DIR) --bare --tags=$(KO_TAGS_DEV) --platform=$(PLATFORMS)

.PHONY: ko-publish-cli-dev
ko-publish-cli-dev: ko-login ## Build and publish cli dev image (with ko)
	@LD_FLAGS=$(LD_FLAGS_DEV) KOCACHE=$(KOCACHE) KO_DOCKER_REPO=$(REPO_CLI) $(KO) build $(CLI_DIR) --bare --tags=$(KO_TAGS_DEV) --platform=$(PLATFORMS)

.PHONY: ko-publish-all
ko-publish-all: ko-publish-kyvernopre ko-publish-kyverno ko-publish-cli ## Build and publish all images (with ko)

.PHONY: ko-publish-all-dev
ko-publish-all-dev: ko-publish-kyvernopre-dev ko-publish-kyverno-dev ko-publish-cli-dev ## Build and publish all dev images (with ko)

##################
# UTILS (DOCKER) #
##################

.PHONY: docker-get-kyvernopre-digest
docker-get-kyvernopre-digest: ## Get kyvernopre image digest (with docker)
	@docker buildx imagetools inspect --raw $(REPO)/$(KYVERNOPRE_IMAGE):$(IMAGE_TAG) | perl -pe 'chomp if eof' | openssl dgst -sha256 | sed 's/^.* //'

.PHONY: docker-get-kyvernopre-digest-dev
docker-get-kyvernopre-digest-dev: ## Get kyvernopre dev image digest (with docker)
	@docker buildx imagetools inspect --raw $(REPO)/$(KYVERNOPRE_IMAGE):$(IMAGE_TAG_DEV) | perl -pe 'chomp if eof' | openssl dgst -sha256 | sed 's/^.* //'

.PHONY: docker-get-kyverno-digest
docker-get-kyverno-digest: ## Get kyverno image digest (with docker)
	@docker buildx imagetools inspect --raw $(REPO)/$(KYVERNO_IMAGE):$(IMAGE_TAG) | perl -pe 'chomp if eof' | openssl dgst -sha256 | sed 's/^.* //'

.PHONY: docker-get-kyverno-digest-dev
docker-get-kyverno-digest-dev: ## Get kyverno dev image digest (with docker)
	@docker buildx imagetools inspect --raw $(REPO)/$(KYVERNO_IMAGE):$(IMAGE_TAG_DEV) | perl -pe 'chomp if eof' | openssl dgst -sha256 | sed 's/^.* //'

.PHONY: docker-buildx-builder
docker-buildx-builder:
	if ! docker buildx ls | grep -q kyverno; then\
		docker buildx create --name kyverno --use;\
	fi

##################
# BUILD (DOCKER) #
##################

DOCKER_KYVERNOPRE_IMAGE := $(REPO)/$(KYVERNOPRE_IMAGE)
DOCKER_KYVERNO_IMAGE    := $(REPO)/$(KYVERNO_IMAGE)

.PHONY: docker-build-kyvernopre
docker-build-kyvernopre: docker-buildx-builder ## Build kyvernopre local image (with docker)
	@echo Build kyvernopre local image with docker...
	@docker buildx build --file $(KYVERNOPRE_DIR)/Dockerfile --progress plain --load --platform $(LOCAL_PLATFORM) --tag $(REPO)/$(KYVERNOPRE_IMAGE):$(IMAGE_TAG_DEV) . --build-arg LD_FLAGS=$(LD_FLAGS_DEV)

.PHONY: docker-build-kyverno
docker-build-kyverno: docker-buildx-builder ## Build kyverno local image (with docker)
	@echo Build kyverno local image with docker...
	@docker buildx build --file $(KYVERNO_DIR)/Dockerfile --progress plain --load --platform $(LOCAL_PLATFORM) --tag $(REPO)/$(KYVERNO_IMAGE):$(IMAGE_TAG_DEV) . --build-arg LD_FLAGS=$(LD_FLAGS_DEV)

.PHONY: docker-build-cli
docker-build-cli: docker-buildx-builder ## Build cli local image (with docker)
	@echo Build cli local image with docker...
	@docker buildx build --file $(CLI_DIR)/Dockerfile --progress plain --load --platform $(LOCAL_PLATFORM) --tag $(REPO)/$(CLI_IMAGE):$(IMAGE_TAG_DEV) . --build-arg LD_FLAGS=$(LD_FLAGS_DEV)

.PHONY: docker-build-all
docker-build-all: docker-build-kyvernopre docker-build-kyverno docker-build-cli ## Build all local images (with docker)

####################
# PUBLISH (DOCKER) #
####################

.PHONY: docker-publish-kyvernopre
docker-publish-kyvernopre: docker-buildx-builder ## Build and publish kyvernopre image (with docker)
	@docker buildx build --file $(KYVERNOPRE_DIR)/Dockerfile --progress plain --push --platform $(PLATFORMS) --tag $(REPO)/$(KYVERNOPRE_IMAGE):$(IMAGE_TAG) . --build-arg LD_FLAGS=$(LD_FLAGS)

.PHONY: docker-publish-kyvernopre-dev
docker-publish-kyvernopre-dev: docker-buildx-builder ## Build and publish kyvernopre dev image (with docker)
	@docker buildx build --file $(KYVERNOPRE_DIR)/Dockerfile --progress plain --push --platform $(PLATFORMS) \
		--tag $(REPO)/$(KYVERNOPRE_IMAGE):$(IMAGE_TAG_DEV) --tag $(REPO)/$(KYVERNOPRE_IMAGE):$(IMAGE_TAG_LATEST_DEV)-latest --tag $(REPO)/$(KYVERNOPRE_IMAGE):latest \
		. --build-arg LD_FLAGS=$(LD_FLAGS_DEV)

.PHONY: docker-publish-kyverno
docker-publish-kyverno: docker-buildx-builder ## Build and publish kyverno image (with docker)
	@docker buildx build --file $(KYVERNO_DIR)/Dockerfile --progress plain --push --platform $(PLATFORMS) --tag $(REPO)/$(KYVERNO_IMAGE):$(IMAGE_TAG) . --build-arg LD_FLAGS=$(LD_FLAGS)

.PHONY: docker-publish-kyverno-dev
docker-publish-kyverno-dev: docker-buildx-builder ## Build and publish kyverno dev image (with docker)
	@docker buildx build --file $(KYVERNO_DIR)/Dockerfile --progress plain --push --platform $(PLATFORMS) \
		--tag $(REPO)/$(KYVERNO_IMAGE):$(IMAGE_TAG_DEV) --tag $(REPO)/$(KYVERNO_IMAGE):$(IMAGE_TAG_LATEST_DEV)-latest --tag $(REPO)/$(KYVERNO_IMAGE):latest \
		. --build-arg LD_FLAGS=$(LD_FLAGS_DEV)

.PHONY: docker-publish-cli
docker-publish-cli: docker-buildx-builder ## Build and publish cli image (with docker)
	@docker buildx build --file $(CLI_DIR)/Dockerfile --progress plain --push --platform $(PLATFORMS) --tag $(REPO)/$(CLI_IMAGE):$(IMAGE_TAG) . --build-arg LD_FLAGS=$(LD_FLAGS)

.PHONY: docker-publish-cli-dev
docker-publish-cli-dev: docker-buildx-builder ## Build and publish cli dev image (with docker)
	@docker buildx build --file $(CLI_DIR)/Dockerfile --progress plain --push --platform $(PLATFORMS) \
		--tag $(REPO)/$(CLI_IMAGE):$(IMAGE_TAG_DEV) --tag $(REPO)/$(CLI_IMAGE):$(IMAGE_TAG_LATEST_DEV)-latest --tag $(REPO)/$(CLI_IMAGE):latest \
		. --build-arg LD_FLAGS=$(LD_FLAGS_DEV)

.PHONY: docker-publish-all
docker-publish-all: docker-publish-kyvernopre docker-publish-kyverno docker-publish-cli ## Build and publish all images (with docker)

.PHONY: docker-publish-all-dev
docker-publish-all-dev: docker-publish-kyvernopre-dev docker-publish-kyverno-dev docker-publish-cli-dev ## Build and publish all dev images (with docker)

#################
# BUILD (IMAGE) #
#################

LOCAL_KYVERNOPRE_IMAGE := $($(shell echo $(BUILD_WITH) | tr '[:lower:]' '[:upper:]')_KYVERNOPRE_IMAGE)
LOCAL_KYVERNO_IMAGE    := $($(shell echo $(BUILD_WITH) | tr '[:lower:]' '[:upper:]')_KYVERNO_IMAGE)

.PHONY: image-build-kyvernopre
image-build-kyvernopre: $(BUILD_WITH)-build-kyvernopre

.PHONY: image-build-kyverno
image-build-kyverno: $(BUILD_WITH)-build-kyverno

.PHONY: image-build-cli
image-build-cli: $(BUILD_WITH)-build-cli

.PHONY: image-build-all
image-build-all: $(BUILD_WITH)-build-all

###########
# CODEGEN #
###########

GOPATH_SHIM        := ${PWD}/.gopath
PACKAGE_SHIM       := $(GOPATH_SHIM)/src/$(PACKAGE)
OUT_PACKAGE        := $(PACKAGE)/pkg/client
INPUT_DIRS         := $(PACKAGE)/api/kyverno/v1,$(PACKAGE)/api/kyverno/v1beta1,$(PACKAGE)/api/kyverno/v1alpha2,$(PACKAGE)/api/policyreport/v1alpha2
CLIENTSET_PACKAGE  := $(OUT_PACKAGE)/clientset
LISTERS_PACKAGE    := $(OUT_PACKAGE)/listers
INFORMERS_PACKAGE  := $(OUT_PACKAGE)/informers

$(GOPATH_SHIM):
	@echo Create gopath shim...
	@mkdir -p $(GOPATH_SHIM)

.INTERMEDIATE: $(PACKAGE_SHIM)
$(PACKAGE_SHIM): $(GOPATH_SHIM)
	@echo Create package shim...
	@mkdir -p $(GOPATH_SHIM)/src/github.com/kyverno && ln -s -f ${PWD} $(PACKAGE_SHIM)

.PHONY: codegen-client-clientset
codegen-client-clientset: $(PACKAGE_SHIM) $(CLIENT_GEN) ## Generate clientset
	@echo Generate clientset...
	@GOPATH=$(GOPATH_SHIM) $(CLIENT_GEN) --go-header-file ./scripts/boilerplate.go.txt --clientset-name versioned --output-package $(CLIENTSET_PACKAGE) --input-base "" --input $(INPUT_DIRS)

.PHONY: codegen-client-listers
codegen-client-listers: $(PACKAGE_SHIM) $(LISTER_GEN) ## Generate listers
	@echo Generate listers...
	@GOPATH=$(GOPATH_SHIM) $(LISTER_GEN) --go-header-file ./scripts/boilerplate.go.txt --output-package $(LISTERS_PACKAGE) --input-dirs $(INPUT_DIRS)

.PHONY: codegen-client-informers
codegen-client-informers: $(PACKAGE_SHIM) $(INFORMER_GEN) ## Generate informers
	@echo Generate informers...
	@GOPATH=$(GOPATH_SHIM) $(INFORMER_GEN) --go-header-file ./scripts/boilerplate.go.txt --output-package $(INFORMERS_PACKAGE) --input-dirs $(INPUT_DIRS) --versioned-clientset-package $(CLIENTSET_PACKAGE)/versioned --listers-package $(LISTERS_PACKAGE)

.PHONY: codegen-client-all
codegen-client-all: codegen-client-clientset codegen-client-listers codegen-client-informers ## Generate clientset, listers and informers

.PHONY: codegen-crds-kyverno
codegen-crds-kyverno: $(CONTROLLER_GEN) ## Generate kyverno CRDs
	@echo Generate kyverno crds...
	@$(CONTROLLER_GEN) crd paths=./api/kyverno/... crd:crdVersions=v1 output:dir=./config/crds

.PHONY: codegen-crds-report
codegen-crds-report: $(CONTROLLER_GEN) ## Generate policy reports CRDs
	@echo Generate policy reports crds...
	@$(CONTROLLER_GEN) crd paths=./api/policyreport/... crd:crdVersions=v1 output:dir=./config/crds

.PHONY: codegen-crds-all
codegen-crds-all: codegen-crds-kyverno codegen-crds-report ## Generate all CRDs

.PHONY: codegen-deepcopy-kyverno
codegen-deepcopy-kyverno: $(CONTROLLER_GEN) $(GOIMPORTS) ## Generate kyverno deep copy functions
	@echo Generate kyverno deep copy functions...
	@$(CONTROLLER_GEN) object:headerFile="scripts/boilerplate.go.txt" paths="./api/kyverno/..." && $(GOIMPORTS) -w ./api/kyverno

.PHONY: codegen-deepcopy-report
codegen-deepcopy-report: $(CONTROLLER_GEN) $(GOIMPORTS) ## Generate policy reports deep copy functions
	@echo Generate policy reports deep copy functions...
	@$(CONTROLLER_GEN) object:headerFile="scripts/boilerplate.go.txt" paths="./api/policyreport/..." && $(GOIMPORTS) -w ./api/policyreport

.PHONY: codegen-deepcopy-all
codegen-deepcopy-all: codegen-deepcopy-kyverno codegen-deepcopy-report ## Generate all deep copy functions

.PHONY: codegen-api-docs
codegen-api-docs: $(PACKAGE_SHIM) $(GEN_CRD_API_REFERENCE_DOCS) ## Generate API docs
	@echo Generate api docs...
	@rm -rf docs/crd && mkdir -p docs/crd
	@GOPATH=$(GOPATH_SHIM) $(GEN_CRD_API_REFERENCE_DOCS) -v 6 -api-dir ./api/kyverno/v1alpha2 -config docs/config.json -template-dir docs/template -out-file docs/crd/v1alpha2/index.html
	@GOPATH=$(GOPATH_SHIM) $(GEN_CRD_API_REFERENCE_DOCS) -v 6 -api-dir ./api/kyverno/v1beta1 -config docs/config.json -template-dir docs/template -out-file docs/crd/v1beta1/index.html
	@GOPATH=$(GOPATH_SHIM) $(GEN_CRD_API_REFERENCE_DOCS) -v 6 -api-dir ./api/kyverno/v1 -config docs/config.json -template-dir docs/template -out-file docs/crd/v1/index.html
	@GOPATH=$(GOPATH_SHIM) $(GEN_CRD_API_REFERENCE_DOCS) -v 6 -api-dir ./api/kyverno/v2beta1 -config docs/config.json -template-dir docs/template -out-file docs/crd/v2beta1/index.html

.PHONY: codegen-helm-docs
codegen-helm-docs: ## Generate helm docs
	@echo Generate helm docs...
	@docker run -v ${PWD}:/work -w /work jnorwood/helm-docs:v1.11.0 -s file

.PHONY: codegen-helm-crds
codegen-helm-crds: $(KUSTOMIZE) codegen-crds-all ## Generate helm CRDs
	@echo Generate helm crds...
	@$(KUSTOMIZE) build ./config/release | $(KUSTOMIZE) cfg grep kind=CustomResourceDefinition | $(SED) -e "1i{{- if .Values.installCRDs }}" -e '$$a{{- end }}' > ./charts/kyverno/templates/crds.yaml

.PHONY: codegen-helm-all
codegen-helm-all: codegen-helm-crds codegen-helm-docs ## Generate helm docs and CRDs

.PHONY: codegen-all
codegen-all: codegen-deepcopy-all codegen-crds-all codegen-client-all codegen-api-docs codegen-helm-all ## Generate all generated code

##################
# VERIFY CODEGEN #
##################

.PHONY: verify-crds
verify-crds: codegen-crds-all ## Check CRDs are up to date
	@git --no-pager diff config
	@echo 'If this test fails, it is because the git diff is non-empty after running "make codegen-crds-all".'
	@echo 'To correct this, locally run "make codegen-crds-all", commit the changes, and re-run tests.'
	@git diff --quiet --exit-code config

.PHONY: verify-client
verify-client: codegen-client-all ## Check client is up to date
	@git --no-pager diff pkg/client
	@echo 'If this test fails, it is because the git diff is non-empty after running "make codegen-client-all".'
	@echo 'To correct this, locally run "make codegen-client-all", commit the changes, and re-run tests.'
	@git diff --quiet --exit-code pkg/client

.PHONY: verify-deepcopy
verify-deepcopy: codegen-deepcopy-all ## Check deepcopy functions are up to date
	@git --no-pager diff api
	@echo 'If this test fails, it is because the git diff is non-empty after running "make codegen-deepcopy-all".'
	@echo 'To correct this, locally run "make codegen-deepcopy-all", commit the changes, and re-run tests.'
	@git diff --quiet --exit-code api

.PHONY: verify-api-docs
verify-api-docs: codegen-api-docs ## Check api reference docs are up to date
	@git --no-pager diff docs
	@echo 'If this test fails, it is because the git diff is non-empty after running "make codegen-api-docs".'
	@echo 'To correct this, locally run "make codegen-api-docs", commit the changes, and re-run tests.'
	@git diff --quiet --exit-code docs

.PHONY: verify-helm
verify-helm: codegen-helm-all ## Check Helm charts are up to date
	@git --no-pager diff charts
	@echo 'If this test fails, it is because the git diff is non-empty after running "make codegen-helm-all".'
	@echo 'To correct this, locally run "make codegen-helm", commit the changes, and re-run tests.'
	@git diff --quiet --exit-code charts

.PHONY: verify-codegen
verify-codegen: verify-crds verify-client verify-deepcopy verify-api-docs verify-helm ## Verify all generated code and docs are up to date

##################################
# Create e2e Infrastructure
##################################

.PHONY: kind-e2e-cluster
kind-e2e-cluster: $(KIND) ## Create kind cluster for e2e tests
	$(KIND) create cluster --image=$(KIND_IMAGE)

# TODO(eddycharly): $(REPO) is wrong, it is always ghcr.io/kyverno in the source
.PHONY: e2e-kustomize
e2e-kustomize: $(KUSTOMIZE) ## Build kustomize manifests for e2e tests
	cd config && \
	$(KUSTOMIZE) edit set image $(REPO)/$(KYVERNOPRE_IMAGE)=$(LOCAL_KYVERNOPRE_IMAGE):$(IMAGE_TAG_DEV) && \
	$(KUSTOMIZE) edit set image $(REPO)/$(KYVERNO_IMAGE)=$(LOCAL_KYVERNO_IMAGE):$(IMAGE_TAG_DEV)
	$(KUSTOMIZE) build config/ -o config/install.yaml

.PHONY: e2e-init-container
e2e-init-container: kind-e2e-cluster | image-build-kyvernopre
	$(KIND) load docker-image $(LOCAL_KYVERNOPRE_IMAGE):$(IMAGE_TAG_DEV)

.PHONY: e2e-kyverno-container
e2e-kyverno-container: kind-e2e-cluster | image-build-kyverno
	$(KIND) load docker-image $(LOCAL_KYVERNO_IMAGE):$(IMAGE_TAG_DEV)

.PHONY: create-e2e-infrastructure
create-e2e-infrastructure: e2e-init-container e2e-kyverno-container e2e-kustomize | ## Setup infrastructure for e2e tests

##################################
# Testing & Code-Coverage
##################################

CODE_COVERAGE_FILE:= coverage
CODE_COVERAGE_FILE_TXT := $(CODE_COVERAGE_FILE).txt
CODE_COVERAGE_FILE_HTML := $(CODE_COVERAGE_FILE).html

test: test-clean test-unit test-e2e ## Clean tests cache then run unit and e2e tests

test-clean: ## Clean tests cache
	@echo "	cleaning test cache"
	go clean -testcache ./...

.PHONY: test-cli
test-cli: test-cli-policies test-cli-local test-cli-local-mutate test-cli-local-generate test-cli-test-case-selector-flag test-cli-registry

.PHONY: test-cli-policies
test-cli-policies: $(CLI_BIN)
	@$(CLI_BIN) test https://github.com/kyverno/policies/$(TEST_GIT_BRANCH)

.PHONY: test-cli-local
test-cli-local: $(CLI_BIN)
	@$(CLI_BIN) test ./test/cli/test

.PHONY: test-cli-local-mutate
test-cli-local-mutate: $(CLI_BIN)
	@$(CLI_BIN) test ./test/cli/test-mutate

.PHONY: test-cli-local-generate
test-cli-local-generate: $(CLI_BIN)
	@$(CLI_BIN) test ./test/cli/test-generate

.PHONY: test-cli-test-case-selector-flag
test-cli-test-case-selector-flag: $(CLI_BIN)
	@$(CLI_BIN) test ./test/cli/test --test-case-selector "policy=disallow-latest-tag, rule=require-image-tag, resource=test-require-image-tag-pass"

.PHONY: test-cli-registry
test-cli-registry: $(CLI_BIN)
	@$(CLI_BIN) test ./test/cli/registry --registry

test-unit: $(GO_ACC) ## Run unit tests
	@echo "	running unit tests"
	$(GO_ACC) ./... -o $(CODE_COVERAGE_FILE_TXT)

code-cov-report: ## Generate code coverage report
	@echo "	generating code coverage report"
	GO111MODULE=on go test -v -coverprofile=coverage.out ./...
	go tool cover -func=coverage.out -o $(CODE_COVERAGE_FILE_TXT)
	go tool cover -html=coverage.out -o $(CODE_COVERAGE_FILE_HTML)

# Test E2E
test-e2e:
	E2E=ok K8S_VERSION=$(K8S_VERSION) go test ./test/e2e/verifyimages -v
	E2E=ok K8S_VERSION=$(K8S_VERSION) go test ./test/e2e/metrics -v
	E2E=ok K8S_VERSION=$(K8S_VERSION) go test ./test/e2e/mutate -v
	E2E=ok K8S_VERSION=$(K8S_VERSION) go test ./test/e2e/generate -v

test-e2e-local:
	kubectl apply -f https://raw.githubusercontent.com/kyverno/kyverno/main/config/github/rbac.yaml
	kubectl port-forward -n kyverno service/kyverno-svc-metrics  8000:8000 &
	E2E=ok K8S_VERSION=$(K8S_VERSION) go test ./test/e2e/verifyimages -v
	E2E=ok K8S_VERSION=$(K8S_VERSION) go test ./test/e2e/metrics -v
	E2E=ok K8S_VERSION=$(K8S_VERSION) go test ./test/e2e/mutate -v
	E2E=ok K8S_VERSION=$(K8S_VERSION) go test ./test/e2e/generate -v
	kill  $!

helm-test-values:
	sed -i -e "s|nameOverride:.*|nameOverride: kyverno|g" charts/kyverno/values.yaml
	sed -i -e "s|fullnameOverride:.*|fullnameOverride: kyverno|g" charts/kyverno/values.yaml
	sed -i -e "s|namespace:.*|namespace: kyverno|g" charts/kyverno/values.yaml
	sed -i -e "s|tag:  # replaced in e2e tests.*|tag: $(IMAGE_TAG_DEV)|" charts/kyverno/values.yaml
	sed -i -e "s|repository: ghcr.io/kyverno/kyvernopre  # init: replaced in e2e tests|repository: $(LOCAL_KYVERNOPRE_IMAGE)|" charts/kyverno/values.yaml
	sed -i -e "s|repository: ghcr.io/kyverno/kyverno  # kyverno: replaced in e2e tests|repository: $(LOCAL_KYVERNO_IMAGE)|" charts/kyverno/values.yaml

.PHONY: kustomize-crd
kustomize-crd: $(KUSTOMIZE) ## Create install.yaml
	# Generate install.yaml that have all resources for kyverno
	$(KUSTOMIZE) build ./config > ./config/install.yaml
	# Generate install_debug.yaml that for developer testing
	$(KUSTOMIZE) build ./config/debug > ./config/install_debug.yaml

# guidance https://github.com/kyverno/kyverno/wiki/Generate-a-Release
release:
	$(KUSTOMIZE) build ./config > ./config/install.yaml
	$(KUSTOMIZE) build ./config/release > ./config/release/install.yaml

release-notes:
	@bash -c 'while IFS= read -r line ; do if [[ "$$line" == "## "* && "$$line" != "## $(VERSION)" ]]; then break ; fi; echo "$$line"; done < "CHANGELOG.md"' \
	true

########
# KIND #
########

.PHONY: kind-create-cluster
kind-create-cluster: $(KIND) ## Create kind cluster
	@$(KIND) create cluster --name $(KIND_NAME) --image $(KIND_IMAGE)

.PHONY: kind-delete-cluster
kind-delete-cluster: $(KIND) ## Delete kind cluster
	@$(KIND) delete cluster --name $(KIND_NAME)

.PHONY: kind-load-kyvernopre
kind-load-kyvernopre: $(KIND) image-build-kyvernopre ## Build kyvernopre image and load it in kind cluster
	@$(KIND) load docker-image --name $(KIND_NAME) $(LOCAL_KYVERNOPRE_IMAGE):$(IMAGE_TAG_DEV)

.PHONY: kind-load-kyverno
kind-load-kyverno: $(KIND) image-build-kyverno ## Build kyverno image and load it in kind cluster
	@$(KIND) load docker-image --name $(KIND_NAME) $(LOCAL_KYVERNO_IMAGE):$(IMAGE_TAG_DEV)

.PHONY: kind-load-all
kind-load-all: kind-load-kyvernopre kind-load-kyverno ## Build images and load them in kind cluster

.PHONY: kind-deploy-kyverno
kind-deploy-kyverno: kind-load-all ## Build images, load them in kind cluster and deploy kyverno helm chart
	@helm upgrade --install kyverno --namespace kyverno --wait --create-namespace ./charts/kyverno \
		--set image.repository=$(LOCAL_KYVERNO_IMAGE) \
		--set image.tag=$(IMAGE_TAG_DEV) \
		--set initImage.repository=$(LOCAL_KYVERNOPRE_IMAGE) \
		--set initImage.tag=$(IMAGE_TAG_DEV) \
		--set extraArgs={--autogenInternals=true}

.PHONY: kind-deploy-kyverno-policies
kind-deploy-kyverno-policies: ## Deploy kyverno-policies helm chart
	@helm upgrade --install kyverno-policies --namespace kyverno --create-namespace ./charts/kyverno-policies

.PHONY: kind-deploy-all
kind-deploy-all: | kind-deploy-kyverno kind-deploy-kyverno-policies ## Build images, load them in kind cluster and deploy helm charts

########
# HELP #
########

.PHONY: help
help: ## Shows the available commands
	@grep -E '^[a-zA-Z_-]+:.*?## .*$$' $(MAKEFILE_LIST) | awk 'BEGIN {FS = ":.*?## "}; {printf "\033[36m%-40s\033[0m %s\n", $$1, $$2}'<|MERGE_RESOLUTION|>--- conflicted
+++ resolved
@@ -21,11 +21,8 @@
 KIND_NAME            ?= kind
 GOOS                 ?= $(shell go env GOOS)
 GOARCH               ?= $(shell go env GOARCH)
-<<<<<<< HEAD
 KOCACHE              ?= /tmp/ko-cache
-=======
 BUILD_WITH           ?= ko
->>>>>>> e900815d
 
 #########
 # TOOLS #
@@ -169,30 +166,18 @@
 
 .PHONY: ko-build-kyvernopre
 ko-build-kyvernopre: $(KO) ## Build kyvernopre local image (with ko)
-<<<<<<< HEAD
+	@echo Build kyvernopre local image with ko...
 	@LD_FLAGS=$(LD_FLAGS_DEV) KOCACHE=$(KOCACHE) KO_DOCKER_REPO=ko.local $(KO) build $(KYVERNOPRE_DIR) --preserve-import-paths --tags=$(KO_TAGS_DEV) --platform=$(LOCAL_PLATFORM)
-
-.PHONY: ko-build-kyverno
-ko-build-kyverno: $(KO) ## Build kyverno local image (with ko)
-	@LD_FLAGS=$(LD_FLAGS_DEV) KOCACHE=$(KOCACHE) KO_DOCKER_REPO=ko.local $(KO) build $(KYVERNO_DIR) --preserve-import-paths --tags=$(KO_TAGS_DEV) --platform=$(LOCAL_PLATFORM)
-
-.PHONY: ko-build-cli
-ko-build-cli: $(KO) ## Build cli local image (with ko)
-	@LD_FLAGS=$(LD_FLAGS_DEV) KOCACHE=$(KOCACHE) KO_DOCKER_REPO=ko.local $(KO) build $(CLI_DIR) --preserve-import-paths --tags=$(KO_TAGS_DEV) --platform=$(LOCAL_PLATFORM)
-=======
-	@echo Build kyvernopre local image with ko...
-	@LD_FLAGS=$(LD_FLAGS_DEV) KO_DOCKER_REPO=ko.local $(KO) build $(KYVERNOPRE_DIR) --preserve-import-paths --tags=$(KO_TAGS_DEV) --platform=$(LOCAL_PLATFORM)
 
 .PHONY: ko-build-kyverno
 ko-build-kyverno: $(KO) ## Build kyverno local image (with ko)
 	@echo Build kyverno local image with ko...
-	@LD_FLAGS=$(LD_FLAGS_DEV) KO_DOCKER_REPO=ko.local $(KO) build $(KYVERNO_DIR) --preserve-import-paths --tags=$(KO_TAGS_DEV) --platform=$(LOCAL_PLATFORM)
+	@LD_FLAGS=$(LD_FLAGS_DEV) KOCACHE=$(KOCACHE) KO_DOCKER_REPO=ko.local $(KO) build $(KYVERNO_DIR) --preserve-import-paths --tags=$(KO_TAGS_DEV) --platform=$(LOCAL_PLATFORM)
 
 .PHONY: ko-build-cli
 ko-build-cli: $(KO) ## Build cli local image (with ko)
 	@echo Build cli local image with ko...
-	@LD_FLAGS=$(LD_FLAGS_DEV) KO_DOCKER_REPO=ko.local $(KO) build $(CLI_DIR) --preserve-import-paths --tags=$(KO_TAGS_DEV) --platform=$(LOCAL_PLATFORM)
->>>>>>> e900815d
+	@LD_FLAGS=$(LD_FLAGS_DEV) KOCACHE=$(KOCACHE) KO_DOCKER_REPO=ko.local $(KO) build $(CLI_DIR) --preserve-import-paths --tags=$(KO_TAGS_DEV) --platform=$(LOCAL_PLATFORM)
 
 .PHONY: ko-build-all
 ko-build-all: ko-build-kyvernopre ko-build-kyverno ko-build-cli ## Build all local images (with ko)
