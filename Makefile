.DEFAULT_GOAL: build

##################################
# DEFAULTS
##################################

GIT_VERSION := $(shell git describe --match "v[0-9]*" --tags $(git rev-list --tags --max-count=1))
GIT_VERSION_DEV := $(shell git describe --match "[0-9].[0-9]-dev*")
GIT_BRANCH := $(shell git branch | grep \* | cut -d ' ' -f2)
GIT_HASH := $(GIT_BRANCH)/$(shell git log -1 --pretty=format:"%H")
TIMESTAMP := $(shell date '+%Y-%m-%d_%I:%M:%S%p')
VERSION ?= $(shell git describe --match "v[0-9]*")

REGISTRY?=ghcr.io
REPO=$(REGISTRY)/kyverno
IMAGE_TAG_LATEST_DEV=$(shell git describe --match "[0-9].[0-9]-dev*" | cut -d '-' -f-2)
IMAGE_TAG_DEV=$(GIT_VERSION_DEV)
IMAGE_TAG?=$(GIT_VERSION)
K8S_VERSION ?= $(shell kubectl version --short | grep -i server | cut -d" " -f3 | cut -c2-)
export K8S_VERSION
TEST_GIT_BRANCH ?= main

KIND_IMAGE?=kindest/node:v1.24.0

#########
# TOOLS #
#########

TOOLS_DIR                          := $(PWD)/.tools
KIND                               := $(TOOLS_DIR)/kind
KIND_VERSION                       := v0.14.0
CONTROLLER_GEN                     := $(TOOLS_DIR)/controller-gen
CONTROLLER_GEN_VERSION             := v0.9.1-0.20220629131006-1878064c4cdf
GEN_CRD_API_REFERENCE_DOCS         := $(TOOLS_DIR)/gen-crd-api-reference-docs
GEN_CRD_API_REFERENCE_DOCS_VERSION := latest
GO_ACC                             := $(TOOLS_DIR)/go-acc
GO_ACC_VERSION                     := latest
KUSTOMIZE                          := $(TOOLS_DIR)/kustomize
KUSTOMIZE_VERSION                  := latest
GOIMPORTS                          := $(TOOLS_DIR)/goimports
GOIMPORTS_VERSION                  := latest
HELM_DOCS                          := $(TOOLS_DIR)/helm-docs
HELM_DOCS_VERSION                  := v1.6.0
KO                                 := $(TOOLS_DIR)/ko
KO_VERSION                         := v0.12.0
TOOLS                              := $(KIND) $(CONTROLLER_GEN) $(GEN_CRD_API_REFERENCE_DOCS) $(GO_ACC) $(KUSTOMIZE) $(GOIMPORTS) $(HELM_DOCS) $(KO)
ifeq ($(GOOS), darwin)
SED                                := gsed
else
SED                                := sed
endif

$(KIND):
	@GOBIN=$(TOOLS_DIR) go install sigs.k8s.io/kind@$(KIND_VERSION)

$(CONTROLLER_GEN):
	@GOBIN=$(TOOLS_DIR) go install sigs.k8s.io/controller-tools/cmd/controller-gen@$(CONTROLLER_GEN_VERSION)

$(GEN_CRD_API_REFERENCE_DOCS):
	@GOBIN=$(TOOLS_DIR) go install github.com/ahmetb/gen-crd-api-reference-docs@$(GEN_CRD_API_REFERENCE_DOCS_VERSION)

$(GO_ACC):
	@GOBIN=$(TOOLS_DIR) go install github.com/ory/go-acc@$(GO_ACC_VERSION)

$(KUSTOMIZE):
	@GOBIN=$(TOOLS_DIR) go install sigs.k8s.io/kustomize/kustomize/v4@$(KUSTOMIZE_VERSION)

$(GOIMPORTS):
	@GOBIN=$(TOOLS_DIR) go install golang.org/x/tools/cmd/goimports@$(GOIMPORTS_VERSION)

$(HELM_DOCS):
	@GOBIN=$(TOOLS_DIR) go install github.com/norwoodj/helm-docs/cmd/helm-docs@$(HELM_DOCS_VERSION)

$(KO):
	@GOBIN=$(TOOLS_DIR) go install github.com/google/ko@$(KO_VERSION)

.PHONY: install-tools
install-tools: $(TOOLS) ## Install tools

.PHONY: clean-tools
clean-tools: ## Remove tools
	@rm -rf $(TOOLS_DIR)

#################
# BUILD (LOCAL) #
#################

CMD_DIR        := ./cmd
KYVERNO_DIR    := $(CMD_DIR)/kyverno
KYVERNOPRE_DIR := $(CMD_DIR)/initContainer
CLI_DIR        := $(CMD_DIR)/cli/kubectl-kyverno
KYVERNO        := $(KYVERNO_DIR)/kyverno
KYVERNOPRE     := $(KYVERNOPRE_DIR)/kyvernopre
CLI            := $(CLI_DIR)/kubectl-kyverno
PACKAGE        ?= github.com/kyverno/kyverno
GOOS           ?= $(shell go env GOOS)
GOARCH         ?= $(shell go env GOARCH)
CGO_ENABLED    ?= 0 
LD_FLAGS        = "-s -w -X $(PACKAGE)/pkg/version.BuildVersion=$(GIT_VERSION) -X $(PACKAGE)/pkg/version.BuildHash=$(GIT_HASH) -X $(PACKAGE)/pkg/version.BuildTime=$(TIMESTAMP)"
LD_FLAGS_DEV    = "-s -w -X $(PACKAGE)/pkg/version.BuildVersion=$(GIT_VERSION_DEV) -X $(PACKAGE)/pkg/version.BuildHash=$(GIT_HASH) -X $(PACKAGE)/pkg/version.BuildTime=$(TIMESTAMP)"

.PHONY: fmt
fmt: ## Run go fmt
	@go fmt ./...

.PHONY: vet
vet: ## Run go vet
	@go vet ./...

$(KYVERNO): fmt vet
	@CGO_ENABLED=$(CGO_ENABLED) GOOS=$(GOOS) go build -o $(KYVERNO) -ldflags=$(LD_FLAGS) $(KYVERNO_DIR)

$(KYVERNOPRE): fmt vet
	@CGO_ENABLED=$(CGO_ENABLED) GOOS=$(GOOS) go build -o $(KYVERNOPRE) -ldflags=$(LD_FLAGS) $(KYVERNOPRE_DIR)

$(CLI): fmt vet
	@CGO_ENABLED=$(CGO_ENABLED) GOOS=$(GOOS) go build -o $(CLI) -ldflags=$(LD_FLAGS) $(CLI_DIR)

.PHONY: build-kyverno
build-kyverno: $(KYVERNO) ## Build kyverno

.PHONY: build-kyvernopre
build-kyvernopre: $(KYVERNOPRE) ## Build kyvernopre

.PHONY: build-cli
build-cli: $(CLI) ## Build CLI

build-all: build-kyverno build-kyvernopre build-cli ## Build all

##############
# BUILD (KO) #
##############

INITC_KIND_IMAGE    := ko.local/github.com/kyverno/kyverno/cmd/initcontainer
KYVERNO_KIND_IMAGE  := ko.local/github.com/kyverno/kyverno/cmd/kyverno
INITC_IMAGE         := kyvernopre
KYVERNO_IMAGE       := kyverno
CLI_IMAGE           := kyverno-cli
KO_PLATFORM         := linux/amd64,linux/arm64,linux/s390x
REPO_KYVERNO        := $(REPO)/kyverno
REPO_KYVERNOPRE     := $(REPO)/kyvernopre
REPO_CLI            := $(REPO)/kyverno-cli
REGISTRY_USERNAME	?= dummy

.PHONY: ko-login
ko-login: $(KO)
	@$(KO) login $(REGISTRY) --username $(REGISTRY_USERNAME) --password $(REGISTRY_PASSWORD)

.PHONY: ko-build-initContainer
ko-build-initContainer: ko-login
	@LD_FLAGS=$(LD_FLAGS) KO_DOCKER_REPO=$(REPO_KYVERNOPRE) $(KO) build $(KYVERNOPRE_DIR) --bare --tags=latest,$(IMAGE_TAG) --platform=$(KO_PLATFORM)

.PHONY: ko-build-kyverno
ko-build-kyverno: ko-login
	@LD_FLAGS=$(LD_FLAGS) KO_DOCKER_REPO=$(REPO_KYVERNO) $(KO) build $(KYVERNO_DIR) --bare --tags=latest,$(IMAGE_TAG) --platform=$(KO_PLATFORM)

.PHONY: ko-build-cli
ko-build-cli: ko-login
	@LD_FLAGS=$(LD_FLAGS) KO_DOCKER_REPO=$(REPO_CLI) $(KO) build $(CLI_DIR) --bare --tags=latest,$(IMAGE_TAG) --platform=$(KO_PLATFORM)

.PHONY: ko-build-initContainer-dev
ko-build-initContainer-dev: ko-login
	@LD_FLAGS=$(LD_FLAGS_DEV) KO_DOCKER_REPO=$(REPO_KYVERNOPRE) $(KO) build $(KYVERNOPRE_DIR) --bare --tags=latest,$(IMAGE_TAG_DEV) --platform=$(KO_PLATFORM)

.PHONY: ko-build-kyverno-dev
ko-build-kyverno-dev: ko-login
	@LD_FLAGS=$(LD_FLAGS_DEV) KO_DOCKER_REPO=$(REPO_KYVERNO) $(KO) build $(KYVERNO_DIR) --bare --tags=latest,$(IMAGE_TAG_DEV) --platform=$(KO_PLATFORM)

.PHONY: ko-build-cli-dev
ko-build-cli-dev: ko-login
	@LD_FLAGS=$(LD_FLAGS_DEV) KO_DOCKER_REPO=$(REPO_CLI) $(KO) build $(CLI_DIR) --bare --tags=latest,$(IMAGE_TAG_DEV) --platform=$(KO_PLATFORM)

.PHONY: ko-build-initContainer-local
ko-build-initContainer-local: $(KO)
	@LD_FLAGS=$(LD_FLAGS_DEV) KO_DOCKER_REPO=ko.local $(KO) build $(KYVERNOPRE_DIR) --preserve-import-paths --tags=latest,$(IMAGE_TAG_DEV) --platform=$(KO_PLATFORM)

.PHONY: ko-build-kyverno-local
ko-build-kyverno-local: $(KO)
	@LD_FLAGS=$(LD_FLAGS_DEV) KO_DOCKER_REPO=ko.local $(KO) build $(KYVERNO_DIR) --preserve-import-paths --tags=latest,$(IMAGE_TAG_DEV) --platform=$(KO_PLATFORM)

.PHONY: ko-build-cli-local
ko-build-cli-local: $(KO)
	@LD_FLAGS=$(LD_FLAGS_DEV) KO_DOCKER_REPO=ko.local $(KO) build $(CLI_DIR) --preserve-import-paths --tags=latest,$(IMAGE_TAG_DEV) --platform=$(KO_PLATFORM)

.PHONY: ko-build-all
ko-build-all: ko-build-initContainer ko-build-kyverno ko-build-cli

.PHONY: ko-build-all-dev
ko-build-all-dev: ko-build-initContainer-dev ko-build-kyverno-dev ko-build-cli-dev

.PHONY: ko-build-all-local
ko-build-all-local: ko-build-initContainer-local ko-build-kyverno-local ko-build-cli-local

<<<<<<< HEAD
##################
# BUILD (DOCKER) #
##################
=======
##################################
# KYVERNO
##################################

.PHONY: unused-package-check
unused-package-check:
	@echo "------------------"
	@echo "--> Check unused packages for the all kyverno components"
	@echo "------------------"
	@tidy=$$(go mod tidy); \
	if [ -n "$${tidy}" ]; then \
		echo "go mod tidy checking failed!"; echo "$${tidy}"; echo; \
	fi

KYVERNO_PATH:= cmd/kyverno
build: kyverno
PWD := $(CURDIR)
>>>>>>> 2b495c7e

.PHONY: docker-buildx-builder
docker-buildx-builder:
	if ! docker buildx ls | grep -q kyverno; then\
		docker buildx create --name kyverno --use;\
	fi

.PHONY: docker-build-initContainer
docker-build-initContainer: docker-buildx-builder
	@docker buildx build --file $(KYVERNOPRE_DIR)/Dockerfile --progress plane --platform $(KO_PLATFORM) --tag $(REPO)/$(INITC_IMAGE):$(IMAGE_TAG) . --build-arg LD_FLAGS=$(LD_FLAGS)

.PHONY: docker-push-initContainer
docker-push-initContainer: docker-buildx-builder
	@docker buildx build --file $(KYVERNOPRE_DIR)/Dockerfile --progress plane --push --platform $(KO_PLATFORM) --tag $(REPO)/$(INITC_IMAGE):$(IMAGE_TAG) . --build-arg LD_FLAGS=$(LD_FLAGS)

.PHONY: docker-push-initContainer-dev
docker-build-initContainer-dev: docker-buildx-builder
	@docker buildx build --file $(KYVERNOPRE_DIR)/Dockerfile --progress plane --platform $(KO_PLATFORM) \
		--tag $(REPO)/$(INITC_IMAGE):$(IMAGE_TAG_DEV) --tag $(REPO)/$(INITC_IMAGE):$(IMAGE_TAG_LATEST_DEV)-latest --tag $(REPO)/$(INITC_IMAGE):latest \
		. --build-arg LD_FLAGS=$(LD_FLAGS_DEV)

.PHONY: docker-push-initContainer-dev
docker-push-initContainer-dev: docker-buildx-builder
	@docker buildx build --file $(KYVERNOPRE_DIR)/Dockerfile --progress plane --push --platform $(KO_PLATFORM) \
		--tag $(REPO)/$(INITC_IMAGE):$(IMAGE_TAG_DEV) --tag $(REPO)/$(INITC_IMAGE):$(IMAGE_TAG_LATEST_DEV)-latest --tag $(REPO)/$(INITC_IMAGE):latest \
		. --build-arg LD_FLAGS=$(LD_FLAGS_DEV)

.PHONY: docker-build-kyverno
docker-build-kyverno: docker-buildx-builder
	@docker buildx build --file $(KYVERNO_DIR)/Dockerfile --progress plane --platform $(KO_PLATFORM) --tag $(REPO)/$(KYVERNO_IMAGE):$(IMAGE_TAG) . --build-arg LD_FLAGS=$(LD_FLAGS)

.PHONY: docker-push-kyverno
docker-push-kyverno: docker-buildx-builder
	@docker buildx build --file $(KYVERNO_DIR)/Dockerfile --progress plane --push --platform $(KO_PLATFORM) --tag $(REPO)/$(KYVERNO_IMAGE):$(IMAGE_TAG) . --build-arg LD_FLAGS=$(LD_FLAGS)

.PHONY: docker-push-kyverno-dev
docker-push-kyverno-dev: docker-buildx-builder
	@docker buildx build --file $(KYVERNO_DIR)/Dockerfile --progress plane --push --platform $(KO_PLATFORM) \
		--tag $(REPO)/$(KYVERNO_IMAGE):$(IMAGE_TAG_DEV) --tag $(REPO)/$(KYVERNO_IMAGE):$(IMAGE_TAG_LATEST_DEV)-latest --tag $(REPO)/$(KYVERNO_IMAGE):latest \
		. --build-arg LD_FLAGS=$(LD_FLAGS_DEV)

.PHONY: docker-build-cli
docker-build-cli: docker-buildx-builder
	@docker buildx build --file $(CLI_DIR)/Dockerfile --progress plane --platform $(KO_PLATFORM) --tag $(REPO)/$(CLI_IMAGE):$(IMAGE_TAG) . --build-arg LD_FLAGS=$(LD_FLAGS)

.PHONY: docker-push-cli
docker-push-cli: docker-buildx-builder
	@docker buildx build --file $(CLI_DIR)/Dockerfile --progress plane --push --platform $(KO_PLATFORM) --tag $(REPO)/$(CLI_IMAGE):$(IMAGE_TAG) . --build-arg LD_FLAGS=$(LD_FLAGS)

.PHONY: docker-get-initContainer-digest
docker-get-initContainer-digest:
	@docker buildx imagetools inspect --raw $(REPO)/$(INITC_IMAGE):$(IMAGE_TAG) | perl -pe 'chomp if eof' | openssl dgst -sha256 | sed 's/^.* //'

.PHONY: docker-get-initContainer-digest-dev
docker-get-initContainer-digest-dev:
	@docker buildx imagetools inspect --raw $(REPO)/$(INITC_IMAGE):$(IMAGE_TAG_DEV) | perl -pe 'chomp if eof' | openssl dgst -sha256 | sed 's/^.* //'

.PHONY: docker-get-kyverno-digest
docker-get-kyverno-digest:
	@docker buildx imagetools inspect --raw $(REPO)/$(KYVERNO_IMAGE):$(IMAGE_TAG) | perl -pe 'chomp if eof' | openssl dgst -sha256 | sed 's/^.* //'

.PHONY: docker-get-kyverno-digest-dev
docker-get-kyverno-digest-dev:
	@docker buildx imagetools inspect --raw $(REPO)/$(KYVERNO_IMAGE):$(IMAGE_TAG_DEV) | perl -pe 'chomp if eof' | openssl dgst -sha256 | sed 's/^.* //'

##################################
# KYVERNO
##################################

.PHONY: unused-package-check
unused-package-check:
	@echo "------------------"
	@echo "--> Check unused packages for the all kyverno components"
	@echo "------------------"
	@tidy=$$(go mod tidy); \
	if [ -n "$${tidy}" ]; then \
		echo "go mod tidy checking failed!"; echo "$${tidy}"; echo; \
	fi

##################################
# Generate Docs for types.go
##################################

.PHONY: generate-api-docs
generate-api-docs: $(GEN_CRD_API_REFERENCE_DOCS) ## Generate api reference docs
	rm -rf docs/crd
	mkdir docs/crd
	$(GEN_CRD_API_REFERENCE_DOCS) -v 6 -api-dir ./api/kyverno/v1alpha2 -config docs/config.json -template-dir docs/template -out-file docs/crd/v1alpha2/index.html
	$(GEN_CRD_API_REFERENCE_DOCS) -v 6 -api-dir ./api/kyverno/v1beta1 -config docs/config.json -template-dir docs/template -out-file docs/crd/v1beta1/index.html
	$(GEN_CRD_API_REFERENCE_DOCS) -v 6 -api-dir ./api/kyverno/v1 -config docs/config.json -template-dir docs/template -out-file docs/crd/v1/index.html

.PHONY: verify-api-docs
verify-api-docs: generate-api-docs ## Check api reference docs are up to date
	git --no-pager diff docs
	@echo 'If this test fails, it is because the git diff is non-empty after running "make generate-api-docs".'
	@echo 'To correct this, locally run "make generate-api-docs", commit the changes, and re-run tests.'
	git diff --quiet --exit-code docs

##################################
# Create e2e Infrastructure
##################################

.PHONY: kind-e2e-cluster
kind-e2e-cluster: $(KIND) ## Create kind cluster for e2e tests
	$(KIND) create cluster --image=$(KIND_IMAGE)

# TODO(eddycharly): $(REPO) is wrong, it is always ghcr.io/kyverno in the source
.PHONY: e2e-kustomize
e2e-kustomize: $(KUSTOMIZE) ## Build kustomize manifests for e2e tests
	cd config && \
	$(KUSTOMIZE) edit set image $(REPO)/$(INITC_IMAGE)=$(INITC_KIND_IMAGE):$(IMAGE_TAG_DEV) && \
	$(KUSTOMIZE) edit set image $(REPO)/$(KYVERNO_IMAGE)=$(KYVERNO_KIND_IMAGE):$(IMAGE_TAG_DEV)
	$(KUSTOMIZE) build config/ -o config/install.yaml

.PHONY: e2e-init-container
e2e-init-container: kind-e2e-cluster | ko-build-initContainer-local
	$(KIND) load docker-image $(INITC_KIND_IMAGE):$(IMAGE_TAG_DEV)

.PHONY: e2e-kyverno-container
e2e-kyverno-container: kind-e2e-cluster | ko-build-kyverno-local
	$(KIND) load docker-image $(KYVERNO_KIND_IMAGE):$(IMAGE_TAG_DEV)

.PHONY: create-e2e-infrastructure
create-e2e-infrastructure: e2e-init-container e2e-kyverno-container e2e-kustomize | ## Setup infrastructure for e2e tests

##################################
# Testing & Code-Coverage
##################################

CODE_COVERAGE_FILE:= coverage
CODE_COVERAGE_FILE_TXT := $(CODE_COVERAGE_FILE).txt
CODE_COVERAGE_FILE_HTML := $(CODE_COVERAGE_FILE).html

test: test-clean test-unit test-e2e ## Clean tests cache then run unit and e2e tests

test-clean: ## Clean tests cache
	@echo "	cleaning test cache"
	go clean -testcache ./...

.PHONY: test-cli
test-cli: test-cli-policies test-cli-local test-cli-local-mutate test-cli-local-generate test-cli-test-case-selector-flag test-cli-registry

.PHONY: test-cli-policies
test-cli-policies: $(CLI)
	@$(CLI) test https://github.com/kyverno/policies/$(TEST_GIT_BRANCH)

.PHONY: test-cli-local
test-cli-local: $(CLI)
	@$(CLI) test ./test/cli/test

.PHONY: test-cli-local-mutate
test-cli-local-mutate: $(CLI)
	@$(CLI) test ./test/cli/test-mutate

.PHONY: test-cli-local-generate
test-cli-local-generate: $(CLI)
	@$(CLI) test ./test/cli/test-generate

.PHONY: test-cli-test-case-selector-flag
test-cli-test-case-selector-flag: $(CLI)
	@$(CLI) test ./test/cli/test --test-case-selector "policy=disallow-latest-tag, rule=require-image-tag, resource=test-require-image-tag-pass"

.PHONY: test-cli-registry
test-cli-registry: $(CLI)
	@$(CLI) test ./test/cli/registry --registry

test-unit: $(GO_ACC) ## Run unit tests
	@echo "	running unit tests"
	$(GO_ACC) ./... -o $(CODE_COVERAGE_FILE_TXT)

code-cov-report: ## Generate code coverage report
	@echo "	generating code coverage report"
	GO111MODULE=on go test -v -coverprofile=coverage.out ./...
	go tool cover -func=coverage.out -o $(CODE_COVERAGE_FILE_TXT)
	go tool cover -html=coverage.out -o $(CODE_COVERAGE_FILE_HTML)

# Test E2E
test-e2e:
	$(eval export E2E="ok")
	go test ./test/e2e/verifyimages -v
	go test ./test/e2e/metrics -v
	go test ./test/e2e/mutate -v
	go test ./test/e2e/generate -v
	$(eval export E2E="")

test-e2e-local:
	$(eval export E2E="ok")
	kubectl apply -f https://raw.githubusercontent.com/kyverno/kyverno/main/config/github/rbac.yaml
	kubectl port-forward -n kyverno service/kyverno-svc-metrics  8000:8000 &
	go test ./test/e2e/verifyimages -v
	go test ./test/e2e/metrics -v
	go test ./test/e2e/mutate -v
	go test ./test/e2e/generate -v
	kill  $!
	$(eval export E2E="")

helm-test-values:
	sed -i -e "s|nameOverride:.*|nameOverride: kyverno|g" charts/kyverno/values.yaml
	sed -i -e "s|fullnameOverride:.*|fullnameOverride: kyverno|g" charts/kyverno/values.yaml
	sed -i -e "s|namespace:.*|namespace: kyverno|g" charts/kyverno/values.yaml
	sed -i -e "s|tag:  # replaced in e2e tests.*|tag: $(IMAGE_TAG_DEV)|" charts/kyverno/values.yaml
	sed -i -e "s|repository: ghcr.io/kyverno/kyvernopre  # init: replaced in e2e tests|repository: $(INITC_KIND_IMAGE)|" charts/kyverno/values.yaml
	sed -i -e "s|repository: ghcr.io/kyverno/kyverno  # kyverno: replaced in e2e tests|repository: $(KYVERNO_KIND_IMAGE)|" charts/kyverno/values.yaml

.PHONY: kustomize-crd
kustomize-crd: $(KUSTOMIZE) ## Create install.yaml
	# Create CRD for helm deployment Helm
	$(KUSTOMIZE) build ./config/release | kustomize cfg grep kind=CustomResourceDefinition | $(SED) -e "1i{{- if .Values.installCRDs }}" -e '$$a{{- end }}' > ./charts/kyverno/templates/crds.yaml
	# Generate install.yaml that have all resources for kyverno
	$(KUSTOMIZE) build ./config > ./config/install.yaml
	# Generate install_debug.yaml that for developer testing
	$(KUSTOMIZE) build ./config/debug > ./config/install_debug.yaml

# guidance https://github.com/kyverno/kyverno/wiki/Generate-a-Release
release:
	$(KUSTOMIZE) build ./config > ./config/install.yaml
	$(KUSTOMIZE) build ./config/release > ./config/release/install.yaml

release-notes:
	@bash -c 'while IFS= read -r line ; do if [[ "$$line" == "## "* && "$$line" != "## $(VERSION)" ]]; then break ; fi; echo "$$line"; done < "CHANGELOG.md"' \
	true

##################################
# CODEGEN
##################################

.PHONY: kyverno-crd
kyverno-crd: $(CONTROLLER_GEN) ## Generate Kyverno CRDs
	$(CONTROLLER_GEN) crd paths=./api/kyverno/... crd:crdVersions=v1 output:dir=./config/crds

.PHONY: report-crd
report-crd: $(CONTROLLER_GEN) ## Generate policy reports CRDs
	$(CONTROLLER_GEN) crd paths=./api/policyreport/... crd:crdVersions=v1 output:dir=./config/crds

.PHONY: deepcopy-autogen
deepcopy-autogen: $(CONTROLLER_GEN) $(GOIMPORTS) ## Generate deep copy code
	$(CONTROLLER_GEN) object:headerFile="scripts/boilerplate.go.txt" paths="./..." && $(GOIMPORTS) -w ./api/

.PHONY: codegen
codegen: kyverno-crd report-crd deepcopy-autogen generate-api-docs gen-helm ## Update all generated code and docs

.PHONY: verify-api
verify-api: kyverno-crd report-crd deepcopy-autogen ## Check api is up to date
	git --no-pager diff api
	@echo 'If this test fails, it is because the git diff is non-empty after running "make codegen".'
	@echo 'To correct this, locally run "make codegen", commit the changes, and re-run tests.'
	git diff --quiet --exit-code api

.PHONY: verify-config
verify-config: kyverno-crd report-crd ## Check config is up to date
	git --no-pager diff config
	@echo 'If this test fails, it is because the git diff is non-empty after running "make codegen".'
	@echo 'To correct this, locally run "make codegen", commit the changes, and re-run tests.'
	git diff --quiet --exit-code config

.PHONY: verify-codegen
verify-codegen: verify-api verify-config verify-api-docs verify-helm ## Verify all generated code and docs are up to date

##################################
# HELM
##################################

.PHONY: gen-helm-docs
gen-helm-docs: $(HELM_DOCS) ## Generate Helm docs
	# @$(HELM_DOCS) -s file
	@docker run -v ${PWD}:/work -w /work jnorwood/helm-docs:v1.6.0 -s file

.PHONY: gen-helm
gen-helm: gen-helm-docs kustomize-crd ## Generate Helm charts stuff

.PHONY: verify-helm
verify-helm: gen-helm ## Check Helm charts are up to date
	git --no-pager diff charts
	@echo 'If this test fails, it is because the git diff is non-empty after running "make gen-helm".'
	@echo 'To correct this, locally run "make gen-helm", commit the changes, and re-run tests.'
	git diff --quiet --exit-code charts

##################################
# HELP
##################################

.PHONY: help
help: ## Shows the available commands
	@grep -E '^[a-zA-Z_-]+:.*?## .*$$' $(MAKEFILE_LIST) | awk 'BEGIN {FS = ":.*?## "}; {printf "\033[36m%-30s\033[0m %s\n", $$1, $$2}'

.PHONY: kind-deploy
kind-deploy: $(KIND) ko-build-initContainer-local ko-build-kyverno-local
	$(KIND) load docker-image $(INITC_KIND_IMAGE):$(IMAGE_TAG_DEV)
	$(KIND) load docker-image $(KYVERNO_KIND_IMAGE):$(IMAGE_TAG_DEV)
	helm upgrade --install kyverno --namespace kyverno --wait --create-namespace ./charts/kyverno \
		--set image.repository=$(KYVERNO_KIND_IMAGE) \
		--set image.tag=$(IMAGE_TAG_DEV) \
		--set initImage.repository=$(INITC_KIND_IMAGE) \
		--set initImage.tag=$(IMAGE_TAG_DEV) \
		--set extraArgs={--autogenInternals=true}
	helm upgrade --install kyverno-policies --namespace kyverno --create-namespace ./charts/kyverno-policies<|MERGE_RESOLUTION|>--- conflicted
+++ resolved
@@ -191,29 +191,9 @@
 .PHONY: ko-build-all-local
 ko-build-all-local: ko-build-initContainer-local ko-build-kyverno-local ko-build-cli-local
 
-<<<<<<< HEAD
 ##################
 # BUILD (DOCKER) #
 ##################
-=======
-##################################
-# KYVERNO
-##################################
-
-.PHONY: unused-package-check
-unused-package-check:
-	@echo "------------------"
-	@echo "--> Check unused packages for the all kyverno components"
-	@echo "------------------"
-	@tidy=$$(go mod tidy); \
-	if [ -n "$${tidy}" ]; then \
-		echo "go mod tidy checking failed!"; echo "$${tidy}"; echo; \
-	fi
-
-KYVERNO_PATH:= cmd/kyverno
-build: kyverno
-PWD := $(CURDIR)
->>>>>>> 2b495c7e
 
 .PHONY: docker-buildx-builder
 docker-buildx-builder:
