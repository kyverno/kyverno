--- conflicted
+++ resolved
@@ -272,14 +272,7 @@
 ################
 
 REGISTRY_USERNAME   ?= dummy
-<<<<<<< HEAD
 PLATFORMS           := linux/amd64,linux/arm64,linux/s390x
-=======
-KO_KYVERNOPRE_IMAGE := ko.local/github.com/kyverno/kyverno/cmd/kyverno-init
-KO_KYVERNO_IMAGE    := ko.local/github.com/kyverno/kyverno/cmd/kyverno
-KO_CLEANUP_IMAGE    := ko.local/github.com/kyverno/kyverno/cmd/cleanup-controller
-KO_REPORTS_IMAGE    := ko.local/github.com/kyverno/kyverno/cmd/reports-controller
->>>>>>> 0b593adf
 
 .PHONY: ko-login
 ko-login: $(KO)
