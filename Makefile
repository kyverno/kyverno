.DEFAULT_GOAL: build-all

############
# DEFAULTS #
############

GIT_VERSION          := $(shell git describe --match "v[0-9]*" --tags $(git rev-list --tags --max-count=1))
GIT_VERSION_DEV      := $(shell git describe --match "[0-9].[0-9]-dev*")
GIT_BRANCH           := $(shell git branch | grep \* | cut -d ' ' -f2)
GIT_HASH             := $(GIT_BRANCH)/$(shell git log -1 --pretty=format:"%H")
TIMESTAMP            := $(shell date '+%Y-%m-%d_%I:%M:%S%p')
VERSION              ?= $(shell git describe --match "v[0-9]*")
REGISTRY             ?= ghcr.io
REPO                 ?= kyverno
IMAGE_TAG_LATEST_DEV  = $(shell git describe --match "[0-9].[0-9]-dev*" | cut -d '-' -f-2)
IMAGE_TAG_DEV         = $(GIT_VERSION_DEV)
IMAGE_TAG            ?= $(GIT_VERSION)
K8S_VERSION          ?= $(shell kubectl version --short | grep -i server | cut -d" " -f3 | cut -c2-)
KIND_IMAGE           ?= kindest/node:v1.24.4
KIND_NAME            ?= kind
GOOS                 ?= $(shell go env GOOS)
GOARCH               ?= $(shell go env GOARCH)
KOCACHE              ?= /tmp/ko-cache
BUILD_WITH           ?= ko
KYVERNOPRE_IMAGE     := kyvernopre
KYVERNO_IMAGE        := kyverno
CLI_IMAGE            := kyverno-cli
REPO_KYVERNOPRE      := $(REGISTRY)/$(REPO)/$(KYVERNOPRE_IMAGE)
REPO_KYVERNO         := $(REGISTRY)/$(REPO)/$(KYVERNO_IMAGE)
REPO_CLI             := $(REGISTRY)/$(REPO)/$(CLI_IMAGE)

#########
# TOOLS #
#########

TOOLS_DIR                          := $(PWD)/.tools
KIND                               := $(TOOLS_DIR)/kind
KIND_VERSION                       := v0.14.0
CONTROLLER_GEN                     := $(TOOLS_DIR)/controller-gen
CONTROLLER_GEN_VERSION             := v0.9.1-0.20220629131006-1878064c4cdf
CLIENT_GEN                         := $(TOOLS_DIR)/client-gen
LISTER_GEN                         := $(TOOLS_DIR)/lister-gen
INFORMER_GEN                       := $(TOOLS_DIR)/informer-gen
OPENAPI_GEN                        := $(TOOLS_DIR)/openapi-gen
CODE_GEN_VERSION                   := v0.25.2
GEN_CRD_API_REFERENCE_DOCS         := $(TOOLS_DIR)/gen-crd-api-reference-docs
GEN_CRD_API_REFERENCE_DOCS_VERSION := latest
GO_ACC                             := $(TOOLS_DIR)/go-acc
GO_ACC_VERSION                     := latest
KUSTOMIZE                          := $(TOOLS_DIR)/kustomize
KUSTOMIZE_VERSION                  := latest
GOIMPORTS                          := $(TOOLS_DIR)/goimports
GOIMPORTS_VERSION                  := latest
HELM_DOCS                          := $(TOOLS_DIR)/helm-docs
HELM_DOCS_VERSION                  := v1.11.0
KO                                 := $(TOOLS_DIR)/ko
KO_VERSION                         := main #e93dbee8540f28c45ec9a2b8aec5ef8e43123966
TOOLS                              := $(KIND) $(CONTROLLER_GEN) $(CLIENT_GEN) $(LISTER_GEN) $(INFORMER_GEN) $(OPENAPI_GEN) $(GEN_CRD_API_REFERENCE_DOCS) $(GO_ACC) $(KUSTOMIZE) $(GOIMPORTS) $(HELM_DOCS) $(KO)
ifeq ($(GOOS), darwin)
SED                                := gsed
else
SED                                := sed
endif

$(KIND):
	@echo Install kind... >&2
	@GOBIN=$(TOOLS_DIR) go install sigs.k8s.io/kind@$(KIND_VERSION)

$(CONTROLLER_GEN):
	@echo Install controller-gen... >&2
	@GOBIN=$(TOOLS_DIR) go install sigs.k8s.io/controller-tools/cmd/controller-gen@$(CONTROLLER_GEN_VERSION)

$(CLIENT_GEN):
	@echo Install client-gen... >&2
	@GOBIN=$(TOOLS_DIR) go install k8s.io/code-generator/cmd/client-gen@$(CODE_GEN_VERSION)

$(LISTER_GEN):
	@echo Install lister-gen... >&2
	@GOBIN=$(TOOLS_DIR) go install k8s.io/code-generator/cmd/lister-gen@$(CODE_GEN_VERSION)

$(INFORMER_GEN):
	@echo Install informer-gen... >&2
	@GOBIN=$(TOOLS_DIR) go install k8s.io/code-generator/cmd/informer-gen@$(CODE_GEN_VERSION)

$(OPENAPI_GEN):
	@echo Install openapi-gen... >&2
	@GOBIN=$(TOOLS_DIR) go install k8s.io/code-generator/cmd/openapi-gen@$(CODE_GEN_VERSION)

$(GEN_CRD_API_REFERENCE_DOCS):
	@echo Install gen-crd-api-reference-docs... >&2
	@GOBIN=$(TOOLS_DIR) go install github.com/ahmetb/gen-crd-api-reference-docs@$(GEN_CRD_API_REFERENCE_DOCS_VERSION)

$(GO_ACC):
	@echo Install go-acc... >&2
	@GOBIN=$(TOOLS_DIR) go install github.com/ory/go-acc@$(GO_ACC_VERSION)

$(KUSTOMIZE):
	@echo Install kustomize... >&2
	@GOBIN=$(TOOLS_DIR) go install sigs.k8s.io/kustomize/kustomize/v4@$(KUSTOMIZE_VERSION)

$(GOIMPORTS):
	@echo Install goimports... >&2
	@GOBIN=$(TOOLS_DIR) go install golang.org/x/tools/cmd/goimports@$(GOIMPORTS_VERSION)

$(HELM_DOCS):
	@echo Install helm-docs... >&2
	@GOBIN=$(TOOLS_DIR) go install github.com/norwoodj/helm-docs/cmd/helm-docs@$(HELM_DOCS_VERSION)

$(KO):
	@echo Install ko... >&2
	@GOBIN=$(TOOLS_DIR) go install github.com/google/ko@$(KO_VERSION)

.PHONY: install-tools
install-tools: $(TOOLS) ## Install tools

.PHONY: clean-tools
clean-tools: ## Remove installed tools
	@echo Clean tools... >&2
	@rm -rf $(TOOLS_DIR)

#################
# BUILD (LOCAL) #
#################

CMD_DIR        := ./cmd
KYVERNO_DIR    := $(CMD_DIR)/kyverno
KYVERNOPRE_DIR := $(CMD_DIR)/initContainer
CLI_DIR        := $(CMD_DIR)/cli/kubectl-kyverno
KYVERNO_BIN    := $(KYVERNO_DIR)/kyverno
KYVERNOPRE_BIN := $(KYVERNOPRE_DIR)/kyvernopre
CLI_BIN        := $(CLI_DIR)/kubectl-kyverno
PACKAGE        ?= github.com/kyverno/kyverno
CGO_ENABLED    ?= 0 
LD_FLAGS        = "-s -w -X $(PACKAGE)/pkg/version.BuildVersion=$(GIT_VERSION) -X $(PACKAGE)/pkg/version.BuildHash=$(GIT_HASH) -X $(PACKAGE)/pkg/version.BuildTime=$(TIMESTAMP)"
LD_FLAGS_DEV    = "-s -w -X $(PACKAGE)/pkg/version.BuildVersion=$(GIT_VERSION_DEV) -X $(PACKAGE)/pkg/version.BuildHash=$(GIT_HASH) -X $(PACKAGE)/pkg/version.BuildTime=$(TIMESTAMP)"

.PHONY: fmt
fmt: ## Run go fmt
	@echo Go fmt... >&2
	@go fmt ./...

.PHONY: vet
vet: ## Run go vet
	@echo Go vet... >&2
	@go vet ./...

.PHONY: unused-package-check
unused-package-check:
	@tidy=$$(go mod tidy); \
	if [ -n "$${tidy}" ]; then \
		echo "go mod tidy checking failed!"; echo "$${tidy}"; echo; \
	fi

$(KYVERNOPRE_BIN): fmt vet
	@echo Build kyvernopre binary... >&2
	@CGO_ENABLED=$(CGO_ENABLED) GOOS=$(GOOS) go build -o $(KYVERNOPRE_BIN) -ldflags=$(LD_FLAGS) $(KYVERNOPRE_DIR)

$(KYVERNO_BIN): fmt vet
	@echo Build kyverno binary... >&2
	@CGO_ENABLED=$(CGO_ENABLED) GOOS=$(GOOS) go build -o $(KYVERNO_BIN) -ldflags=$(LD_FLAGS) $(KYVERNO_DIR)

$(CLI_BIN): fmt vet
	@echo Build cli binary... >&2
	@CGO_ENABLED=$(CGO_ENABLED) GOOS=$(GOOS) go build -o $(CLI_BIN) -ldflags=$(LD_FLAGS) $(CLI_DIR)

.PHONY: build-kyvernopre
build-kyvernopre: $(KYVERNOPRE_BIN) ## Build kyvernopre binary

.PHONY: build-kyverno
build-kyverno: $(KYVERNO_BIN) ## Build kyverno binary

.PHONY: build-cli
build-cli: $(CLI_BIN) ## Build cli binary

build-all: build-kyvernopre build-kyverno build-cli ## Build all binaries

##############
# BUILD (KO) #
##############

PLATFORMS           := linux/amd64,linux/arm64,linux/s390x
LOCAL_PLATFORM      := linux/$(GOARCH)
KO_TAGS             := latest,$(IMAGE_TAG)
KO_TAGS_DEV         := latest,$(IMAGE_TAG_DEV)

.PHONY: ko-build-kyvernopre
ko-build-kyvernopre: $(KO) ## Build kyvernopre local image (with ko)
	@echo Build kyvernopre local image with ko... >&2
	@LD_FLAGS=$(LD_FLAGS_DEV) KOCACHE=$(KOCACHE) KO_DOCKER_REPO=ko.local $(KO) build $(KYVERNOPRE_DIR) --preserve-import-paths --tags=$(KO_TAGS_DEV) --platform=$(LOCAL_PLATFORM)

.PHONY: ko-build-kyverno
ko-build-kyverno: $(KO) ## Build kyverno local image (with ko)
	@echo Build kyverno local image with ko... >&2
	@LD_FLAGS=$(LD_FLAGS_DEV) KOCACHE=$(KOCACHE) KO_DOCKER_REPO=ko.local $(KO) build $(KYVERNO_DIR) --preserve-import-paths --tags=$(KO_TAGS_DEV) --platform=$(LOCAL_PLATFORM)

.PHONY: ko-build-cli
ko-build-cli: $(KO) ## Build cli local image (with ko)
	@echo Build cli local image with ko... >&2
	@LD_FLAGS=$(LD_FLAGS_DEV) KOCACHE=$(KOCACHE) KO_DOCKER_REPO=ko.local $(KO) build $(CLI_DIR) --preserve-import-paths --tags=$(KO_TAGS_DEV) --platform=$(LOCAL_PLATFORM)

.PHONY: ko-build-all
ko-build-all: ko-build-kyvernopre ko-build-kyverno ko-build-cli ## Build all local images (with ko)

################
# PUBLISH (KO) #
################

REGISTRY_USERNAME   ?= dummy
KO_KYVERNOPRE_IMAGE := ko.local/github.com/kyverno/kyverno/cmd/initcontainer
KO_KYVERNO_IMAGE    := ko.local/github.com/kyverno/kyverno/cmd/kyverno

.PHONY: ko-login
ko-login: $(KO)
	@$(KO) login $(REGISTRY) --username $(REGISTRY_USERNAME) --password $(REGISTRY_PASSWORD)

.PHONY: ko-publish-kyvernopre
ko-publish-kyvernopre: ko-login ## Build and publish kyvernopre image (with ko)
	@LD_FLAGS=$(LD_FLAGS) KOCACHE=$(KOCACHE) KO_DOCKER_REPO=$(REPO_KYVERNOPRE) $(KO) build $(KYVERNOPRE_DIR) --bare --tags=$(KO_TAGS) --platform=$(PLATFORMS)

.PHONY: ko-publish-kyverno
ko-publish-kyverno: ko-login ## Build and publish kyverno image (with ko)
	@LD_FLAGS=$(LD_FLAGS) KOCACHE=$(KOCACHE) KO_DOCKER_REPO=$(REPO_KYVERNO) $(KO) build $(KYVERNO_DIR) --bare --tags=$(KO_TAGS) --platform=$(PLATFORMS)

.PHONY: ko-publish-cli
ko-publish-cli: ko-login ## Build and publish cli image (with ko)
	@LD_FLAGS=$(LD_FLAGS) KOCACHE=$(KOCACHE) KO_DOCKER_REPO=$(REPO_CLI) $(KO) build $(CLI_DIR) --bare --tags=$(KO_TAGS) --platform=$(PLATFORMS)

.PHONY: ko-publish-kyvernopre-dev
ko-publish-kyvernopre-dev: ko-login ## Build and publish kyvernopre dev image (with ko)
	@LD_FLAGS=$(LD_FLAGS_DEV) KOCACHE=$(KOCACHE) KO_DOCKER_REPO=$(REPO_KYVERNOPRE) $(KO) build $(KYVERNOPRE_DIR) --bare --tags=$(KO_TAGS_DEV) --platform=$(PLATFORMS)

.PHONY: ko-publish-kyverno-dev
ko-publish-kyverno-dev: ko-login ## Build and publish kyverno dev image (with ko)
	@LD_FLAGS=$(LD_FLAGS_DEV) KOCACHE=$(KOCACHE) KO_DOCKER_REPO=$(REPO_KYVERNO) $(KO) build $(KYVERNO_DIR) --bare --tags=$(KO_TAGS_DEV) --platform=$(PLATFORMS)

.PHONY: ko-publish-cli-dev
ko-publish-cli-dev: ko-login ## Build and publish cli dev image (with ko)
	@LD_FLAGS=$(LD_FLAGS_DEV) KOCACHE=$(KOCACHE) KO_DOCKER_REPO=$(REPO_CLI) $(KO) build $(CLI_DIR) --bare --tags=$(KO_TAGS_DEV) --platform=$(PLATFORMS)

.PHONY: ko-publish-all
ko-publish-all: ko-publish-kyvernopre ko-publish-kyverno ko-publish-cli ## Build and publish all images (with ko)

.PHONY: ko-publish-all-dev
ko-publish-all-dev: ko-publish-kyvernopre-dev ko-publish-kyverno-dev ko-publish-cli-dev ## Build and publish all dev images (with ko)

##################
# UTILS (DOCKER) #
##################

.PHONY: docker-get-kyvernopre-digest
docker-get-kyvernopre-digest: ## Get kyvernopre image digest (with docker)
	@docker buildx imagetools inspect --raw $(REPO_KYVERNOPRE):$(IMAGE_TAG) | perl -pe 'chomp if eof' | openssl dgst -sha256 | sed 's/^.* //'

.PHONY: docker-get-kyvernopre-digest-dev
docker-get-kyvernopre-digest-dev: ## Get kyvernopre dev image digest (with docker)
	@docker buildx imagetools inspect --raw $(REPO_KYVERNOPRE):$(IMAGE_TAG_DEV) | perl -pe 'chomp if eof' | openssl dgst -sha256 | sed 's/^.* //'

.PHONY: docker-get-kyverno-digest
docker-get-kyverno-digest: ## Get kyverno image digest (with docker)
	@docker buildx imagetools inspect --raw $(REPO_KYVERNO):$(IMAGE_TAG) | perl -pe 'chomp if eof' | openssl dgst -sha256 | sed 's/^.* //'

.PHONY: docker-get-kyverno-digest-dev
docker-get-kyverno-digest-dev: ## Get kyverno dev image digest (with docker)
	@docker buildx imagetools inspect --raw $(REPO_KYVERNO):$(IMAGE_TAG_DEV) | perl -pe 'chomp if eof' | openssl dgst -sha256 | sed 's/^.* //'

.PHONY: docker-buildx-builder
docker-buildx-builder:
	if ! docker buildx ls | grep -q kyverno; then\
		docker buildx create --name kyverno --use;\
	fi

##################
# BUILD (DOCKER) #
##################

DOCKER_KYVERNOPRE_IMAGE := $(REPO_KYVERNOPRE)
DOCKER_KYVERNO_IMAGE    := $(REPO_KYVERNO)

.PHONY: docker-build-kyvernopre
docker-build-kyvernopre: docker-buildx-builder ## Build kyvernopre local image (with docker)
	@echo Build kyvernopre local image with docker... >&2
	@docker buildx build --file $(KYVERNOPRE_DIR)/Dockerfile --progress plain --load --platform $(LOCAL_PLATFORM) --tag $(REPO_KYVERNOPRE):$(IMAGE_TAG_DEV) . --build-arg LD_FLAGS=$(LD_FLAGS_DEV)

.PHONY: docker-build-kyverno
docker-build-kyverno: docker-buildx-builder ## Build kyverno local image (with docker)
	@echo Build kyverno local image with docker... >&2
	@docker buildx build --file $(KYVERNO_DIR)/Dockerfile --progress plain --load --platform $(LOCAL_PLATFORM) --tag $(REPO_KYVERNO):$(IMAGE_TAG_DEV) . --build-arg LD_FLAGS=$(LD_FLAGS_DEV)

.PHONY: docker-build-cli
docker-build-cli: docker-buildx-builder ## Build cli local image (with docker)
	@echo Build cli local image with docker... >&2
	@docker buildx build --file $(CLI_DIR)/Dockerfile --progress plain --load --platform $(LOCAL_PLATFORM) --tag $(REPO_CLI):$(IMAGE_TAG_DEV) . --build-arg LD_FLAGS=$(LD_FLAGS_DEV)

.PHONY: docker-build-all
docker-build-all: docker-build-kyvernopre docker-build-kyverno docker-build-cli ## Build all local images (with docker)

####################
# PUBLISH (DOCKER) #
####################

.PHONY: docker-publish-kyvernopre
docker-publish-kyvernopre: docker-buildx-builder ## Build and publish kyvernopre image (with docker)
	@docker buildx build --file $(KYVERNOPRE_DIR)/Dockerfile --progress plain --push --platform $(PLATFORMS) --tag $(REPO_KYVERNOPRE):$(IMAGE_TAG) . --build-arg LD_FLAGS=$(LD_FLAGS)

.PHONY: docker-publish-kyvernopre-dev
docker-publish-kyvernopre-dev: docker-buildx-builder ## Build and publish kyvernopre dev image (with docker)
	@docker buildx build --file $(KYVERNOPRE_DIR)/Dockerfile --progress plain --push --platform $(PLATFORMS) \
		--tag $(REPO_KYVERNOPRE):$(IMAGE_TAG_DEV) --tag $(REPO_KYVERNOPRE):$(IMAGE_TAG_LATEST_DEV)-latest --tag $(REPO_KYVERNOPRE):latest \
		. --build-arg LD_FLAGS=$(LD_FLAGS_DEV)

.PHONY: docker-publish-kyverno
docker-publish-kyverno: docker-buildx-builder ## Build and publish kyverno image (with docker)
	@docker buildx build --file $(KYVERNO_DIR)/Dockerfile --progress plain --push --platform $(PLATFORMS) --tag $(REPO_KYVERNO):$(IMAGE_TAG) . --build-arg LD_FLAGS=$(LD_FLAGS)

.PHONY: docker-publish-kyverno-dev
docker-publish-kyverno-dev: docker-buildx-builder ## Build and publish kyverno dev image (with docker)
	@docker buildx build --file $(KYVERNO_DIR)/Dockerfile --progress plain --push --platform $(PLATFORMS) \
		--tag $(REPO_KYVERNO):$(IMAGE_TAG_DEV) --tag $(REPO_KYVERNO):$(IMAGE_TAG_LATEST_DEV)-latest --tag $(REPO_KYVERNO):latest \
		. --build-arg LD_FLAGS=$(LD_FLAGS_DEV)

.PHONY: docker-publish-cli
docker-publish-cli: docker-buildx-builder ## Build and publish cli image (with docker)
	@docker buildx build --file $(CLI_DIR)/Dockerfile --progress plain --push --platform $(PLATFORMS) --tag $(REPO_CLI):$(IMAGE_TAG) . --build-arg LD_FLAGS=$(LD_FLAGS)

.PHONY: docker-publish-cli-dev
docker-publish-cli-dev: docker-buildx-builder ## Build and publish cli dev image (with docker)
	@docker buildx build --file $(CLI_DIR)/Dockerfile --progress plain --push --platform $(PLATFORMS) \
		--tag $(REPO_CLI):$(IMAGE_TAG_DEV) --tag $(REPO_CLI):$(IMAGE_TAG_LATEST_DEV)-latest --tag $(REPO_CLI):latest \
		. --build-arg LD_FLAGS=$(LD_FLAGS_DEV)

.PHONY: docker-publish-all
docker-publish-all: docker-publish-kyvernopre docker-publish-kyverno docker-publish-cli ## Build and publish all images (with docker)

.PHONY: docker-publish-all-dev
docker-publish-all-dev: docker-publish-kyvernopre-dev docker-publish-kyverno-dev docker-publish-cli-dev ## Build and publish all dev images (with docker)

#################
# BUILD (IMAGE) #
#################

LOCAL_KYVERNOPRE_IMAGE := $($(shell echo $(BUILD_WITH) | tr '[:lower:]' '[:upper:]')_KYVERNOPRE_IMAGE)
LOCAL_KYVERNO_IMAGE    := $($(shell echo $(BUILD_WITH) | tr '[:lower:]' '[:upper:]')_KYVERNO_IMAGE)

.PHONY: image-build-kyvernopre
image-build-kyvernopre: $(BUILD_WITH)-build-kyvernopre

.PHONY: image-build-kyverno
image-build-kyverno: $(BUILD_WITH)-build-kyverno

.PHONY: image-build-cli
image-build-cli: $(BUILD_WITH)-build-cli

.PHONY: image-build-all
image-build-all: $(BUILD_WITH)-build-all

###########
# CODEGEN #
###########

GOPATH_SHIM        := ${PWD}/.gopath
PACKAGE_SHIM       := $(GOPATH_SHIM)/src/$(PACKAGE)
OUT_PACKAGE        := $(PACKAGE)/pkg/client
INPUT_DIRS         := $(PACKAGE)/api/kyverno/v1,$(PACKAGE)/api/kyverno/v1beta1,$(PACKAGE)/api/kyverno/v1alpha2,$(PACKAGE)/api/policyreport/v1alpha2
CLIENTSET_PACKAGE  := $(OUT_PACKAGE)/clientset
LISTERS_PACKAGE    := $(OUT_PACKAGE)/listers
INFORMERS_PACKAGE  := $(OUT_PACKAGE)/informers

$(GOPATH_SHIM):
	@echo Create gopath shim... >&2
	@mkdir -p $(GOPATH_SHIM)

.INTERMEDIATE: $(PACKAGE_SHIM)
$(PACKAGE_SHIM): $(GOPATH_SHIM)
	@echo Create package shim... >&2
	@mkdir -p $(GOPATH_SHIM)/src/github.com/kyverno && ln -s -f ${PWD} $(PACKAGE_SHIM)

.PHONY: codegen-client-clientset
codegen-client-clientset: $(PACKAGE_SHIM) $(CLIENT_GEN) ## Generate clientset
	@echo Generate clientset... >&2
	@GOPATH=$(GOPATH_SHIM) $(CLIENT_GEN) --go-header-file ./scripts/boilerplate.go.txt --clientset-name versioned --output-package $(CLIENTSET_PACKAGE) --input-base "" --input $(INPUT_DIRS)

.PHONY: codegen-client-listers
codegen-client-listers: $(PACKAGE_SHIM) $(LISTER_GEN) ## Generate listers
	@echo Generate listers... >&2
	@GOPATH=$(GOPATH_SHIM) $(LISTER_GEN) --go-header-file ./scripts/boilerplate.go.txt --output-package $(LISTERS_PACKAGE) --input-dirs $(INPUT_DIRS)

.PHONY: codegen-client-informers
codegen-client-informers: $(PACKAGE_SHIM) $(INFORMER_GEN) ## Generate informers
	@echo Generate informers... >&2
	@GOPATH=$(GOPATH_SHIM) $(INFORMER_GEN) --go-header-file ./scripts/boilerplate.go.txt --output-package $(INFORMERS_PACKAGE) --input-dirs $(INPUT_DIRS) --versioned-clientset-package $(CLIENTSET_PACKAGE)/versioned --listers-package $(LISTERS_PACKAGE)

.PHONY: codegen-client-all
codegen-client-all: codegen-client-clientset codegen-client-listers codegen-client-informers ## Generate clientset, listers and informers

.PHONY: codegen-crds-kyverno
codegen-crds-kyverno: $(CONTROLLER_GEN) ## Generate kyverno CRDs
	@echo Generate kyverno crds... >&2
	@$(CONTROLLER_GEN) crd paths=./api/kyverno/... crd:crdVersions=v1 output:dir=./config/crds

.PHONY: codegen-crds-report
codegen-crds-report: $(CONTROLLER_GEN) ## Generate policy reports CRDs
	@echo Generate policy reports crds... >&2
	@$(CONTROLLER_GEN) crd paths=./api/policyreport/... crd:crdVersions=v1 output:dir=./config/crds

.PHONY: codegen-crds-all
codegen-crds-all: codegen-crds-kyverno codegen-crds-report ## Generate all CRDs

.PHONY: codegen-deepcopy-kyverno
codegen-deepcopy-kyverno: $(CONTROLLER_GEN) $(GOIMPORTS) ## Generate kyverno deep copy functions
	@echo Generate kyverno deep copy functions... >&2
	@$(CONTROLLER_GEN) object:headerFile="scripts/boilerplate.go.txt" paths="./api/kyverno/..." && $(GOIMPORTS) -w ./api/kyverno

.PHONY: codegen-deepcopy-report
codegen-deepcopy-report: $(CONTROLLER_GEN) $(GOIMPORTS) ## Generate policy reports deep copy functions
	@echo Generate policy reports deep copy functions... >&2
	@$(CONTROLLER_GEN) object:headerFile="scripts/boilerplate.go.txt" paths="./api/policyreport/..." && $(GOIMPORTS) -w ./api/policyreport

.PHONY: codegen-deepcopy-all
codegen-deepcopy-all: codegen-deepcopy-kyverno codegen-deepcopy-report ## Generate all deep copy functions

.PHONY: codegen-api-docs
codegen-api-docs: $(PACKAGE_SHIM) $(GEN_CRD_API_REFERENCE_DOCS) ## Generate API docs
	@echo Generate api docs... >&2
	@rm -rf docs/crd && mkdir -p docs/crd
	@GOPATH=$(GOPATH_SHIM) $(GEN_CRD_API_REFERENCE_DOCS) -v 6 -api-dir ./api/kyverno/v1alpha2 -config docs/config.json -template-dir docs/template -out-file docs/crd/v1alpha2/index.html
	@GOPATH=$(GOPATH_SHIM) $(GEN_CRD_API_REFERENCE_DOCS) -v 6 -api-dir ./api/kyverno/v1beta1 -config docs/config.json -template-dir docs/template -out-file docs/crd/v1beta1/index.html
	@GOPATH=$(GOPATH_SHIM) $(GEN_CRD_API_REFERENCE_DOCS) -v 6 -api-dir ./api/kyverno/v1 -config docs/config.json -template-dir docs/template -out-file docs/crd/v1/index.html
	@GOPATH=$(GOPATH_SHIM) $(GEN_CRD_API_REFERENCE_DOCS) -v 6 -api-dir ./api/kyverno/v2beta1 -config docs/config.json -template-dir docs/template -out-file docs/crd/v2beta1/index.html

.PHONY: codegen-helm-docs
codegen-helm-docs: ## Generate helm docs
	@echo Generate helm docs... >&2
	@docker run -v ${PWD}/charts:/work -w /work jnorwood/helm-docs:v1.11.0 -s file

.PHONY: codegen-helm-crds
codegen-helm-crds: $(KUSTOMIZE) codegen-crds-all ## Generate helm CRDs
	@echo Create temp folder for kustomization... >&2
	@mkdir -p config/.helm
	@echo Create kustomization... >&2
	@VERSION='"{{.Chart.AppVersion}}"' TOP_PATH=".." envsubst < config/templates/labels.yaml.envsubst > config/.helm/labels.yaml
	@VERSION=dummy TOP_PATH=".." envsubst < config/templates/kustomization.yaml.envsubst > config/.helm/kustomization.yaml
	@echo Generate helm crds... >&2
	@$(KUSTOMIZE) build ./config/.helm | $(KUSTOMIZE) cfg grep kind=CustomResourceDefinition | $(SED) -e "1i{{- if .Values.installCRDs }}" -e '$$a{{- end }}' > ./charts/kyverno/templates/crds.yaml

.PHONY: codegen-helm-all
codegen-helm-all: codegen-helm-crds codegen-helm-docs ## Generate helm docs and CRDs

.PHONY: codegen-install
codegen-install: $(KUSTOMIZE) ## Create install maifests
	@echo Create kustomization... >&2
	@VERSION=latest TOP_PATH="." envsubst < config/templates/labels.yaml.envsubst > config/labels.yaml
	@VERSION=latest TOP_PATH="." envsubst < config/templates/kustomization.yaml.envsubst > config/kustomization.yaml
	@echo Generate install.yaml... >&2
	@$(KUSTOMIZE) build ./config > ./config/install.yaml
	@echo Generate install_debug.yaml... >&2
	@$(KUSTOMIZE) build ./config/debug > ./config/install_debug.yaml

# guidance https://github.com/kyverno/kyverno/wiki/Generate-a-Release
.PHONY: codegen-release
codegen-release: codegen-install $(KUSTOMIZE) ## Create release maifests
	@echo Create release folder... >&2
	@mkdir -p config/.release
	@echo Create kustomization... >&2
	@VERSION=$(GIT_VERSION) TOP_PATH=".." envsubst < config/templates/labels.yaml.envsubst > config/.release/labels.yaml
	@VERSION=$(GIT_VERSION) TOP_PATH=".." envsubst < config/templates/kustomization.yaml.envsubst > config/.release/kustomization.yaml
	@echo Generate release manifests... >&2
	@$(KUSTOMIZE) build ./config/.release > ./config/.release/install.yaml

.PHONY: codegen-quick
codegen-quick: codegen-deepcopy-all codegen-crds-all codegen-api-docs codegen-helm-all codegen-install codegen-release ## Generate all generated code except client

.PHONY: codegen-slow
codegen-slow: codegen-client-all ## Generate client code

.PHONY: codegen-all
codegen-all: codegen-quick codegen-slow ## Generate all generated code

# .PHONY: codegen-openapi
# codegen-openapi: $(PACKAGE_SHIM) $(OPENAPI_GEN) ## Generate open api code
# 	@echo Generate open api definitions... >&2
# 	@GOPATH=$(GOPATH_SHIM) $(OPENAPI_GEN) --go-header-file ./scripts/boilerplate.go.txt \
# 		--input-dirs $(INPUT_DIRS) \
# 		--input-dirs  k8s.io/apimachinery/pkg/apis/meta/v1,k8s.io/apimachinery/pkg/runtime,k8s.io/apimachinery/pkg/version \
# 		--output-package $(OUT_PACKAGE)/openapi \
# 		-O zz_generated.openapi

##################
# VERIFY CODEGEN #
##################

.PHONY: verify-crds
verify-crds: codegen-crds-all ## Check CRDs are up to date
	@git --no-pager diff config
	@echo 'If this test fails, it is because the git diff is non-empty after running "make codegen-crds-all".' >&2
	@echo 'To correct this, locally run "make codegen-crds-all", commit the changes, and re-run tests.' >&2
	@git diff --quiet --exit-code config

.PHONY: verify-client
verify-client: codegen-client-all ## Check client is up to date
	@git --no-pager diff --ignore-space-change pkg/client
	@echo 'If this test fails, it is because the git diff is non-empty after running "make codegen-client-all".' >&2
	@echo 'To correct this, locally run "make codegen-client-all", commit the changes, and re-run tests.' >&2
	@git diff --ignore-space-change --quiet --exit-code pkg/client

.PHONY: verify-deepcopy
verify-deepcopy: codegen-deepcopy-all ## Check deepcopy functions are up to date
	@git --no-pager diff api
	@echo 'If this test fails, it is because the git diff is non-empty after running "make codegen-deepcopy-all".' >&2
	@echo 'To correct this, locally run "make codegen-deepcopy-all", commit the changes, and re-run tests.' >&2
	@git diff --quiet --exit-code api

.PHONY: verify-api-docs
verify-api-docs: codegen-api-docs ## Check api reference docs are up to date
	@git --no-pager diff docs
	@echo 'If this test fails, it is because the git diff is non-empty after running "make codegen-api-docs".' >&2
	@echo 'To correct this, locally run "make codegen-api-docs", commit the changes, and re-run tests.' >&2
	@git diff --quiet --exit-code docs

.PHONY: verify-helm
verify-helm: codegen-helm-all ## Check Helm charts are up to date
	@git --no-pager diff charts
	@echo 'If this test fails, it is because the git diff is non-empty after running "make codegen-helm-all".' >&2
	@echo 'To correct this, locally run "make codegen-helm", commit the changes, and re-run tests.' >&2
	@git diff --quiet --exit-code charts

.PHONY: verify-codegen
verify-codegen: verify-crds verify-client verify-deepcopy verify-api-docs verify-helm ## Verify all generated code and docs are up to date

##############
# UNIT TESTS #
##############

CODE_COVERAGE_FILE      := coverage
CODE_COVERAGE_FILE_TXT  := $(CODE_COVERAGE_FILE).txt
CODE_COVERAGE_FILE_HTML := $(CODE_COVERAGE_FILE).html

.PHONY: test
test: test-clean test-unit test-e2e ## Clean tests cache then run unit and e2e tests

.PHONY: test-clean
test-clean: ## Clean tests cache
	@echo Clean test cache... >&2
	@go clean -testcache ./...

.PHONY: test-unit
test-unit: test-clean $(GO_ACC) ## Run unit tests
	@echo Running unit tests... >&2
	@$(GO_ACC) ./... -o $(CODE_COVERAGE_FILE_TXT)

.PHONY: code-cov-report
code-cov-report: test-clean ## Generate code coverage report
	@echo Generating code coverage report... >&2
	@GO111MODULE=on go test -v -coverprofile=coverage.out ./...
	@go tool cover -func=coverage.out -o $(CODE_COVERAGE_FILE_TXT)
	@go tool cover -html=coverage.out -o $(CODE_COVERAGE_FILE_HTML)

#############
# CLI TESTS #
#############

TEST_GIT_BRANCH ?= main

.PHONY: test-cli
test-cli: test-cli-policies test-cli-local test-cli-local-mutate test-cli-local-generate test-cli-test-case-selector-flag test-cli-registry ## Run all CLI tests

.PHONY: test-cli-policies
test-cli-policies: $(CLI_BIN)
	@$(CLI_BIN) test https://github.com/kyverno/policies/$(TEST_GIT_BRANCH)

.PHONY: test-cli-local
test-cli-local: $(CLI_BIN)
	@$(CLI_BIN) test ./test/cli/test

.PHONY: test-cli-local-mutate
test-cli-local-mutate: $(CLI_BIN)
	@$(CLI_BIN) test ./test/cli/test-mutate

.PHONY: test-cli-local-generate
test-cli-local-generate: $(CLI_BIN)
	@$(CLI_BIN) test ./test/cli/test-generate

.PHONY: test-cli-test-case-selector-flag
test-cli-test-case-selector-flag: $(CLI_BIN)
	@$(CLI_BIN) test ./test/cli/test --test-case-selector "policy=disallow-latest-tag, rule=require-image-tag, resource=test-require-image-tag-pass"

.PHONY: test-cli-registry
test-cli-registry: $(CLI_BIN)
	@$(CLI_BIN) test ./test/cli/registry --registry

##################################
# Create e2e Infrastructure
##################################

.PHONY: kind-e2e-cluster
kind-e2e-cluster: $(KIND) ## Create kind cluster for e2e tests
	$(KIND) create cluster --image=$(KIND_IMAGE)

# TODO(eddycharly): $(REPO) is wrong, it is always ghcr.io/kyverno in the source
.PHONY: e2e-kustomize
e2e-kustomize: $(KUSTOMIZE) ## Build kustomize manifests for e2e tests
	cd config && \
	$(KUSTOMIZE) edit set image $(REPO_KYVERNOPRE)=$(LOCAL_KYVERNOPRE_IMAGE):$(IMAGE_TAG_DEV) && \
	$(KUSTOMIZE) edit set image $(REPO_KYVERNO)=$(LOCAL_KYVERNO_IMAGE):$(IMAGE_TAG_DEV)
	$(KUSTOMIZE) build config/ -o config/install.yaml

.PHONY: e2e-init-container
e2e-init-container: kind-e2e-cluster | image-build-kyvernopre
	$(KIND) load docker-image $(LOCAL_KYVERNOPRE_IMAGE):$(IMAGE_TAG_DEV)

.PHONY: e2e-kyverno-container
e2e-kyverno-container: kind-e2e-cluster | image-build-kyverno
	$(KIND) load docker-image $(LOCAL_KYVERNO_IMAGE):$(IMAGE_TAG_DEV)

.PHONY: create-e2e-infrastructure
create-e2e-infrastructure: e2e-init-container e2e-kyverno-container e2e-kustomize | ## Setup infrastructure for e2e tests

##################################
# Testing & Code-Coverage
##################################

# Test E2E
test-e2e:
	E2E=ok K8S_VERSION=$(K8S_VERSION) go test ./test/e2e/verifyimages -v
	E2E=ok K8S_VERSION=$(K8S_VERSION) go test ./test/e2e/metrics -v
	E2E=ok K8S_VERSION=$(K8S_VERSION) go test ./test/e2e/mutate -v
	E2E=ok K8S_VERSION=$(K8S_VERSION) go test ./test/e2e/generate -v

test-e2e-local:
	kubectl apply -f https://raw.githubusercontent.com/kyverno/kyverno/main/config/github/rbac.yaml
	kubectl port-forward -n kyverno service/kyverno-svc-metrics  8000:8000 &
	E2E=ok K8S_VERSION=$(K8S_VERSION) go test ./test/e2e/verifyimages -v
	E2E=ok K8S_VERSION=$(K8S_VERSION) go test ./test/e2e/metrics -v
	E2E=ok K8S_VERSION=$(K8S_VERSION) go test ./test/e2e/mutate -v
	E2E=ok K8S_VERSION=$(K8S_VERSION) go test ./test/e2e/generate -v
	kill  $!

helm-test-values:
	sed -i -e "s|nameOverride:.*|nameOverride: kyverno|g" charts/kyverno/values.yaml
	sed -i -e "s|fullnameOverride:.*|fullnameOverride: kyverno|g" charts/kyverno/values.yaml
	sed -i -e "s|namespace:.*|namespace: kyverno|g" charts/kyverno/values.yaml
	sed -i -e "s|tag:  # replaced in e2e tests.*|tag: $(IMAGE_TAG_DEV)|" charts/kyverno/values.yaml
	sed -i -e "s|repository: ghcr.io/kyverno/kyvernopre  # init: replaced in e2e tests|repository: $(LOCAL_KYVERNOPRE_IMAGE)|" charts/kyverno/values.yaml
	sed -i -e "s|repository: ghcr.io/kyverno/kyverno  # kyverno: replaced in e2e tests|repository: $(LOCAL_KYVERNO_IMAGE)|" charts/kyverno/values.yaml

release-notes:
	@bash -c 'while IFS= read -r line ; do if [[ "$$line" == "## "* && "$$line" != "## $(VERSION)" ]]; then break ; fi; echo "$$line"; done < "CHANGELOG.md"' \
	true

<<<<<<< HEAD
#########
# DEBUG #
#########

.PHONY: debug-deploy
debug-deploy: codegen-install ## Install debug manifests
	@kubectl create -f ./config/install_debug.yaml || kubectl replace -f ./config/install_debug.yaml
=======
##########
# GITHUB #
##########

.PHONY: gh-install-pin-github-action
gh-install-pin-github-action:
	@npm install -g pin-github-action

.PHONY: gh-pin-actions
gh-pin-actions: gh-install-pin-github-action
	@pin-github-action ./.github/workflows/release.yaml
>>>>>>> 1f41c2b8

########
# KIND #
########

.PHONY: kind-create-cluster
kind-create-cluster: $(KIND) ## Create kind cluster
	@echo Create kind cluster... >&2
	@$(KIND) create cluster --name $(KIND_NAME) --image $(KIND_IMAGE)

.PHONY: kind-delete-cluster
kind-delete-cluster: $(KIND) ## Delete kind cluster
	@echo Delete kind cluster... >&2
	@$(KIND) delete cluster --name $(KIND_NAME)

.PHONY: kind-load-kyvernopre
kind-load-kyvernopre: $(KIND) image-build-kyvernopre ## Build kyvernopre image and load it in kind cluster
	@echo Load kyvernopre image... >&2
	@$(KIND) load docker-image --name $(KIND_NAME) $(LOCAL_KYVERNOPRE_IMAGE):$(IMAGE_TAG_DEV)

.PHONY: kind-load-kyverno
kind-load-kyverno: $(KIND) image-build-kyverno ## Build kyverno image and load it in kind cluster
	@echo Load kyverno image... >&2
	@$(KIND) load docker-image --name $(KIND_NAME) $(LOCAL_KYVERNO_IMAGE):$(IMAGE_TAG_DEV)

.PHONY: kind-load-all
kind-load-all: kind-load-kyvernopre kind-load-kyverno ## Build images and load them in kind cluster

.PHONY: kind-deploy-kyverno
kind-deploy-kyverno: kind-load-all ## Build images, load them in kind cluster and deploy kyverno helm chart
	@echo Install kyverno chart... >&2
	@helm upgrade --install kyverno --namespace kyverno --wait --create-namespace ./charts/kyverno \
		--set image.repository=$(LOCAL_KYVERNO_IMAGE) \
		--set image.tag=$(IMAGE_TAG_DEV) \
		--set initImage.repository=$(LOCAL_KYVERNOPRE_IMAGE) \
		--set initImage.tag=$(IMAGE_TAG_DEV) \
		--set initContainer.extraArgs={--loggingFormat=text} \
		--set "extraArgs={--autogenInternals=true,--loggingFormat=text}"
	@echo Restart kyverno pods... >&2
	@kubectl rollout restart deployment -n kyverno kyverno

.PHONY: kind-deploy-kyverno-policies
kind-deploy-kyverno-policies: ## Deploy kyverno-policies helm chart
	@echo Install kyverno-policies chart... >&2
	@helm upgrade --install kyverno-policies --namespace kyverno --create-namespace ./charts/kyverno-policies

.PHONY: kind-deploy-metrics-server
kind-deploy-metrics-server: ## Deploy metrics-server helm chart
	@echo Install metrics-server chart... >&2
	@helm upgrade --install metrics-server --repo https://charts.bitnami.com/bitnami metrics-server -n kube-system \
		--set extraArgs={--kubelet-insecure-tls=true} \
		--set apiService.create=true

.PHONY: kind-deploy-all
kind-deploy-all: kind-deploy-metrics-server | kind-deploy-kyverno kind-deploy-kyverno-policies ## Build images, load them in kind cluster and deploy helm charts

.PHONY: kind-deploy-reporter
kind-deploy-reporter: ## Deploy policy-reporter helm chart
	@echo Install policy-reporter chart... >&2
	@helm upgrade --install policy-reporter --repo https://kyverno.github.io/policy-reporter policy-reporter -n policy-reporter \
		--set ui.enabled=true \
		--set kyvernoPlugin.enabled=true \
		--create-namespace
	@kubectl port-forward -n policy-reporter services/policy-reporter-ui  8082:8080

########
# HELP #
########

.PHONY: help
help: ## Shows the available commands
	@grep -E '^[a-zA-Z_-]+:.*?## .*$$' $(MAKEFILE_LIST) | awk 'BEGIN {FS = ":.*?## "}; {printf "\033[36m%-40s\033[0m %s\n", $$1, $$2}'<|MERGE_RESOLUTION|>--- conflicted
+++ resolved
@@ -646,7 +646,6 @@
 	@bash -c 'while IFS= read -r line ; do if [[ "$$line" == "## "* && "$$line" != "## $(VERSION)" ]]; then break ; fi; echo "$$line"; done < "CHANGELOG.md"' \
 	true
 
-<<<<<<< HEAD
 #########
 # DEBUG #
 #########
@@ -654,7 +653,7 @@
 .PHONY: debug-deploy
 debug-deploy: codegen-install ## Install debug manifests
 	@kubectl create -f ./config/install_debug.yaml || kubectl replace -f ./config/install_debug.yaml
-=======
+
 ##########
 # GITHUB #
 ##########
@@ -666,7 +665,6 @@
 .PHONY: gh-pin-actions
 gh-pin-actions: gh-install-pin-github-action
 	@pin-github-action ./.github/workflows/release.yaml
->>>>>>> 1f41c2b8
 
 ########
 # KIND #
