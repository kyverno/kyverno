.DEFAULT_GOAL: build-all

############
# DEFAULTS #
############

GIT_VERSION          := $(shell git describe --match "v[0-9]*" --tags $(git rev-list --tags --max-count=1))
GIT_VERSION_DEV      := $(shell git describe --match "[0-9].[0-9]-dev*")
GIT_BRANCH           := $(shell git branch | grep \* | cut -d ' ' -f2)
GIT_HASH             := $(GIT_BRANCH)/$(shell git log -1 --pretty=format:"%H")
TIMESTAMP            := $(shell date '+%Y-%m-%d_%I:%M:%S%p')
VERSION              ?= $(shell git describe --match "v[0-9]*")
REGISTRY             ?= ghcr.io
REPO                 ?= kyverno
IMAGE_TAG_LATEST_DEV  = $(shell git describe --match "[0-9].[0-9]-dev*" | cut -d '-' -f-2)
IMAGE_TAG_DEV         = $(GIT_VERSION_DEV)
IMAGE_TAG            ?= $(GIT_VERSION)
K8S_VERSION          ?= $(shell kubectl version --short | grep -i server | cut -d" " -f3 | cut -c2-)
KIND_IMAGE           ?= kindest/node:v1.24.4
KIND_NAME            ?= kind
GOOS                 ?= $(shell go env GOOS)
GOARCH               ?= $(shell go env GOARCH)
KOCACHE              ?= /tmp/ko-cache
BUILD_WITH           ?= ko
KYVERNOPRE_IMAGE     := kyvernopre
KYVERNO_IMAGE        := kyverno
CLI_IMAGE            := kyverno-cli
REPO_KYVERNOPRE      := $(REGISTRY)/$(REPO)/$(KYVERNOPRE_IMAGE)
REPO_KYVERNO         := $(REGISTRY)/$(REPO)/$(KYVERNO_IMAGE)
REPO_CLI             := $(REGISTRY)/$(REPO)/$(CLI_IMAGE)

#########
# TOOLS #
#########

TOOLS_DIR                          := $(PWD)/.tools
KIND                               := $(TOOLS_DIR)/kind
KIND_VERSION                       := v0.14.0
CONTROLLER_GEN                     := $(TOOLS_DIR)/controller-gen
CONTROLLER_GEN_VERSION             := v0.9.1-0.20220629131006-1878064c4cdf
CLIENT_GEN                         := $(TOOLS_DIR)/client-gen
LISTER_GEN                         := $(TOOLS_DIR)/lister-gen
INFORMER_GEN                       := $(TOOLS_DIR)/informer-gen
CODE_GEN_VERSION                   := v0.19.0
GEN_CRD_API_REFERENCE_DOCS         := $(TOOLS_DIR)/gen-crd-api-reference-docs
GEN_CRD_API_REFERENCE_DOCS_VERSION := latest
GO_ACC                             := $(TOOLS_DIR)/go-acc
GO_ACC_VERSION                     := latest
KUSTOMIZE                          := $(TOOLS_DIR)/kustomize
KUSTOMIZE_VERSION                  := latest
GOIMPORTS                          := $(TOOLS_DIR)/goimports
GOIMPORTS_VERSION                  := latest
HELM_DOCS                          := $(TOOLS_DIR)/helm-docs
HELM_DOCS_VERSION                  := v1.11.0
KO                                 := $(TOOLS_DIR)/ko
KO_VERSION                         := main #e93dbee8540f28c45ec9a2b8aec5ef8e43123966
TOOLS                              := $(KIND) $(CONTROLLER_GEN) $(CLIENT_GEN) $(LISTER_GEN) $(INFORMER_GEN) $(GEN_CRD_API_REFERENCE_DOCS) $(GO_ACC) $(KUSTOMIZE) $(GOIMPORTS) $(HELM_DOCS) $(KO)
ifeq ($(GOOS), darwin)
SED                                := gsed
else
SED                                := sed
endif

$(KIND):
	@GOBIN=$(TOOLS_DIR) go install sigs.k8s.io/kind@$(KIND_VERSION)

$(CONTROLLER_GEN):
	@GOBIN=$(TOOLS_DIR) go install sigs.k8s.io/controller-tools/cmd/controller-gen@$(CONTROLLER_GEN_VERSION)

$(CLIENT_GEN):
	@GOBIN=$(TOOLS_DIR) go install k8s.io/code-generator/cmd/client-gen@$(CODE_GEN_VERSION)

$(LISTER_GEN):
	@GOBIN=$(TOOLS_DIR) go install k8s.io/code-generator/cmd/lister-gen@$(CODE_GEN_VERSION)

$(INFORMER_GEN):
	@GOBIN=$(TOOLS_DIR) go install k8s.io/code-generator/cmd/informer-gen@$(CODE_GEN_VERSION)

$(GEN_CRD_API_REFERENCE_DOCS):
	@GOBIN=$(TOOLS_DIR) go install github.com/ahmetb/gen-crd-api-reference-docs@$(GEN_CRD_API_REFERENCE_DOCS_VERSION)

$(GO_ACC):
	@GOBIN=$(TOOLS_DIR) go install github.com/ory/go-acc@$(GO_ACC_VERSION)

$(KUSTOMIZE):
	@GOBIN=$(TOOLS_DIR) go install sigs.k8s.io/kustomize/kustomize/v4@$(KUSTOMIZE_VERSION)

$(GOIMPORTS):
	@GOBIN=$(TOOLS_DIR) go install golang.org/x/tools/cmd/goimports@$(GOIMPORTS_VERSION)

$(HELM_DOCS):
	@GOBIN=$(TOOLS_DIR) go install github.com/norwoodj/helm-docs/cmd/helm-docs@$(HELM_DOCS_VERSION)

$(KO):
	@GOBIN=$(TOOLS_DIR) go install github.com/google/ko@$(KO_VERSION)

.PHONY: install-tools
install-tools: $(TOOLS) ## Install tools

.PHONY: clean-tools
clean-tools: ## Remove installed tools
	@rm -rf $(TOOLS_DIR)

#################
# BUILD (LOCAL) #
#################

CMD_DIR        := ./cmd
KYVERNO_DIR    := $(CMD_DIR)/kyverno
KYVERNOPRE_DIR := $(CMD_DIR)/initContainer
CLI_DIR        := $(CMD_DIR)/cli/kubectl-kyverno
KYVERNO_BIN    := $(KYVERNO_DIR)/kyverno
KYVERNOPRE_BIN := $(KYVERNOPRE_DIR)/kyvernopre
CLI_BIN        := $(CLI_DIR)/kubectl-kyverno
PACKAGE        ?= github.com/kyverno/kyverno
CGO_ENABLED    ?= 0 
LD_FLAGS        = "-s -w -X $(PACKAGE)/pkg/version.BuildVersion=$(GIT_VERSION) -X $(PACKAGE)/pkg/version.BuildHash=$(GIT_HASH) -X $(PACKAGE)/pkg/version.BuildTime=$(TIMESTAMP)"
LD_FLAGS_DEV    = "-s -w -X $(PACKAGE)/pkg/version.BuildVersion=$(GIT_VERSION_DEV) -X $(PACKAGE)/pkg/version.BuildHash=$(GIT_HASH) -X $(PACKAGE)/pkg/version.BuildTime=$(TIMESTAMP)"

.PHONY: fmt
fmt: ## Run go fmt
	@echo Go fmt...
	@go fmt ./...

.PHONY: vet
vet: ## Run go vet
	@echo Go vet...
	@go vet ./...

.PHONY: unused-package-check
unused-package-check:
	@tidy=$$(go mod tidy); \
	if [ -n "$${tidy}" ]; then \
		echo "go mod tidy checking failed!"; echo "$${tidy}"; echo; \
	fi

$(KYVERNOPRE_BIN): fmt vet
	@echo Build kyvernopre binary...
	@CGO_ENABLED=$(CGO_ENABLED) GOOS=$(GOOS) go build -o $(KYVERNOPRE_BIN) -ldflags=$(LD_FLAGS) $(KYVERNOPRE_DIR)

$(KYVERNO_BIN): fmt vet
	@echo Build kyverno binary...
	@CGO_ENABLED=$(CGO_ENABLED) GOOS=$(GOOS) go build -o $(KYVERNO_BIN) -ldflags=$(LD_FLAGS) $(KYVERNO_DIR)

$(CLI_BIN): fmt vet
	@echo Build cli binary...
	@CGO_ENABLED=$(CGO_ENABLED) GOOS=$(GOOS) go build -o $(CLI_BIN) -ldflags=$(LD_FLAGS) $(CLI_DIR)

.PHONY: build-kyvernopre
build-kyvernopre: $(KYVERNOPRE_BIN) ## Build kyvernopre binary

.PHONY: build-kyverno
build-kyverno: $(KYVERNO_BIN) ## Build kyverno binary

.PHONY: build-cli
build-cli: $(CLI_BIN) ## Build cli binary

build-all: build-kyvernopre build-kyverno build-cli ## Build all binaries

##############
# BUILD (KO) #
##############

PLATFORMS           := linux/amd64,linux/arm64,linux/s390x
LOCAL_PLATFORM      := linux/$(GOARCH)
KO_TAGS             := latest,$(IMAGE_TAG)
KO_TAGS_DEV         := latest,$(IMAGE_TAG_DEV)

.PHONY: ko-build-kyvernopre
ko-build-kyvernopre: $(KO) ## Build kyvernopre local image (with ko)
	@echo Build kyvernopre local image with ko...
	@LD_FLAGS=$(LD_FLAGS_DEV) KOCACHE=$(KOCACHE) KO_DOCKER_REPO=ko.local $(KO) build $(KYVERNOPRE_DIR) --preserve-import-paths --tags=$(KO_TAGS_DEV) --platform=$(LOCAL_PLATFORM)

.PHONY: ko-build-kyverno
ko-build-kyverno: $(KO) ## Build kyverno local image (with ko)
	@echo Build kyverno local image with ko...
	@LD_FLAGS=$(LD_FLAGS_DEV) KOCACHE=$(KOCACHE) KO_DOCKER_REPO=ko.local $(KO) build $(KYVERNO_DIR) --preserve-import-paths --tags=$(KO_TAGS_DEV) --platform=$(LOCAL_PLATFORM)

.PHONY: ko-build-cli
ko-build-cli: $(KO) ## Build cli local image (with ko)
	@echo Build cli local image with ko...
	@LD_FLAGS=$(LD_FLAGS_DEV) KOCACHE=$(KOCACHE) KO_DOCKER_REPO=ko.local $(KO) build $(CLI_DIR) --preserve-import-paths --tags=$(KO_TAGS_DEV) --platform=$(LOCAL_PLATFORM)

.PHONY: ko-build-all
ko-build-all: ko-build-kyvernopre ko-build-kyverno ko-build-cli ## Build all local images (with ko)

################
# PUBLISH (KO) #
################

REGISTRY_USERNAME   ?= dummy
KO_KYVERNOPRE_IMAGE := ko.local/github.com/kyverno/kyverno/cmd/initcontainer
KO_KYVERNO_IMAGE    := ko.local/github.com/kyverno/kyverno/cmd/kyverno

.PHONY: ko-login
ko-login: $(KO)
	@$(KO) login $(REGISTRY) --username $(REGISTRY_USERNAME) --password $(REGISTRY_PASSWORD)

.PHONY: ko-publish-kyvernopre
ko-publish-kyvernopre: ko-login ## Build and publish kyvernopre image (with ko)
	@LD_FLAGS=$(LD_FLAGS) KOCACHE=$(KOCACHE) KO_DOCKER_REPO=$(REPO_KYVERNOPRE) $(KO) build $(KYVERNOPRE_DIR) --bare --tags=$(KO_TAGS) --platform=$(PLATFORMS)

.PHONY: ko-publish-kyverno
ko-publish-kyverno: ko-login ## Build and publish kyverno image (with ko)
	@LD_FLAGS=$(LD_FLAGS) KOCACHE=$(KOCACHE) KO_DOCKER_REPO=$(REPO_KYVERNO) $(KO) build $(KYVERNO_DIR) --bare --tags=$(KO_TAGS) --platform=$(PLATFORMS)

.PHONY: ko-publish-cli
ko-publish-cli: ko-login ## Build and publish cli image (with ko)
	@LD_FLAGS=$(LD_FLAGS) KOCACHE=$(KOCACHE) KO_DOCKER_REPO=$(REPO_CLI) $(KO) build $(CLI_DIR) --bare --tags=$(KO_TAGS) --platform=$(PLATFORMS)

.PHONY: ko-publish-kyvernopre-dev
ko-publish-kyvernopre-dev: ko-login ## Build and publish kyvernopre dev image (with ko)
	@LD_FLAGS=$(LD_FLAGS_DEV) KOCACHE=$(KOCACHE) KO_DOCKER_REPO=$(REPO_KYVERNOPRE) $(KO) build $(KYVERNOPRE_DIR) --bare --tags=$(KO_TAGS_DEV) --platform=$(PLATFORMS)

.PHONY: ko-publish-kyverno-dev
ko-publish-kyverno-dev: ko-login ## Build and publish kyverno dev image (with ko)
	@LD_FLAGS=$(LD_FLAGS_DEV) KOCACHE=$(KOCACHE) KO_DOCKER_REPO=$(REPO_KYVERNO) $(KO) build $(KYVERNO_DIR) --bare --tags=$(KO_TAGS_DEV) --platform=$(PLATFORMS)

.PHONY: ko-publish-cli-dev
ko-publish-cli-dev: ko-login ## Build and publish cli dev image (with ko)
	@LD_FLAGS=$(LD_FLAGS_DEV) KOCACHE=$(KOCACHE) KO_DOCKER_REPO=$(REPO_CLI) $(KO) build $(CLI_DIR) --bare --tags=$(KO_TAGS_DEV) --platform=$(PLATFORMS)

.PHONY: ko-publish-all
ko-publish-all: ko-publish-kyvernopre ko-publish-kyverno ko-publish-cli ## Build and publish all images (with ko)

.PHONY: ko-publish-all-dev
ko-publish-all-dev: ko-publish-kyvernopre-dev ko-publish-kyverno-dev ko-publish-cli-dev ## Build and publish all dev images (with ko)

##################
# UTILS (DOCKER) #
##################

.PHONY: docker-get-kyvernopre-digest
docker-get-kyvernopre-digest: ## Get kyvernopre image digest (with docker)
	@docker buildx imagetools inspect --raw $(REPO_KYVERNOPRE):$(IMAGE_TAG) | perl -pe 'chomp if eof' | openssl dgst -sha256 | sed 's/^.* //'

.PHONY: docker-get-kyvernopre-digest-dev
docker-get-kyvernopre-digest-dev: ## Get kyvernopre dev image digest (with docker)
	@docker buildx imagetools inspect --raw $(REPO_KYVERNOPRE):$(IMAGE_TAG_DEV) | perl -pe 'chomp if eof' | openssl dgst -sha256 | sed 's/^.* //'

.PHONY: docker-get-kyverno-digest
docker-get-kyverno-digest: ## Get kyverno image digest (with docker)
	@docker buildx imagetools inspect --raw $(REPO_KYVERNO):$(IMAGE_TAG) | perl -pe 'chomp if eof' | openssl dgst -sha256 | sed 's/^.* //'

.PHONY: docker-get-kyverno-digest-dev
docker-get-kyverno-digest-dev: ## Get kyverno dev image digest (with docker)
	@docker buildx imagetools inspect --raw $(REPO_KYVERNO):$(IMAGE_TAG_DEV) | perl -pe 'chomp if eof' | openssl dgst -sha256 | sed 's/^.* //'

.PHONY: docker-buildx-builder
docker-buildx-builder:
	if ! docker buildx ls | grep -q kyverno; then\
		docker buildx create --name kyverno --use;\
	fi

##################
# BUILD (DOCKER) #
##################

DOCKER_KYVERNOPRE_IMAGE := $(REPO_KYVERNOPRE)
DOCKER_KYVERNO_IMAGE    := $(REPO_KYVERNO)

.PHONY: docker-build-kyvernopre
docker-build-kyvernopre: docker-buildx-builder ## Build kyvernopre local image (with docker)
	@echo Build kyvernopre local image with docker...
	@docker buildx build --file $(KYVERNOPRE_DIR)/Dockerfile --progress plain --load --platform $(LOCAL_PLATFORM) --tag $(REPO_KYVERNOPRE):$(IMAGE_TAG_DEV) . --build-arg LD_FLAGS=$(LD_FLAGS_DEV)

.PHONY: docker-build-kyverno
docker-build-kyverno: docker-buildx-builder ## Build kyverno local image (with docker)
	@echo Build kyverno local image with docker...
	@docker buildx build --file $(KYVERNO_DIR)/Dockerfile --progress plain --load --platform $(LOCAL_PLATFORM) --tag $(REPO_KYVERNO):$(IMAGE_TAG_DEV) . --build-arg LD_FLAGS=$(LD_FLAGS_DEV)

.PHONY: docker-build-cli
docker-build-cli: docker-buildx-builder ## Build cli local image (with docker)
	@echo Build cli local image with docker...
	@docker buildx build --file $(CLI_DIR)/Dockerfile --progress plain --load --platform $(LOCAL_PLATFORM) --tag $(REPO_CLI):$(IMAGE_TAG_DEV) . --build-arg LD_FLAGS=$(LD_FLAGS_DEV)

.PHONY: docker-build-all
docker-build-all: docker-build-kyvernopre docker-build-kyverno docker-build-cli ## Build all local images (with docker)

####################
# PUBLISH (DOCKER) #
####################

.PHONY: docker-publish-kyvernopre
docker-publish-kyvernopre: docker-buildx-builder ## Build and publish kyvernopre image (with docker)
	@docker buildx build --file $(KYVERNOPRE_DIR)/Dockerfile --progress plain --push --platform $(PLATFORMS) --tag $(REPO_KYVERNOPRE):$(IMAGE_TAG) . --build-arg LD_FLAGS=$(LD_FLAGS)

.PHONY: docker-publish-kyvernopre-dev
docker-publish-kyvernopre-dev: docker-buildx-builder ## Build and publish kyvernopre dev image (with docker)
	@docker buildx build --file $(KYVERNOPRE_DIR)/Dockerfile --progress plain --push --platform $(PLATFORMS) \
		--tag $(REPO_KYVERNOPRE):$(IMAGE_TAG_DEV) --tag $(REPO_KYVERNOPRE):$(IMAGE_TAG_LATEST_DEV)-latest --tag $(REPO_KYVERNOPRE):latest \
		. --build-arg LD_FLAGS=$(LD_FLAGS_DEV)

.PHONY: docker-publish-kyverno
docker-publish-kyverno: docker-buildx-builder ## Build and publish kyverno image (with docker)
	@docker buildx build --file $(KYVERNO_DIR)/Dockerfile --progress plain --push --platform $(PLATFORMS) --tag $(REPO_KYVERNO):$(IMAGE_TAG) . --build-arg LD_FLAGS=$(LD_FLAGS)

.PHONY: docker-publish-kyverno-dev
docker-publish-kyverno-dev: docker-buildx-builder ## Build and publish kyverno dev image (with docker)
	@docker buildx build --file $(KYVERNO_DIR)/Dockerfile --progress plain --push --platform $(PLATFORMS) \
		--tag $(REPO_KYVERNO):$(IMAGE_TAG_DEV) --tag $(REPO_KYVERNO):$(IMAGE_TAG_LATEST_DEV)-latest --tag $(REPO_KYVERNO):latest \
		. --build-arg LD_FLAGS=$(LD_FLAGS_DEV)

.PHONY: docker-publish-cli
docker-publish-cli: docker-buildx-builder ## Build and publish cli image (with docker)
	@docker buildx build --file $(CLI_DIR)/Dockerfile --progress plain --push --platform $(PLATFORMS) --tag $(REPO_CLI):$(IMAGE_TAG) . --build-arg LD_FLAGS=$(LD_FLAGS)

.PHONY: docker-publish-cli-dev
docker-publish-cli-dev: docker-buildx-builder ## Build and publish cli dev image (with docker)
	@docker buildx build --file $(CLI_DIR)/Dockerfile --progress plain --push --platform $(PLATFORMS) \
		--tag $(REPO_CLI):$(IMAGE_TAG_DEV) --tag $(REPO_CLI):$(IMAGE_TAG_LATEST_DEV)-latest --tag $(REPO_CLI):latest \
		. --build-arg LD_FLAGS=$(LD_FLAGS_DEV)

.PHONY: docker-publish-all
docker-publish-all: docker-publish-kyvernopre docker-publish-kyverno docker-publish-cli ## Build and publish all images (with docker)

.PHONY: docker-publish-all-dev
docker-publish-all-dev: docker-publish-kyvernopre-dev docker-publish-kyverno-dev docker-publish-cli-dev ## Build and publish all dev images (with docker)

#################
# BUILD (IMAGE) #
#################

LOCAL_KYVERNOPRE_IMAGE := $($(shell echo $(BUILD_WITH) | tr '[:lower:]' '[:upper:]')_KYVERNOPRE_IMAGE)
LOCAL_KYVERNO_IMAGE    := $($(shell echo $(BUILD_WITH) | tr '[:lower:]' '[:upper:]')_KYVERNO_IMAGE)

.PHONY: image-build-kyvernopre
image-build-kyvernopre: $(BUILD_WITH)-build-kyvernopre

.PHONY: image-build-kyverno
image-build-kyverno: $(BUILD_WITH)-build-kyverno

.PHONY: image-build-cli
image-build-cli: $(BUILD_WITH)-build-cli

.PHONY: image-build-all
image-build-all: $(BUILD_WITH)-build-all

###########
# CODEGEN #
###########

GOPATH_SHIM        := ${PWD}/.gopath
PACKAGE_SHIM       := $(GOPATH_SHIM)/src/$(PACKAGE)
OUT_PACKAGE        := $(PACKAGE)/pkg/client
INPUT_DIRS         := $(PACKAGE)/api/kyverno/v1,$(PACKAGE)/api/kyverno/v1beta1,$(PACKAGE)/api/kyverno/v1alpha2,$(PACKAGE)/api/policyreport/v1alpha2
CLIENTSET_PACKAGE  := $(OUT_PACKAGE)/clientset
LISTERS_PACKAGE    := $(OUT_PACKAGE)/listers
INFORMERS_PACKAGE  := $(OUT_PACKAGE)/informers

$(GOPATH_SHIM):
	@echo Create gopath shim...
	@mkdir -p $(GOPATH_SHIM)

.INTERMEDIATE: $(PACKAGE_SHIM)
$(PACKAGE_SHIM): $(GOPATH_SHIM)
	@echo Create package shim...
	@mkdir -p $(GOPATH_SHIM)/src/github.com/kyverno && ln -s -f ${PWD} $(PACKAGE_SHIM)

.PHONY: codegen-client-clientset
codegen-client-clientset: $(PACKAGE_SHIM) $(CLIENT_GEN) ## Generate clientset
	@echo Generate clientset...
	@GOPATH=$(GOPATH_SHIM) $(CLIENT_GEN) --go-header-file ./scripts/boilerplate.go.txt --clientset-name versioned --output-package $(CLIENTSET_PACKAGE) --input-base "" --input $(INPUT_DIRS)

.PHONY: codegen-client-listers
codegen-client-listers: $(PACKAGE_SHIM) $(LISTER_GEN) ## Generate listers
	@echo Generate listers...
	@GOPATH=$(GOPATH_SHIM) $(LISTER_GEN) --go-header-file ./scripts/boilerplate.go.txt --output-package $(LISTERS_PACKAGE) --input-dirs $(INPUT_DIRS)

.PHONY: codegen-client-informers
codegen-client-informers: $(PACKAGE_SHIM) $(INFORMER_GEN) ## Generate informers
	@echo Generate informers...
	@GOPATH=$(GOPATH_SHIM) $(INFORMER_GEN) --go-header-file ./scripts/boilerplate.go.txt --output-package $(INFORMERS_PACKAGE) --input-dirs $(INPUT_DIRS) --versioned-clientset-package $(CLIENTSET_PACKAGE)/versioned --listers-package $(LISTERS_PACKAGE)

.PHONY: codegen-client-all
codegen-client-all: codegen-client-clientset codegen-client-listers codegen-client-informers ## Generate clientset, listers and informers

.PHONY: codegen-crds-kyverno
codegen-crds-kyverno: $(CONTROLLER_GEN) ## Generate kyverno CRDs
	@echo Generate kyverno crds...
	@$(CONTROLLER_GEN) crd paths=./api/kyverno/... crd:crdVersions=v1 output:dir=./config/crds

.PHONY: codegen-crds-report
codegen-crds-report: $(CONTROLLER_GEN) ## Generate policy reports CRDs
	@echo Generate policy reports crds...
	@$(CONTROLLER_GEN) crd paths=./api/policyreport/... crd:crdVersions=v1 output:dir=./config/crds

.PHONY: codegen-crds-all
codegen-crds-all: codegen-crds-kyverno codegen-crds-report ## Generate all CRDs

.PHONY: codegen-deepcopy-kyverno
codegen-deepcopy-kyverno: $(CONTROLLER_GEN) $(GOIMPORTS) ## Generate kyverno deep copy functions
	@echo Generate kyverno deep copy functions...
	@$(CONTROLLER_GEN) object:headerFile="scripts/boilerplate.go.txt" paths="./api/kyverno/..." && $(GOIMPORTS) -w ./api/kyverno

.PHONY: codegen-deepcopy-report
codegen-deepcopy-report: $(CONTROLLER_GEN) $(GOIMPORTS) ## Generate policy reports deep copy functions
	@echo Generate policy reports deep copy functions...
	@$(CONTROLLER_GEN) object:headerFile="scripts/boilerplate.go.txt" paths="./api/policyreport/..." && $(GOIMPORTS) -w ./api/policyreport

.PHONY: codegen-deepcopy-all
codegen-deepcopy-all: codegen-deepcopy-kyverno codegen-deepcopy-report ## Generate all deep copy functions

.PHONY: codegen-api-docs
codegen-api-docs: $(PACKAGE_SHIM) $(GEN_CRD_API_REFERENCE_DOCS) ## Generate API docs
	@echo Generate api docs...
	@rm -rf docs/crd && mkdir -p docs/crd
	@GOPATH=$(GOPATH_SHIM) $(GEN_CRD_API_REFERENCE_DOCS) -v 6 -api-dir ./api/kyverno/v1alpha2 -config docs/config.json -template-dir docs/template -out-file docs/crd/v1alpha2/index.html
	@GOPATH=$(GOPATH_SHIM) $(GEN_CRD_API_REFERENCE_DOCS) -v 6 -api-dir ./api/kyverno/v1beta1 -config docs/config.json -template-dir docs/template -out-file docs/crd/v1beta1/index.html
	@GOPATH=$(GOPATH_SHIM) $(GEN_CRD_API_REFERENCE_DOCS) -v 6 -api-dir ./api/kyverno/v1 -config docs/config.json -template-dir docs/template -out-file docs/crd/v1/index.html
	@GOPATH=$(GOPATH_SHIM) $(GEN_CRD_API_REFERENCE_DOCS) -v 6 -api-dir ./api/kyverno/v2beta1 -config docs/config.json -template-dir docs/template -out-file docs/crd/v2beta1/index.html

.PHONY: codegen-helm-docs
codegen-helm-docs: ## Generate helm docs
	@echo Generate helm docs...
	@docker run -v ${PWD}:/work -w /work jnorwood/helm-docs:v1.11.0 -s file

.PHONY: codegen-helm-crds
codegen-helm-crds: $(KUSTOMIZE) codegen-crds-all ## Generate helm CRDs
	@echo Generate helm crds...
	@$(KUSTOMIZE) build ./config/release | $(KUSTOMIZE) cfg grep kind=CustomResourceDefinition | $(SED) -e "1i{{- if .Values.installCRDs }}" -e '$$a{{- end }}' > ./charts/kyverno/templates/crds.yaml

.PHONY: codegen-helm-all
codegen-helm-all: codegen-helm-crds codegen-helm-docs ## Generate helm docs and CRDs

.PHONY: codegen-install
codegen-install: $(KUSTOMIZE) ## Create install maifests
	@echo Generate install.yaml...
	@$(KUSTOMIZE) build ./config > ./config/install.yaml
	@echo Generate install_debug.yaml...
	@$(KUSTOMIZE) build ./config/debug > ./config/install_debug.yaml

# guidance https://github.com/kyverno/kyverno/wiki/Generate-a-Release
.PHONY: codegen-release
codegen-release: codegen-install $(KUSTOMIZE) ## Create release maifests
	@echo Generate release manifests...
	@$(KUSTOMIZE) build ./config/release > ./config/release/install.yaml

.PHONY: codegen-quick
codegen-quick: codegen-deepcopy-all codegen-crds-all codegen-api-docs codegen-helm-all codegen-install codegen-release ## Generate all generated code except client

.PHONY: codegen-slow
codegen-slow: codegen-client-all ## Generate client code

.PHONY: codegen-all
codegen-all: codegen-quick codegen-slow ## Generate all generated code

##################
# VERIFY CODEGEN #
##################

.PHONY: verify-crds
verify-crds: codegen-crds-all ## Check CRDs are up to date
	@git --no-pager diff config
	@echo 'If this test fails, it is because the git diff is non-empty after running "make codegen-crds-all".'
	@echo 'To correct this, locally run "make codegen-crds-all", commit the changes, and re-run tests.'
	@git diff --quiet --exit-code config

.PHONY: verify-client
verify-client: codegen-client-all ## Check client is up to date
	@git --no-pager diff pkg/client
	@echo 'If this test fails, it is because the git diff is non-empty after running "make codegen-client-all".'
	@echo 'To correct this, locally run "make codegen-client-all", commit the changes, and re-run tests.'
	@git diff --quiet --exit-code pkg/client

.PHONY: verify-deepcopy
verify-deepcopy: codegen-deepcopy-all ## Check deepcopy functions are up to date
	@git --no-pager diff api
	@echo 'If this test fails, it is because the git diff is non-empty after running "make codegen-deepcopy-all".'
	@echo 'To correct this, locally run "make codegen-deepcopy-all", commit the changes, and re-run tests.'
	@git diff --quiet --exit-code api

.PHONY: verify-api-docs
verify-api-docs: codegen-api-docs ## Check api reference docs are up to date
	@git --no-pager diff docs
	@echo 'If this test fails, it is because the git diff is non-empty after running "make codegen-api-docs".'
	@echo 'To correct this, locally run "make codegen-api-docs", commit the changes, and re-run tests.'
	@git diff --quiet --exit-code docs

.PHONY: verify-helm
verify-helm: codegen-helm-all ## Check Helm charts are up to date
	@git --no-pager diff charts
	@echo 'If this test fails, it is because the git diff is non-empty after running "make codegen-helm-all".'
	@echo 'To correct this, locally run "make codegen-helm", commit the changes, and re-run tests.'
	@git diff --quiet --exit-code charts

.PHONY: verify-codegen
verify-codegen: verify-crds verify-client verify-deepcopy verify-api-docs verify-helm ## Verify all generated code and docs are up to date

##############
# UNIT TESTS #
##############

<<<<<<< HEAD
CODE_COVERAGE_FILE      := coverage
CODE_COVERAGE_FILE_TXT  := $(CODE_COVERAGE_FILE).txt
CODE_COVERAGE_FILE_HTML := $(CODE_COVERAGE_FILE).html
=======
# TODO(eddycharly): $(REPO) is wrong, it is always ghcr.io/kyverno in the source
.PHONY: e2e-kustomize
e2e-kustomize: $(KUSTOMIZE) ## Build kustomize manifests for e2e tests
	cd config && \
	$(KUSTOMIZE) edit set image $(REPO_KYVERNOPRE)=$(LOCAL_KYVERNOPRE_IMAGE):$(IMAGE_TAG_DEV) && \
	$(KUSTOMIZE) edit set image $(REPO_KYVERNO)=$(LOCAL_KYVERNO_IMAGE):$(IMAGE_TAG_DEV)
	$(KUSTOMIZE) build config/ -o config/install.yaml
>>>>>>> 332a5aa0

.PHONY: test
test: test-clean test-unit test-e2e ## Clean tests cache then run unit and e2e tests

.PHONY: test-clean
test-clean: ## Clean tests cache
	@echo Clean test cache...
	@go clean -testcache ./...

.PHONY: test-unit
test-unit: test-clean $(GO_ACC) ## Run unit tests
	@echo Running unit tests...
	@$(GO_ACC) ./... -o $(CODE_COVERAGE_FILE_TXT)

.PHONY: code-cov-report
code-cov-report: test-clean ## Generate code coverage report
	@echo Generating code coverage report...
	@GO111MODULE=on go test -v -coverprofile=coverage.out ./...
	@go tool cover -func=coverage.out -o $(CODE_COVERAGE_FILE_TXT)
	@go tool cover -html=coverage.out -o $(CODE_COVERAGE_FILE_HTML)

#############
# CLI TESTS #
#############

TEST_GIT_BRANCH ?= main

.PHONY: test-cli
test-cli: test-cli-policies test-cli-local test-cli-local-mutate test-cli-local-generate test-cli-test-case-selector-flag test-cli-registry ## Run all CLI tests

.PHONY: test-cli-policies
test-cli-policies: $(CLI_BIN)
	@$(CLI_BIN) test https://github.com/kyverno/policies/$(TEST_GIT_BRANCH)

.PHONY: test-cli-local
test-cli-local: $(CLI_BIN)
	@$(CLI_BIN) test ./test/cli/test

.PHONY: test-cli-local-mutate
test-cli-local-mutate: $(CLI_BIN)
	@$(CLI_BIN) test ./test/cli/test-mutate

.PHONY: test-cli-local-generate
test-cli-local-generate: $(CLI_BIN)
	@$(CLI_BIN) test ./test/cli/test-generate

.PHONY: test-cli-test-case-selector-flag
test-cli-test-case-selector-flag: $(CLI_BIN)
	@$(CLI_BIN) test ./test/cli/test --test-case-selector "policy=disallow-latest-tag, rule=require-image-tag, resource=test-require-image-tag-pass"

.PHONY: test-cli-registry
test-cli-registry: $(CLI_BIN)
	@$(CLI_BIN) test ./test/cli/registry --registry

##################################
# Create e2e Infrastructure
##################################

.PHONY: kind-e2e-cluster
kind-e2e-cluster: $(KIND) ## Create kind cluster for e2e tests
	$(KIND) create cluster --image=$(KIND_IMAGE)

# TODO(eddycharly): $(REPO) is wrong, it is always ghcr.io/kyverno in the source
.PHONY: e2e-kustomize
e2e-kustomize: $(KUSTOMIZE) ## Build kustomize manifests for e2e tests
	cd config && \
	$(KUSTOMIZE) edit set image $(REPO)/$(KYVERNOPRE_IMAGE)=$(LOCAL_KYVERNOPRE_IMAGE):$(IMAGE_TAG_DEV) && \
	$(KUSTOMIZE) edit set image $(REPO)/$(KYVERNO_IMAGE)=$(LOCAL_KYVERNO_IMAGE):$(IMAGE_TAG_DEV)
	$(KUSTOMIZE) build config/ -o config/install.yaml

.PHONY: e2e-init-container
e2e-init-container: kind-e2e-cluster | image-build-kyvernopre
	$(KIND) load docker-image $(LOCAL_KYVERNOPRE_IMAGE):$(IMAGE_TAG_DEV)

.PHONY: e2e-kyverno-container
e2e-kyverno-container: kind-e2e-cluster | image-build-kyverno
	$(KIND) load docker-image $(LOCAL_KYVERNO_IMAGE):$(IMAGE_TAG_DEV)

.PHONY: create-e2e-infrastructure
create-e2e-infrastructure: e2e-init-container e2e-kyverno-container e2e-kustomize | ## Setup infrastructure for e2e tests

##################################
# Testing & Code-Coverage
##################################

# Test E2E
test-e2e:
	E2E=ok K8S_VERSION=$(K8S_VERSION) go test ./test/e2e/verifyimages -v
	E2E=ok K8S_VERSION=$(K8S_VERSION) go test ./test/e2e/metrics -v
	E2E=ok K8S_VERSION=$(K8S_VERSION) go test ./test/e2e/mutate -v
	E2E=ok K8S_VERSION=$(K8S_VERSION) go test ./test/e2e/generate -v

test-e2e-local:
	kubectl apply -f https://raw.githubusercontent.com/kyverno/kyverno/main/config/github/rbac.yaml
	kubectl port-forward -n kyverno service/kyverno-svc-metrics  8000:8000 &
	E2E=ok K8S_VERSION=$(K8S_VERSION) go test ./test/e2e/verifyimages -v
	E2E=ok K8S_VERSION=$(K8S_VERSION) go test ./test/e2e/metrics -v
	E2E=ok K8S_VERSION=$(K8S_VERSION) go test ./test/e2e/mutate -v
	E2E=ok K8S_VERSION=$(K8S_VERSION) go test ./test/e2e/generate -v
	kill  $!

helm-test-values:
	sed -i -e "s|nameOverride:.*|nameOverride: kyverno|g" charts/kyverno/values.yaml
	sed -i -e "s|fullnameOverride:.*|fullnameOverride: kyverno|g" charts/kyverno/values.yaml
	sed -i -e "s|namespace:.*|namespace: kyverno|g" charts/kyverno/values.yaml
	sed -i -e "s|tag:  # replaced in e2e tests.*|tag: $(IMAGE_TAG_DEV)|" charts/kyverno/values.yaml
	sed -i -e "s|repository: ghcr.io/kyverno/kyvernopre  # init: replaced in e2e tests|repository: $(LOCAL_KYVERNOPRE_IMAGE)|" charts/kyverno/values.yaml
	sed -i -e "s|repository: ghcr.io/kyverno/kyverno  # kyverno: replaced in e2e tests|repository: $(LOCAL_KYVERNO_IMAGE)|" charts/kyverno/values.yaml

release-notes:
	@bash -c 'while IFS= read -r line ; do if [[ "$$line" == "## "* && "$$line" != "## $(VERSION)" ]]; then break ; fi; echo "$$line"; done < "CHANGELOG.md"' \
	true

########
# KIND #
########

.PHONY: kind-create-cluster
kind-create-cluster: $(KIND) ## Create kind cluster
	@echo Create kind cluster...
	@$(KIND) create cluster --name $(KIND_NAME) --image $(KIND_IMAGE)

.PHONY: kind-delete-cluster
kind-delete-cluster: $(KIND) ## Delete kind cluster
	@echo Delete kind cluster...
	@$(KIND) delete cluster --name $(KIND_NAME)

.PHONY: kind-load-kyvernopre
kind-load-kyvernopre: $(KIND) image-build-kyvernopre ## Build kyvernopre image and load it in kind cluster
	@echo Load kyvernopre image...
	@$(KIND) load docker-image --name $(KIND_NAME) $(LOCAL_KYVERNOPRE_IMAGE):$(IMAGE_TAG_DEV)

.PHONY: kind-load-kyverno
kind-load-kyverno: $(KIND) image-build-kyverno ## Build kyverno image and load it in kind cluster
	@echo Load kyverno image...
	@$(KIND) load docker-image --name $(KIND_NAME) $(LOCAL_KYVERNO_IMAGE):$(IMAGE_TAG_DEV)

.PHONY: kind-load-all
kind-load-all: kind-load-kyvernopre kind-load-kyverno ## Build images and load them in kind cluster

.PHONY: kind-deploy-kyverno
kind-deploy-kyverno: kind-load-all ## Build images, load them in kind cluster and deploy kyverno helm chart
	@echo Install kyverno chart...
	@helm upgrade --install kyverno --namespace kyverno --wait --create-namespace ./charts/kyverno \
		--set image.repository=$(LOCAL_KYVERNO_IMAGE) \
		--set image.tag=$(IMAGE_TAG_DEV) \
		--set initImage.repository=$(LOCAL_KYVERNOPRE_IMAGE) \
		--set initImage.tag=$(IMAGE_TAG_DEV) \
		--set extraArgs={--autogenInternals=true}
	@echo Restart kyverno pods...
	@kubectl rollout restart deployment -n kyverno kyverno

.PHONY: kind-deploy-kyverno-policies
kind-deploy-kyverno-policies: ## Deploy kyverno-policies helm chart
	@echo Install kyverno-policies chart...
	@helm upgrade --install kyverno-policies --namespace kyverno --create-namespace ./charts/kyverno-policies

.PHONY: kind-deploy-metrics-server
kind-deploy-metrics-server: ## Deploy metrics-server helm chart
	@echo Install metrics-server chart...
	@helm upgrade --install metrics-server --repo https://charts.bitnami.com/bitnami metrics-server -n kube-system \
		--set extraArgs={--kubelet-insecure-tls=true} \
		--set apiService.create=true

.PHONY: kind-deploy-all
kind-deploy-all: kind-deploy-metrics-server | kind-deploy-kyverno kind-deploy-kyverno-policies ## Build images, load them in kind cluster and deploy helm charts

.PHONY: kind-deploy-reporter
kind-deploy-reporter: ## Deploy policy-reporter helm chart
	@echo Install policy-reporter chart...
	@helm upgrade --install policy-reporter --repo https://kyverno.github.io/policy-reporter policy-reporter -n policy-reporter \
		--set ui.enabled=true \
		--set kyvernoPlugin.enabled=true \
		--create-namespace
	@kubectl port-forward -n policy-reporter services/policy-reporter-ui  8082:8080

########
# HELP #
########

.PHONY: help
help: ## Shows the available commands
	@grep -E '^[a-zA-Z_-]+:.*?## .*$$' $(MAKEFILE_LIST) | awk 'BEGIN {FS = ":.*?## "}; {printf "\033[36m%-40s\033[0m %s\n", $$1, $$2}'<|MERGE_RESOLUTION|>--- conflicted
+++ resolved
@@ -491,87 +491,77 @@
 # UNIT TESTS #
 ##############
 
-<<<<<<< HEAD
 CODE_COVERAGE_FILE      := coverage
 CODE_COVERAGE_FILE_TXT  := $(CODE_COVERAGE_FILE).txt
 CODE_COVERAGE_FILE_HTML := $(CODE_COVERAGE_FILE).html
-=======
+
+.PHONY: test
+test: test-clean test-unit test-e2e ## Clean tests cache then run unit and e2e tests
+
+.PHONY: test-clean
+test-clean: ## Clean tests cache
+	@echo Clean test cache...
+	@go clean -testcache ./...
+
+.PHONY: test-unit
+test-unit: test-clean $(GO_ACC) ## Run unit tests
+	@echo Running unit tests...
+	@$(GO_ACC) ./... -o $(CODE_COVERAGE_FILE_TXT)
+
+.PHONY: code-cov-report
+code-cov-report: test-clean ## Generate code coverage report
+	@echo Generating code coverage report...
+	@GO111MODULE=on go test -v -coverprofile=coverage.out ./...
+	@go tool cover -func=coverage.out -o $(CODE_COVERAGE_FILE_TXT)
+	@go tool cover -html=coverage.out -o $(CODE_COVERAGE_FILE_HTML)
+
+#############
+# CLI TESTS #
+#############
+
+TEST_GIT_BRANCH ?= main
+
+.PHONY: test-cli
+test-cli: test-cli-policies test-cli-local test-cli-local-mutate test-cli-local-generate test-cli-test-case-selector-flag test-cli-registry ## Run all CLI tests
+
+.PHONY: test-cli-policies
+test-cli-policies: $(CLI_BIN)
+	@$(CLI_BIN) test https://github.com/kyverno/policies/$(TEST_GIT_BRANCH)
+
+.PHONY: test-cli-local
+test-cli-local: $(CLI_BIN)
+	@$(CLI_BIN) test ./test/cli/test
+
+.PHONY: test-cli-local-mutate
+test-cli-local-mutate: $(CLI_BIN)
+	@$(CLI_BIN) test ./test/cli/test-mutate
+
+.PHONY: test-cli-local-generate
+test-cli-local-generate: $(CLI_BIN)
+	@$(CLI_BIN) test ./test/cli/test-generate
+
+.PHONY: test-cli-test-case-selector-flag
+test-cli-test-case-selector-flag: $(CLI_BIN)
+	@$(CLI_BIN) test ./test/cli/test --test-case-selector "policy=disallow-latest-tag, rule=require-image-tag, resource=test-require-image-tag-pass"
+
+.PHONY: test-cli-registry
+test-cli-registry: $(CLI_BIN)
+	@$(CLI_BIN) test ./test/cli/registry --registry
+
+##################################
+# Create e2e Infrastructure
+##################################
+
+.PHONY: kind-e2e-cluster
+kind-e2e-cluster: $(KIND) ## Create kind cluster for e2e tests
+	$(KIND) create cluster --image=$(KIND_IMAGE)
+
 # TODO(eddycharly): $(REPO) is wrong, it is always ghcr.io/kyverno in the source
 .PHONY: e2e-kustomize
 e2e-kustomize: $(KUSTOMIZE) ## Build kustomize manifests for e2e tests
 	cd config && \
 	$(KUSTOMIZE) edit set image $(REPO_KYVERNOPRE)=$(LOCAL_KYVERNOPRE_IMAGE):$(IMAGE_TAG_DEV) && \
 	$(KUSTOMIZE) edit set image $(REPO_KYVERNO)=$(LOCAL_KYVERNO_IMAGE):$(IMAGE_TAG_DEV)
-	$(KUSTOMIZE) build config/ -o config/install.yaml
->>>>>>> 332a5aa0
-
-.PHONY: test
-test: test-clean test-unit test-e2e ## Clean tests cache then run unit and e2e tests
-
-.PHONY: test-clean
-test-clean: ## Clean tests cache
-	@echo Clean test cache...
-	@go clean -testcache ./...
-
-.PHONY: test-unit
-test-unit: test-clean $(GO_ACC) ## Run unit tests
-	@echo Running unit tests...
-	@$(GO_ACC) ./... -o $(CODE_COVERAGE_FILE_TXT)
-
-.PHONY: code-cov-report
-code-cov-report: test-clean ## Generate code coverage report
-	@echo Generating code coverage report...
-	@GO111MODULE=on go test -v -coverprofile=coverage.out ./...
-	@go tool cover -func=coverage.out -o $(CODE_COVERAGE_FILE_TXT)
-	@go tool cover -html=coverage.out -o $(CODE_COVERAGE_FILE_HTML)
-
-#############
-# CLI TESTS #
-#############
-
-TEST_GIT_BRANCH ?= main
-
-.PHONY: test-cli
-test-cli: test-cli-policies test-cli-local test-cli-local-mutate test-cli-local-generate test-cli-test-case-selector-flag test-cli-registry ## Run all CLI tests
-
-.PHONY: test-cli-policies
-test-cli-policies: $(CLI_BIN)
-	@$(CLI_BIN) test https://github.com/kyverno/policies/$(TEST_GIT_BRANCH)
-
-.PHONY: test-cli-local
-test-cli-local: $(CLI_BIN)
-	@$(CLI_BIN) test ./test/cli/test
-
-.PHONY: test-cli-local-mutate
-test-cli-local-mutate: $(CLI_BIN)
-	@$(CLI_BIN) test ./test/cli/test-mutate
-
-.PHONY: test-cli-local-generate
-test-cli-local-generate: $(CLI_BIN)
-	@$(CLI_BIN) test ./test/cli/test-generate
-
-.PHONY: test-cli-test-case-selector-flag
-test-cli-test-case-selector-flag: $(CLI_BIN)
-	@$(CLI_BIN) test ./test/cli/test --test-case-selector "policy=disallow-latest-tag, rule=require-image-tag, resource=test-require-image-tag-pass"
-
-.PHONY: test-cli-registry
-test-cli-registry: $(CLI_BIN)
-	@$(CLI_BIN) test ./test/cli/registry --registry
-
-##################################
-# Create e2e Infrastructure
-##################################
-
-.PHONY: kind-e2e-cluster
-kind-e2e-cluster: $(KIND) ## Create kind cluster for e2e tests
-	$(KIND) create cluster --image=$(KIND_IMAGE)
-
-# TODO(eddycharly): $(REPO) is wrong, it is always ghcr.io/kyverno in the source
-.PHONY: e2e-kustomize
-e2e-kustomize: $(KUSTOMIZE) ## Build kustomize manifests for e2e tests
-	cd config && \
-	$(KUSTOMIZE) edit set image $(REPO)/$(KYVERNOPRE_IMAGE)=$(LOCAL_KYVERNOPRE_IMAGE):$(IMAGE_TAG_DEV) && \
-	$(KUSTOMIZE) edit set image $(REPO)/$(KYVERNO_IMAGE)=$(LOCAL_KYVERNO_IMAGE):$(IMAGE_TAG_DEV)
 	$(KUSTOMIZE) build config/ -o config/install.yaml
 
 .PHONY: e2e-init-container
