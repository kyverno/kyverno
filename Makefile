--- conflicted
+++ resolved
@@ -386,7 +386,6 @@
 
 .PHONY: gen-helm-docs
 gen-helm-docs: ## Generate Helm docs
-<<<<<<< HEAD
 	@docker run -v ${PWD}:/work -w /work jnorwood/helm-docs:v1.6.0 -s file
 
 .PHONY: check-helm-docs
@@ -395,7 +394,4 @@
 	git diff charts/**/README.md
 	@echo 'If this test fails, it is because the git diff is non-empty after running "make gen-helm-docs".'
 	@echo 'To correct this, locally run "make gen-helm-docs", commit the changes, and re-run tests.'
-	git diff --quiet --exit-code charts/**/README.md
-=======
-	@docker run -v ${PWD}:/work -w /work jnorwood/helm-docs:v1.6.0 -s file
->>>>>>> 51db68ba
+	git diff --quiet --exit-code charts/**/README.md