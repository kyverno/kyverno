--- conflicted
+++ resolved
@@ -59,13 +59,8 @@
 KO                                 := $(TOOLS_DIR)/ko
 KO_VERSION                         := main #e93dbee8540f28c45ec9a2b8aec5ef8e43123966
 KUTTL                              := $(TOOLS_DIR)/kubectl-kuttl
-<<<<<<< HEAD
 KUTTL_VERSION                      := v0.0.0-20221129212128-ae4a56e607a7
-TOOLS                              := $(KIND) $(CONTROLLER_GEN) $(CLIENT_GEN) $(LISTER_GEN) $(INFORMER_GEN) $(OPENAPI_GEN) $(GEN_CRD_API_REFERENCE_DOCS) $(GO_ACC) $(KUSTOMIZE) $(GOIMPORTS) $(HELM) $(HELM_DOCS) $(KO) $(KUTTL)
-=======
-KUTTL_VERSION                      := v0.14.0
 TOOLS                              := $(KIND) $(CONTROLLER_GEN) $(CLIENT_GEN) $(LISTER_GEN) $(INFORMER_GEN) $(OPENAPI_GEN) $(GEN_CRD_API_REFERENCE_DOCS) $(GO_ACC) $(GOIMPORTS) $(HELM) $(HELM_DOCS) $(KO) $(KUTTL)
->>>>>>> 6267217d
 ifeq ($(GOOS), darwin)
 SED                                := gsed
 else
