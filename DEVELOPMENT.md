# Developer Instructions

This document covers basic needs to work with Kyverno codebase.

It contains instructions to build, run, and test Kyverno.

- [Tools](#tools)
- [Building and publishing an image locally](#building-and-publishing-an-image-locally)
- [Building local binaries](#building-local-binaries)
- [Building local images](#building-local-images)
    - [Building local images with docker](#building-local-images-with-docker)
    - [Building local images with ko](#building-local-images-with-ko)
<<<<<<< HEAD
- [Deploying a local build]
=======
- [Pushing images](#pushing-images)
    - [Pushing images with docker](#pushing-images-with-docker)
    - [Pushing images with ko](#pushing-images-with-ko)
>>>>>>> bfffbeab

## Tools

Building and/or testing Kyverno requires additional tooling.

We use `make` to simplify installing the tools we use.

Tools will be installed in the `.tools` folder when possible, this allows keeping installed tools local to the Kyverno repository.
The `.tools` folder is ignored by `git` and binaries should not be committed.

> **Note**: If you don't install tools, they will be downloaded/installed as necessary when running `make` targets.

You can manually install tools by running:
```console
make install-tools
```

To remove installed tools, run:
```console
make clean-tools
```

## Building local binaries

The Kyverno repository contains code for three different binaries:
- [`kyvernopre`](#building-kyvernopre-locally):
  Binary to update/cleanup existing resources in clusters. This is typically run as an init container before Kyverno controller starts.
- [`kyverno`](#building-kyverno-locally):
  The Kyverno controller binary.
- [`cli`](#building-cli-locally):
  The Kyverno command line interface.

> **Note**: You can build all binaries at once by running `make build-all`.

### Building kyvernopre locally

To build `kyvernopre` binary on your local system, run:
```console
make build-kyvernopre
```

The binary should be created at `./cmd/initContainer/kyvernopre`.

### Building kyverno locally

To build `kyverno` binary on your local system, run:
```console
make build-kyverno
```

The binary should be created at `./cmd/kyverno/kyverno`.

### Building cli locally

To build `cli` binary on your local system, run:
```console
make build-cli
```

The binary should be created at `./cmd/cli/kubectl-kyverno/kubectl-kyverno`.

## Building local images

In the same spirit as [building local binaries](#building-local-binaries), you can build local docker images instead of local binaries.

Currently, we are supporting two build systems:
- [Building local images with docker](#building-local-images-with-docker)
- [Building local images with ko](#building-local-images-with-ko)

> **Note**: We started with `docker` and are progressively moving to `ko`.

As the `ko` based build system matures, we will deprecate and remove `docker` based builds.

Choosing between `docker` and `ko` boils down to a prefix when invoking `make` targets. 
For example:
- `make docker-build-kyverno` creates a docker image using the `docker` build system
- `make ko-build-kyverno` creates a docker image using the `ko` build system

<!-- TODO: explain the way images are tagged. -->

### Building local images with docker

When building local images with docker you can specify the registry used to create the image names by setting the `REGISTRY` environment variable (default value is `ghcr.io`).

> **Note**: You can build all local images at once by running `make docker-build-all`.

#### Building kyvernopre image locally

To build `kyvernopre` image on your local system, run:
```console
make docker-build-kyvernopre
```

The resulting image should be available locally, named `ghcr.io/kyverno/kyvernopre` (by default, if `REGISTRY` environment variable was not set).

#### Building kyverno image locally

To build `kyverno` image on your local system, run:
```console
make docker-build-kyverno
```

The resulting image should be available locally, named `ghcr.io/kyverno/kyverno` (by default, if `REGISTRY` environment variable was not set).

#### Building cli image locally

To build `cli` image on your local system, run:
```console
make docker-build-cli
```

The resulting image should be available locally, named `ghcr.io/kyverno/kyverno-cli` (by default, if `REGISTRY` environment variable was not set).

### Building local images with ko

When building local images with ko you can't specify the registry used to create the image names. It will always be `ko.local`.

> **Note**: You can build all local images at once by running `make ko-build-all`.

#### Building kyvernopre image locally

To build `kyvernopre` image on your local system, run:
```console
make ko-build-kyvernopre
```

The resulting image should be available locally, named `ko.local/github.com/kyverno/kyverno/cmd/initcontainer`.

#### Building kyverno image locally

To build `kyverno` image on your local system, run:
```console
make ko-build-kyverno
```

The resulting image should be available locally, named `ko.local/github.com/kyverno/kyverno/cmd/kyverno`.

#### Building cli image locally

To build `cli` image on your local system, run:
```console
make ko-build-cli
```

The resulting image should be available locally, named `ko.local/github.com/kyverno/kyverno/cmd/cli/kubectl-kyverno`.

<<<<<<< HEAD
## Deploying a local build

After [building local images](#building-local-images), it is often usefull to deploy those images in a local cluster.

We use [KinD](https://kind.sigs.k8s.io/) to create local clusters easily.

### Create a local cluster

If you already have a local KinD cluster running, you can skip this step.

To create a local KinD cluster, run:
```console
make kind-create-cluster
```

You can override the k8s version by setting the `KIND_IMAGE` environment variable (default value is `kindest/node:v1.24.0`).

### Build and deploy local images

To build local images and deploy them on a local KinD cluster, run:
```console
# deploy kyverno helm chart
make kind-deploy-kyverno
```
or
```console
# deploy kyverno-policies helm chart
make kind-deploy-kyverno-policies
```
or
```console
# deploy both kyverno and kyverno-policies helm charts
make kind-deploy-all
```

This will build local images, load built images in every node of the KinD cluster, and deploy `kyverno` and/or `kyverno-policies` helm charts in the cluster (overriding image repositories and tags).

> **Note**: This actually uses `ko` to build local images.









=======
## Pushing images

Pushing images is very similar to [building local images](#building-local-images), except that built images will be published on a remote image registry.

Currently, we are supporting two build systems:
- [Pushing images with docker](#pushing-images-with-docker)
- [Pushing images with ko](#pushing-images-with-ko)

> **Note**: We started with `docker` and are progressively moving to `ko`.

As the `ko` based build system matures, we will deprecate and remove `docker` based builds.

When pushing images you can specify the registry you want to publish images to by setting the `REGISTRY` environment variable (default value is `ghcr.io`).

<!-- TODO: explain the way images are tagged. -->

### Pushing images with docker

Authenticating to the remote registry is not done automatically in the `Makefile`.

You need to be authenticated before invoking targets responsible for pushing images.

> **Note**: You can push all images at once by running `make docker-publish-all` or `make docker-publish-all-dev`.

#### Pushing kyvernopre image

To push `kyvernopre` image on a remote registry, run:
```console
# push stable image
make docker-publish-kyvernopre
```
or
```console
# push dev image
make docker-publish-kyvernopre-dev
```

The resulting image should be available remotely, named `ghcr.io/kyverno/kyvernopre` (by default, if `REGISTRY` environment variable was not set).

#### Pushing kyverno image

To push `kyverno` image on a remote registry, run:
```console
# push stable image
make docker-publish-kyverno
```
or
```console
# push dev image
make docker-publish-kyverno-dev
```

The resulting image should be available remotely, named `ghcr.io/kyverno/kyverno` (by default, if `REGISTRY` environment variable was not set).

#### Pushing cli image

To push `cli` image on a remote registry, run:
```console
# push stable image
make docker-publish-cli
```
or
```console
# push dev image
make docker-publish-cli-dev
```

The resulting image should be available remotely, named `ghcr.io/kyverno/kyverno-cli` (by default, if `REGISTRY` environment variable was not set).

### Pushing images with ko

Authenticating to the remote registry is done automatically in the `Makefile` with `ko login`.

To allow authentication you will need to set `REGISTRY_USERNAME` and `REGISTRY_PASSWORD` environment variables before invoking targets responsible for pushing images.

> **Note**: You can push all images at once by running `make ko-publish-all` or `make ko-publish-all-dev`.

#### Pushing kyvernopre image

To push `kyvernopre` image on a remote registry, run:
```console
# push stable image
make ko-publish-kyvernopre
```
or
```console
# push dev image
make ko-publish-kyvernopre-dev
```

The resulting image should be available remotely, named `ghcr.io/kyverno/kyvernopre` (by default, if `REGISTRY` environment variable was not set).

#### Pushing kyverno image

To push `kyverno` image on a remote registry, run:
```console
# push stable image
make ko-publish-kyverno
```
or
```console
# push dev image
make ko-publish-kyverno-dev
```

The resulting image should be available remotely, named `ghcr.io/kyverno/kyverno` (by default, if `REGISTRY` environment variable was not set).

#### Pushing cli image

To push `cli` image on a remote registry, run:
```console
# push stable image
make ko-publish-cli
```
or
```console
# push dev image
make ko-publish-cli-dev
```

The resulting image should be available remotely, named `ghcr.io/kyverno/kyverno-cli` (by default, if `REGISTRY` environment variable was not set).
>>>>>>> bfffbeab

## Building and publishing an image locally

First, make sure you [install `ko`](https://github.com/google/ko#install)

### Publishing to your local Docker daemon

Set the `KO_DOCKER_REPO` environment variable to `ko.local`:

```
KO_DOCKER_REPO=ko.local
```

Then build and publish an image:

```
ko build ./cmd/kyverno --preserve-import-paths
```

The image will be available locally as `ko.local/github.com/kyverno/kyverno/cmd/kyverno`.

### Publishing to a local [KinD](https://kind.sigs.k8s.io/) cluster

First, create your KinD cluster:

```
kind create cluster
```

Set the `KO_DOCKER_REPO` environment variable to `kind.local`:

```
KO_DOCKER_REPO=kind.local
```

Then build and publish an image:

```
ko build ./cmd/kyverno --preserve-import-paths
```

This will build and load the image into your KinD cluster as:

```
kind.local/github.com/kyverno/kyverno/cmd/kyverno
```

If you have multiple KinD clusters, or created them with a non-default name, set `KIND_CLUSTER_NAME=<your-cluster-name>`.

### Publishing to a remote registry

Set the `KO_DOCKER_REPO` environment variable to the registry you'd like to push to:
For example:

```
KO_DOCKER_REPO=gcr.io/my-project/kyverno
KO_DOCKER_REPO=my-dockerhub-user/my-dockerhub-repo
KO_DOCKER_REPO=<ACCOUNTID>.dkr.ecr.<REGION>.amazonaws.com
```

Then build and publish an image:

```
ko build ./cmd/kyverno
```

The output will tell you the image name and digest of the image you just built.<|MERGE_RESOLUTION|>--- conflicted
+++ resolved
@@ -10,13 +10,10 @@
 - [Building local images](#building-local-images)
     - [Building local images with docker](#building-local-images-with-docker)
     - [Building local images with ko](#building-local-images-with-ko)
-<<<<<<< HEAD
-- [Deploying a local build]
-=======
 - [Pushing images](#pushing-images)
     - [Pushing images with docker](#pushing-images-with-docker)
     - [Pushing images with ko](#pushing-images-with-ko)
->>>>>>> bfffbeab
+- [Deploying a local build]
 
 ## Tools
 
@@ -163,55 +160,6 @@
 
 The resulting image should be available locally, named `ko.local/github.com/kyverno/kyverno/cmd/cli/kubectl-kyverno`.
 
-<<<<<<< HEAD
-## Deploying a local build
-
-After [building local images](#building-local-images), it is often usefull to deploy those images in a local cluster.
-
-We use [KinD](https://kind.sigs.k8s.io/) to create local clusters easily.
-
-### Create a local cluster
-
-If you already have a local KinD cluster running, you can skip this step.
-
-To create a local KinD cluster, run:
-```console
-make kind-create-cluster
-```
-
-You can override the k8s version by setting the `KIND_IMAGE` environment variable (default value is `kindest/node:v1.24.0`).
-
-### Build and deploy local images
-
-To build local images and deploy them on a local KinD cluster, run:
-```console
-# deploy kyverno helm chart
-make kind-deploy-kyverno
-```
-or
-```console
-# deploy kyverno-policies helm chart
-make kind-deploy-kyverno-policies
-```
-or
-```console
-# deploy both kyverno and kyverno-policies helm charts
-make kind-deploy-all
-```
-
-This will build local images, load built images in every node of the KinD cluster, and deploy `kyverno` and/or `kyverno-policies` helm charts in the cluster (overriding image repositories and tags).
-
-> **Note**: This actually uses `ko` to build local images.
-
-
-
-
-
-
-
-
-
-=======
 ## Pushing images
 
 Pushing images is very similar to [building local images](#building-local-images), except that built images will be published on a remote image registry.
@@ -333,7 +281,79 @@
 ```
 
 The resulting image should be available remotely, named `ghcr.io/kyverno/kyverno-cli` (by default, if `REGISTRY` environment variable was not set).
->>>>>>> bfffbeab
+
+## Deploying a local build
+
+After [building local images](#building-local-images), it is often usefull to deploy those images in a local cluster.
+
+We use [KinD](https://kind.sigs.k8s.io/) to create local clusters easily.
+
+### Create a local cluster
+
+If you already have a local KinD cluster running, you can skip this step.
+
+To create a local KinD cluster, run:
+```console
+make kind-create-cluster
+```
+
+You can override the k8s version by setting the `KIND_IMAGE` environment variable (default value is `kindest/node:v1.24.0`).
+
+You can also override the KinD cluster name by setting the `KIND_NAME` environment variable (default value is `kind`).
+
+### Build and load local images
+
+To build local images and load them on a local KinD cluster, run:
+```console
+# build kyvernopre image and load it in KinD cluster
+make kind-load-kyvernopre
+```
+or
+```console
+# build kyverno image and load it in KinD cluster
+make kind-load-kyverno
+```
+or
+```console
+# build kyvernopre and kyverno images and load them in KinD cluster
+make kind-load-all
+```
+
+You can override the KinD cluster name by setting the `KIND_NAME` environment variable (default value is `kind`).
+
+### Deploy with helm
+
+To build local images, load them on a local KinD cluster, and deploy helm charts, run:
+```console
+# build images, load them in KinD cluster and deploy kyverno helm chart
+make kind-deploy-kyverno
+```
+or
+```console
+# deploy kyverno-policies helm chart
+make kind-deploy-kyverno-policies
+```
+or
+```console
+# build images, load them in KinD cluster and deploy helm charts
+make kind-deploy-all
+```
+
+This will build local images, load built images in every node of the KinD cluster, and deploy `kyverno` and/or `kyverno-policies` helm charts in the cluster (overriding image repositories and tags).
+
+> **Note**: This actually uses `ko` to build local images.
+
+You can override the KinD cluster name by setting the `KIND_NAME` environment variable (default value is `kind`).
+
+
+
+
+
+
+
+
+
+
 
 ## Building and publishing an image locally
 
