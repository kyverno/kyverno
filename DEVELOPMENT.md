--- conflicted
+++ resolved
@@ -29,7 +29,6 @@
 make clean-tools
 ```
 
-<<<<<<< HEAD
 ## Building local binaries
 
 The Kyverno repository contains code for three different binaries:
@@ -68,9 +67,6 @@
 ```
 
 The binary should be created at `./cmd/cli/kubectl-kyverno/kubectl-kyverno`.
-=======
-> **Note**: If you don't install tools, they will be downloaded/installed as necessary when running `make` targets.
->>>>>>> 054582c8
 
 ## Building and publishing an image locally
 
