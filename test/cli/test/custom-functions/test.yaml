--- conflicted
+++ resolved
@@ -18,9 +18,6 @@
     resource: base64-test-no-match
     kind: Secret
     status: fail
-<<<<<<< HEAD
-    
-=======
   - policy: pattern-match
     rule: label-must-match-pattern
     resource: pattern-match-test-match
@@ -30,5 +27,4 @@
     rule: label-must-match-pattern
     resource: pattern-match-test-no-match
     kind: Namespace
-    status: fail
->>>>>>> 4c251bcf
+    status: fail