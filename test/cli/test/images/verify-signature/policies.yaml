--- conflicted
+++ resolved
@@ -1,85 +1,71 @@
-apiVersion: kyverno.io/v1
-kind: ClusterPolicy
-metadata:
-  name: check-image
-  annotations:
-    pod-policies.kyverno.io/autogen-controllers: none
-spec:
-  validationFailureAction: enforce
-  background: false
-  rules:
-    - name: verify-signature
-      match:
-        resources:
-          kinds:
-            - Pod
-      verifyImages:
-      - imageReferences:
-        - "*"
-        attestors:
-        - count: 1
-          entries:
-          - keys:
-              publicKeys: |-
-                -----BEGIN PUBLIC KEY-----
-                MFkwEwYHKoZIzj0CAQYIKoZIzj0DAQcDQgAE8nXRh950IZbRj8Ra/N9sbqOPZrfM
-                5/KAQN0/KjHcorm/J5yctVd7iEcnessRQjU917hmKO6JWVGHpDguIyakZA==
-                -----END PUBLIC KEY-----
-              rekor:
-<<<<<<< HEAD
-                  url: https://rekor.sigstore.dev
-                  ignoreTlog: true
-              ctlog:
-                  ignoreSCT: true
-=======
-                url: https://rekor.sigstore.dev
-                ignoreTlog: true
-              ctlog:
-                ignoreSCT: true
->>>>>>> 1068fea0
----
-apiVersion: kyverno.io/v1
-kind: ClusterPolicy
-metadata:
-  name: check-data-volume-image
-  annotations:
-    pod-policies.kyverno.io/autogen-controllers: none
-spec:
-  validationFailureAction: enforce
-  background: false
-  rules:
-    - name: verify-signature
-      match:
-        any:
-        - resources:
-            kinds:
-              - DataVolume
-      imageExtractors:
-        DataVolume:
-          - path: /spec/source/registry/url
-            jmesPath: "trim_prefix(@, 'docker://')"
-      verifyImages:
-      - imageReferences:
-        - "*"
-        mutateDigest: false
-        attestors:
-        - count: 1
-          entries:
-          - keys:
-              publicKeys: |-
-                -----BEGIN PUBLIC KEY-----
-                MFkwEwYHKoZIzj0CAQYIKoZIzj0DAQcDQgAE8nXRh950IZbRj8Ra/N9sbqOPZrfM
-                5/KAQN0/KjHcorm/J5yctVd7iEcnessRQjU917hmKO6JWVGHpDguIyakZA==
-                -----END PUBLIC KEY-----
-              rekor:
-<<<<<<< HEAD
-                  url: https://rekor.sigstore.dev
-                  ignoreTlog: true
-              ctlog:
-                  ignoreSCT: true
-=======
-                url: https://rekor.sigstore.dev
-                ignoreTlog: true
-              ctlog:
-                ignoreSCT: true
->>>>>>> 1068fea0
+apiVersion: kyverno.io/v1
+kind: ClusterPolicy
+metadata:
+  name: check-image
+  annotations:
+    pod-policies.kyverno.io/autogen-controllers: none
+spec:
+  validationFailureAction: enforce
+  background: false
+  rules:
+    - name: verify-signature
+      match:
+        resources:
+          kinds:
+            - Pod
+      verifyImages:
+      - imageReferences:
+        - "*"
+        attestors:
+        - count: 1
+          entries:
+          - keys:
+              publicKeys: |-
+                -----BEGIN PUBLIC KEY-----
+                MFkwEwYHKoZIzj0CAQYIKoZIzj0DAQcDQgAE8nXRh950IZbRj8Ra/N9sbqOPZrfM
+                5/KAQN0/KjHcorm/J5yctVd7iEcnessRQjU917hmKO6JWVGHpDguIyakZA==
+                -----END PUBLIC KEY-----
+              rekor:
+                url: https://rekor.sigstore.dev
+                ignoreTlog: true
+              ctlog:
+                ignoreSCT: true
+---
+apiVersion: kyverno.io/v1
+kind: ClusterPolicy
+metadata:
+  name: check-data-volume-image
+  annotations:
+    pod-policies.kyverno.io/autogen-controllers: none
+spec:
+  validationFailureAction: enforce
+  background: false
+  rules:
+    - name: verify-signature
+      match:
+        any:
+        - resources:
+            kinds:
+              - DataVolume
+      imageExtractors:
+        DataVolume:
+          - path: /spec/source/registry/url
+            jmesPath: "trim_prefix(@, 'docker://')"
+      verifyImages:
+      - imageReferences:
+        - "*"
+        mutateDigest: false
+        attestors:
+        - count: 1
+          entries:
+          - keys:
+              publicKeys: |-
+                -----BEGIN PUBLIC KEY-----
+                MFkwEwYHKoZIzj0CAQYIKoZIzj0DAQcDQgAE8nXRh950IZbRj8Ra/N9sbqOPZrfM
+                5/KAQN0/KjHcorm/J5yctVd7iEcnessRQjU917hmKO6JWVGHpDguIyakZA==
+                -----END PUBLIC KEY-----
+              rekor:
+                url: https://rekor.sigstore.dev
+                ignoreTlog: true
+              ctlog:
+                ignoreSCT: true