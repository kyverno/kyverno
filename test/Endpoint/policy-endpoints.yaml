--- conflicted
+++ resolved
@@ -4,11 +4,7 @@
   name : policy-endpoints
 spec :
   rules:
-<<<<<<< HEAD
-    - name: "rule"
-=======
     - name: pEP
->>>>>>> d3360288
       resource:
         kinds : 
         - Endpoints
