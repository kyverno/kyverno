--- conflicted
+++ resolved
@@ -48,10 +48,7 @@
         stderr: >-
           Error from server: error when creating "test/conformance/manifests/should-fail/background-userinfo-4.yaml":
           admission webhook "validate-policy.kyverno.svc" denied the request: only select variables are allowed in background mode.
-<<<<<<< HEAD
           Set spec.background=false to disable background mode for this policy rule: variable {{serviceAccountName}} is not allowed 
-=======
-          Set spec.background=false to disable background mode for this policy rule: variable "{{serviceAccountName}} is not allowed 
   - description: Best practice policies should create fine
     kubectl:
       args:
@@ -99,5 +96,4 @@
           clusterpolicy.kyverno.io/require-certain-labels condition met
           clusterpolicy.kyverno.io/require-labels condition met
           clusterpolicy.kyverno.io/require-pod-requests-limits condition met
-          clusterpolicy.kyverno.io/select-secrets condition met
->>>>>>> 0d50b701
+          clusterpolicy.kyverno.io/select-secrets condition met