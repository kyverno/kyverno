--- conflicted
+++ resolved
@@ -12,11 +12,7 @@
   variables:
     - name: image
       expression: >-
-<<<<<<< HEAD
-        imagedata.GetMetadata("ghcr.io/kyverno/kyverno:latest")
-=======
         image.GetMetadata("ghcr.io/kyverno/kyverno:latest")
->>>>>>> 6dc66fb7
     - name: accept
       expression: >-
         variables.image != null
