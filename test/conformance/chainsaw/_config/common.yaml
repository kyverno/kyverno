--- conflicted
+++ resolved
@@ -6,10 +6,7 @@
   timeouts:
     assert: 90s
     error: 90s
-<<<<<<< HEAD
-=======
     exec: 150s
->>>>>>> 5a47d301
   parallel: 1
   fullName: true
   failFast: false
