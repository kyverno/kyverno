--- conflicted
+++ resolved
@@ -4,144 +4,6 @@
     name: ivpol-autogen-sample
 status:
   autogen:
-<<<<<<< HEAD
-    rules:
-    - name: autogen-cronjobs-ivpol-autogen-sample
-      spec:
-        attestations:
-        - name: sbom
-          referrer:
-            type: sbom/cyclone-dx
-        attestors:
-        - name: notary
-          notary:
-            certs: |-
-              -----BEGIN CERTIFICATE-----
-              MIIDTTCCAjWgAwIBAgIJAPI+zAzn4s0xMA0GCSqGSIb3DQEBCwUAMEwxCzAJBgNV
-              BAYTAlVTMQswCQYDVQQIDAJXQTEQMA4GA1UEBwwHU2VhdHRsZTEPMA0GA1UECgwG
-              Tm90YXJ5MQ0wCwYDVQQDDAR0ZXN0MB4XDTIzMDUyMjIxMTUxOFoXDTMzMDUxOTIx
-              MTUxOFowTDELMAkGA1UEBhMCVVMxCzAJBgNVBAgMAldBMRAwDgYDVQQHDAdTZWF0
-              dGxlMQ8wDQYDVQQKDAZOb3RhcnkxDTALBgNVBAMMBHRlc3QwggEiMA0GCSqGSIb3
-              DQEBAQUAA4IBDwAwggEKAoIBAQDNhTwv+QMk7jEHufFfIFlBjn2NiJaYPgL4eBS+
-              b+o37ve5Zn9nzRppV6kGsa161r9s2KkLXmJrojNy6vo9a6g6RtZ3F6xKiWLUmbAL
-              hVTCfYw/2n7xNlVMjyyUpE+7e193PF8HfQrfDFxe2JnX5LHtGe+X9vdvo2l41R6m
-              Iia04DvpMdG4+da2tKPzXIuLUz/FDb6IODO3+qsqQLwEKmmUee+KX+3yw8I6G1y0
-              Vp0mnHfsfutlHeG8gazCDlzEsuD4QJ9BKeRf2Vrb0ywqNLkGCbcCWF2H5Q80Iq/f
-              ETVO9z88R7WheVdEjUB8UrY7ZMLdADM14IPhY2Y+tLaSzEVZAgMBAAGjMjAwMAkG
-              A1UdEwQCMAAwDgYDVR0PAQH/BAQDAgeAMBMGA1UdJQQMMAoGCCsGAQUFBwMDMA0G
-              CSqGSIb3DQEBCwUAA4IBAQBX7x4Ucre8AIUmXZ5PUK/zUBVOrZZzR1YE8w86J4X9
-              kYeTtlijf9i2LTZMfGuG0dEVFN4ae3CCpBst+ilhIndnoxTyzP+sNy4RCRQ2Y/k8
-              Zq235KIh7uucq96PL0qsF9s2RpTKXxyOGdtp9+HO0Ty5txJE2txtLDUIVPK5WNDF
-              ByCEQNhtHgN6V20b8KU2oLBZ9vyB8V010dQz0NRTDLhkcvJig00535/LUylECYAJ
-              5/jn6XKt6UYCQJbVNzBg/YPGc1RF4xdsGVDBben/JXpeGEmkdmXPILTKd9tZ5TC0
-              uOKpF5rWAruB5PCIrquamOejpXV9aQA/K2JQDuc0mcKz
-              -----END CERTIFICATE-----
-            tsaCerts: ""
-        failurePolicy: Ignore
-        imageRules:
-        - cel: ""
-          glob: ghcr.io/*
-        matchConditions:
-        - expression: '!(object.kind ==''CronJob'') || has(object.spec.jobTemplate.spec.template.metadata.labels)
-            && has(object.spec.jobTemplate.spec.template.metadata.labels.prod) &&
-            object.spec.jobTemplate.spec.template.metadata.labels.prod == ''true'''
-          name: autogen-cronjobs-check-prod-label
-        matchConstraints:
-          resourceRules:
-          - apiGroups:
-            - batch
-            apiVersions:
-            - v1
-            operations:
-            - CREATE
-            resources:
-            - cronjobs
-        mutateDigest: true
-        required: true
-        validationActions:
-        - Deny
-        validations:
-        - expression: images.containers.map(image, verifyImageSignatures(image, [attestors.notary])).all(e,
-            e > 0)
-          message: failed to verify image with notary cert
-        - expression: images.containers.map(image, verifyAttestationSignatures(image,
-            attestations.sbom ,[attestors.notary])).all(e, e > 0)
-          message: failed to verify attestation with notary cer
-        - expression: images.containers.map(image, extractPayload(image, attestations.sbom).bomFormat
-            == 'CycloneDX').all(e, e)
-          message: sbom is not a cyclone dx sbom
-        verifyDigest: true
-        webhookConfiguration:
-          timeoutSeconds: 20
-    - name: autogen-ivpol-autogen-sample
-      spec:
-        attestations:
-        - name: sbom
-          referrer:
-            type: sbom/cyclone-dx
-        attestors:
-        - name: notary
-          notary:
-            certs: |-
-              -----BEGIN CERTIFICATE-----
-              MIIDTTCCAjWgAwIBAgIJAPI+zAzn4s0xMA0GCSqGSIb3DQEBCwUAMEwxCzAJBgNV
-              BAYTAlVTMQswCQYDVQQIDAJXQTEQMA4GA1UEBwwHU2VhdHRsZTEPMA0GA1UECgwG
-              Tm90YXJ5MQ0wCwYDVQQDDAR0ZXN0MB4XDTIzMDUyMjIxMTUxOFoXDTMzMDUxOTIx
-              MTUxOFowTDELMAkGA1UEBhMCVVMxCzAJBgNVBAgMAldBMRAwDgYDVQQHDAdTZWF0
-              dGxlMQ8wDQYDVQQKDAZOb3RhcnkxDTALBgNVBAMMBHRlc3QwggEiMA0GCSqGSIb3
-              DQEBAQUAA4IBDwAwggEKAoIBAQDNhTwv+QMk7jEHufFfIFlBjn2NiJaYPgL4eBS+
-              b+o37ve5Zn9nzRppV6kGsa161r9s2KkLXmJrojNy6vo9a6g6RtZ3F6xKiWLUmbAL
-              hVTCfYw/2n7xNlVMjyyUpE+7e193PF8HfQrfDFxe2JnX5LHtGe+X9vdvo2l41R6m
-              Iia04DvpMdG4+da2tKPzXIuLUz/FDb6IODO3+qsqQLwEKmmUee+KX+3yw8I6G1y0
-              Vp0mnHfsfutlHeG8gazCDlzEsuD4QJ9BKeRf2Vrb0ywqNLkGCbcCWF2H5Q80Iq/f
-              ETVO9z88R7WheVdEjUB8UrY7ZMLdADM14IPhY2Y+tLaSzEVZAgMBAAGjMjAwMAkG
-              A1UdEwQCMAAwDgYDVR0PAQH/BAQDAgeAMBMGA1UdJQQMMAoGCCsGAQUFBwMDMA0G
-              CSqGSIb3DQEBCwUAA4IBAQBX7x4Ucre8AIUmXZ5PUK/zUBVOrZZzR1YE8w86J4X9
-              kYeTtlijf9i2LTZMfGuG0dEVFN4ae3CCpBst+ilhIndnoxTyzP+sNy4RCRQ2Y/k8
-              Zq235KIh7uucq96PL0qsF9s2RpTKXxyOGdtp9+HO0Ty5txJE2txtLDUIVPK5WNDF
-              ByCEQNhtHgN6V20b8KU2oLBZ9vyB8V010dQz0NRTDLhkcvJig00535/LUylECYAJ
-              5/jn6XKt6UYCQJbVNzBg/YPGc1RF4xdsGVDBben/JXpeGEmkdmXPILTKd9tZ5TC0
-              uOKpF5rWAruB5PCIrquamOejpXV9aQA/K2JQDuc0mcKz
-              -----END CERTIFICATE-----
-            tsaCerts: ""
-        failurePolicy: Ignore
-        imageRules:
-        - cel: ""
-          glob: ghcr.io/*
-        matchConditions:
-        - expression: '!(object.kind ==''Deployment'' || object.kind ==''ReplicaSet''
-            || object.kind ==''StatefulSet'' || object.kind ==''DaemonSet'') || has(object.spec.template.metadata.labels)
-            && has(object.spec.template.metadata.labels.prod) && object.spec.template.metadata.labels.prod
-            == ''true'''
-          name: autogen-check-prod-label
-        matchConstraints:
-          resourceRules:
-          - apiGroups:
-            - apps
-            apiVersions:
-            - v1
-            operations:
-            - CREATE
-            resources:
-            - deployments
-        mutateDigest: true
-        required: true
-        validationActions:
-        - Deny
-        validations:
-        - expression: images.containers.map(image, verifyImageSignatures(image, [attestors.notary])).all(e,
-            e > 0)
-          message: failed to verify image with notary cert
-        - expression: images.containers.map(image, verifyAttestationSignatures(image,
-            attestations.sbom ,[attestors.notary])).all(e, e > 0)
-          message: failed to verify attestation with notary cer
-        - expression: images.containers.map(image, extractPayload(image, attestations.sbom).bomFormat
-            == 'CycloneDX').all(e, e)
-          message: sbom is not a cyclone dx sbom
-        verifyDigest: true
-        webhookConfiguration:
-          timeoutSeconds: 20
-=======
     configs:
       "":
         spec:
@@ -286,5 +148,4 @@
             message: sbom is not a cyclone dx sbom
           verifyDigest: true
           webhookConfiguration:
-            timeoutSeconds: 20
->>>>>>> 6dc66fb7
+            timeoutSeconds: 20