apiVersion: policies.kyverno.io/v1alpha1
kind: ImageValidatingPolicy
metadata:
    name: ivpol-autogen-sample
status:
  autogen:
    rules:
    - name: autogen-ivpol-autogen-sample
      spec:
        attestations:
        - name: sbom
          referrer:
            type: sbom/cyclone-dx
        attestors:
        - name: notary
          notary:
            certs: |-
              -----BEGIN CERTIFICATE-----
              MIIDTTCCAjWgAwIBAgIJAPI+zAzn4s0xMA0GCSqGSIb3DQEBCwUAMEwxCzAJBgNV
              BAYTAlVTMQswCQYDVQQIDAJXQTEQMA4GA1UEBwwHU2VhdHRsZTEPMA0GA1UECgwG
              Tm90YXJ5MQ0wCwYDVQQDDAR0ZXN0MB4XDTIzMDUyMjIxMTUxOFoXDTMzMDUxOTIx
              MTUxOFowTDELMAkGA1UEBhMCVVMxCzAJBgNVBAgMAldBMRAwDgYDVQQHDAdTZWF0
              dGxlMQ8wDQYDVQQKDAZOb3RhcnkxDTALBgNVBAMMBHRlc3QwggEiMA0GCSqGSIb3
              DQEBAQUAA4IBDwAwggEKAoIBAQDNhTwv+QMk7jEHufFfIFlBjn2NiJaYPgL4eBS+
              b+o37ve5Zn9nzRppV6kGsa161r9s2KkLXmJrojNy6vo9a6g6RtZ3F6xKiWLUmbAL
              hVTCfYw/2n7xNlVMjyyUpE+7e193PF8HfQrfDFxe2JnX5LHtGe+X9vdvo2l41R6m
              Iia04DvpMdG4+da2tKPzXIuLUz/FDb6IODO3+qsqQLwEKmmUee+KX+3yw8I6G1y0
              Vp0mnHfsfutlHeG8gazCDlzEsuD4QJ9BKeRf2Vrb0ywqNLkGCbcCWF2H5Q80Iq/f
              ETVO9z88R7WheVdEjUB8UrY7ZMLdADM14IPhY2Y+tLaSzEVZAgMBAAGjMjAwMAkG
              A1UdEwQCMAAwDgYDVR0PAQH/BAQDAgeAMBMGA1UdJQQMMAoGCCsGAQUFBwMDMA0G
              CSqGSIb3DQEBCwUAA4IBAQBX7x4Ucre8AIUmXZ5PUK/zUBVOrZZzR1YE8w86J4X9
              kYeTtlijf9i2LTZMfGuG0dEVFN4ae3CCpBst+ilhIndnoxTyzP+sNy4RCRQ2Y/k8
              Zq235KIh7uucq96PL0qsF9s2RpTKXxyOGdtp9+HO0Ty5txJE2txtLDUIVPK5WNDF
              ByCEQNhtHgN6V20b8KU2oLBZ9vyB8V010dQz0NRTDLhkcvJig00535/LUylECYAJ
              5/jn6XKt6UYCQJbVNzBg/YPGc1RF4xdsGVDBben/JXpeGEmkdmXPILTKd9tZ5TC0
              uOKpF5rWAruB5PCIrquamOejpXV9aQA/K2JQDuc0mcKz
              -----END CERTIFICATE-----
            tsaCerts: ""
        autogen:
          podControllers:
            controllers:
            - deployments
            - cronjobs
        failurePolicy: Ignore
        matchImageReferences:
        - cel: ""
          glob: ghcr.io/*
        matchConditions:
        - expression: '!((object.apiVersion == ''apps/v1'' && object.kind ==''Deployment''))
            || (has(object.spec.template.metadata.labels) && has(object.spec.template.metadata.labels.prod)
            && object.spec.template.metadata.labels.prod == ''true'')'
          name: autogen-check-prod-label
        matchConstraints:
          resourceRules:
          - apiGroups:
            - apps
            apiVersions:
            - v1
            operations:
            - CREATE
            resources:
<<<<<<< HEAD
            - cronjobs
=======
            - deployments
        mutateDigest: true
        required: true
>>>>>>> 3894ec0a
        validationActions:
        - Deny
        validations:
        - expression: images.containers.map(image, verifyImageSignatures(image, [attestors.notary])).all(e,
            e > 0)
          message: failed to verify image with notary cert
        - expression: images.containers.map(image, verifyAttestationSignatures(image,
            attestations.sbom ,[attestors.notary])).all(e, e > 0)
          message: failed to verify attestation with notary cer
        - expression: images.containers.map(image, payload(image, attestations.sbom).bomFormat
            == 'CycloneDX').all(e, e)
          message: sbom is not a cyclone dx sbom
        validationConfigurations:
          mutateDigest: true
          required: true
          verifyDigest: true
        webhookConfiguration:
          timeoutSeconds: 20
    - name: autogen-cronjobs-ivpol-autogen-sample
      spec:
        attestations:
        - name: sbom
          referrer:
            type: sbom/cyclone-dx
        attestors:
        - name: notary
          notary:
            certs: |-
              -----BEGIN CERTIFICATE-----
              MIIDTTCCAjWgAwIBAgIJAPI+zAzn4s0xMA0GCSqGSIb3DQEBCwUAMEwxCzAJBgNV
              BAYTAlVTMQswCQYDVQQIDAJXQTEQMA4GA1UEBwwHU2VhdHRsZTEPMA0GA1UECgwG
              Tm90YXJ5MQ0wCwYDVQQDDAR0ZXN0MB4XDTIzMDUyMjIxMTUxOFoXDTMzMDUxOTIx
              MTUxOFowTDELMAkGA1UEBhMCVVMxCzAJBgNVBAgMAldBMRAwDgYDVQQHDAdTZWF0
              dGxlMQ8wDQYDVQQKDAZOb3RhcnkxDTALBgNVBAMMBHRlc3QwggEiMA0GCSqGSIb3
              DQEBAQUAA4IBDwAwggEKAoIBAQDNhTwv+QMk7jEHufFfIFlBjn2NiJaYPgL4eBS+
              b+o37ve5Zn9nzRppV6kGsa161r9s2KkLXmJrojNy6vo9a6g6RtZ3F6xKiWLUmbAL
              hVTCfYw/2n7xNlVMjyyUpE+7e193PF8HfQrfDFxe2JnX5LHtGe+X9vdvo2l41R6m
              Iia04DvpMdG4+da2tKPzXIuLUz/FDb6IODO3+qsqQLwEKmmUee+KX+3yw8I6G1y0
              Vp0mnHfsfutlHeG8gazCDlzEsuD4QJ9BKeRf2Vrb0ywqNLkGCbcCWF2H5Q80Iq/f
              ETVO9z88R7WheVdEjUB8UrY7ZMLdADM14IPhY2Y+tLaSzEVZAgMBAAGjMjAwMAkG
              A1UdEwQCMAAwDgYDVR0PAQH/BAQDAgeAMBMGA1UdJQQMMAoGCCsGAQUFBwMDMA0G
              CSqGSIb3DQEBCwUAA4IBAQBX7x4Ucre8AIUmXZ5PUK/zUBVOrZZzR1YE8w86J4X9
              kYeTtlijf9i2LTZMfGuG0dEVFN4ae3CCpBst+ilhIndnoxTyzP+sNy4RCRQ2Y/k8
              Zq235KIh7uucq96PL0qsF9s2RpTKXxyOGdtp9+HO0Ty5txJE2txtLDUIVPK5WNDF
              ByCEQNhtHgN6V20b8KU2oLBZ9vyB8V010dQz0NRTDLhkcvJig00535/LUylECYAJ
              5/jn6XKt6UYCQJbVNzBg/YPGc1RF4xdsGVDBben/JXpeGEmkdmXPILTKd9tZ5TC0
              uOKpF5rWAruB5PCIrquamOejpXV9aQA/K2JQDuc0mcKz
              -----END CERTIFICATE-----
            tsaCerts: ""
        autogen:
          podControllers:
            controllers:
            - deployments
            - cronjobs
        failurePolicy: Ignore
        matchImageReferences:
        - cel: ""
          glob: ghcr.io/*
        matchConditions:
        - expression: '!((object.apiVersion == ''batch/v1'' && object.kind ==''CronJob''))
            || (has(object.spec.jobTemplate.spec.template.metadata.labels) && has(object.spec.jobTemplate.spec.template.metadata.labels.prod)
            && object.spec.jobTemplate.spec.template.metadata.labels.prod == ''true'')'
          name: autogen-cronjobs-check-prod-label
        matchConstraints:
          resourceRules:
          - apiGroups:
            - batch
            apiVersions:
            - v1
            operations:
            - CREATE
            resources:
<<<<<<< HEAD
            - deployments
=======
            - cronjobs
        mutateDigest: true
        required: true
>>>>>>> 3894ec0a
        validationActions:
        - Deny
        validations:
        - expression: images.containers.map(image, verifyImageSignatures(image, [attestors.notary])).all(e,
            e > 0)
          message: failed to verify image with notary cert
        - expression: images.containers.map(image, verifyAttestationSignatures(image,
            attestations.sbom ,[attestors.notary])).all(e, e > 0)
          message: failed to verify attestation with notary cer
        - expression: images.containers.map(image, payload(image, attestations.sbom).bomFormat
            == 'CycloneDX').all(e, e)
          message: sbom is not a cyclone dx sbom
        validationConfigurations:
          mutateDigest: true
          required: true
          verifyDigest: true
        webhookConfiguration:
          timeoutSeconds: 20<|MERGE_RESOLUTION|>--- conflicted
+++ resolved
@@ -59,13 +59,8 @@
             operations:
             - CREATE
             resources:
-<<<<<<< HEAD
             - cronjobs
-=======
             - deployments
-        mutateDigest: true
-        required: true
->>>>>>> 3894ec0a
         validationActions:
         - Deny
         validations:
@@ -138,13 +133,8 @@
             operations:
             - CREATE
             resources:
-<<<<<<< HEAD
             - deployments
-=======
             - cronjobs
-        mutateDigest: true
-        required: true
->>>>>>> 3894ec0a
         validationActions:
         - Deny
         validations:
