apiVersion: policies.kyverno.io/v1alpha1
kind: ImageValidatingPolicy
metadata:
  name: ivpol-image-data-sample
spec:
  validationActions:
  - Deny
  matchConstraints:
    resourceRules:
      - apiGroups: [""]
        apiVersions: ["v1"]
        operations: ["CREATE"]
        resources: ["pods"]
  variables:
    - name: image
      expression: >-
<<<<<<< HEAD
        imagedata.GetMetadata("ghcr.io/kyverno/test-verify-image:signed")
=======
        image.GetMetadata("ghcr.io/kyverno/test-verify-image:signed")
>>>>>>> 6dc66fb7
    - name: exist
      expression: >-
        variables.image != null
  validations:
    - expression: >-
        !variables.exist
      messageExpression: "'expect variables.exist to be false, got: ' + string(variables.exist)"
    - expression: >-
        images.containers.map(image, verifyImageSignatures(image, [attestors.notary])).all(e, e > 0)
      message: failed to verify image with notary cert
  imageRules:
    - glob: ghcr.io/*
  attestors:
    - name: notary
      notary:
        certs: |-
          -----BEGIN CERTIFICATE-----
          MIIDTTCCAjWgAwIBAgIJAPI+zAzn4s0xMA0GCSqGSIb3DQEBCwUAMEwxCzAJBgNV
          BAYTAlVTMQswCQYDVQQIDAJXQTEQMA4GA1UEBwwHU2VhdHRsZTEPMA0GA1UECgwG
          Tm90YXJ5MQ0wCwYDVQQDDAR0ZXN0MB4XDTIzMDUyMjIxMTUxOFoXDTMzMDUxOTIx
          MTUxOFowTDELMAkGA1UEBhMCVVMxCzAJBgNVBAgMAldBMRAwDgYDVQQHDAdTZWF0
          dGxlMQ8wDQYDVQQKDAZOb3RhcnkxDTALBgNVBAMMBHRlc3QwggEiMA0GCSqGSIb3
          DQEBAQUAA4IBDwAwggEKAoIBAQDNhTwv+QMk7jEHufFfIFlBjn2NiJaYPgL4eBS+
          b+o37ve5Zn9nzRppV6kGsa161r9s2KkLXmJrojNy6vo9a6g6RtZ3F6xKiWLUmbAL
          hVTCfYw/2n7xNlVMjyyUpE+7e193PF8HfQrfDFxe2JnX5LHtGe+X9vdvo2l41R6m
          Iia04DvpMdG4+da2tKPzXIuLUz/FDb6IODO3+qsqQLwEKmmUee+KX+3yw8I6G1y0
          Vp0mnHfsfutlHeG8gazCDlzEsuD4QJ9BKeRf2Vrb0ywqNLkGCbcCWF2H5Q80Iq/f
          ETVO9z88R7WheVdEjUB8UrY7ZMLdADM14IPhY2Y+tLaSzEVZAgMBAAGjMjAwMAkG
          A1UdEwQCMAAwDgYDVR0PAQH/BAQDAgeAMBMGA1UdJQQMMAoGCCsGAQUFBwMDMA0G
          CSqGSIb3DQEBCwUAA4IBAQBX7x4Ucre8AIUmXZ5PUK/zUBVOrZZzR1YE8w86J4X9
          kYeTtlijf9i2LTZMfGuG0dEVFN4ae3CCpBst+ilhIndnoxTyzP+sNy4RCRQ2Y/k8
          Zq235KIh7uucq96PL0qsF9s2RpTKXxyOGdtp9+HO0Ty5txJE2txtLDUIVPK5WNDF
          ByCEQNhtHgN6V20b8KU2oLBZ9vyB8V010dQz0NRTDLhkcvJig00535/LUylECYAJ
          5/jn6XKt6UYCQJbVNzBg/YPGc1RF4xdsGVDBben/JXpeGEmkdmXPILTKd9tZ5TC0
          uOKpF5rWAruB5PCIrquamOejpXV9aQA/K2JQDuc0mcKz
          -----END CERTIFICATE-----
  attestations:
    - name: sbom
      referrer:
        type: sbom/cyclone-dx<|MERGE_RESOLUTION|>--- conflicted
+++ resolved
@@ -14,11 +14,7 @@
   variables:
     - name: image
       expression: >-
-<<<<<<< HEAD
-        imagedata.GetMetadata("ghcr.io/kyverno/test-verify-image:signed")
-=======
         image.GetMetadata("ghcr.io/kyverno/test-verify-image:signed")
->>>>>>> 6dc66fb7
     - name: exist
       expression: >-
         variables.image != null
