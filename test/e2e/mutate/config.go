--- conflicted
+++ resolved
@@ -89,7 +89,7 @@
 		ExpectedPatternRaw: kyverno_2316_pattern,
 	},
 	{
-<<<<<<< HEAD
+
 		TestDescription:    "checks if the imagePullSecrets is set or not",
 		PolicyName:         "set-image-pull-secret",
 		PolicyRaw:          setImagePullSecret,
@@ -108,7 +108,7 @@
 		ResourceGVR:        podGVR,
 		ResourceRaw:        podWithNoSecrets2,
 		ExpectedPatternRaw: podWithSecretPattern2,
-=======
+
 		TestDescription:    "checks that policy mutate env variables of an array with specific index numbers",
 		PolicyName:         "add-image-as-env-var",
 		PolicyRaw:          kyverno_mutate_json_patch,
@@ -117,7 +117,7 @@
 		ResourceGVR:        podGVR,
 		ResourceRaw:        podWithEnvVar,
 		ExpectedPatternRaw: podWithEnvVarPattern,
->>>>>>> 851a8184
+
 	},
 	{
 		TestDescription:    "checks that preconditions are substituted correctly",
