package mutate

import (
	"k8s.io/apimachinery/pkg/runtime/schema"
)

// MutateTests is E2E Test Config for mutation
var MutateTests = []struct {
	//TestName - Name of the Test
	TestName string
	// Data - The Yaml file of the ClusterPolicy
	Data []byte
	// ResourceNamespace - Namespace of the Resource
	ResourceNamespace string
	// PolicyName - Name of the Policy
	PolicyName string
}{
	{
		TestName:          "test-mutate-with-context",
		Data:              configMapMutationYaml,
		ResourceNamespace: "test-mutate",
		PolicyName:        "mutate-policy",
	},
	{
		TestName:          "test-mutate-with-logic-in-context",
		Data:              configMapMutationWithContextLogicYaml,
		ResourceNamespace: "test-mutate",
		PolicyName:        "mutate-policy",
	},
	{
		TestName:          "test-mutate-with-context-label-selection",
		Data:              configMapMutationWithContextLabelSelectionYaml,
		ResourceNamespace: "test-mutate",
		PolicyName:        "mutate-policy",
	},
}

// Note: sometimes deleting namespaces takes time.
// Using different names for namespaces prevents collisions.
var tests = []struct {
	//TestDescription - Description of the Test
	TestDescription string
	// PolicyName - Name of the Policy
	PolicyName string
	// PolicyRaw - The Yaml file of the ClusterPolicy
	PolicyRaw []byte
	// ResourceName - Name of the Resource
	ResourceName string
	// ResourceNamespace - Namespace of the Resource
	ResourceNamespace string
	// ResourceGVR - GVR of the Resource
	ResourceGVR schema.GroupVersionResource
	// ResourceRaw - The Yaml file of the ClusterPolicy
	ResourceRaw []byte
	// ExpectedPatternRaw - The Yaml file that contains validate pattern for the expected result
	// This is not the final result. It is just used to validate the result from the engine.
	ExpectedPatternRaw []byte
}{
	{
		TestDescription:    "checks that runAsNonRoot is added to security context and containers elements security context",
		PolicyName:         "set-runasnonroot-true",
		PolicyRaw:          setRunAsNonRootTrue,
		ResourceName:       "foo",
		ResourceNamespace:  "test-mutate",
		ResourceGVR:        podGVR,
		ResourceRaw:        podWithContainers,
		ExpectedPatternRaw: podWithContainersPattern,
	},
	{
		TestDescription:    "checks that runAsNonRoot is added to security context and containers elements security context and initContainers elements security context",
		PolicyName:         "set-runasnonroot-true",
		PolicyRaw:          setRunAsNonRootTrue,
		ResourceName:       "foo",
		ResourceNamespace:  "test-mutate1",
		ResourceGVR:        podGVR,
		ResourceRaw:        podWithContainersAndInitContainers,
		ExpectedPatternRaw: podWithContainersAndInitContainersPattern,
	},
	{
		TestDescription:    "checks that variables in the keys are working correctly",
		PolicyName:         "structured-logs-sidecar",
		PolicyRaw:          kyverno_2316_policy,
		ResourceName:       "busybox",
		ResourceNamespace:  "test-mutate2",
		ResourceGVR:        deploymentGVR,
		ResourceRaw:        kyverno_2316_resource,
		ExpectedPatternRaw: kyverno_2316_pattern,
	},
	{
<<<<<<< HEAD
		TestDescription:    "checks if the imagePullSecrets is set or not",
		PolicyName:         "set-image-pull-secret",
		PolicyRaw:          setImagePullSecret,
		ResourceName:       "nginx",
		ResourceNamespace:  "test-run",
		ResourceGVR:        podGVR,
		ResourceRaw:        podWithNoSecrets,
		ExpectedPatternRaw: podWithNoSecretPattern,
	},
	{
		TestDescription:    "checks if the imagePullSecrets is set or not. If not then set it",
		PolicyName:         "set-image-pull-secret2",
		PolicyRaw:          setImagePullSecret2,
		ResourceName:       "nginx-image",
		ResourceNamespace:  "test-run",
		ResourceGVR:        podGVR,
		ResourceRaw:        podWithNoSecrets2,
		ExpectedPatternRaw: podWithSecretPattern2,
=======
		TestDescription:    "checks that preconditions are substituted correctly",
		PolicyName:         "replace-docker-hub",
		PolicyRaw:          kyverno_2971_policy,
		ResourceName:       "nginx",
		ResourceNamespace:  "test-mutate",
		ResourceGVR:        podGVR,
		ResourceRaw:        kyverno_2971_resource,
		ExpectedPatternRaw: kyverno_2971_pattern,
>>>>>>> e4e15322
	},
}

var ingressTests = struct {
	testNamesapce string
	cpol          []byte
	policyName    string
	tests         []struct {
		testName                          string
		group, version, rsc, resourceName string
		resource                          []byte
	}
}{
	testNamesapce: "test-ingress",
	cpol:          mutateIngressCpol,
	policyName:    "mutate-ingress-host",
	tests: []struct {
		testName                          string
		group, version, rsc, resourceName string
		resource                          []byte
	}{
		{
			testName:     "test-networking-v1-ingress",
			group:        "networking.k8s.io",
			version:      "v1",
			rsc:          "ingresses",
			resourceName: "kuard-v1",
			resource:     ingressNetworkingV1,
		},
		// the following test can be removed after 1.22 cluster
		{
			testName:     "test-networking-v1beta1-ingress",
			group:        "networking.k8s.io",
			version:      "v1beta1",
			rsc:          "ingresses",
			resourceName: "kuard-v1beta1",
			resource:     ingressNetworkingV1beta1,
		},
	},
}<|MERGE_RESOLUTION|>--- conflicted
+++ resolved
@@ -87,7 +87,6 @@
 		ExpectedPatternRaw: kyverno_2316_pattern,
 	},
 	{
-<<<<<<< HEAD
 		TestDescription:    "checks if the imagePullSecrets is set or not",
 		PolicyName:         "set-image-pull-secret",
 		PolicyRaw:          setImagePullSecret,
@@ -106,7 +105,8 @@
 		ResourceGVR:        podGVR,
 		ResourceRaw:        podWithNoSecrets2,
 		ExpectedPatternRaw: podWithSecretPattern2,
-=======
+  },
+  {
 		TestDescription:    "checks that preconditions are substituted correctly",
 		PolicyName:         "replace-docker-hub",
 		PolicyRaw:          kyverno_2971_policy,
@@ -115,7 +115,6 @@
 		ResourceGVR:        podGVR,
 		ResourceRaw:        kyverno_2971_resource,
 		ExpectedPatternRaw: kyverno_2971_pattern,
->>>>>>> e4e15322
 	},
 }
 
