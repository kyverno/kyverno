--- conflicted
+++ resolved
@@ -87,26 +87,6 @@
 		ExpectedPatternRaw: kyverno_2316_pattern,
 	},
 	{
-<<<<<<< HEAD
-		TestDescription:    "checks the global anchor variables for emptyDir",
-		PolicyName:         "add-safe-to-evict",
-		PolicyRaw:          annotate_host_path_policy,
-		ResourceName:       "pod-with-emptydir",
-		ResourceNamespace:  "emptydir",
-		ResourceGVR:        podGVR,
-		ResourceRaw:        podWithEmptyDirAsVolume,
-		ExpectedPatternRaw: podWithVolumePattern,
-	},
-	{
-		TestDescription:    "checks the global anchor variables for hostPath",
-		PolicyName:         "add-safe-to-evict",
-		PolicyRaw:          annotate_host_path_policy,
-		ResourceName:       "pod-with-hostpath",
-		ResourceNamespace:  "hostpath",
-		ResourceGVR:        podGVR,
-		ResourceRaw:        podWithHostPathAsVolume,
-		ExpectedPatternRaw: podWithVolumePattern,
-=======
 		TestDescription:    "checks that preconditions are substituted correctly",
 		PolicyName:         "replace-docker-hub",
 		PolicyRaw:          kyverno_2971_policy,
@@ -115,7 +95,6 @@
 		ResourceGVR:        podGVR,
 		ResourceRaw:        kyverno_2971_resource,
 		ExpectedPatternRaw: kyverno_2971_pattern,
->>>>>>> e4e15322
 	},
 }
 
