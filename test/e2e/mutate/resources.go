--- conflicted
+++ resolved
@@ -364,7 +364,7 @@
     fluentbit.io/exclude-busybox: "true"
 `)
 
-<<<<<<< HEAD
+
 var setImagePullSecret = []byte(`
 apiVersion: kyverno.io/v1
 kind: ClusterPolicy
@@ -390,7 +390,83 @@
 `)
 
 var podWithNoSecrets = []byte(`
-=======
+apiVersion: v1
+kind: Pod
+metadata:
+  name: nginx
+  namespace: test-run
+spec:
+  containers:
+  - name: nginx
+    image: nginx:1.14.2
+`)
+
+var podWithNoSecretPattern = []byte(`
+apiVersion: v1
+kind: Pod
+metadata:
+  name: nginx
+  namespace: test-run
+spec:
+  containers:
+  - name: nginx
+    image: nginx:1.14.2
+`)
+
+var setImagePullSecret2 = []byte(`
+apiVersion: kyverno.io/v1
+kind: ClusterPolicy
+metadata:
+  name: set-image-pull-secret2
+spec:
+  background: false
+  rules:
+    - name: set-image-pull-secret2
+      match:
+        resources:
+          kinds:
+            - Pod
+      preconditions:
+        - key: "{{ request.operation }}"
+          operator: Equals
+          value: CREATE
+      mutate:
+        overlay:
+          spec:
+            containers:
+              # match images that are from our registry
+              - <(image): "gcr.io/google-containers/nginx:*"
+                # set the imagePullSecrets
+            imagePullSecrets:
+              - name: regcred
+`)
+
+var podWithNoSecrets2 = []byte(`
+apiVersion: v1
+kind: Pod
+metadata:
+  name: nginx-image
+  namespace: test-run
+spec:
+  containers:
+  - name: nginx-image
+    image: "gcr.io/google-containers/nginx:latest"
+`)
+
+var podWithSecretPattern2 = []byte(`
+apiVersion: v1
+kind: Pod
+metadata:
+  name: nginx-image
+  namespace: test-run
+spec:
+  containers:
+  - name: nginx-image
+    image: "gcr.io/google-containers/nginx:latest"
+  imagePullSecrets:
+    - name: regcred
+`)
+
 var kyverno_2971_policy = []byte(`
 apiVersion : kyverno.io/v1
 kind: ClusterPolicy
@@ -426,92 +502,20 @@
 `)
 
 var kyverno_2971_resource = []byte(`
->>>>>>> e4e15322
 apiVersion: v1
 kind: Pod
 metadata:
   name: nginx
-<<<<<<< HEAD
-  namespace: test-run
-=======
   namespace: test-mutate
->>>>>>> e4e15322
 spec:
   containers:
   - name: nginx
     image: nginx:1.14.2
 `)
 
-<<<<<<< HEAD
-var podWithNoSecretPattern = []byte(`
-apiVersion: v1
-kind: Pod
-metadata:
-  name: nginx
-  namespace: test-run
-spec:
-  containers:
-  - name: nginx
-    image: nginx:1.14.2
-`)
-
-var setImagePullSecret2 = []byte(`
-apiVersion: kyverno.io/v1
-kind: ClusterPolicy
-metadata:
-  name: set-image-pull-secret2
-spec:
-  background: false
-  rules:
-    - name: set-image-pull-secret2
-      match:
-        resources:
-          kinds:
-            - Pod
-      preconditions:
-        - key: "{{ request.operation }}"
-          operator: Equals
-          value: CREATE
-      mutate:
-        overlay:
-          spec:
-            containers:
-              # match images that are from our registry
-              - <(image): "gcr.io/google-containers/nginx:*"
-                # set the imagePullSecrets
-            imagePullSecrets:
-              - name: regcred
-`)
-
-var podWithNoSecrets2 = []byte(`
-apiVersion: v1
-kind: Pod
-metadata:
-  name: nginx-image
-  namespace: test-run
-spec:
-  containers:
-  - name: nginx-image
-    image: "gcr.io/google-containers/nginx:latest"
-`)
-
-var podWithSecretPattern2 = []byte(`
-apiVersion: v1
-kind: Pod
-metadata:
-  name: nginx-image
-  namespace: test-run
-spec:
-  containers:
-  - name: nginx-image
-    image: "gcr.io/google-containers/nginx:latest"
-  imagePullSecrets:
-    - name: regcred
-=======
 var kyverno_2971_pattern = []byte(`
 spec:
   containers:
   - name: "nginx"           
     image: 'my-private-registry/nginx:1.14.2'
->>>>>>> e4e15322
 `)