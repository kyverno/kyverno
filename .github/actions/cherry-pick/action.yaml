--- conflicted
+++ resolved
@@ -60,13 +60,9 @@
           git fetch --prune origin $target_branch
           git checkout -B ${pr_branch_name} origin/$target_branch
         
-<<<<<<< HEAD
+
           if git cherry-pick -s -m 1 ${{ inputs.merge-commit }}; then
-            git push origin cherry-pick-${{ inputs.source-pr }}-${target_branch}
-=======
-          if git cherry-pick -m 1 ${{ inputs.merge-commit }}; then
             git push --force-with-lease origin ${pr_branch_name}
->>>>>>> a7897d3c
         
             if gh pr list --base "$target_branch" --head "$pr_branch_name" --state open --json number --jq '.[0].number' | grep -q .; then
               echo "PR from '$pr_branch_name' to '$target_branch' already exists. Skipping creation"
