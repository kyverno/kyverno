name: Kyverno logs

description: Show kyverno pods logs

runs:
  using: composite
  steps:
    - shell: bash
      run: |
        kubectl get mutatingwebhookconfigurations
        kubectl get validatingwebhookconfigurations
    - shell: bash
      run: |
        kubectl -n kyverno get pod
        kubectl -n kyverno describe pod | grep -i events -A10
    - shell: bash
      run: |
<<<<<<< HEAD
        kubectl -n kyverno logs deploy/kyverno-admission-controller --all-containers -p || true
=======
        kubectl -n kyverno logs deploy/kyverno --all-containers -p || true
        kubectl -n kyverno logs deploy/kyverno-reports-controller --all-containers -p || true
>>>>>>> 96de568f
        kubectl -n kyverno logs deploy/kyverno-cleanup-controller --all-containers -p || true
        kubectl -n kyverno logs deploy/kyverno-background-controller --all-containers -p || true
    - shell: bash
      run: |
<<<<<<< HEAD
        kubectl -n kyverno logs deploy/kyverno-admission-controller --all-containers
=======
        kubectl -n kyverno logs deploy/kyverno --all-containers
        kubectl -n kyverno logs deploy/kyverno-reports-controller --all-containers
>>>>>>> 96de568f
        kubectl -n kyverno logs deploy/kyverno-cleanup-controller --all-containers
        kubectl -n kyverno logs deploy/kyverno-background-controller --all-containers<|MERGE_RESOLUTION|>--- conflicted
+++ resolved
@@ -15,21 +15,13 @@
         kubectl -n kyverno describe pod | grep -i events -A10
     - shell: bash
       run: |
-<<<<<<< HEAD
         kubectl -n kyverno logs deploy/kyverno-admission-controller --all-containers -p || true
-=======
-        kubectl -n kyverno logs deploy/kyverno --all-containers -p || true
         kubectl -n kyverno logs deploy/kyverno-reports-controller --all-containers -p || true
->>>>>>> 96de568f
         kubectl -n kyverno logs deploy/kyverno-cleanup-controller --all-containers -p || true
         kubectl -n kyverno logs deploy/kyverno-background-controller --all-containers -p || true
     - shell: bash
       run: |
-<<<<<<< HEAD
         kubectl -n kyverno logs deploy/kyverno-admission-controller --all-containers
-=======
-        kubectl -n kyverno logs deploy/kyverno --all-containers
         kubectl -n kyverno logs deploy/kyverno-reports-controller --all-containers
->>>>>>> 96de568f
         kubectl -n kyverno logs deploy/kyverno-cleanup-controller --all-containers
         kubectl -n kyverno logs deploy/kyverno-background-controller --all-containers