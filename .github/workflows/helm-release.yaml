--- conflicted
+++ resolved
@@ -97,11 +97,6 @@
             echo "Found chart: ${chart}"
             helm package charts-tmp/${chart} --destination .dist
             helm push .dist/${chart}-*.tgz oci://ghcr.io/${{ github.repository_owner }}/charts |& tee .digest
-<<<<<<< HEAD
-            cosign login --username ${GITHUB_ACTOR} --password ${{ secrets.CR_PAT_ARTIFACTS }} ghcr.io
+            cosign login --username ${GITHUB_ACTOR} --password ${{ secrets.GITHUB_TOKEN }} ghcr.io
             cosign sign --yes ghcr.io/${{ github.repository_owner }}/charts/${chart}@$(cat .digest | awk -F "[, ]+" '/Digest/{print $NF}')
-=======
-            cosign login --username ${GITHUB_ACTOR} --password ${{ secrets.GITHUB_TOKEN }} ghcr.io
-            cosign sign ghcr.io/${{ github.repository_owner }}/charts/${chart}@$(cat .digest | awk -F "[, ]+" '/Digest/{print $NF}')
->>>>>>> 43a907f0
           done