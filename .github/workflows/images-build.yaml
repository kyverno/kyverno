name: Build images

permissions: {}

on:
  push:
    branches:
      - '*'

concurrency:
  group: ${{ github.workflow }}-${{ github.ref }}
  cancel-in-progress: true

jobs:
  build-images:
    runs-on: ubuntu-latest
    steps:
      - name: Checkout
<<<<<<< HEAD
        uses: actions/checkout@3df4ab11eba7bda6032a0b82a6bb43b11571feac # v4.0.0
      - name: Setup caches
        uses: ./.github/actions/setup-caches
        timeout-minutes: 5
        continue-on-error: true
        with:
          build-cache-key: build-images
=======
        uses: actions/checkout@8ade135a41bc03ea155e62e844d188df1ea18608 # v4.1.0
>>>>>>> 45a45b6c
      - name: Setup build env
        uses: ./.github/actions/setup-build-env
        timeout-minutes: 10
      - name: ko build
        run: VERSION=${{ github.ref_name }} make ko-build-all
      - name: Trivy Scan Image
        uses: aquasecurity/trivy-action@fbd16365eb88e12433951383f5e99bd901fc618f # v0.12.0
        with:
          scan-type: 'fs'
          ignore-unfixed: true
          format: 'sarif'
          output: 'trivy-results.sarif'
          severity: 'CRITICAL,HIGH'<|MERGE_RESOLUTION|>--- conflicted
+++ resolved
@@ -16,17 +16,13 @@
     runs-on: ubuntu-latest
     steps:
       - name: Checkout
-<<<<<<< HEAD
-        uses: actions/checkout@3df4ab11eba7bda6032a0b82a6bb43b11571feac # v4.0.0
+        uses: actions/checkout@8ade135a41bc03ea155e62e844d188df1ea18608 # v4.1.0
       - name: Setup caches
         uses: ./.github/actions/setup-caches
         timeout-minutes: 5
         continue-on-error: true
         with:
           build-cache-key: build-images
-=======
-        uses: actions/checkout@8ade135a41bc03ea155e62e844d188df1ea18608 # v4.1.0
->>>>>>> 45a45b6c
       - name: Setup build env
         uses: ./.github/actions/setup-build-env
         timeout-minutes: 10
