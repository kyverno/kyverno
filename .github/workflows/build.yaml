name: build
on:
  push:
    branches:
      - 'master'
  pull_request:
    branches:
      - 'master'

jobs:
  releaser:
    runs-on: ubuntu-latest
    steps:
      -
        name: Checkout
        uses: actions/checkout@v2
      -
        name: Unshallow
        run: git fetch --prune --unshallow
      -
        name: Set up Go
        uses: actions/setup-go@v2
        with:
          go-version: 1.14

      - name: docker images build
        run: |
          make docker-build-all

      - name :  Create Kind Cluster and setup kustomize
        run: |
          make ci

      - name: e2e testing
        run: |
          echo ">>> Install Kyverno"
          sed 's/imagePullPolicy:.*$/imagePullPolicy: IfNotPresent/g' ${GITHUB_WORKSPACE}/definitions/install.yaml | kubectl apply -f -
          kubectl apply -f ${GITHUB_WORKSPACE}/definitions/github/rbac.yaml
          chmod a+x ${GITHUB_WORKSPACE}/scripts/verify-deployment.sh
          sleep 50
          echo ">>> Check kyverno"
          kubectl get pods -n kyverno
          ${GITHUB_WORKSPACE}/scripts/verify-deployment.sh -n kyverno  kyverno
          echo ">>> Run Kyverno e2e test"
<<<<<<< HEAD
          make test-e2e
=======
          make test-e2e

      - name: login to docker hub
        if: github.event.pull_request.merged == true
        run: echo "${{ secrets.DOCKERIO_PASSWORD }}" | docker login -u "${{ secrets.DOCKERIO_USERNAME }}" --password-stdin

      - name: docker images publish
        if: github.event.pull_request.merged == true
        run: |
          make docker-publish-all
>>>>>>> 5eb38114
<|MERGE_RESOLUTION|>--- conflicted
+++ resolved
@@ -42,17 +42,4 @@
           kubectl get pods -n kyverno
           ${GITHUB_WORKSPACE}/scripts/verify-deployment.sh -n kyverno  kyverno
           echo ">>> Run Kyverno e2e test"
-<<<<<<< HEAD
-          make test-e2e
-=======
-          make test-e2e
-
-      - name: login to docker hub
-        if: github.event.pull_request.merged == true
-        run: echo "${{ secrets.DOCKERIO_PASSWORD }}" | docker login -u "${{ secrets.DOCKERIO_USERNAME }}" --password-stdin
-
-      - name: docker images publish
-        if: github.event.pull_request.merged == true
-        run: |
-          make docker-publish-all
->>>>>>> 5eb38114
+          make test-e2e