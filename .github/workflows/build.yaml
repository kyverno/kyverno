--- conflicted
+++ resolved
@@ -31,15 +31,9 @@
         with:
           username: ${{ secrets.DOCKERIO_USERNAME }}
           password: ${{ secrets.DOCKERIO_PASSWORD }}
-<<<<<<< HEAD
           repository: "nirmata/kyverno"
           tag_with_ref: true
           push: ${{ github.event.pull_request.head.sha }}
-=======
-          repository: "evalsocket/kyverno"
-          tag_with_sha: true
-          push: true
->>>>>>> 7a68aede
           path: cmd/kyverno/
           dockerfile: cmd/kyverno/Dockerfile
 
@@ -49,15 +43,9 @@
         with:
           username: ${{ secrets.DOCKERIO_USERNAME }}
           password: ${{ secrets.DOCKERIO_PASSWORD }}
-<<<<<<< HEAD
           repository: "nirmata/kyvernopre"
           tag_with_ref: true
           push: ${{ github.event.pull_request.head.sha }}
-=======
-          repository: "evalsocket/kyvernopre"
-          tag_with_sha: true
-          push: true
->>>>>>> 7a68aede
           path: cmd/initContainer/
           dockerfile: cmd/initContainer/Dockerfile
 
