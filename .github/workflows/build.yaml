name: build
on:
  push:
    branches:
      - 'master'
  pull_request:

jobs:
  releaser:
    runs-on: ubuntu-latest
    steps:
      -
        name: Checkout
        uses: actions/checkout@v2
      -
        name: Unshallow
        run: git fetch --prune --unshallow
      -
        name: Set up Go
        uses: actions/setup-go@v2
        with:
          go-version: 1.14

      - uses: azure/docker-login@v1
        with:
          login-server: index.docker.io
          username: ${{ secrets.DOCKERIO_USERNAME }}
          password: ${{ secrets.DOCKERIO_PASSWORD }}

<<<<<<< HEAD
      - name: Testing
        run: |
          curl -s "https://raw.githubusercontent.com/kubernetes-sigs/kustomize/master/hack/install_kustomize.sh"  | bash
          make docker-publish-kyverno-ci

=======
      - name: Set kubernetes Tag in defination
        uses: stefanprodan/kube-tools@v1
        with:
            kustomize: 3.5.5
            command: |
              make docker-publish-kyverno-ci
>>>>>>> 8d980574
      - uses: engineerd/setup-kind@v0.1.0

      - name: Testing
        run: |
          export KUBECONFIG="$(kind get kubeconfig-path)"
          kubectl get nodes
          echo ">>> delete KIND's default storageclass"
          kubectl delete storageclass standard || true
          echo ">>> deploy hostpath provisioner"
          kubectl apply -n kube-system -f ${GITHUB_WORKSPACE}/definitions/github/hostpath-provisioner.yaml
          echo ">>> run pod"
          kubectl apply -f ${GITHUB_WORKSPACE}/definitions/github/hostpath-provisioner-pod.yaml

          echo ">>> Install Kyverno"
          kubectl apply -f ${GITHUB_WORKSPACE}/definitions/install.yaml
          sleep 60

          echo ">>> Run Kyverno e2e test"
          make test-e2e





<|MERGE_RESOLUTION|>--- conflicted
+++ resolved
@@ -27,20 +27,12 @@
           username: ${{ secrets.DOCKERIO_USERNAME }}
           password: ${{ secrets.DOCKERIO_PASSWORD }}
 
-<<<<<<< HEAD
+
       - name: Testing
         run: |
           curl -s "https://raw.githubusercontent.com/kubernetes-sigs/kustomize/master/hack/install_kustomize.sh"  | bash
           make docker-publish-kyverno-ci
 
-=======
-      - name: Set kubernetes Tag in defination
-        uses: stefanprodan/kube-tools@v1
-        with:
-            kustomize: 3.5.5
-            command: |
-              make docker-publish-kyverno-ci
->>>>>>> 8d980574
       - uses: engineerd/setup-kind@v0.1.0
 
       - name: Testing
