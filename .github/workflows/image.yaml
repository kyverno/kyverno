--- conflicted
+++ resolved
@@ -17,12 +17,9 @@
         uses: actions/setup-go@v2
         with:
           go-version: 1.14
-<<<<<<< HEAD
-          
+
       - name: login to GitHub Container Registry
         run: echo ${{ secrets.CR_PAT }} | docker login https://docker.pkg.github.com -u $GITHUB_ACTOR --password-stdin
-=======
->>>>>>> f73c40ab
 
       - name: docker images publish
         run: |
