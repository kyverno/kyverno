--- conflicted
+++ resolved
@@ -11,15 +11,8 @@
   build:
     runs-on: ubuntu-latest
     steps:
-<<<<<<< HEAD
-      - uses: actions/checkout@ec3a7ce113134d7a93b817d10a8272cb61118579 # v2.4.0
-
-      - name: Unshallow
-        run: git fetch --prune --unshallow
-=======
       - name: Checkout
         uses: actions/checkout@ec3a7ce113134d7a93b817d10a8272cb61118579 # v2.4.0
->>>>>>> caafbb74
 
       - uses: actions/setup-go@424fc82d43fa5a37540bae62709ddcc23d9520d4 # v2.1.5
         with:
