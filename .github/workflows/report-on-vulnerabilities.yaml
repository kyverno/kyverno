name: report-on-vulnerabilities

permissions: {}

on:
  workflow_dispatch: {}
  schedule:
    - cron: '23 2 * * *' # Every day at 02:23

env:
  REGISTRY: ghcr.io
  IMAGE_NAME: ${{ github.repository }}

jobs:
  scan:
    runs-on: ubuntu-latest
    outputs:
      results: ${{ steps.parse-results.outputs.results }}
<<<<<<< HEAD
    steps:    
    - name: Get Branches Name
      id: get-branches
      run: |
        all_branches=$(curl -s https://api.github.com/repos/${{ env.IMAGE_NAME }}/branches | jq -r '.[].name | select(startswith("release-"))' | sort -rV | head -n 2)
        releasebranch1=$(echo "$all_branches" | sed -n 1p)
        releasebranch2=$(echo "$all_branches" | sed -n 2p)

        echo "releasebranch1=$releasebranch1" >> $GITHUB_OUTPUT
        echo "releasebranch2=$releasebranch2" >> $GITHUB_OUTPUT
    
    - name: Scan for vulnerabilities in latest image
      uses: aquasecurity/trivy-action@f78e9ecf42a1271402d4f484518b9313235990e1 # v0.8.0 (Trivy v0.34.0)
=======
    steps:
    - name: Scan for vulnerabilities
      uses: aquasecurity/trivy-action@91713af97dc80187565512baba96e4364e983601 # v0.8.0 (Trivy v0.34.0)
>>>>>>> 8a7c2f03
      with: 
        image-ref: ${{ env.REGISTRY }}/${{ env.IMAGE_NAME }}:latest
        format: json
        ignore-unfixed: false
        severity: HIGH,CRITICAL
        output: scan1.json

    - name: Scan for vulnerabilities in latest-1 image
      uses: aquasecurity/trivy-action@f78e9ecf42a1271402d4f484518b9313235990e1 # v0.8.0 (Trivy v0.34.0)
      with: 
        image-ref: ${{ env.REGISTRY }}/${{ env.IMAGE_NAME }}:${{ steps.get-branches.outputs.releasebranch1 }}
        format: json
        ignore-unfixed: false
        severity: HIGH,CRITICAL
        output: scan2.json

    - name: Scan for vulnerabilities in latest-2 image
      uses: aquasecurity/trivy-action@f78e9ecf42a1271402d4f484518b9313235990e1 # v0.8.0 (Trivy v0.34.0)
      with: 
        image-ref: ${{ env.REGISTRY }}/${{ env.IMAGE_NAME }}:${{ steps.get-branches.outputs.releasebranch2 }}
        format: json
        ignore-unfixed: false
        severity: HIGH,CRITICAL
        output: scan3.json

    - name: Merge scan results
      id: merge-results
      run: |
        jq -s add scan1.json scan2.json scan3.json > scan.json
        cat scan.json

    - name: Parse scan results
      id: parse-results
      continue-on-error: true
      run: |
        VULNS=$(cat scan.json | jq '.Results[] | select(.Target=="ko-app/kyverno") | length')
        if [[ $VULNS -eq 0 ]]
        then
          echo "No vulnerabilities found, halting"
          echo "results=nothing" >> $GITHUB_OUTPUT
        else
          echo "Vulnerabilities found, creating issue"
          echo "results=found" >> $GITHUB_OUTPUT
        fi

    - name: Upload vulnerability scan report
      uses: actions/upload-artifact@a8a3f3ad30e3422c9c7b888a15615d19a852ae32 # v3.1.3
      if: steps.parse-results.outputs.results == 'found'
      with:
        name: scan.json
        path: scan.json
        if-no-files-found: error

  open-issue:
    runs-on: ubuntu-latest
    if: needs.scan.outputs.results == 'found'
    needs: scan
    permissions:
      issues: write
    steps:
      - name: Checkout
        uses: actions/checkout@b4ffde65f46336ab88eb53be808477a3936bae11 # v4.1.1
      - name: Download scan
        uses: actions/download-artifact@9bc31d5ccc31df68ecc42ccf4149144866c47d8a # v3.0.2
        with:
          name: scan.json
      - name: Set scan output
        id: set-scan-output
        run: echo "results=$(cat scan.json | jq -c)" >> $GITHUB_OUTPUT
      - uses: JasonEtco/create-an-issue@e27dddc79c92bc6e4562f268fffa5ed752639abd # v2.9.1
        env:
          GITHUB_TOKEN: ${{ secrets.GITHUB_TOKEN }}
          RESULTS: ${{ steps.set-scan-output.outputs.results }}
        with:
          filename: .github/ISSUE_TEMPLATE/VULN-TEMPLATE.md<|MERGE_RESOLUTION|>--- conflicted
+++ resolved
@@ -16,7 +16,6 @@
     runs-on: ubuntu-latest
     outputs:
       results: ${{ steps.parse-results.outputs.results }}
-<<<<<<< HEAD
     steps:    
     - name: Get Branches Name
       id: get-branches
@@ -30,11 +29,7 @@
     
     - name: Scan for vulnerabilities in latest image
       uses: aquasecurity/trivy-action@f78e9ecf42a1271402d4f484518b9313235990e1 # v0.8.0 (Trivy v0.34.0)
-=======
-    steps:
-    - name: Scan for vulnerabilities
-      uses: aquasecurity/trivy-action@91713af97dc80187565512baba96e4364e983601 # v0.8.0 (Trivy v0.34.0)
->>>>>>> 8a7c2f03
+
       with: 
         image-ref: ${{ env.REGISTRY }}/${{ env.IMAGE_NAME }}:latest
         format: json
