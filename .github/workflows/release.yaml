--- conflicted
+++ resolved
@@ -129,13 +129,8 @@
 
       - name: Trivy Scan Image
         uses: aquasecurity/trivy-action@master
-<<<<<<< HEAD
-        with:
-          image-ref: 'ghcr.io/kyverno/kyverno:latest'
-=======
-        with: 
+        with:
           image-ref: 'ghcr.io/kyverno/kyverno:${{env.KYVERNO_VERSION}}'
->>>>>>> 5c50191d
           format: 'table'
           exit-code: '1'
           ignore-unfixed: true
