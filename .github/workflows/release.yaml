--- conflicted
+++ resolved
@@ -2,13 +2,8 @@
 on:
   push:
     tags:
-<<<<<<< HEAD
-      - 'v*.*.*'
-=======
-       - '*'
+      - '*'
     
-
->>>>>>> 59b23782
 jobs:
   releaser:
     runs-on: ubuntu-latest
@@ -39,5 +34,7 @@
           access-token: ${{ secrets.ACCESS_TOKEN }}
           deploy-branch: gh-pages
           charts-folder: charts
+      - name: Update new version in krew-index
+        uses: rajatjindal/krew-release-bot@v0.0.38
 
 
