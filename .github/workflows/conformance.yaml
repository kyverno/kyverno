# yaml-language-server: $schema=https://json.schemastore.org/github-workflow.json

name: Conformance tests

permissions: {}

on:
  pull_request:
    branches:
      - "main"
      - "release*"

concurrency:
  group: ${{ github.workflow }}-${{ github.ref }}
  cancel-in-progress: true

jobs:
  define-matrix:
    runs-on: ubuntu-latest
    outputs:
      tests: ${{ steps.tests.outputs.tests }}
    steps:
      - name: Checkout
        uses: actions/checkout@692973e3d937129bcbf40652eb9f2f61becf3332 # v4.1.7
      - name: Set matrix data
        id: tests
        run: echo "tests=$(jq -c . < ./.github/e2e-matrix.json)" >> $GITHUB_OUTPUT

  prepare-images:
    runs-on: ubuntu-latest
    steps:
      - name: Checkout
        uses: actions/checkout@692973e3d937129bcbf40652eb9f2f61becf3332 # v4.1.7
      - name: Setup caches
        uses: ./.github/actions/setup-caches
        timeout-minutes: 5
        continue-on-error: true
        with:
          build-cache-key: build-images
      - name: Setup build env
        uses: ./.github/actions/setup-build-env
        timeout-minutes: 10
        with:
          free-disk-space: false
      - name: ko build
        shell: bash
        run: |
          set -e
          VERSION=${{ github.ref_name }} make docker-save-image-all
      - name: upload images archive
        uses: actions/upload-artifact@a8a3f3ad30e3422c9c7b888a15615d19a852ae32 # v3.1.3
        with:
          name: kyverno.tar
          path: kyverno.tar
          retention-days: 1
          if-no-files-found: error

  prepare-cli:
    runs-on: ubuntu-latest
    steps:
      - name: Checkout
        uses: actions/checkout@692973e3d937129bcbf40652eb9f2f61becf3332 # v4.1.7
      - name: Setup caches
        uses: ./.github/actions/setup-caches
        timeout-minutes: 5
        continue-on-error: true
        with:
          build-cache-key: build-cli
      - name: Setup build env
        uses: ./.github/actions/setup-build-env
        timeout-minutes: 10
        with:
          free-disk-space: false
      - name: Build CLI
        shell: bash
        run: |
          set -e
          VERSION=${{ github.ref_name }} make build-cli
      - name: upload images archive
        uses: actions/upload-artifact@a8a3f3ad30e3422c9c7b888a15615d19a852ae32 # v3.1.3
        with:
          name: kubectl-kyverno
          path: cmd/cli/kubectl-kyverno/kubectl-kyverno
          retention-days: 1
          if-no-files-found: error

  standard:
    runs-on: ubuntu-latest
    permissions:
      packages: read
    strategy:
      fail-fast: false
      matrix:
        k8s-version:
<<<<<<< HEAD
          - v1.28.13
          - v1.29.8
          - v1.30.4
=======
          # - v1.28.13
          # - v1.29.8
          # - v1.30.4
>>>>>>> f89eca87
          - v1.31.0
        tests:
          - ${{ fromJSON(needs.define-matrix.outputs.tests).assert }}
          - ${{ fromJSON(needs.define-matrix.outputs.tests).autogen }}
          - ${{ fromJSON(needs.define-matrix.outputs.tests).background-only }}
          - ${{ fromJSON(needs.define-matrix.outputs.tests).cleanup }}
          - ${{ fromJSON(needs.define-matrix.outputs.tests).deferred }}
          - ${{ fromJSON(needs.define-matrix.outputs.tests).events }}
          - ${{ fromJSON(needs.define-matrix.outputs.tests).exceptions }}
          - ${{ fromJSON(needs.define-matrix.outputs.tests).filter }}
          - ${{ fromJSON(needs.define-matrix.outputs.tests).generate }}
          - ${{ fromJSON(needs.define-matrix.outputs.tests).globalcontext }}
          - ${{ fromJSON(needs.define-matrix.outputs.tests).lease }}
          - ${{ fromJSON(needs.define-matrix.outputs.tests).mutate }}
          - ${{ fromJSON(needs.define-matrix.outputs.tests).policy-validation }}
          - ${{ fromJSON(needs.define-matrix.outputs.tests).rangeoperators }}
          - ${{ fromJSON(needs.define-matrix.outputs.tests).rbac }}
          - ${{ fromJSON(needs.define-matrix.outputs.tests).reports }}
          - ${{ fromJSON(needs.define-matrix.outputs.tests).validate }}
          - ${{ fromJSON(needs.define-matrix.outputs.tests).verify-manifests }}
          - ${{ fromJSON(needs.define-matrix.outputs.tests).verifyImages }}
          - ${{ fromJSON(needs.define-matrix.outputs.tests).webhooks }}
    needs:
    - prepare-images
<<<<<<< HEAD
=======
    - define-matrix
>>>>>>> f89eca87
    steps:
      - name: Checkout
        uses: actions/checkout@692973e3d937129bcbf40652eb9f2f61becf3332 # v4.1.7
      # install tools
      - name: Install helm
        id: helm
        uses: azure/setup-helm@fe7b79cd5ee1e45176fcad797de68ecaf3ca4814 # v4.2.0
        with:
          token: ${{ secrets.GITHUB_TOKEN }}
      - name: Install chainsaw
        uses: kyverno/action-install-chainsaw@82d8e747037f840e0ef9bdd97ecdc617f5535bdc # v0.2.8
      # create cluster
      - name: Create kind cluster
        uses: helm/kind-action@0025e74a8c7512023d06dc019c617aa3cf561fde # v1.10.0
        with:
          node_image: kindest/node:${{ matrix.k8s-version }}
          cluster_name: kind
          config: ./scripts/config/kind/default.yaml
      # deploy kyverno
      - name: Download kyverno images archive
        uses: actions/download-artifact@9bc31d5ccc31df68ecc42ccf4149144866c47d8a # v3.0.2
        with:
          name: kyverno.tar
      - name: Load kyverno images archive in kind cluster
        shell: bash
        run: |
          set -e
          kind load image-archive kyverno.tar --name kind
      - name: Install kyverno
        shell: bash
        run: |
          set -e
          export HELM=${{ steps.helm.outputs.helm-path }}
          export USE_CONFIG=standard
          make kind-install-kyverno
      - name: Wait for kyverno ready
        uses: ./.github/actions/kyverno-wait-ready
      # run tests
      - name: Test with Chainsaw
        shell: bash
        env:
          GITHUB_TOKEN: ${{ secrets.GITHUB_TOKEN }}
        run: |
          set -e
          cd ./test/conformance/chainsaw && chainsaw test --include-test-regex '^chainsaw$/${{ matrix.tests }}' --config ../../../.chainsaw.yaml
      # debug
      - name: Debug failure
        if: failure()
        uses: ./.github/actions/kyverno-logs

  k8s-version-specific-tests-above-1-28:
    runs-on: ubuntu-latest
    permissions:
      packages: read
    strategy:
      fail-fast: false
      matrix:
        k8s-version:
          - v1.28.13
          - v1.29.8
          - v1.30.4
          - v1.31.0
        tests:
          - generate-validating-admission-policy
          - webhook-configurations
    needs: prepare-images
    steps:
      - name: Checkout
        uses: actions/checkout@692973e3d937129bcbf40652eb9f2f61becf3332 # v4.1.7
      # install tools
      - name: Install helm
        id: helm
        uses: azure/setup-helm@fe7b79cd5ee1e45176fcad797de68ecaf3ca4814 # v4.2.0
        with:
          token: ${{ secrets.GITHUB_TOKEN }}
      - name: Install chainsaw
        uses: kyverno/action-install-chainsaw@82d8e747037f840e0ef9bdd97ecdc617f5535bdc # v0.2.8
      # create cluster
      - name: Create kind cluster
        uses: helm/kind-action@0025e74a8c7512023d06dc019c617aa3cf561fde # v1.10.0
        with:
          node_image: kindest/node:${{ matrix.k8s-version }}
          cluster_name: kind
          config: ./scripts/config/kind/vap-v1beta1.yaml
      # deploy kyverno
      - name: Download kyverno images archive
        uses: actions/download-artifact@9bc31d5ccc31df68ecc42ccf4149144866c47d8a # v3.0.2
        with:
          name: kyverno.tar
      - name: Load kyverno images archive in kind cluster
        shell: bash
        run: |
          set -e
          kind load image-archive kyverno.tar --name kind
      - name: Install kyverno
        shell: bash
        run: |
          set -e
          export HELM=${{ steps.helm.outputs.helm-path }}
          export USE_CONFIG=standard,generate-validating-admission-policy
          make kind-install-kyverno
      - name: Wait for kyverno ready
        uses: ./.github/actions/kyverno-wait-ready
      # run tests
      - name: Test with Chainsaw
        shell: bash
        env:
          GITHUB_TOKEN: ${{ secrets.GITHUB_TOKEN }}
        run: |
          set -e
          cd ./test/conformance/chainsaw && chainsaw test --test-dir ./${{ matrix.tests }} --config ../../../.chainsaw.yaml
      # debug
      - name: Debug failure
        if: failure()
        uses: ./.github/actions/kyverno-logs

  validatingadmissionpolicies-reports-v1beta1:
    runs-on: ubuntu-latest
    permissions:
      packages: read
    strategy:
      fail-fast: false
      matrix:
        k8s-version:
          - v1.28.13
          - v1.29.8
          - v1.30.4
          - v1.31.0
        tests:
          - validating-admission-policy-reports
    needs: prepare-images
    steps:
      - name: Checkout
        uses: actions/checkout@692973e3d937129bcbf40652eb9f2f61becf3332 # v4.1.7
      # install tools
      - name: Install helm
        id: helm
        uses: azure/setup-helm@fe7b79cd5ee1e45176fcad797de68ecaf3ca4814 # v4.2.0
        with:
          token: ${{ secrets.GITHUB_TOKEN }}
      - name: Install chainsaw
        uses: kyverno/action-install-chainsaw@82d8e747037f840e0ef9bdd97ecdc617f5535bdc # v0.2.8
      # create cluster
      - name: Create kind cluster
        uses: helm/kind-action@0025e74a8c7512023d06dc019c617aa3cf561fde # v1.10.0
        with:
          node_image: kindest/node:${{ matrix.k8s-version }}
          cluster_name: kind
          config: ./scripts/config/kind/vap-v1beta1.yaml
      # deploy kyverno
      - name: Download kyverno images archive
        uses: actions/download-artifact@9bc31d5ccc31df68ecc42ccf4149144866c47d8a # v3.0.2
        with:
          name: kyverno.tar
      - name: Load kyverno images archive in kind cluster
        shell: bash
        run: |
          set -e
          kind load image-archive kyverno.tar --name kind
      - name: Install kyverno
        shell: bash
        run: |
          set -e
          export HELM=${{ steps.helm.outputs.helm-path }}
          export USE_CONFIG=standard,validating-admission-policy-reports
          make kind-install-kyverno
      - name: Wait for kyverno ready
        uses: ./.github/actions/kyverno-wait-ready
      # run tests
      - name: Test with Chainsaw
        shell: bash
        env:
          GITHUB_TOKEN: ${{ secrets.GITHUB_TOKEN }}
        run: |
          set -e
          cd ./test/conformance/chainsaw && chainsaw test --test-dir ./${{ matrix.tests }} --config ../../../.chainsaw.yaml
      # debug
      - name: Debug failure
        if: failure()
        uses: ./.github/actions/kyverno-logs

  force-failure-policy-ignore:
    runs-on: ubuntu-latest
    permissions:
      packages: read
    strategy:
      fail-fast: false
      matrix:
        k8s-version:
          - v1.28.13
          - v1.29.8
          - v1.30.4
          - v1.31.0
        tests:
          - force-failure-policy-ignore
          - rbac
    needs: prepare-images
    steps:
      - name: Checkout
        uses: actions/checkout@692973e3d937129bcbf40652eb9f2f61becf3332 # v4.1.7
      # install tools
      - name: Install helm
        id: helm
        uses: azure/setup-helm@fe7b79cd5ee1e45176fcad797de68ecaf3ca4814 # v4.2.0
        with:
          token: ${{ secrets.GITHUB_TOKEN }}
      - name: Install chainsaw
        uses: kyverno/action-install-chainsaw@82d8e747037f840e0ef9bdd97ecdc617f5535bdc # v0.2.8
      # create cluster
      - name: Create kind cluster
        uses: helm/kind-action@0025e74a8c7512023d06dc019c617aa3cf561fde # v1.10.0
        with:
          node_image: kindest/node:${{ matrix.k8s-version }}
          cluster_name: kind
          config: ./scripts/config/kind/default.yaml
      # deploy kyverno
      - name: Download kyverno images archive
        uses: actions/download-artifact@9bc31d5ccc31df68ecc42ccf4149144866c47d8a # v3.0.2
        with:
          name: kyverno.tar
      - name: Load kyverno images archive in kind cluster
        shell: bash
        run: |
          set -e
          kind load image-archive kyverno.tar --name kind
      - name: Install kyverno
        shell: bash
        run: |
          set -e
          export HELM=${{ steps.helm.outputs.helm-path }}
          export USE_CONFIG=standard,force-failure-policy-ignore
          make kind-install-kyverno
      - name: Wait for kyverno ready
        uses: ./.github/actions/kyverno-wait-ready
      # run tests
      - name: Test with Chainsaw
        shell: bash
        env:
          GITHUB_TOKEN: ${{ secrets.GITHUB_TOKEN }}
        run: |
          set -e
          cd ./test/conformance/chainsaw && chainsaw test --test-dir ./${{ matrix.tests }} --config ../../../.chainsaw.yaml
      # debug
      - name: Debug failure
        if: failure()
        uses: ./.github/actions/kyverno-logs

  ttl:
    runs-on: ubuntu-latest
    permissions:
      packages: read
    strategy:
      fail-fast: false
      matrix:
        k8s-version:
          - v1.28.13
          - v1.29.8
          - v1.30.4
          - v1.31.0
        tests:
          - ttl
    needs: prepare-images
    steps:
      - name: Checkout
        uses: actions/checkout@692973e3d937129bcbf40652eb9f2f61becf3332 # v4.1.7
      # install tools
      - name: Install helm
        id: helm
        uses: azure/setup-helm@fe7b79cd5ee1e45176fcad797de68ecaf3ca4814 # v4.2.0
        with:
          token: ${{ secrets.GITHUB_TOKEN }}
      - name: Install chainsaw
        uses: kyverno/action-install-chainsaw@82d8e747037f840e0ef9bdd97ecdc617f5535bdc # v0.2.8
      # create cluster
      - name: Create kind cluster
        uses: helm/kind-action@0025e74a8c7512023d06dc019c617aa3cf561fde # v1.10.0
        with:
          node_image: kindest/node:${{ matrix.k8s-version }}
          cluster_name: kind
          config: ./scripts/config/kind/default.yaml
      # deploy kyverno
      - name: Download kyverno images archive
        uses: actions/download-artifact@9bc31d5ccc31df68ecc42ccf4149144866c47d8a # v3.0.2
        with:
          name: kyverno.tar
      - name: Load kyverno images archive in kind cluster
        shell: bash
        run: |
          set -e
          kind load image-archive kyverno.tar --name kind
      - name: Install kyverno
        shell: bash
        run: |
          set -e
          export HELM=${{ steps.helm.outputs.helm-path }}
          export USE_CONFIG=standard,ttl
          make kind-install-kyverno
      - name: Wait for kyverno ready
        uses: ./.github/actions/kyverno-wait-ready
      # run tests
      - name: Test with Chainsaw
        shell: bash
        env:
          GITHUB_TOKEN: ${{ secrets.GITHUB_TOKEN }}
        run: |
          set -e
          cd ./test/conformance/chainsaw && chainsaw test --test-dir ./${{ matrix.tests }} --config ../../../.chainsaw.yaml
      # debug
      - name: Debug failure
        if: failure()
        uses: ./.github/actions/kyverno-logs

  custom-sigstore:
    runs-on: ubuntu-latest
    permissions:
      packages: read
    strategy:
      fail-fast: false
      matrix:
        k8s-version:
          - v1.28.x
          - v1.29.x
          - v1.30.x
        tests:
          - custom-sigstore
    needs: prepare-images
    steps:
      - name: Checkout
        uses: actions/checkout@692973e3d937129bcbf40652eb9f2f61becf3332 # v4.1.7
      # install tools
      - name: Install helm
        id: helm
        uses: azure/setup-helm@fe7b79cd5ee1e45176fcad797de68ecaf3ca4814 # v4.2.0
        with:
          token: ${{ secrets.GITHUB_TOKEN }}
      - name: Install crane
        uses: imjasonh/setup-crane@31b88efe9de28ae0ffa220711af4b60be9435f6e
      - name: Install Cosign
        uses: sigstore/cosign-installer@4959ce089c160fddf62f7b42464195ba1a56d382
      - name: Install chainsaw
        uses: kyverno/action-install-chainsaw@82d8e747037f840e0ef9bdd97ecdc617f5535bdc # v0.2.8
      # create cluster
      - name: Create kind cluster and setup Sigstore Scaffolding
        uses: sigstore/scaffolding/actions/setup@fd2699d622d15b39c2bf7bc7ca4e005d4dda0e24
        with:
          version: main
          k8s-version: ${{ matrix.k8s-version }}
          knative-version: "1.10.0"
      - name: Create TUF values config map
        run: |
          set -e
          kubectl create namespace kyverno
          kubectl -n kyverno create configmap tufvalues --from-literal=TUF_MIRROR=$TUF_MIRROR --from-literal=FULCIO_URL=$FULCIO_URL --from-literal=REKOR_URL=$REKOR_URL --from-literal=CTLOG_URL=$CTLOG_URL --from-literal=ISSUER_URL=$ISSUER_URL
          kubectl -n tuf-system get secrets tuf-root -oyaml | sed 's/namespace: .*/namespace: kyverno/' | kubectl create -f -
      # deploy kyverno
      - name: Download kyverno images archive
        uses: actions/download-artifact@9bc31d5ccc31df68ecc42ccf4149144866c47d8a # v3.0.2
        with:
          name: kyverno.tar
      - name: Load kyverno images archive in kind cluster
        shell: bash
        run: |
          set -e
          kind load image-archive kyverno.tar --name kind
      - name: Install kyverno
        shell: bash
        run: |
          set -e
          export HELM=${{ steps.helm.outputs.helm-path }}
          export USE_CONFIG=standard,custom-sigstore
          make kind-install-kyverno
      - name: Wait for kyverno ready
        uses: ./.github/actions/kyverno-wait-ready
      # prepare test image
      - name: Create test image
        shell: bash
        run: |
          DIGEST=$(crane digest cgr.dev/chainguard/static)   
          IMAGE_NAME=$(uuidgen | tr "[:upper:]" "[:lower:]")
          TEST_IMAGE_URL=ttl.sh/${IMAGE_NAME}:1h
          crane copy cgr.dev/chainguard/static@$DIGEST $TEST_IMAGE_URL
          cosign initialize --mirror $TUF_MIRROR --root $TUF_MIRROR/root.json
          COSIGN_EXPERIMENTAL=1 cosign sign --rekor-url $REKOR_URL --fulcio-url $FULCIO_URL $TEST_IMAGE_URL --identity-token $OIDC_TOKEN -y
          echo "TEST_IMAGE_URL=$TEST_IMAGE_URL" >> $GITHUB_ENV
      # run tests
      - name: Test with Chainsaw
        shell: bash
        env:
          GITHUB_TOKEN: ${{ secrets.GITHUB_TOKEN }}
        run: |
          set -e
          cd ./test/conformance/chainsaw && chainsaw test --test-dir ./${{ matrix.tests }} --config ../../../.chainsaw.yaml
      - name: Debug failure
        if: failure()
        uses: ./.github/actions/kyverno-logs

  default:
    runs-on: ubuntu-latest
    permissions:
      packages: read
    strategy:
      fail-fast: false
      matrix:
        k8s-version:
          - v1.28.13
          - v1.29.8
          - v1.30.4
          - v1.31.0
        tests:
          - rbac
    needs: prepare-images
    steps:
      - name: Checkout
        uses: actions/checkout@692973e3d937129bcbf40652eb9f2f61becf3332 # v4.1.7
      # install tools
      - name: Install helm
        id: helm
        uses: azure/setup-helm@fe7b79cd5ee1e45176fcad797de68ecaf3ca4814 # v4.2.0
        with:
          token: ${{ secrets.GITHUB_TOKEN }}
      - name: Install chainsaw
        uses: kyverno/action-install-chainsaw@82d8e747037f840e0ef9bdd97ecdc617f5535bdc # v0.2.8
      # create cluster
      - name: Create kind cluster
        uses: helm/kind-action@0025e74a8c7512023d06dc019c617aa3cf561fde # v1.10.0
        with:
          node_image: kindest/node:${{ matrix.k8s-version }}
          cluster_name: kind
          config: ./scripts/config/kind/default.yaml
      # deploy kyverno
      - name: Download kyverno images archive
        uses: actions/download-artifact@9bc31d5ccc31df68ecc42ccf4149144866c47d8a # v3.0.2
        with:
          name: kyverno.tar
      - name: Load kyverno images archive in kind cluster
        shell: bash
        run: |
          set -e
          kind load image-archive kyverno.tar --name kind
      - name: Install kyverno
        shell: bash
        run: |
          set -e
          export HELM=${{ steps.helm.outputs.helm-path }}
          export USE_CONFIG=default
          make kind-install-kyverno
      - name: Wait for kyverno ready
        uses: ./.github/actions/kyverno-wait-ready
      # run tests
      - name: Test with Chainsaw
        shell: bash
        env:
          GITHUB_TOKEN: ${{ secrets.GITHUB_TOKEN }}
        run: |
          set -e
          cd ./test/conformance/chainsaw && chainsaw test --test-dir ./${{ matrix.tests }} --config ../../../.chainsaw.yaml
      # debug
      - name: Debug failure
        if: failure()
        uses: ./.github/actions/kyverno-logs

  policy-library:
    runs-on: ubuntu-latest
    strategy:
      fail-fast: false
      matrix:
        k8s-version:
          - v1.28.13
          - v1.29.8
          - v1.30.4
          - v1.31.0
        tests:
          - ^argo$
          - ^aws$
          - ^best-practices$
          - ^castai$
          - ^cert-manager$
          - ^consul$
          - ^external-secret-operator$
          - ^flux$
          - ^istio$
          - ^karpenter$
          - ^kasten$
          - ^kubecost$
          - ^kubeops$
          - ^kubevirt$
          - ^linkerd$
          - ^nginx-ingress$
          - ^openshift$
          - ^other$/^a
          - ^other$/^[b-d]
          - ^other$/^[e-l]
          - ^other$/^[m-q]
          - ^other$/^re[c-q]
          - ^other$/^res
          - ^other$/^[s-z]
          - ^pod-security$
          - ^pod-security-cel$
          - ^psa$
          - ^psp-migration$
          # - ^tekton
          # - ^traefik
          # - ^velero
    needs:
      - prepare-images
      - prepare-cli
    steps:
      - name: Checkout kyverno/kyverno
        uses: actions/checkout@692973e3d937129bcbf40652eb9f2f61becf3332 # v4.1.7
      - name: Checkout kyverno/policies
        uses: actions/checkout@692973e3d937129bcbf40652eb9f2f61becf3332 # v4.1.7
        with:
          repository: kyverno/policies
          path: policies
      # install tools
      - name: Install helm
        id: helm
        uses: azure/setup-helm@fe7b79cd5ee1e45176fcad797de68ecaf3ca4814 # v4.2.0
        with:
          token: ${{ secrets.GITHUB_TOKEN }}
      - name: Install chainsaw
        uses: kyverno/action-install-chainsaw@82d8e747037f840e0ef9bdd97ecdc617f5535bdc # v0.2.8
      - name: Download kyverno CLI archive
        uses: actions/download-artifact@9bc31d5ccc31df68ecc42ccf4149144866c47d8a # v3.0.2
        with:
          name: kubectl-kyverno
      - name: Install Kyverno CLI
        shell: bash
        run: |
          set -e
          chmod +x kubectl-kyverno && mv kubectl-kyverno ./cmd/cli/kubectl-kyverno/kyverno
          echo "$PWD/cmd/cli/kubectl-kyverno" >> $GITHUB_PATH
      # create cluster
      - name: Create kind cluster
        uses: helm/kind-action@0025e74a8c7512023d06dc019c617aa3cf561fde # v1.10.0
        with:
          node_image: kindest/node:${{ matrix.k8s-version }}
          cluster_name: kind
          config: ./scripts/config/kind/default.yaml
      # deploy kyverno
      - name: Download kyverno images archive
        uses: actions/download-artifact@9bc31d5ccc31df68ecc42ccf4149144866c47d8a # v3.0.2
        with:
          name: kyverno.tar
      - name: Load kyverno images archive in kind cluster
        shell: bash
        run: |
          set -e
          kind load image-archive kyverno.tar --name kind
      - name: Install kyverno
        shell: bash
        run: |
          set -e
          export HELM=${{ steps.helm.outputs.helm-path }}
          export USE_CONFIG=standard
          make kind-install-kyverno
      - name: Wait for kyverno ready
        uses: ./.github/actions/kyverno-wait-ready
      # run tests
      - name: Install CRDs
        run: |
          set -e
          kubectl apply -f ./policies/.chainsaw/crds
      - name: Test with Chainsaw
        env:
          GITHUB_TOKEN: ${{ secrets.GITHUB_TOKEN }}
        run: |
          set -e
          cd policies
          chainsaw test --include-test-regex '^chainsaw$/${{ matrix.tests }}' --no-color=false
      - name: Debug failure
        if: failure()
        uses: ./.github/actions/kyverno-logs

  monitor-helm-secret-size:
    runs-on: ubuntu-latest
    permissions:
      packages: read
    needs: prepare-images
    steps:
      - name: Checkout
        uses: actions/checkout@692973e3d937129bcbf40652eb9f2f61becf3332 # v4.1.7
      - name: Setup caches
        uses: ./.github/actions/setup-caches
        timeout-minutes: 5
        continue-on-error: true
        with:
          build-cache-key: run-conformance
      - name: Setup build env
        uses: ./.github/actions/setup-build-env
        timeout-minutes: 10
      - name: Create kind cluster
        shell: bash
        run: |
          set -e
          make kind-create-cluster
      - name: Download kyverno images archive
        uses: actions/download-artifact@9bc31d5ccc31df68ecc42ccf4149144866c47d8a # v3.0.2
        with:
          name: kyverno.tar
      - name: Load kyverno images archive in kind cluster
        shell: bash
        run: |
          set -e
          make kind-load-image-archive
      - name: Install kyverno
        shell: bash
        run: |
          make kind-install-kyverno
      - name: Wait for kyverno ready
        uses: ./.github/actions/kyverno-wait-ready
      - name: Check secret size
        shell: bash
        run: |
          set -e
          set -u
          SIZE=$(kubectl get secrets -n kyverno sh.helm.release.v1.kyverno.v1 -o jsonpath='{.data.release}' | base64 -d | wc -c | awk '{print $1}')
          MAX_ALLOWED=1030000
          if [ "$SIZE" -gt "$MAX_ALLOWED" ]; then
            echo "Helm secret size ($SIZE bytes) is above the max allowed ($MAX_ALLOWED bytes)"
            exit 1
          else
            echo "Helm secret size ($SIZE bytes) is below the max allowed ($MAX_ALLOWED bytes)"
          fi

  check-tests:
    runs-on: ubuntu-latest
    permissions:
      packages: read
    strategy:
      fail-fast: false
      matrix:
        tests:
          - ^cli$
    needs:
    - prepare-cli
    steps:
      - name: Checkout
        uses: actions/checkout@692973e3d937129bcbf40652eb9f2f61becf3332 # v4.1.7
      # install tools
      - name: Download kyverno CLI archive
        uses: actions/download-artifact@9bc31d5ccc31df68ecc42ccf4149144866c47d8a # v3.0.2
        with:
          name: kubectl-kyverno
      - name: Install chainsaw
        uses: kyverno/action-install-chainsaw@82d8e747037f840e0ef9bdd97ecdc617f5535bdc # v0.2.8
      # create cluster
      - name: Create kind cluster
        uses: helm/kind-action@0025e74a8c7512023d06dc019c617aa3cf561fde # v1.10.0
        with:
          node_image: kindest/node:v1.30.0
          cluster_name: kind
          config: ./scripts/config/kind/default.yaml
      - name: Install Kyverno CLI
        shell: bash
        run: |
          set -e
          chmod +x kubectl-kyverno && mv kubectl-kyverno ./cmd/cli/kubectl-kyverno/kyverno
          echo "$PWD/cmd/cli/kubectl-kyverno" >> $GITHUB_PATH
      # run tests
      - name: Test with Chainsaw
        shell: bash
        env:
          GITHUB_TOKEN: ${{ secrets.GITHUB_TOKEN }}
        run: |
          set -e
          cd ./test/conformance/chainsaw && chainsaw test --include-test-regex '^chainsaw$/${{ matrix.tests }}' --config ../../../.chainsaw.yaml
      - name: Fix test files
        shell: bash
        run: |
          set -e
          KYVERNO_EXPERIMENTAL=true kyverno fix test ./test/cli --save --compress
          make verify-cli-tests

  conformance-required-success:
    name: conformance-required
    needs:
      - standard
      - ttl
      - force-failure-policy-ignore
      - k8s-version-specific-tests-above-1-28
      - validatingadmissionpolicies-reports-v1beta1
      - custom-sigstore
      - default
      - monitor-helm-secret-size
      - check-tests
    runs-on: ubuntu-latest
    if: ${{ success() }}
    steps:
      - run: ${{ true }}

  conformance-required-failure:
    name: conformance-required
    needs:
      - standard
      - ttl
      - force-failure-policy-ignore
      - k8s-version-specific-tests-above-1-28
      - validatingadmissionpolicies-reports-v1beta1
      - custom-sigstore
      - default
      - monitor-helm-secret-size
      - check-tests
    runs-on: ubuntu-latest
    if: ${{ failure() || cancelled() }}
    steps:
      - run: ${{ false }}<|MERGE_RESOLUTION|>--- conflicted
+++ resolved
@@ -92,15 +92,9 @@
       fail-fast: false
       matrix:
         k8s-version:
-<<<<<<< HEAD
-          - v1.28.13
-          - v1.29.8
-          - v1.30.4
-=======
           # - v1.28.13
           # - v1.29.8
           # - v1.30.4
->>>>>>> f89eca87
           - v1.31.0
         tests:
           - ${{ fromJSON(needs.define-matrix.outputs.tests).assert }}
@@ -125,10 +119,7 @@
           - ${{ fromJSON(needs.define-matrix.outputs.tests).webhooks }}
     needs:
     - prepare-images
-<<<<<<< HEAD
-=======
     - define-matrix
->>>>>>> f89eca87
     steps:
       - name: Checkout
         uses: actions/checkout@692973e3d937129bcbf40652eb9f2f61becf3332 # v4.1.7
