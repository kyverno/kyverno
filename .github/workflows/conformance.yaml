--- conflicted
+++ resolved
@@ -707,7 +707,6 @@
         - custom-sigstore
     needs: prepare-images
     steps:
-<<<<<<< HEAD
     - name: Checkout
       uses: actions/checkout@11bd71901bbe5b1630ceea73d27597364c9af683 # v4.2.2
     # install tools
@@ -717,7 +716,7 @@
     - name: Install crane
       uses: imjasonh/setup-crane@31b88efe9de28ae0ffa220711af4b60be9435f6e # v0.4
     - name: Install Cosign
-      uses: sigstore/cosign-installer@d7d6bc7722e3daa8354c50bcb52f4837da5e9b6a # v3.8.1
+      uses: sigstore/cosign-installer@3454372f43399081ed03b604cb2d021dabca52bb # v3.8.2
     - name: Install chainsaw
       uses: kyverno/action-install-chainsaw@f2b47b97dc889c12702113753d713f01ec268de5 # v0.2.12
       with:
@@ -737,7 +736,7 @@
         kubectl -n tuf-system get secrets tuf-root -oyaml | sed 's/namespace: .*/namespace: kyverno/' | kubectl create -f -
     # deploy kyverno
     - name: Download kyverno images archive
-      uses: actions/download-artifact@95815c38cf2ff2164869cbab79da8d1f422bc89e # v4.2.1
+      uses: actions/download-artifact@d3f86a106a0bac45b974a628896c90dbdf5c8093 # v4.3.0
       with:
         name: kyverno.tar
     - name: Load kyverno images archive in kind cluster
@@ -776,76 +775,6 @@
     - name: Debug failure
       if: failure()
       uses: ./.github/actions/kyverno-logs
-=======
-      - name: Checkout
-        uses: actions/checkout@11bd71901bbe5b1630ceea73d27597364c9af683 # v4.2.2
-      # install tools
-      - name: Install helm
-        id: helm
-        uses: azure/setup-helm@b9e51907a09c216f16ebe8536097933489208112 # v4.3.0
-      - name: Install crane
-        uses: imjasonh/setup-crane@31b88efe9de28ae0ffa220711af4b60be9435f6e # v0.4
-      - name: Install Cosign
-        uses: sigstore/cosign-installer@3454372f43399081ed03b604cb2d021dabca52bb # v3.8.2
-      - name: Install chainsaw
-        uses: kyverno/action-install-chainsaw@f2b47b97dc889c12702113753d713f01ec268de5 # v0.2.12
-        with:
-          verify: true
-      # create cluster
-      - name: Create kind cluster and setup Sigstore Scaffolding
-        uses: sigstore/scaffolding/actions/setup@7dd406abbfb07599b10ad048a397a4904d3e40cc
-        with:
-          version: main
-          k8s-version: ${{ matrix.k8s-version }}
-          knative-version: "1.10.0"
-      - name: Create TUF values config map
-        run: |
-          set -e
-          kubectl create namespace kyverno
-          kubectl -n kyverno create configmap tufvalues --from-literal=TUF_MIRROR=$TUF_MIRROR --from-literal=FULCIO_URL=$FULCIO_URL --from-literal=REKOR_URL=$REKOR_URL --from-literal=CTLOG_URL=$CTLOG_URL --from-literal=ISSUER_URL=$ISSUER_URL
-          kubectl -n tuf-system get secrets tuf-root -oyaml | sed 's/namespace: .*/namespace: kyverno/' | kubectl create -f -
-      # deploy kyverno
-      - name: Download kyverno images archive
-        uses: actions/download-artifact@d3f86a106a0bac45b974a628896c90dbdf5c8093 # v4.3.0
-        with:
-          name: kyverno.tar
-      - name: Load kyverno images archive in kind cluster
-        shell: bash
-        run: |
-          set -e
-          kind load image-archive kyverno.tar --name kind
-      - name: Install kyverno
-        shell: bash
-        run: |
-          set -e
-          export HELM=${{ steps.helm.outputs.helm-path }}
-          export USE_CONFIG=standard,custom-sigstore
-          make kind-install-kyverno
-      - name: Wait for kyverno ready
-        uses: ./.github/actions/kyverno-wait-ready
-      # prepare test image
-      - name: Create test image
-        shell: bash
-        run: |
-          DIGEST=$(crane digest cgr.dev/chainguard/static)
-          IMAGE_NAME=$(uuidgen | tr "[:upper:]" "[:lower:]")
-          TEST_IMAGE_URL=ttl.sh/${IMAGE_NAME}:1h
-          crane copy cgr.dev/chainguard/static@$DIGEST $TEST_IMAGE_URL
-          cosign initialize --mirror $TUF_MIRROR --root $TUF_MIRROR/root.json
-          COSIGN_EXPERIMENTAL=1 cosign sign --rekor-url $REKOR_URL --fulcio-url $FULCIO_URL $TEST_IMAGE_URL --identity-token $OIDC_TOKEN -y
-          echo "TEST_IMAGE_URL=$TEST_IMAGE_URL" >> $GITHUB_ENV
-      # run tests
-      - name: Test with Chainsaw
-        shell: bash
-        env:
-          GITHUB_TOKEN: ${{ secrets.GITHUB_TOKEN }}
-        run: |
-          set -e
-          cd ./test/conformance/chainsaw && chainsaw test ${{ matrix.tests }} --config ../../../.chainsaw.yaml
-      - name: Debug failure
-        if: failure()
-        uses: ./.github/actions/kyverno-logs
->>>>>>> f9d5664f
 
   policy-library:
     runs-on: ubuntu-latest
@@ -858,7 +787,6 @@
     - prepare-images
     - prepare-cli
     steps:
-<<<<<<< HEAD
     - name: Checkout kyverno/kyverno
       uses: actions/checkout@11bd71901bbe5b1630ceea73d27597364c9af683 # v4.2.2
     - name: Checkout kyverno/policies
@@ -871,13 +799,13 @@
       id: helm
       uses: azure/setup-helm@b9e51907a09c216f16ebe8536097933489208112 # v4.3.0
     - name: Install Cosign
-      uses: sigstore/cosign-installer@d7d6bc7722e3daa8354c50bcb52f4837da5e9b6a # v3.8.1
+      uses: sigstore/cosign-installer@3454372f43399081ed03b604cb2d021dabca52bb # v3.8.2
     - name: Install chainsaw
       uses: kyverno/action-install-chainsaw@f2b47b97dc889c12702113753d713f01ec268de5 # v0.2.12
       with:
         verify: true
     - name: Download kyverno CLI archive
-      uses: actions/download-artifact@95815c38cf2ff2164869cbab79da8d1f422bc89e # v4.2.1
+      uses: actions/download-artifact@d3f86a106a0bac45b974a628896c90dbdf5c8093 # v4.3.0
       with:
         name: kubectl-kyverno
     - name: Install Kyverno CLI
@@ -896,7 +824,7 @@
         config: ./scripts/config/kind/default.yaml
     # deploy kyverno
     - name: Download kyverno images archive
-      uses: actions/download-artifact@95815c38cf2ff2164869cbab79da8d1f422bc89e # v4.2.1
+      uses: actions/download-artifact@d3f86a106a0bac45b974a628896c90dbdf5c8093 # v4.3.0
       with:
         name: kyverno.tar
     - name: Load kyverno images archive in kind cluster
@@ -932,81 +860,6 @@
     - name: Debug failure
       if: failure()
       uses: ./.github/actions/kyverno-logs
-=======
-      - name: Checkout kyverno/kyverno
-        uses: actions/checkout@11bd71901bbe5b1630ceea73d27597364c9af683 # v4.2.2
-      - name: Checkout kyverno/policies
-        uses: actions/checkout@11bd71901bbe5b1630ceea73d27597364c9af683 # v4.2.2
-        with:
-          repository: kyverno/policies
-          path: policies
-      # install tools
-      - name: Install helm
-        id: helm
-        uses: azure/setup-helm@b9e51907a09c216f16ebe8536097933489208112 # v4.3.0
-      - name: Install Cosign
-        uses: sigstore/cosign-installer@3454372f43399081ed03b604cb2d021dabca52bb # v3.8.2
-      - name: Install chainsaw
-        uses: kyverno/action-install-chainsaw@f2b47b97dc889c12702113753d713f01ec268de5 # v0.2.12
-        with:
-          verify: true
-      - name: Download kyverno CLI archive
-        uses: actions/download-artifact@d3f86a106a0bac45b974a628896c90dbdf5c8093 # v4.3.0
-        with:
-          name: kubectl-kyverno
-      - name: Install Kyverno CLI
-        shell: bash
-        run: |
-          set -e
-          chmod +x kubectl-kyverno && mv kubectl-kyverno ./cmd/cli/kubectl-kyverno/kyverno
-          echo "$PWD/cmd/cli/kubectl-kyverno" >> $GITHUB_PATH
-      # create cluster
-      - name: Create kind cluster
-        uses: helm/kind-action@a1b0e391336a6ee6713a0583f8c6240d70863de3 # v1.12.0
-        with:
-          version: v0.27.0
-          node_image: kindest/node:${{ matrix.k8s-version }}
-          cluster_name: kind
-          config: ./scripts/config/kind/default.yaml
-      # deploy kyverno
-      - name: Download kyverno images archive
-        uses: actions/download-artifact@d3f86a106a0bac45b974a628896c90dbdf5c8093 # v4.3.0
-        with:
-          name: kyverno.tar
-      - name: Load kyverno images archive in kind cluster
-        shell: bash
-        run: |
-          set -e
-          kind load image-archive kyverno.tar --name kind
-      - name: Install kyverno
-        shell: bash
-        run: |
-          set -e
-          export HELM=${{ steps.helm.outputs.helm-path }}
-          export USE_CONFIG=standard
-          make kind-install-kyverno
-      - name: Wait for kyverno ready
-        uses: ./.github/actions/kyverno-wait-ready
-      # run tests
-      - name: Install CRDs
-        run: |
-          set -e
-          kubectl apply -f ./policies/.chainsaw/crds
-      - name: Test with Chainsaw
-        env:
-          GITHUB_TOKEN: ${{ secrets.GITHUB_TOKEN }}
-        run: |
-          set -e
-          cd policies
-          chainsaw test . \
-            --shard-index ${{ matrix.shard-index }} \
-            --shard-count 12 \
-            --exclude-test-regex '^chainsaw$/^(tekton|traefik|velero)' \
-            --no-color=false
-      - name: Debug failure
-        if: failure()
-        uses: ./.github/actions/kyverno-logs
->>>>>>> f9d5664f
 
   monitor-helm-secret-size:
     runs-on: ubuntu-latest
@@ -1014,7 +867,6 @@
       packages: read
     needs: prepare-images
     steps:
-<<<<<<< HEAD
     - name: Checkout
       uses: actions/checkout@11bd71901bbe5b1630ceea73d27597364c9af683 # v4.2.2
     - name: Setup caches
@@ -1032,7 +884,7 @@
         set -e
         make kind-create-cluster
     - name: Download kyverno images archive
-      uses: actions/download-artifact@95815c38cf2ff2164869cbab79da8d1f422bc89e # v4.2.1
+      uses: actions/download-artifact@d3f86a106a0bac45b974a628896c90dbdf5c8093 # v4.3.0
       with:
         name: kyverno.tar
     - name: Load kyverno images archive in kind cluster
@@ -1059,52 +911,6 @@
         else
           echo "Helm secret size ($SIZE bytes) is below the max allowed ($MAX_ALLOWED bytes)"
         fi
-=======
-      - name: Checkout
-        uses: actions/checkout@11bd71901bbe5b1630ceea73d27597364c9af683 # v4.2.2
-      - name: Setup caches
-        uses: ./.github/actions/setup-caches
-        timeout-minutes: 5
-        continue-on-error: true
-        with:
-          build-cache-key: run-conformance
-      - name: Setup build env
-        uses: ./.github/actions/setup-build-env
-        timeout-minutes: 10
-      - name: Create kind cluster
-        shell: bash
-        run: |
-          set -e
-          make kind-create-cluster
-      - name: Download kyverno images archive
-        uses: actions/download-artifact@d3f86a106a0bac45b974a628896c90dbdf5c8093 # v4.3.0
-        with:
-          name: kyverno.tar
-      - name: Load kyverno images archive in kind cluster
-        shell: bash
-        run: |
-          set -e
-          make kind-load-image-archive
-      - name: Install kyverno
-        shell: bash
-        run: |
-          make kind-install-kyverno
-      - name: Wait for kyverno ready
-        uses: ./.github/actions/kyverno-wait-ready
-      - name: Check secret size
-        shell: bash
-        run: |
-          set -e
-          set -u
-          SIZE=$(kubectl get secrets -n kyverno sh.helm.release.v1.kyverno.v1 -o jsonpath='{.data.release}' | base64 -d | wc -c | awk '{print $1}')
-          MAX_ALLOWED=1030000
-          if [ "$SIZE" -gt "$MAX_ALLOWED" ]; then
-            echo "Helm secret size ($SIZE bytes) is above the max allowed ($MAX_ALLOWED bytes)"
-            exit 1
-          else
-            echo "Helm secret size ($SIZE bytes) is below the max allowed ($MAX_ALLOWED bytes)"
-          fi
->>>>>>> f9d5664f
 
   check-tests:
     runs-on: ubuntu-latest
@@ -1118,16 +924,15 @@
     needs:
     - prepare-cli
     steps:
-<<<<<<< HEAD
     - name: Checkout
       uses: actions/checkout@11bd71901bbe5b1630ceea73d27597364c9af683 # v4.2.2
     # install tools
     - name: Download kyverno CLI archive
-      uses: actions/download-artifact@95815c38cf2ff2164869cbab79da8d1f422bc89e # v4.2.1
+      uses: actions/download-artifact@d3f86a106a0bac45b974a628896c90dbdf5c8093 # v4.3.0
       with:
         name: kubectl-kyverno
     - name: Install Cosign
-      uses: sigstore/cosign-installer@d7d6bc7722e3daa8354c50bcb52f4837da5e9b6a # v3.8.1
+      uses: sigstore/cosign-installer@3454372f43399081ed03b604cb2d021dabca52bb # v3.8.2
     - name: Install chainsaw
       uses: kyverno/action-install-chainsaw@f2b47b97dc889c12702113753d713f01ec268de5 # v0.2.12
       with:
@@ -1154,49 +959,6 @@
       run: |
         set -e
         cd ./test/conformance/chainsaw && chainsaw test --include-test-regex '^chainsaw$/${{ matrix.tests }}' --config ../../../.chainsaw.yaml
-    - name: Fix test files
-      shell: bash
-      run: |
-        set -e
-        KYVERNO_EXPERIMENTAL=true kyverno fix test ./test/cli --save --compress
-        make verify-cli-tests
-=======
-      - name: Checkout
-        uses: actions/checkout@11bd71901bbe5b1630ceea73d27597364c9af683 # v4.2.2
-      # install tools
-      - name: Download kyverno CLI archive
-        uses: actions/download-artifact@d3f86a106a0bac45b974a628896c90dbdf5c8093 # v4.3.0
-        with:
-          name: kubectl-kyverno
-      - name: Install Cosign
-        uses: sigstore/cosign-installer@3454372f43399081ed03b604cb2d021dabca52bb # v3.8.2
-      - name: Install chainsaw
-        uses: kyverno/action-install-chainsaw@f2b47b97dc889c12702113753d713f01ec268de5 # v0.2.12
-        with:
-          verify: true
-      # create cluster
-      - name: Create kind cluster
-        uses: helm/kind-action@a1b0e391336a6ee6713a0583f8c6240d70863de3 # v1.12.0
-        with:
-          version: v0.27.0
-          node_image: kindest/node:v1.30.0
-          cluster_name: kind
-          config: ./scripts/config/kind/default.yaml
-      - name: Install Kyverno CLI
-        shell: bash
-        run: |
-          set -e
-          chmod +x kubectl-kyverno && mv kubectl-kyverno ./cmd/cli/kubectl-kyverno/kyverno
-          echo "$PWD/cmd/cli/kubectl-kyverno" >> $GITHUB_PATH
-      # run tests
-      - name: Test with Chainsaw
-        shell: bash
-        env:
-          GITHUB_TOKEN: ${{ secrets.GITHUB_TOKEN }}
-        run: |
-          set -e
-          cd ./test/conformance/chainsaw && chainsaw test --include-test-regex '^chainsaw$/${{ matrix.tests }}' --config ../../../.chainsaw.yaml
->>>>>>> f9d5664f
 
   cleanup-test:
     runs-on: ubuntu-latest
@@ -1216,7 +978,6 @@
     - prepare-images
     name: ${{ matrix.k8s-version.name }} - kyverno uninstall
     steps:
-<<<<<<< HEAD
     - name: Checkout kyverno/kyverno
       uses: actions/checkout@11bd71901bbe5b1630ceea73d27597364c9af683 # v4.2.2
     - name: Install helm
@@ -1235,7 +996,7 @@
         cluster_name: kind
         config: ./scripts/config/kind/default.yaml
     - name: Download kyverno images archive
-      uses: actions/download-artifact@95815c38cf2ff2164869cbab79da8d1f422bc89e # v4.2.1
+      uses: actions/download-artifact@d3f86a106a0bac45b974a628896c90dbdf5c8093 # v4.3.0
       with:
         name: kyverno.tar
     - name: Load kyverno images archive in kind cluster
@@ -1274,65 +1035,6 @@
     - name: Debug failure
       if: failure()
       uses: ./.github/actions/kyverno-logs
-=======
-      - name: Checkout kyverno/kyverno
-        uses: actions/checkout@11bd71901bbe5b1630ceea73d27597364c9af683 # v4.2.2
-      - name: Install helm
-        id: helm
-        uses: azure/setup-helm@b9e51907a09c216f16ebe8536097933489208112 # v4.3.0
-      - name: Install Kubectl
-        run: |
-          set -e
-          curl -LO "https://dl.k8s.io/release/${{ matrix.k8s-version.version }}/bin/linux/amd64/kubectl"
-          sudo install -o root -g root -m 0755 kubectl /usr/local/bin/kubectl
-      - name: Create kind cluster
-        uses: helm/kind-action@a1b0e391336a6ee6713a0583f8c6240d70863de3 # v1.12.0
-        with:
-          version: v0.27.0
-          node_image: kindest/node:${{ matrix.k8s-version.version }}
-          cluster_name: kind
-          config: ./scripts/config/kind/default.yaml
-      - name: Download kyverno images archive
-        uses: actions/download-artifact@d3f86a106a0bac45b974a628896c90dbdf5c8093 # v4.3.0
-        with:
-          name: kyverno.tar
-      - name: Load kyverno images archive in kind cluster
-        shell: bash
-        run: |
-          set -e
-          kind load image-archive kyverno.tar --name kind
-      - name: Install kyverno
-        shell: bash
-        run: |
-          set -e
-          export HELM=${{ steps.helm.outputs.helm-path }}
-          export USE_CONFIG=${{ join(matrix.kyverno-config.values, ',') }}
-          make kind-install-kyverno
-      - name: Wait for kyverno ready
-        uses: ./.github/actions/kyverno-wait-ready
-      - name: Log finalizers from deployments
-        shell: bash
-        run: |
-          set -e
-          kubectl get deploy kyverno-admission-controller -n kyverno --template='{{.metadata.finalizers}}'
-          kubectl get deploy kyverno-cleanup-controller -n kyverno --template='{{.metadata.finalizers}}'
-      - name: Uninstall kyverno
-        shell: bash
-        run: |
-          set -e
-          helm uninstall kyverno -n kyverno --wait --no-hooks
-      - name: Check validating webhook count
-        shell: bash
-        run: |
-          set -e
-          if [ `kubectl get validatingwebhookconfigurations -l webhook.kyverno.io/managed-by=kyverno --no-headers | wc -l` -gt 0 ] 
-          then
-          exit 1
-          fi
-      - name: Debug failure
-        if: failure()
-        uses: ./.github/actions/kyverno-logs
->>>>>>> f9d5664f
 
   helm-upgrade:
     runs-on: ubuntu-latest
@@ -1345,7 +1047,6 @@
         kyverno-version: [ "3.2" ]
     needs: [ prepare-images ]
     steps:
-<<<<<<< HEAD
     - uses: actions/checkout@11bd71901bbe5b1630ceea73d27597364c9af683 # v4.2.2
     - name: Install helm
       id: helm
@@ -1360,7 +1061,7 @@
         config: ./scripts/config/kind/default.yaml
     # deploy kyverno
     - name: Download kyverno images archive
-      uses: actions/download-artifact@95815c38cf2ff2164869cbab79da8d1f422bc89e # v4.2.1
+      uses: actions/download-artifact@d3f86a106a0bac45b974a628896c90dbdf5c8093 # v4.3.0
       with:
         name: kyverno.tar
     - name: Load kyverno images archive in kind cluster
@@ -1389,51 +1090,6 @@
     - name: Debug failure
       if: failure()
       uses: ./.github/actions/kyverno-logs
-=======
-      - uses: actions/checkout@11bd71901bbe5b1630ceea73d27597364c9af683 # v4.2.2
-      - name: Install helm
-        id: helm
-        uses: azure/setup-helm@b9e51907a09c216f16ebe8536097933489208112 # v4.3.0
-      # create cluster
-      - name: Create kind cluster
-        uses: helm/kind-action@a1b0e391336a6ee6713a0583f8c6240d70863de3 # v1.12.0
-        with:
-          version: v0.27.0
-          node_image: kindest/node:${{ matrix.k8s-version }}
-          cluster_name: kind
-          config: ./scripts/config/kind/default.yaml
-      # deploy kyverno
-      - name: Download kyverno images archive
-        uses: actions/download-artifact@d3f86a106a0bac45b974a628896c90dbdf5c8093 # v4.3.0
-        with:
-          name: kyverno.tar
-      - name: Load kyverno images archive in kind cluster
-        shell: bash
-        run: |
-          set -e
-          kind load image-archive kyverno.tar --name kind
-      - name: Install kyverno
-        shell: bash
-        run: |
-          set -e
-          ${{ steps.helm.outputs.helm-path }} install kyverno --namespace kyverno --create-namespace --wait \
-            --repo https://kyverno.github.io/kyverno kyverno \
-            --version ${{ matrix.kyverno-version }}
-      - name: Wait for kyverno ready
-        uses: ./.github/actions/kyverno-wait-ready
-      - name: Upgrade kyverno
-        shell: bash
-        run: |
-          set -e
-          export HELM=${{ steps.helm.outputs.helm-path }}
-          make kind-install-kyverno
-      - name: Wait for kyverno ready
-        uses: ./.github/actions/kyverno-wait-ready
-      # debug
-      - name: Debug failure
-        if: failure()
-        uses: ./.github/actions/kyverno-logs
->>>>>>> f9d5664f
 
   conformance-required-success:
     name: conformance-required
