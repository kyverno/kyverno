name: Conformance tests

permissions: {}

on:
  pull_request:
    branches:
      - 'main'
      - 'release*'

concurrency:
  group: ${{ github.workflow }}-${{ github.ref }}
  cancel-in-progress: true

jobs:
  prepare-images:
    runs-on: ubuntu-latest
    steps:
      - name: Checkout
        uses: actions/checkout@b4ffde65f46336ab88eb53be808477a3936bae11 # v4.1.1
      - name: Setup caches
        uses: ./.github/actions/setup-caches
        timeout-minutes: 5
        continue-on-error: true
        with:
          build-cache-key: build-images
      - name: Setup build env
        uses: ./.github/actions/setup-build-env
        timeout-minutes: 10
      - name: ko build
        shell: bash
        run: |
          set -e
          VERSION=${{ github.ref_name }} make docker-save-image-all
      - name: upload images archive
        uses: actions/upload-artifact@a8a3f3ad30e3422c9c7b888a15615d19a852ae32 # v3.1.3
        with:
          name: kyverno.tar
          path: kyverno.tar
          retention-days: 1
          if-no-files-found: error

  prepare-cli:
    runs-on: ubuntu-latest
    steps:
      - name: Checkout
        uses: actions/checkout@b4ffde65f46336ab88eb53be808477a3936bae11 # v4.1.1
      - name: Setup caches
        uses: ./.github/actions/setup-caches
        timeout-minutes: 5
        continue-on-error: true
        with:
          build-cache-key: build-cli
      - name: Setup build env
        uses: ./.github/actions/setup-build-env
        timeout-minutes: 10
      - name: Build CLI
        shell: bash
        run: |
          set -e
          VERSION=${{ github.ref_name }} make build-cli
      - name: upload images archive
        uses: actions/upload-artifact@a8a3f3ad30e3422c9c7b888a15615d19a852ae32 # v3.1.3
        with:
          name: kubectl-kyverno
          path: cmd/cli/kubectl-kyverno/kubectl-kyverno
          retention-days: 1
          if-no-files-found: error

  # runs conformance test suites with configuration:
  standard:
    runs-on: ubuntu-latest
    permissions:
      packages: read
    strategy:
      fail-fast: false
      matrix:
        config:
          - name: standard
            values:
              - standard
        k8s-version:
          - name: v1.25
            version: v1.25.11
          - name: v1.26
            version: v1.26.6
          - name: v1.27
            version: v1.27.3
          - name: v1.28
            version: v1.28.0
        tests:
          - autogen
          - background-only
          - cleanup
          - deferred
          - events
          - exceptions
          - filter
          - generate/clusterpolicy
          - generate/policy
          - generate/validation
          - mutate
          - policy-validation
          - rangeoperators
          - rbac
          - reports
          - validate
          - verify-manifests
          - verifyImages
          - webhooks
    needs: prepare-images
    name: ${{ matrix.k8s-version.name }} - ${{ matrix.config.name }} - ${{ matrix.tests }}
    steps:
      - name: Checkout
        uses: actions/checkout@b4ffde65f46336ab88eb53be808477a3936bae11 # v4.1.1
      - name: Setup caches
        uses: ./.github/actions/setup-caches
        timeout-minutes: 5
        continue-on-error: true
        with:
          build-cache-key: run-conformance
      - name: Setup build env
        uses: ./.github/actions/setup-build-env
        timeout-minutes: 10
      - name: Create kind cluster
        shell: bash
        run: |
          set -e
          export KIND_IMAGE=kindest/node:${{ matrix.k8s-version.version }}
          make kind-create-cluster
      - name: Download kyverno images archive
        uses: actions/download-artifact@9bc31d5ccc31df68ecc42ccf4149144866c47d8a # v3.0.2
        with:
          name: kyverno.tar
      - name: Load kyverno images archive in kind cluster
        shell: bash
        run: |
          set -e
          make kind-load-image-archive
      - name: Install kyverno
        shell: bash
        run: |
          set -e
          export USE_CONFIG=${{ join(matrix.config.values, ',') }}
          make kind-install-kyverno
      - name: Wait for kyverno ready
        uses: ./.github/actions/kyverno-wait-ready
      - name: Test with kuttl
        shell: bash
        env:
          GITHUB_TOKEN: ${{ secrets.GITHUB_TOKEN }}
        run: |
          set -e
          ./.tools/kubectl-kuttl test ./test/conformance/kuttl/${{ matrix.tests }} --config ./test/conformance/kuttl/_config/common.yaml
      - name: Debug failure
        if: failure()
        uses: ./.github/actions/kyverno-logs

  chainsaw:
    runs-on: ubuntu-latest
    permissions:
      packages: read
    strategy:
      fail-fast: false
      matrix:
        config:
          - name: standard
            values:
              - standard
        k8s-version:
          - name: v1.25
            version: v1.25.11
          - name: v1.26
            version: v1.26.6
          - name: v1.27
            version: v1.27.3
          - name: v1.28
            version: v1.28.0
        tests:
          - autogen
          - background-only
          # - cleanup
          # - deferred
          - events
          # - exceptions
          # - filter
          # - generate/clusterpolicy
          # - generate/policy
          # - generate/validation
          # - mutate
          # - policy-validation
<<<<<<< HEAD
          # - rangeoperators
=======
          - rangeoperators
>>>>>>> 5b042fc8
          - rbac
          # - reports
          # - validate
          # - verify-manifests
          # - verifyImages
          - webhooks
<<<<<<< HEAD
=======
    needs: prepare-images
    name: chainsaw - ${{ matrix.k8s-version.name }} - ${{ matrix.config.name }} - ${{ matrix.tests }}
    steps:
      - name: Checkout
        uses: actions/checkout@b4ffde65f46336ab88eb53be808477a3936bae11 # v4.1.1
      - name: Setup caches
        uses: ./.github/actions/setup-caches
        timeout-minutes: 5
        continue-on-error: true
        with:
          build-cache-key: run-conformance
      - name: Setup build env
        uses: ./.github/actions/setup-build-env
        timeout-minutes: 10
      - name: Create kind cluster
        shell: bash
        run: |
          set -e
          export KIND_IMAGE=kindest/node:${{ matrix.k8s-version.version }}
          make kind-create-cluster
      - name: Download kyverno images archive
        uses: actions/download-artifact@9bc31d5ccc31df68ecc42ccf4149144866c47d8a # v3.0.2
        with:
          name: kyverno.tar
      - name: Load kyverno images archive in kind cluster
        shell: bash
        run: |
          set -e
          make kind-load-image-archive
      - name: Install kyverno
        shell: bash
        run: |
          set -e
          export USE_CONFIG=${{ join(matrix.config.values, ',') }}
          make kind-install-kyverno
      - name: Wait for kyverno ready
        uses: ./.github/actions/kyverno-wait-ready
      - name: Install Chainsaw
        uses: kyverno/chainsaw/.github/actions/install@f8cd497926b60e53f722732d33ec71e875bf213c # main
        with:
          release: v0.0.6-alpha.3
      - name: Test with Chainsaw
        shell: bash
        env:
          GITHUB_TOKEN: ${{ secrets.GITHUB_TOKEN }}
        run: |
          set -e
          chainsaw test  --config ./test/conformance/chainsaw/_config/common.yaml --test-dir ./test/conformance/chainsaw/${{ matrix.tests }} --no-color=false
      - name: Debug failure
        if: failure()
        uses: ./.github/actions/kyverno-logs
  
  chainsaw-validatingadmissionpolicies-v1alpha1:
    runs-on: ubuntu-latest
    permissions:
      packages: read
    strategy:
      fail-fast: false
      matrix:
        config:
          - name: validating-admission-policies
            values:
              - standard
              - generate-validating-admission-policy
        k8s-version:
          - name: v1.27
            version: v1.27.3
        tests:
          - generate-validating-admission-policy
    needs: prepare-images
    name: chainsaw - ${{ matrix.k8s-version.name }} - ${{ matrix.config.name }} - ${{ matrix.tests }}
    steps:
      - name: Checkout
        uses: actions/checkout@b4ffde65f46336ab88eb53be808477a3936bae11 # v4.1.1
      - name: Setup caches
        uses: ./.github/actions/setup-caches
        timeout-minutes: 5
        continue-on-error: true
        with:
          build-cache-key: run-conformance
      - name: Setup build env
        uses: ./.github/actions/setup-build-env
        timeout-minutes: 10
      - name: Create kind cluster
        shell: bash
        run: |
          set -e
          export KIND_IMAGE=kindest/node:${{ matrix.k8s-version.version }}
          export KIND_CONFIG=vap-v1alpha1
          make kind-create-cluster
      - name: Download kyverno images archive
        uses: actions/download-artifact@9bc31d5ccc31df68ecc42ccf4149144866c47d8a # v3.0.2
        with:
          name: kyverno.tar
      - name: Load kyverno images archive in kind cluster
        shell: bash
        run: |
          set -e
          make kind-load-image-archive
      - name: Install kyverno
        shell: bash
        run: |
          set -e
          export USE_CONFIG=${{ join(matrix.config.values, ',') }}
          make kind-install-kyverno
      - name: Wait for kyverno ready
        uses: ./.github/actions/kyverno-wait-ready
      - name: Install Chainsaw
        uses: kyverno/chainsaw/.github/actions/install@704abd5ea8fd74189e1192733a879a00a7d527f5 # main
        with:
          release: v0.0.6-alpha.1
      - name: Test with Chainsaw
        shell: bash
        env:
          GITHUB_TOKEN: ${{ secrets.GITHUB_TOKEN }}
        run: |
          set -e
          chainsaw test  --config ./test/conformance/chainsaw/_config/common.yaml --test-dir ./test/conformance/chainsaw/${{ matrix.tests }} --no-color=false
      - name: Debug failure
        if: failure()
        uses: ./.github/actions/kyverno-logs

  chainsaw-validatingadmissionpolicies-v1beta1:
    runs-on: ubuntu-latest
    permissions:
      packages: read
    strategy:
      fail-fast: false
      matrix:
        config:
          - name: validating-admission-policies
            values:
              - standard
              - generate-validating-admission-policy
        k8s-version:
          - name: v1.28
            version: v1.28.0
        tests:
          - generate-validating-admission-policy
    needs: prepare-images
    name: chainsaw - ${{ matrix.k8s-version.name }} - ${{ matrix.config.name }} - ${{ matrix.tests }}
    steps:
      - name: Checkout
        uses: actions/checkout@b4ffde65f46336ab88eb53be808477a3936bae11 # v4.1.1
      - name: Setup caches
        uses: ./.github/actions/setup-caches
        timeout-minutes: 5
        continue-on-error: true
        with:
          build-cache-key: run-conformance
      - name: Setup build env
        uses: ./.github/actions/setup-build-env
        timeout-minutes: 10
      - name: Create kind cluster
        shell: bash
        run: |
          set -e
          export KIND_IMAGE=kindest/node:${{ matrix.k8s-version.version }}
          export KIND_CONFIG=vap-v1beta1
          make kind-create-cluster
      - name: Download kyverno images archive
        uses: actions/download-artifact@9bc31d5ccc31df68ecc42ccf4149144866c47d8a # v3.0.2
        with:
          name: kyverno.tar
      - name: Load kyverno images archive in kind cluster
        shell: bash
        run: |
          set -e
          make kind-load-image-archive
      - name: Install kyverno
        shell: bash
        run: |
          set -e
          export USE_CONFIG=${{ join(matrix.config.values, ',') }}
          make kind-install-kyverno
      - name: Wait for kyverno ready
        uses: ./.github/actions/kyverno-wait-ready
      - name: Install Chainsaw
        uses: kyverno/chainsaw/.github/actions/install@704abd5ea8fd74189e1192733a879a00a7d527f5 # main
        with:
          release: v0.0.6-alpha.1
      - name: Test with Chainsaw
        shell: bash
        env:
          GITHUB_TOKEN: ${{ secrets.GITHUB_TOKEN }}
        run: |
          set -e
          chainsaw test  --config ./test/conformance/chainsaw/_config/common.yaml --test-dir ./test/conformance/chainsaw/${{ matrix.tests }} --no-color=false
      - name: Debug failure
        if: failure()
        uses: ./.github/actions/kyverno-logs

  chainsaw-force-failure-policy-ignore:
    runs-on: ubuntu-latest
    permissions:
      packages: read
    strategy:
      fail-fast: false
      matrix:
        config:
          - name: force-failure-policy-ignore
            values:
              - standard
              - force-failure-policy-ignore
        k8s-version:
          - name: v1.25
            version: v1.25.11
          - name: v1.26
            version: v1.26.6
          - name: v1.27
            version: v1.27.3
          - name: v1.28
            version: v1.28.0
        tests:
          - force-failure-policy-ignore
          - rbac
>>>>>>> 5b042fc8
    needs: prepare-images
    name: chainsaw - ${{ matrix.k8s-version.name }} - ${{ matrix.config.name }} - ${{ matrix.tests }}
    steps:
      - name: Checkout
        uses: actions/checkout@b4ffde65f46336ab88eb53be808477a3936bae11 # v4.1.1
      - name: Setup caches
        uses: ./.github/actions/setup-caches
        timeout-minutes: 5
        continue-on-error: true
        with:
          build-cache-key: run-conformance
      - name: Setup build env
        uses: ./.github/actions/setup-build-env
        timeout-minutes: 10
      - name: Create kind cluster
        shell: bash
        run: |
          set -e
          export KIND_IMAGE=kindest/node:${{ matrix.k8s-version.version }}
          make kind-create-cluster
      - name: Download kyverno images archive
        uses: actions/download-artifact@9bc31d5ccc31df68ecc42ccf4149144866c47d8a # v3.0.2
        with:
          name: kyverno.tar
      - name: Load kyverno images archive in kind cluster
        shell: bash
        run: |
          set -e
          make kind-load-image-archive
      - name: Install kyverno
        shell: bash
        run: |
          set -e
          export USE_CONFIG=${{ join(matrix.config.values, ',') }}
          make kind-install-kyverno
      - name: Wait for kyverno ready
        uses: ./.github/actions/kyverno-wait-ready
      - name: Install Chainsaw
        uses: kyverno/chainsaw/.github/actions/install@704abd5ea8fd74189e1192733a879a00a7d527f5 # main
        with:
          release: v0.0.6-alpha.1
      - name: Test with Chainsaw
        shell: bash
        env:
          GITHUB_TOKEN: ${{ secrets.GITHUB_TOKEN }}
        run: |
          set -e
          chainsaw test  --config ./test/conformance/chainsaw/_config/common.yaml --test-dir ./test/conformance/chainsaw/${{ matrix.tests }} --no-color=false
      - name: Debug failure
        if: failure()
        uses: ./.github/actions/kyverno-logs

  # runs conformance test suites with configuration:
  ttl:
    runs-on: ubuntu-latest
    permissions:
      packages: read
    strategy:
      fail-fast: false
      matrix:
        config:
          - name: ttl
            values:
              - standard
              - ttl
        k8s-version:
          - name: v1.25
            version: v1.25.11
          - name: v1.26
            version: v1.26.6
          - name: v1.27
            version: v1.27.3
          - name: v1.28
            version: v1.28.0
        tests:
          - ttl
    needs: prepare-images
    name: ${{ matrix.k8s-version.name }} - ${{ matrix.config.name }} - ${{ matrix.tests }}
    steps:
      - name: Checkout
        uses: actions/checkout@b4ffde65f46336ab88eb53be808477a3936bae11 # v4.1.1
      - name: Setup caches
        uses: ./.github/actions/setup-caches
        timeout-minutes: 5
        continue-on-error: true
        with:
          build-cache-key: run-conformance
      - name: Setup build env
        uses: ./.github/actions/setup-build-env
        timeout-minutes: 10
      - name: Create kind cluster
        shell: bash
        run: |
          set -e
          export KIND_IMAGE=kindest/node:${{ matrix.k8s-version.version }}
          make kind-create-cluster
      - name: Download kyverno images archive
        uses: actions/download-artifact@9bc31d5ccc31df68ecc42ccf4149144866c47d8a # v3.0.2
        with:
          name: kyverno.tar
      - name: Load kyverno images archive in kind cluster
        shell: bash
        run: |
          set -e
          make kind-load-image-archive
      - name: Install kyverno
        shell: bash
        run: |
          set -e
          export USE_CONFIG=${{ join(matrix.config.values, ',') }}
          make kind-install-kyverno
      - name: Wait for kyverno ready
        uses: ./.github/actions/kyverno-wait-ready
      - name: Test with kuttl
        shell: bash
        env:
          GITHUB_TOKEN: ${{ secrets.GITHUB_TOKEN }}
        run: |
          set -e
          ./.tools/kubectl-kuttl test ./test/conformance/kuttl/${{ matrix.tests }} --config ./test/conformance/kuttl/_config/common.yaml
      - name: Debug failure
        if: failure()
        uses: ./.github/actions/kyverno-logs

  # runs conformance test suites with configuration:
  force-failure-policy-ignore:
    runs-on: ubuntu-latest
    permissions:
      packages: read
    strategy:
      fail-fast: false
      matrix:
        config:
          - name: force-failure-policy-ignore
            values:
              - standard
              - force-failure-policy-ignore
        k8s-version:
          - name: v1.25
            version: v1.25.11
          - name: v1.26
            version: v1.26.6
          - name: v1.27
            version: v1.27.3
          - name: v1.28
            version: v1.28.0
        tests:
          - force-failure-policy-ignore
          - rbac
    needs: prepare-images
    name: ${{ matrix.k8s-version.name }} - ${{ matrix.config.name }} - ${{ matrix.tests }}
    steps:
      - name: Checkout
        uses: actions/checkout@b4ffde65f46336ab88eb53be808477a3936bae11 # v4.1.1
      - name: Setup caches
        uses: ./.github/actions/setup-caches
        timeout-minutes: 5
        continue-on-error: true
        with:
          build-cache-key: run-conformance
      - name: Setup build env
        uses: ./.github/actions/setup-build-env
        timeout-minutes: 10
      - name: Create kind cluster
        shell: bash
        run: |
          set -e
          export KIND_IMAGE=kindest/node:${{ matrix.k8s-version.version }}
          make kind-create-cluster
      - name: Download kyverno images archive
        uses: actions/download-artifact@9bc31d5ccc31df68ecc42ccf4149144866c47d8a # v3.0.2
        with:
          name: kyverno.tar
      - name: Load kyverno images archive in kind cluster
        shell: bash
        run: |
          set -e
          make kind-load-image-archive
      - name: Install kyverno
        shell: bash
        run: |
          set -e
          export USE_CONFIG=${{ join(matrix.config.values, ',') }}
          make kind-install-kyverno
      - name: Wait for kyverno ready
        uses: ./.github/actions/kyverno-wait-ready
      - name: Test with kuttl
        shell: bash
        env:
          GITHUB_TOKEN: ${{ secrets.GITHUB_TOKEN }}
        run: |
          set -e
          ./.tools/kubectl-kuttl test ./test/conformance/kuttl/${{ matrix.tests }} --config ./test/conformance/kuttl/_config/common.yaml
      - name: Debug failure
        if: failure()
        uses: ./.github/actions/kyverno-logs

  # runs conformance test suites with configuration:
  validating-admission-policies-v1alpha1:
    runs-on: ubuntu-latest
    permissions:
      packages: read
    strategy:
      fail-fast: false
      matrix:
        config:
          - name: validating-admission-policies
            values:
              - standard
              - generate-validating-admission-policy
        k8s-version:
          - name: v1.27
            version: v1.27.3
        tests:
          - generate-validating-admission-policy
    needs: prepare-images
    name: ${{ matrix.k8s-version.name }} - ${{ matrix.config.name }} - ${{ matrix.tests }}
    steps:
      - name: Checkout
        uses: actions/checkout@b4ffde65f46336ab88eb53be808477a3936bae11 # v4.1.1
      - name: Setup caches
        uses: ./.github/actions/setup-caches
        timeout-minutes: 5
        continue-on-error: true
        with:
          build-cache-key: run-conformance
      - name: Setup build env
        uses: ./.github/actions/setup-build-env
      - name: Create kind cluster
        run: |
          export KIND_IMAGE=kindest/node:${{ matrix.k8s-version.version }}
          export KIND_CONFIG=vap-v1alpha1
          make kind-create-cluster
      - name: Download kyverno images archive
        uses: actions/download-artifact@9bc31d5ccc31df68ecc42ccf4149144866c47d8a # v3.0.2
        with:
          name: kyverno.tar
      - name: Load kyverno images archive in kind cluster
        run: make kind-load-image-archive
      - name: Install kyverno
        run: |
          export USE_CONFIG=${{ join(matrix.config.values, ',') }}
          make kind-install-kyverno
      - name: Wait for kyverno ready
        uses: ./.github/actions/kyverno-wait-ready
      - name: Test with kuttl
        env:
          GITHUB_TOKEN: ${{ secrets.GITHUB_TOKEN }}
        run: |
          ./.tools/kubectl-kuttl test ./test/conformance/kuttl/${{ matrix.tests }} \
            --config ./test/conformance/kuttl/_config/common.yaml
      - name: Debug failure
        if: failure()
        uses: ./.github/actions/kyverno-logs
  
  # runs conformance test suites with configuration:
  validating-admission-policies-v1beta1:
    runs-on: ubuntu-latest
    permissions:
      packages: read
    strategy:
      fail-fast: false
      matrix:
        config:
          - name: validating-admission-policies
            values:
              - standard
              - generate-validating-admission-policy
        k8s-version:
          - name: v1.28
            version: v1.28.0
        tests:
          - generate-validating-admission-policy
    needs: prepare-images
    name: ${{ matrix.k8s-version.name }} - ${{ matrix.config.name }} - ${{ matrix.tests }}
    steps:
      - name: Checkout
        uses: actions/checkout@b4ffde65f46336ab88eb53be808477a3936bae11 # v4.1.1
      - name: Setup caches
        uses: ./.github/actions/setup-caches
        timeout-minutes: 5
        continue-on-error: true
        with:
          build-cache-key: run-conformance
      - name: Setup build env
        uses: ./.github/actions/setup-build-env
      - name: Create kind cluster
        run: |
          export KIND_IMAGE=kindest/node:${{ matrix.k8s-version.version }}
          export KIND_CONFIG=vap-v1beta1
          make kind-create-cluster
      - name: Download kyverno images archive
        uses: actions/download-artifact@9bc31d5ccc31df68ecc42ccf4149144866c47d8a # v3.0.2
        with:
          name: kyverno.tar
      - name: Load kyverno images archive in kind cluster
        run: make kind-load-image-archive
      - name: Install kyverno
        run: |
          export USE_CONFIG=${{ join(matrix.config.values, ',') }}
          make kind-install-kyverno
      - name: Wait for kyverno ready
        uses: ./.github/actions/kyverno-wait-ready
      - name: Test with kuttl
        env:
          GITHUB_TOKEN: ${{ secrets.GITHUB_TOKEN }}
        run: |
          ./.tools/kubectl-kuttl test ./test/conformance/kuttl/${{ matrix.tests }} \
            --config ./test/conformance/kuttl/_config/common.yaml
      - name: Debug failure
        if: failure()
        uses: ./.github/actions/kyverno-logs
  
  # runs conformance test suites with configuration:
  validating-admission-policy-reports-v1alpha1:
    runs-on: ubuntu-latest
    permissions:
      packages: read
    strategy:
      fail-fast: false
      matrix:
        config:
          - name: validating-admission-policy-reports
            values:
              - standard
              - validating-admission-policy-reports
        k8s-version:
          - name: v1.26
            version: v1.26.6
          - name: v1.27
            version: v1.27.3
        tests:
          - validating-admission-policy-reports
    needs: prepare-images
    name: ${{ matrix.k8s-version.name }} - ${{ matrix.config.name }} - ${{ matrix.tests }}
    steps:
      - name: Checkout
        uses: actions/checkout@b4ffde65f46336ab88eb53be808477a3936bae11 # v4.1.1
      - name: Setup caches
        uses: ./.github/actions/setup-caches
        timeout-minutes: 5
        continue-on-error: true
        with:
          build-cache-key: run-conformance
      - name: Setup build env
        uses: ./.github/actions/setup-build-env
      - name: Create kind cluster
        run: |
          export KIND_IMAGE=kindest/node:${{ matrix.k8s-version.version }}
          export KIND_CONFIG=vap-v1alpha1
          make kind-create-cluster
      - name: Download kyverno images archive
        uses: actions/download-artifact@9bc31d5ccc31df68ecc42ccf4149144866c47d8a # v3.0.2
        with:
          name: kyverno.tar
      - name: Load kyverno images archive in kind cluster
        run: make kind-load-image-archive
      - name: Install kyverno
        run: |
          export USE_CONFIG=${{ join(matrix.config.values, ',') }}
          make kind-install-kyverno
      - name: Wait for kyverno ready
        uses: ./.github/actions/kyverno-wait-ready
      - name: Test with kuttl
        env:
          GITHUB_TOKEN: ${{ secrets.GITHUB_TOKEN }}
        run: |
          ./.tools/kubectl-kuttl test ./test/conformance/kuttl/${{ matrix.tests }} \
            --config ./test/conformance/kuttl/_config/common.yaml
      - name: Debug failure
        if: failure()
        uses: ./.github/actions/kyverno-logs
  
  # runs conformance test suites with configuration:
  validating-admission-policy-reports-v1beta1:
    runs-on: ubuntu-latest
    permissions:
      packages: read
    strategy:
      fail-fast: false
      matrix:
        config:
          - name: validating-admission-policy-reports
            values:
              - standard
              - validating-admission-policy-reports
        k8s-version:
          - name: v1.28
            version: v1.28.0
        tests:
          - validating-admission-policy-reports
    needs: prepare-images
    name: ${{ matrix.k8s-version.name }} - ${{ matrix.config.name }} - ${{ matrix.tests }}
    steps:
      - name: Checkout
        uses: actions/checkout@b4ffde65f46336ab88eb53be808477a3936bae11 # v4.1.1
      - name: Setup caches
        uses: ./.github/actions/setup-caches
        timeout-minutes: 5
        continue-on-error: true
        with:
          build-cache-key: run-conformance
      - name: Setup build env
        uses: ./.github/actions/setup-build-env
      - name: Create kind cluster
        run: |
          export KIND_IMAGE=kindest/node:${{ matrix.k8s-version.version }}
          export KIND_CONFIG=vap-v1beta1
          make kind-create-cluster
      - name: Download kyverno images archive
        uses: actions/download-artifact@9bc31d5ccc31df68ecc42ccf4149144866c47d8a # v3.0.2
        with:
          name: kyverno.tar
      - name: Load kyverno images archive in kind cluster
        run: make kind-load-image-archive
      - name: Install kyverno
        run: |
          export USE_CONFIG=${{ join(matrix.config.values, ',') }}
          make kind-install-kyverno
      - name: Wait for kyverno ready
        uses: ./.github/actions/kyverno-wait-ready
      - name: Test with kuttl
        env:
          GITHUB_TOKEN: ${{ secrets.GITHUB_TOKEN }}
        run: |
          ./.tools/kubectl-kuttl test ./test/conformance/kuttl/${{ matrix.tests }} \
            --config ./test/conformance/kuttl/_config/common.yaml
      - name: Debug failure
        if: failure()
        uses: ./.github/actions/kyverno-logs

  # runs conformance test suites with configuration:
  custom-sigstore:
    runs-on: ubuntu-latest
    permissions:
      packages: read
    strategy:
      fail-fast: false
      matrix:
        config:
          - name: custom-sigstore
            values:
              - standard
              - custom-sigstore
        k8s-version:
          - name: v1.25
            version: v1.25.x
          - name: v1.26
            version: v1.26.x
          - name: v1.27
            version: v1.27.x
          - name: v1.28
            version: v1.28.x
        tests:
          - custom-sigstore
    needs: prepare-images
    name: ${{ matrix.k8s-version.name }} - ${{ matrix.config.name }} - ${{ matrix.tests }}
    steps:
      - name: Checkout
        uses: actions/checkout@b4ffde65f46336ab88eb53be808477a3936bae11 # v4.1.1
      - name: Setup caches
        uses: ./.github/actions/setup-caches
        timeout-minutes: 5
        continue-on-error: true
        with:
          build-cache-key: run-conformance
      - name: Setup build env
        uses: ./.github/actions/setup-build-env
        timeout-minutes: 10
      - name: Create kind cluster and setup Sigstore Scaffolding
        uses: sigstore/scaffolding/actions/setup@5683815091d32e0148a02d5e1146d4e7c3a6f112
        with:
          version: 'v0.6.8'
          k8s-version: ${{ matrix.k8s-version.version }}
          knative-version: '1.10.0'
      - name: Create TUF values config map
        run: |
          kubectl create namespace kyverno
          kubectl -n kyverno create configmap tufvalues --from-literal=TUF_MIRROR=$TUF_MIRROR --from-literal=FULCIO_URL=$FULCIO_URL --from-literal=REKOR_URL=$REKOR_URL --from-literal=CTLOG_URL=$CTLOG_URL --from-literal=ISSUER_URL=$ISSUER_URL
          kubectl -n tuf-system get secrets tuf-root -oyaml | sed 's/namespace: .*/namespace: kyverno/' | kubectl create -f -
      - name: Download kyverno images archive
        uses: actions/download-artifact@9bc31d5ccc31df68ecc42ccf4149144866c47d8a # v3.0.2
        with:
          name: kyverno.tar
      - name: Load kyverno images archive in kind cluster
        shell: bash
        run: |
          set -e
          make kind-load-image-archive
      - name: Install kyverno
        shell: bash
        run: |
          set -e
          export USE_CONFIG=${{ join(matrix.config.values, ',') }}
          make kind-install-kyverno
      - name: Install crane
        uses: imjasonh/setup-crane@00c9e93efa4e1138c9a7a5c594acd6c75a2fbf0c
      - name: Install Cosign
        uses: sigstore/cosign-installer@1fc5bd396d372bee37d608f955b336615edf79c8
      - name: Create test image
        shell: bash
        run: |
          DIGEST=$(crane digest cgr.dev/chainguard/static)   
          IMAGE_NAME=$(uuidgen | tr "[:upper:]" "[:lower:]")
          TEST_IMAGE_URL=ttl.sh/${IMAGE_NAME}:1h
          crane copy cgr.dev/chainguard/static@$DIGEST $TEST_IMAGE_URL
          cosign initialize --mirror $TUF_MIRROR --root $TUF_MIRROR/root.json
          COSIGN_EXPERIMENTAL=1 cosign sign --rekor-url $REKOR_URL --fulcio-url $FULCIO_URL $TEST_IMAGE_URL --identity-token `curl -s $ISSUER_URL` -y
          echo "TEST_IMAGE_URL=$TEST_IMAGE_URL" >> $GITHUB_ENV
      - name: Wait for kyverno ready
        uses: ./.github/actions/kyverno-wait-ready
      - name: Test with kuttl
        shell: bash
        env:
          GITHUB_TOKEN: ${{ secrets.GITHUB_TOKEN }}
        run: |
          set -e
          ./.tools/kubectl-kuttl test ./test/conformance/kuttl/${{ matrix.tests }} --config ./test/conformance/kuttl/_config/common.yaml
      - name: Debug failure
        if: failure()
        uses: ./.github/actions/kyverno-logs

  # runs conformance test suites with configuration:
  default:
    runs-on: ubuntu-latest
    permissions:
      packages: read
    strategy:
      fail-fast: false
      matrix:
        config:
          - name: default
            values:
              - default
        k8s-version:
          - name: v1.25
            version: v1.25.11
          - name: v1.26
            version: v1.26.6
          - name: v1.27
            version: v1.27.3
          - name: v1.28
            version: v1.28.0
        tests:
          - rbac
    needs: prepare-images
    name: ${{ matrix.k8s-version.name }} - ${{ matrix.config.name }} - ${{ matrix.tests }}
    steps:
      - name: Checkout
        uses: actions/checkout@b4ffde65f46336ab88eb53be808477a3936bae11 # v4.1.1
      - name: Setup caches
        uses: ./.github/actions/setup-caches
        timeout-minutes: 5
        continue-on-error: true
        with:
          build-cache-key: run-conformance
      - name: Setup build env
        uses: ./.github/actions/setup-build-env
        timeout-minutes: 10
      - name: Create kind cluster
        shell: bash
        run: |
          set -e
          export KIND_IMAGE=kindest/node:${{ matrix.k8s-version.version }}
          make kind-create-cluster
      - name: Download kyverno images archive
        uses: actions/download-artifact@9bc31d5ccc31df68ecc42ccf4149144866c47d8a # v3.0.2
        with:
          name: kyverno.tar
      - name: Load kyverno images archive in kind cluster
        shell: bash
        run: |
          set -e
          make kind-load-image-archive
      - name: Install kyverno
        shell: bash
        run: |
          set -e
          export USE_CONFIG=${{ join(matrix.config.values, ',') }}
          make kind-install-kyverno
      - name: Wait for kyverno ready
        uses: ./.github/actions/kyverno-wait-ready
      - name: Test with kuttl
        shell: bash
        env:
          GITHUB_TOKEN: ${{ secrets.GITHUB_TOKEN }}
        run: |
          set -e
          ./.tools/kubectl-kuttl test ./test/conformance/kuttl/${{ matrix.tests }}  --config ./test/conformance/kuttl/_config/common.yaml
      - name: Debug failure
        if: failure()
        uses: ./.github/actions/kyverno-logs

  # runs conformance test suites with configuration:
  policy-library:
    runs-on: ubuntu-latest
    strategy:
      fail-fast: false
      matrix:
        config:
          - name: policy-library
            values:
              - standard
        k8s-version:
          - name: v1.25
            version: v1.25.11
          - name: v1.26
            version: v1.26.6
          - name: v1.27
            version: v1.27.3
          - name: v1.28
            version: v1.28.0
        tests:
          - argo
          - aws
          - best-practices
          - castai
          - cert-manager
          - consul
          - external-secret-operator
          - flux
          - istio
          - karpenter
          - kasten
          - kubecost
          - kubeops
          - kubevirt
          - linkerd
          - nginx-ingress
          - openshift
          # - other
          - other/a
          - other/b-d
          - other/e-l
          - other/m-q
          - other/rec-req
          - other/res
          - other/s-z
          # - pod-security
          # - psa
          - psp-migration
          # - tekton
          # - traefik
          # - velero
    needs:
      - prepare-images
      - prepare-cli
    name: ${{ matrix.k8s-version.name }} - ${{ matrix.config.name }} - ${{ matrix.tests }}
    steps:
      - name: Checkout kyverno/kyverno
        uses: actions/checkout@b4ffde65f46336ab88eb53be808477a3936bae11 # v4.1.1
      - name: Checkout kyverno/policies
        uses: actions/checkout@b4ffde65f46336ab88eb53be808477a3936bae11 # v4.1.1
        with:
          repository: kyverno/policies
          path: policies
      - name: Setup caches
        uses: ./.github/actions/setup-caches
        timeout-minutes: 5
        continue-on-error: true
        with:
          build-cache-key: run-conformance
      - name: Setup build env
        uses: ./.github/actions/setup-build-env
        timeout-minutes: 10
      - name: Create kind cluster
        shell: bash
        run: |
          set -e
          export KIND_IMAGE=kindest/node:${{ matrix.k8s-version.version }}
          make kind-create-cluster
      - name: Download kyverno images archive
        uses: actions/download-artifact@9bc31d5ccc31df68ecc42ccf4149144866c47d8a # v3.0.2
        with:
          name: kyverno.tar
      - name: Download kyverno CLI archive
        uses: actions/download-artifact@9bc31d5ccc31df68ecc42ccf4149144866c47d8a # v3.0.2
        with:
          name: kubectl-kyverno
      - name: Install Kyverno CLI
        shell: bash
        run: |
          set -e
          chmod +x kubectl-kyverno && mv kubectl-kyverno ./cmd/cli/kubectl-kyverno/kyverno
          echo "$PWD/cmd/cli/kubectl-kyverno" >> $GITHUB_PATH
      - name: Load kyverno images archive in kind cluster
        shell: bash
        run: |
          set -e
          make kind-load-image-archive
      - name: Install kyverno
        shell: bash
        run: |
          set -e
          export USE_CONFIG=${{ join(matrix.config.values, ',') }}
          make kind-install-kyverno
      - name: Wait for kyverno ready
        uses: ./.github/actions/kyverno-wait-ready
      - name: Test policy library with kuttl
        shell: bash
        run: |
          set -e
          cd policies
          ../.tools/kubectl-kuttl test ./${{ matrix.tests }} --config ./kuttl-test.yaml
      - name: Debug failure
        if: failure()
        uses: ./.github/actions/kyverno-logs

  monitor-helm-secret-size:
    runs-on: ubuntu-latest
    permissions:
      packages: read
    needs: prepare-images
    steps:
      - name: Checkout
        uses: actions/checkout@b4ffde65f46336ab88eb53be808477a3936bae11 # v4.1.1
      - name: Setup caches
        uses: ./.github/actions/setup-caches
        timeout-minutes: 5
        continue-on-error: true
        with:
          build-cache-key: run-conformance
      - name: Setup build env
        uses: ./.github/actions/setup-build-env
        timeout-minutes: 10
      - name: Create kind cluster
        shell: bash
        run: |
          set -e
          make kind-create-cluster
      - name: Download kyverno images archive
        uses: actions/download-artifact@9bc31d5ccc31df68ecc42ccf4149144866c47d8a # v3.0.2
        with:
          name: kyverno.tar
      - name: Load kyverno images archive in kind cluster
        shell: bash
        run: |
          set -e
          make kind-load-image-archive
      - name: Install kyverno
        shell: bash
        run: |
          make kind-install-kyverno
      - name: Wait for kyverno ready
        uses: ./.github/actions/kyverno-wait-ready
      - name: Check secret size
        shell: bash
        run: |
          set -e
          set -u
          SIZE=$(kubectl get secrets -n kyverno sh.helm.release.v1.kyverno.v1 -o jsonpath='{.data.release}' | base64 -d | wc -c | awk '{print $1}')
          MAX_ALLOWED=1030000
          if [ "$SIZE" -gt "$MAX_ALLOWED" ]; then
            echo "Helm secret size ($SIZE bytes) is above the max allowed ($MAX_ALLOWED bytes)"
            exit 1
          else
            echo "Helm secret size ($SIZE bytes) is below the max allowed ($MAX_ALLOWED bytes)"
          fi

  check-tests:
    runs-on: ubuntu-latest
    permissions:
      packages: read
    needs: prepare-cli
    steps:
      - name: Checkout
        uses: actions/checkout@b4ffde65f46336ab88eb53be808477a3936bae11 # v4.1.1
      - name: Download kyverno CLI archive
        uses: actions/download-artifact@9bc31d5ccc31df68ecc42ccf4149144866c47d8a # v3.0.2
        with:
          name: kubectl-kyverno
      - name: Install Kyverno CLI
        shell: bash
        run: |
          set -e
          chmod +x kubectl-kyverno && mv kubectl-kyverno ./cmd/cli/kubectl-kyverno/kyverno
          echo "$PWD/cmd/cli/kubectl-kyverno" >> $GITHUB_PATH
      - name: Fix test files
        shell: bash
        run: |
          set -e
          KYVERNO_EXPERIMENTAL=true kyverno fix test ./test/cli --save --compress
          make verify-cli-tests

  required:
    needs:
    - standard
    - ttl
    - force-failure-policy-ignore
    - validating-admission-policies-v1alpha1
    - validating-admission-policies-v1beta1
    - validating-admission-policy-reports-v1alpha1
    - validating-admission-policy-reports-v1beta1
    - custom-sigstore
    - default
    - monitor-helm-secret-size
    - check-tests
    runs-on: ubuntu-latest
    steps:
    - run: echo "Required jobs success!"<|MERGE_RESOLUTION|>--- conflicted
+++ resolved
@@ -189,19 +189,13 @@
           # - generate/validation
           # - mutate
           # - policy-validation
-<<<<<<< HEAD
-          # - rangeoperators
-=======
           - rangeoperators
->>>>>>> 5b042fc8
           - rbac
           # - reports
           # - validate
           # - verify-manifests
           # - verifyImages
           - webhooks
-<<<<<<< HEAD
-=======
     needs: prepare-images
     name: chainsaw - ${{ matrix.k8s-version.name }} - ${{ matrix.config.name }} - ${{ matrix.tests }}
     steps:
@@ -418,7 +412,6 @@
         tests:
           - force-failure-policy-ignore
           - rbac
->>>>>>> 5b042fc8
     needs: prepare-images
     name: chainsaw - ${{ matrix.k8s-version.name }} - ${{ matrix.config.name }} - ${{ matrix.tests }}
     steps:
