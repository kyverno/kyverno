--- conflicted
+++ resolved
@@ -10,19 +10,11 @@
     runs-on: ubuntu-latest
     steps:
       - name: Checkout
-<<<<<<< HEAD
-        uses: actions/checkout@93ea575cb5d8a053eaa0ac8fa3b40d7e05a33cc8 # v3.1.0
-      - name: Unshallow
-        run: git fetch --prune --unshallow
-      - name: Setup go
-        uses: actions/setup-go@c4a742cab115ed795e34d4513e2cf7d472deb55f # v3.3.1
-=======
         uses: actions/checkout@93ea575cb5d8a053eaa0ac8fa3b40d7e05a33cc8 # pin@v3.1.0
       - name: Unshallow
         run: git fetch --prune --unshallow
       - name: Setup go
         uses: actions/setup-go@c4a742cab115ed795e34d4513e2cf7d472deb55f # pin@v3.3.1
->>>>>>> 28619ce3
         with:
           go-version: ~1.18.6
       - name: Prepare environment
