--- conflicted
+++ resolved
@@ -127,21 +127,7 @@
         with:
           token: ${{ secrets.GITHUB_TOKEN }}
       - name: Install chainsaw
-<<<<<<< HEAD
-        uses: kyverno/action-install-chainsaw@204730d723e1fd712e54e069031290ba2c1c14bd # v0.1.6
-=======
-        uses: kyverno/action-install-chainsaw@204730d723e1fd712e54e069031290ba2c1c14bd # v0.1.7
-      - name: Download kyverno CLI archive
-        uses: actions/download-artifact@9bc31d5ccc31df68ecc42ccf4149144866c47d8a # v3.0.2
-        with:
-          name: kubectl-kyverno
-      - name: Install Kyverno CLI
-        shell: bash
-        run: |
-          set -e
-          chmod +x kubectl-kyverno && mv kubectl-kyverno ./cmd/cli/kubectl-kyverno/kyverno
-          echo "$PWD/cmd/cli/kubectl-kyverno" >> $GITHUB_PATH
->>>>>>> 2a7d9da9
+        uses: kyverno/action-install-chainsaw@3bf0752f44d348d859fefa022f113bda6a24a1ae # v0.1.7
       # create cluster
       - name: Create kind cluster
         uses: helm/kind-action@99576bfa6ddf9a8e612d83b513da5a75875caced # v1.9.0
@@ -976,7 +962,7 @@
         with:
           name: kubectl-kyverno
       - name: Install chainsaw
-        uses: kyverno/action-install-chainsaw@204730d723e1fd712e54e069031290ba2c1c14bd # v0.1.6
+        uses: kyverno/action-install-chainsaw@3bf0752f44d348d859fefa022f113bda6a24a1ae # v0.1.7
       - name: Install Kyverno CLI
         shell: bash
         run: |
