--- conflicted
+++ resolved
@@ -122,22 +122,14 @@
               - standard
               - ttl
         k8s-version:
-<<<<<<< HEAD
-          - name: v1.24
-            version: v1.24.15
-=======
->>>>>>> d7771cb8
-          - name: v1.25
-            version: v1.25.11
-          - name: v1.26
-            version: v1.26.6
-          - name: v1.27
-            version: v1.27.3
-<<<<<<< HEAD
-=======
-          - name: v1.28
-            version: v1.28.0
->>>>>>> d7771cb8
+          - name: v1.25
+            version: v1.25.11
+          - name: v1.26
+            version: v1.26.6
+          - name: v1.27
+            version: v1.27.3
+          - name: v1.28
+            version: v1.28.0
         tests:
           - ttl
     needs: prepare-images
