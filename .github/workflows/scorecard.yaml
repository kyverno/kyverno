--- conflicted
+++ resolved
@@ -40,10 +40,6 @@
           path: results.sarif
           retention-days: 5
       - name: Upload to code-scanning
-<<<<<<< HEAD
-        uses: github/codeql-action/upload-sarif@1b168cd39490f61582a9beae412bb7057a6b2c4e # v4.31.8
-=======
         uses: github/codeql-action/upload-sarif@5d4e8d1aca955e8d8589aabd499c5cae939e33c7 # v4.31.9
->>>>>>> f8c75235
         with:
           sarif_file: results.sarif