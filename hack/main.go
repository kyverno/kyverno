--- conflicted
+++ resolved
@@ -683,14 +683,8 @@
 			panic(fmt.Sprintf("Failed to create file %s", path.Join(folder, file)))
 		}
 		if err := tmpl.Execute(f, map[string]interface{}{
-<<<<<<< HEAD
-			"Folder":    folder,
-			"Clientset": cs,
-			"Packages":  parseImports(cs, packages...),
-=======
 			"Folder": folder,
 			"Target": data,
->>>>>>> 3d7e0e7f
 		}); err != nil {
 			panic(err)
 		}
@@ -718,102 +712,8 @@
 	}
 }
 
-<<<<<<< HEAD
-// clientset wrapper
-type clientset struct {
-	inner {{ GoType .Clientset.Type }}
-	{{- range $client := .Clientset.Clients }}
-	{{ ToLower $client.Method.Name }} {{ GoType $client.Type }}
-	{{- end }}
-}
-// Discovery is NOT instrumented
-func (c *clientset) Discovery() {{ $discoveryPkg }}.DiscoveryInterface {
-	return c.inner.Discovery()
-}
-{{- range $client := .Clientset.Clients }}
-func (c *clientset) {{ $client.Method.Name }}() {{ GoType $client.Type }} {
-	return c.{{ ToLower $client.Method.Name }}
-}
-{{- end }}
-
-{{- range $client := .Clientset.Clients }}
-{{- $clientGoType := GoType $client.Type }}
-// wrapped{{ $client.Method.Name }} wrapper
-type wrapped{{ $client.Method.Name }} struct {
-	inner      {{ $clientGoType }}
-}
-func new{{ $client.Method.Name }}(inner {{ $clientGoType }}) {{ $clientGoType }} {
-	return &wrapped{{ $client.Method.Name }}{inner}
-}
-{{- range $resource := $client.Resources }}
-func (c *wrapped{{ $client.Method.Name }}) {{ $resource.Method.Name }}({{- if $resource.IsNamespaced -}}namespace string{{- end -}}) {{ GoType $resource.Type }} {
-	{{- if $resource.IsNamespaced }}
-	return new{{ $client.Method.Name }}{{ $resource.Method.Name }}(c.inner.{{ $resource.Method.Name }}(namespace))
-	{{- else }}
-	return new{{ $client.Method.Name }}{{ $resource.Method.Name }}(c.inner.{{ $resource.Method.Name }}())
-	{{- end }}
-}
-{{- end }}
-// RESTClient is NOT instrumented
-func (c *wrapped{{ $client.Method.Name }}) RESTClient() {{ $restPkg }}.Interface {
-	return c.inner.RESTClient()
-}
-{{- end }}
-
-{{- range $client := .Clientset.Clients }}
-{{- range $resource := $client.Resources }}
-// wrapped{{ $client.Method.Name }}{{ $resource.Method.Name }} wrapper
-type wrapped{{ $client.Method.Name }}{{ $resource.Method.Name }} struct {
-	inner    {{ GoType $resource.Type }}
-}
-func new{{ $client.Method.Name }}{{ $resource.Method.Name }}(inner {{ GoType $resource.Type }}) {{ GoType $resource.Type }} {
-	return &wrapped{{ $client.Method.Name }}{{ $resource.Method.Name }}{inner}
-}
-{{- range $operation := $resource.Operations }}
-func (c *wrapped{{ $client.Method.Name }}{{ $resource.Method.Name }}) {{ $operation.Method.Name }}(
-	{{- range $i, $arg := Args $operation.Method -}}
-	{{- if $arg.IsVariadic -}}
-	arg{{ $i }} ...{{ GoType $arg.Type.Elem }},
-	{{- else -}}
-	arg{{ $i }} {{ GoType $arg.Type }},
-	{{- end -}}
-	{{- end -}}
-) (
-	{{- range $return := Returns $operation.Method -}}
-	{{ GoType $return }},
-	{{- end -}}
-) {
-	{{- if $operation.HasContext }}
-	ctx, span := {{ $tracingPkg }}.StartSpan(
-		arg0,
-		{{ Quote $.Folder }},
-		"KUBE {{ $client.Method.Name }}/{{ $resource.Method.Name }}/{{ $operation.Method.Name }}",
-		{{ $attributePkg }}.String("client", {{ Quote $client.Method.Name }}),
-		{{ $attributePkg }}.String("resource", {{ Quote $resource.Method.Name }}),
-		{{ $attributePkg }}.String("kind", {{ Quote $resource.Kind }}),
-	)
-	defer span.End()
-	arg0 = ctx
-	{{- end }}
-	return c.inner.{{ $operation.Method.Name }}(
-		{{- range $i, $arg := Args $operation.Method -}}
-		{{- if $arg.IsVariadic -}}
-		arg{{ $i }}...,
-		{{- else -}}
-		arg{{ $i }},
-		{{- end -}}
-		{{- end -}}
-	)
-}
-{{- end }}
-{{- end }}
-{{- end }}
-`
-	executeTemplate(tpl, cs, folder, packages...)
-=======
 func generateInterface(cs clientset, folder string) {
 	executeTemplate(interfaceTpl, cs, folder, "interface.generated.go")
->>>>>>> 3d7e0e7f
 }
 
 func main() {
