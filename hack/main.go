package main

import (
	"fmt"
	"os"
	"path"
	"reflect"
	"regexp"
	"strings"
	"text/template"

	"github.com/kyverno/kyverno/pkg/client/clientset/versioned"
	"k8s.io/apimachinery/pkg/util/sets"
	"k8s.io/client-go/dynamic"
	"k8s.io/client-go/kubernetes"
	"k8s.io/client-go/metadata"
)

const (
	resourceTpl = `
package resource

import (
	"fmt"
<<<<<<< HEAD
=======
	"time"
	"github.com/go-logr/logr"
>>>>>>> ecbdaae2
	"github.com/kyverno/kyverno/pkg/metrics"
	"github.com/kyverno/kyverno/pkg/tracing"
	"go.opentelemetry.io/otel/attribute"
	"go.opentelemetry.io/otel/codes"
<<<<<<< HEAD
=======
	"go.uber.org/multierr"
>>>>>>> ecbdaae2
	{{- range $package := Packages .Target.Type }}
	{{ Pkg $package }} {{ Quote $package }}
	{{- end }}
)

<<<<<<< HEAD
=======
func WithLogging(inner {{ GoType .Target.Type }}, logger logr.Logger) {{ GoType .Target.Type }} {
	return &withLogging{inner, logger}
}

>>>>>>> ecbdaae2
func WithMetrics(inner {{ GoType .Target.Type }}, recorder metrics.Recorder) {{ GoType .Target.Type }} {
	return &withMetrics{inner, recorder}
}

func WithTracing(inner {{ GoType .Target.Type }}, client, kind string) {{ GoType .Target.Type }} {
	return &withTracing{inner, client, kind}
}

<<<<<<< HEAD
=======
type withLogging struct {
	inner  {{ GoType .Target.Type }}
	logger logr.Logger
}

{{- range $operation := .Target.Operations }}
func (c *withLogging) {{ $operation.Method.Name }}(
	{{- range $i, $arg := Args $operation.Method -}}
	{{- if $arg.IsVariadic -}}
	arg{{ $i }} ...{{ GoType $arg.Type.Elem }},
	{{- else -}}
	arg{{ $i }} {{ GoType $arg.Type }},
	{{- end -}}
	{{- end -}}
) (
	{{- range $return := Returns $operation.Method -}}
	{{ GoType $return }},
	{{- end -}}
) {
	start := time.Now()
	logger := c.logger.WithValues("operation", {{ Quote $operation.Method.Name }})
	{{ range $i, $ret := Returns $operation.Method }}ret{{ $i }}{{ if not $ret.IsLast -}},{{- end }} {{ end }} := c.inner.{{ $operation.Method.Name }}(
		{{- range $i, $arg := Args $operation.Method -}}
		{{- if $arg.IsVariadic -}}
		arg{{ $i }}...,
		{{- else -}}
		arg{{ $i }},
		{{- end -}}
		{{- end -}}
	)
	{{- if $operation.HasError }}
	if err := multierr.Combine(
		{{- range $i, $ret := Returns $operation.Method -}}
		{{- if $ret.IsError -}}
		ret{{ $i }},
		{{- end -}}
		{{- end -}}
	); err != nil {
		logger.Error(err, "{{ $operation.Method.Name }} failed", "duration", time.Since(start))
	} else {
		logger.Info("{{ $operation.Method.Name }} done", "duration", time.Since(start))
	}
	{{- else }}
	logger.Info("{{ $operation.Method.Name }} done", "duration", time.Since(start))
	{{- end }}
	return	{{ range $i, $ret := Returns $operation.Method -}}
	ret{{ $i }}{{ if not $ret.IsLast -}},{{- end }}
	{{- end }}
}
{{- end }}

>>>>>>> ecbdaae2
type withMetrics struct {
	inner    {{ GoType .Target.Type }}
	recorder metrics.Recorder
}

{{- range $operation := .Target.Operations }}
func (c *withMetrics) {{ $operation.Method.Name }}(
	{{- range $i, $arg := Args $operation.Method -}}
	{{- if $arg.IsVariadic -}}
	arg{{ $i }} ...{{ GoType $arg.Type.Elem }},
	{{- else -}}
	arg{{ $i }} {{ GoType $arg.Type }},
	{{- end -}}
	{{- end -}}
) (
	{{- range $return := Returns $operation.Method -}}
	{{ GoType $return }},
	{{- end -}}
) {
	defer c.recorder.Record({{ Quote (SnakeCase $operation.Method.Name) }})
	return c.inner.{{ $operation.Method.Name }}(
		{{- range $i, $arg := Args $operation.Method -}}
		{{- if $arg.IsVariadic -}}
		arg{{ $i }}...,
		{{- else -}}
		arg{{ $i }},
		{{- end -}}
		{{- end -}}
	)
}
{{- end }}

type withTracing struct {
	inner    {{ GoType .Target.Type }}
	client   string
	kind     string
}

{{- range $operation := .Target.Operations }}
func (c *withTracing) {{ $operation.Method.Name }}(
	{{- range $i, $arg := Args $operation.Method -}}
	{{- if $arg.IsVariadic -}}
	arg{{ $i }} ...{{ GoType $arg.Type.Elem }},
	{{- else -}}
	arg{{ $i }} {{ GoType $arg.Type }},
	{{- end -}}
	{{- end -}}
) (
	{{- range $return := Returns $operation.Method -}}
	{{ GoType $return }},
	{{- end -}}
) {
	{{- if $operation.HasContext }}
	ctx, span := tracing.StartSpan(
		arg0,
<<<<<<< HEAD
=======
	{{- else }}
	_, span := tracing.StartSpan(
		context.TODO(),
	{{- end }}
>>>>>>> ecbdaae2
		"",
		fmt.Sprintf("KUBE %s/%s/%s", c.client, c.kind, {{ Quote $operation.Method.Name }}),
		attribute.String("client", c.client),
		attribute.String("kind", c.kind),
		attribute.String("operation", {{ Quote $operation.Method.Name }}),
	)
	defer span.End()
<<<<<<< HEAD
=======
	{{- if $operation.HasContext }}
>>>>>>> ecbdaae2
	arg0 = ctx
	{{- end }}
	{{ range $i, $ret := Returns $operation.Method }}ret{{ $i }}{{ if not $ret.IsLast -}},{{- end }} {{ end }} := c.inner.{{ $operation.Method.Name }}(
		{{- range $i, $arg := Args $operation.Method -}}
		{{- if $arg.IsVariadic -}}
		arg{{ $i }}...,
		{{- else -}}
		arg{{ $i }},
		{{- end -}}
		{{- end -}}
	)
<<<<<<< HEAD
	{{- if $operation.HasContext }}
=======
	{{- if $operation.HasError }}
>>>>>>> ecbdaae2
	{{- range $i, $ret := Returns $operation.Method }}
	{{- if $ret.IsError }}
	if ret{{ $i }} != nil {
		span.RecordError(ret{{ $i }})
		span.SetStatus(codes.Error, ret{{ $i }}.Error())
	}
	{{- end }}
	{{- end }}
	{{- end }}
	return	{{ range $i, $ret := Returns $operation.Method -}}
	ret{{ $i }}{{ if not $ret.IsLast -}},{{- end }}
	{{- end }}
}
{{- end }}
`
	clientTpl = `
package client

import (
<<<<<<< HEAD
	"k8s.io/client-go/rest"
	"github.com/kyverno/kyverno/pkg/metrics"
=======
	"github.com/go-logr/logr"
	"github.com/kyverno/kyverno/pkg/metrics"
	"k8s.io/client-go/rest"
>>>>>>> ecbdaae2
	{{- range $package := Packages .Target.Type }}
	{{ Pkg $package }} {{ Quote $package }}
	{{- end }}
	{{- range $method, $resource := .Target.Resources }}
	{{ ToLower $method.Name }} "github.com/kyverno/kyverno/{{ $.Folder }}/{{ ToLower $method.Name }}"
	{{- end }}
)

func WithMetrics(inner {{ GoType .Target.Type }}, metrics metrics.MetricsConfigManager, clientType metrics.ClientType) {{ GoType .Target.Type }} {
	return &withMetrics{inner, metrics, clientType}
}

func WithTracing(inner {{ GoType .Target.Type }}, client string) {{ GoType .Target.Type }} {
	return &withTracing{inner, client}
}

<<<<<<< HEAD
=======
func WithLogging(inner {{ GoType .Target.Type }}, logger logr.Logger) {{ GoType .Target.Type }} {
	return &withLogging{inner, logger}
}

>>>>>>> ecbdaae2
type withMetrics struct {
	inner      {{ GoType .Target }}
	metrics    metrics.MetricsConfigManager
	clientType metrics.ClientType
}
func (c *withMetrics) RESTClient() rest.Interface {
	return c.inner.RESTClient()
}
{{- range $method, $resource := .Target.Resources }}
func (c *withMetrics) {{ $method.Name }}({{- if $method.IsNamespaced -}}namespace string{{- end -}}) {{ GoType $resource.Type }} {
	{{- if $method.IsNamespaced }}
	recorder := metrics.NamespacedClientQueryRecorder(c.metrics, namespace, {{ Quote $resource.Kind }}, c.clientType)
	{{- else }}
	recorder := metrics.ClusteredClientQueryRecorder(c.metrics, {{ Quote $resource.Kind }}, c.clientType)
	{{- end }}
	return 	{{ ToLower $method.Name }}.WithMetrics(c.inner.{{ $method.Name }}(
		{{- if $method.IsNamespaced -}}namespace{{- end -}}
	), recorder)
}
{{- end }}

type withTracing struct {
	inner  {{ GoType .Target }}
	client string
}
func (c *withTracing) RESTClient() rest.Interface {
	return c.inner.RESTClient()
}
{{- range $method, $resource := .Target.Resources }}
func (c *withTracing) {{ $method.Name }}({{- if $method.IsNamespaced -}}namespace string{{- end -}}) {{ GoType $resource.Type }} {
	return 	{{ ToLower $method.Name }}.WithTracing(c.inner.{{ $method.Name }}(
		{{- if $method.IsNamespaced -}}namespace{{- end -}}), c.client, {{ Quote $resource.Kind -}}
	)
}
{{- end }}
<<<<<<< HEAD
=======

type withLogging struct {
	inner  {{ GoType .Target }}
	logger logr.Logger
}
func (c *withLogging) RESTClient() rest.Interface {
	return c.inner.RESTClient()
}
{{- range $method, $resource := .Target.Resources }}
func (c *withLogging) {{ $method.Name }}({{- if $method.IsNamespaced -}}namespace string{{- end -}}) {{ GoType $resource.Type }} {
	return 	{{ ToLower $method.Name }}.WithLogging(c.inner.{{ $method.Name }}(
		{{- if $method.IsNamespaced -}}namespace{{- end -}}), c.logger.WithValues("resource", {{ Quote $method.Name }})
		{{- if $method.IsNamespaced -}}.WithValues("namespace", namespace){{- end -}}
	)
}
{{- end }}
>>>>>>> ecbdaae2
`
	clientsetTpl = `
package clientset

import (
<<<<<<< HEAD
=======
	"github.com/go-logr/logr"
>>>>>>> ecbdaae2
	"github.com/kyverno/kyverno/pkg/metrics"
	{{- range $package := Packages .Target.Type }}
	{{ Pkg $package }} {{ Quote $package }}
	{{- end }}
<<<<<<< HEAD
=======
	{{- range $resourceMethod, $resource := .Target.Resources }}
	{{ ToLower $resourceMethod.Name }} "github.com/kyverno/kyverno/{{ $.Folder }}/{{ ToLower $resourceMethod.Name }}"
	{{- end }}
>>>>>>> ecbdaae2
	{{- range $clientMethod, $client := .Target.Clients }}
	{{ ToLower $clientMethod.Name }} "github.com/kyverno/kyverno/{{ $.Folder }}/{{ ToLower $clientMethod.Name }}"
	{{- end }}
)

type clientset struct {
<<<<<<< HEAD
	inner {{ GoType .Target }}
=======
	{{- range $resourceMethod, $resource := .Target.Resources }}
	{{ ToLower $resourceMethod.Name }} {{ GoType $resource.Type }}
	{{- end }}
>>>>>>> ecbdaae2
	{{- range $clientMethod, $client := .Target.Clients }}
	{{ ToLower $clientMethod.Name }} {{ GoType $client.Type }}
	{{- end }}
}

<<<<<<< HEAD
func (c *clientset) Discovery() discovery.DiscoveryInterface {
	return c.inner.Discovery()
}
=======
{{- range $resourceMethod, $resource := .Target.Resources }}
func (c *clientset) {{ $resourceMethod.Name }}() {{ GoType $resource.Type }}{
	return c.{{ ToLower $resourceMethod.Name }}
}
{{- end }}
>>>>>>> ecbdaae2

{{- range $clientMethod, $client := .Target.Clients }}
func (c *clientset) {{ $clientMethod.Name }}() {{ GoType $client.Type }}{
	return c.{{ ToLower $clientMethod.Name }}
}
{{- end }}

<<<<<<< HEAD
func WrapWithMetrics(inner {{ GoType .Target }}, metrics metrics.MetricsConfigManager, clientType metrics.ClientType) {{ GoType .Target }} {
	return &clientset{
		inner: inner,
		{{- range $clientMethod, $client := .Target.Clients }}
		{{ ToLower $clientMethod.Name }}: {{ ToLower $clientMethod.Name }}.WithMetrics(inner.{{ $clientMethod.Name }}(), metrics, clientType),
=======
func WrapWithMetrics(inner {{ GoType .Target }}, m metrics.MetricsConfigManager, clientType metrics.ClientType) {{ GoType .Target }} {
	return &clientset{
		{{- range $resourceMethod, $resource := .Target.Resources }}
		{{ ToLower $resourceMethod.Name }}: {{ ToLower $resourceMethod.Name }}.WithMetrics(inner.{{ $resourceMethod.Name }}(), metrics.ClusteredClientQueryRecorder(m, {{ Quote $resource.Kind }}, clientType)),
		{{- end }}
		{{- range $clientMethod, $client := .Target.Clients }}
		{{ ToLower $clientMethod.Name }}: {{ ToLower $clientMethod.Name }}.WithMetrics(inner.{{ $clientMethod.Name }}(), m, clientType),
>>>>>>> ecbdaae2
		{{- end }}
	}
}

func WrapWithTracing(inner {{ GoType .Target }}) {{ GoType .Target }} {
	return &clientset{
<<<<<<< HEAD
		inner: inner,
=======
		{{- range $resourceMethod, $resource := .Target.Resources }}
		{{ ToLower $resourceMethod.Name }}: {{ ToLower $resourceMethod.Name }}.WithTracing(inner.{{ $resourceMethod.Name }}(), {{ Quote $resourceMethod.Name }}, ""),
		{{- end }}
>>>>>>> ecbdaae2
		{{- range $clientMethod, $client := .Target.Clients }}
		{{ ToLower $clientMethod.Name }}: {{ ToLower $clientMethod.Name }}.WithTracing(inner.{{ $clientMethod.Name }}(), {{ Quote $clientMethod.Name }}),
		{{- end }}
	}
}
<<<<<<< HEAD
=======

func WrapWithLogging(inner {{ GoType .Target }}, logger logr.Logger) {{ GoType .Target }} {
	return &clientset{
		{{- range $resourceMethod, $resource := .Target.Resources }}
		{{ ToLower $resourceMethod.Name }}: {{ ToLower $resourceMethod.Name }}.WithLogging(inner.{{ $resourceMethod.Name }}(), logger.WithValues("group", {{ Quote $resourceMethod.Name }})),
		{{- end }}
		{{- range $clientMethod, $client := .Target.Clients }}
		{{ ToLower $clientMethod.Name }}: {{ ToLower $clientMethod.Name }}.WithLogging(inner.{{ $clientMethod.Name }}(), logger.WithValues("group", {{ Quote $clientMethod.Name }})),
		{{- end }}
	}
}
>>>>>>> ecbdaae2
`
	interfaceTpl = `
package clientset

import (
<<<<<<< HEAD
=======
	"github.com/go-logr/logr"
>>>>>>> ecbdaae2
	"github.com/kyverno/kyverno/pkg/metrics"
	{{- range $package := Packages .Target.Type }}
	{{ Pkg $package }} {{ Quote $package }}
	{{- end }}
	{{- range $clientMethod, $client := .Target.Clients }}
	{{ ToLower $clientMethod.Name }} "github.com/kyverno/kyverno/{{ $.Folder }}/{{ ToLower $clientMethod.Name }}"
	{{- end }}
)

type Interface interface {
	{{ GoType .Target.Type }}
<<<<<<< HEAD
	WithMetrics(m metrics.MetricsConfigManager, t metrics.ClientType) Interface
	WithTracing() Interface
}

type wrapper struct {
	{{ GoType .Target.Type }}
=======
	WithMetrics(metrics.MetricsConfigManager, metrics.ClientType) Interface
	WithTracing() Interface
	WithLogging(logr.Logger) Interface
}

func From(inner {{ GoType .Target }}, opts ...NewOption) Interface {
	i := from(inner)
	for _, opt := range opts {
		i = opt(i)
	}
	return i
>>>>>>> ecbdaae2
}

type NewOption func (Interface) Interface

<<<<<<< HEAD
=======
func WithMetrics(m metrics.MetricsConfigManager, t metrics.ClientType) NewOption {
	return func(i Interface) Interface {
		return i.WithMetrics(m, t)
	}
}

func WithTracing() NewOption {
	return func(i Interface) Interface {
		return i.WithTracing()
	}
}

func WithLogging(logger logr.Logger) NewOption {
	return func(i Interface) Interface {
		return i.WithLogging(logger)
	}
}

>>>>>>> ecbdaae2
func NewForConfig(c *rest.Config, opts ...NewOption) (Interface, error) {
	inner, err := {{ Pkg .Target.Type.PkgPath }}.NewForConfig(c)
	if err != nil {
		return nil, err
	}
	return From(inner, opts...), nil
}

func NewForConfigAndClient(c *rest.Config, httpClient *http.Client, opts ...NewOption) (Interface, error) {
	inner, err := {{ Pkg .Target.Type.PkgPath }}.NewForConfigAndClient(c, httpClient)
	if err != nil {
		return nil, err
	}
	return From(inner, opts...), nil
}

func NewForConfigOrDie(c *rest.Config, opts ...NewOption) Interface {
	return From({{ Pkg .Target.Type.PkgPath }}.NewForConfigOrDie(c), opts...)
}

<<<<<<< HEAD
func from(inner {{ GoType .Target }}, opts ...NewOption) Interface {
	return &wrapper{inner}
}

func From(inner {{ GoType .Target }}, opts ...NewOption) Interface {
	i := from(inner)
	for _, opt := range opts {
		i = opt(i)
	}
	return i
=======
type wrapper struct {
	{{ GoType .Target.Type }}
}

func from(inner {{ GoType .Target }}, opts ...NewOption) Interface {
	return &wrapper{inner}
>>>>>>> ecbdaae2
}

func (i *wrapper) WithMetrics(m metrics.MetricsConfigManager, t metrics.ClientType) Interface {
	return from(WrapWithMetrics(i, m, t))
}

<<<<<<< HEAD
func WithMetrics(m metrics.MetricsConfigManager, t metrics.ClientType) NewOption {
	return func(i Interface) Interface {
		return i.WithMetrics(m, t)
	}
}

=======
>>>>>>> ecbdaae2
func (i *wrapper) WithTracing() Interface {
	return from(WrapWithTracing(i))
}

<<<<<<< HEAD
func WithTracing() NewOption {
	return func(i Interface) Interface {
		return i.WithTracing()
	}
=======
func (i *wrapper) WithLogging(logger logr.Logger) Interface {
	return from(WrapWithLogging(i, logger))
>>>>>>> ecbdaae2
}
`
)

var (
	matchFirstCap = regexp.MustCompile("(.)([A-Z][a-z]+)")
	matchAllCap   = regexp.MustCompile("([a-z0-9])([A-Z])")
)

type arg struct {
	reflect.Type
	IsVariadic bool
}

func (a arg) IsError() bool {
	return goType(a.Type) == "error"
}

type ret struct {
	reflect.Type
	IsLast bool
}

func (r ret) IsError() bool {
	return goType(r.Type) == "error"
}

type operation struct {
	reflect.Method
}

func (o operation) HasContext() bool {
	return o.Method.Type.NumIn() > 0 && goType(o.Method.Type.In(0)) == "context.Context"
}

func (o operation) HasError() bool {
	for _, out := range getOuts(o.Method) {
		if goType(out) == "error" {
			return true
		}
	}
	return false
}

type resource struct {
	reflect.Type
	Operations []operation
}

func (r resource) Kind() string {
	return strings.ReplaceAll(r.Type.Name(), "Interface", "")
}

type resourceKey reflect.Method

func (r resourceKey) IsNamespaced() bool {
	return r.Type.NumIn() == 1
}

type client struct {
	reflect.Type
	Resources map[resourceKey]resource
}

type clientset struct {
	reflect.Type
<<<<<<< HEAD
	Clients map[reflect.Method]client
=======
	Clients   map[reflect.Method]client
	Resources map[resourceKey]resource
>>>>>>> ecbdaae2
}

func getIns(in reflect.Method) []reflect.Type {
	var out []reflect.Type
	for i := 0; i < in.Type.NumIn(); i++ {
		out = append(out, in.Type.In(i))
	}
	return out
}

func getOuts(in reflect.Method) []ret {
	var out []ret
	for i := 0; i < in.Type.NumOut(); i++ {
		out = append(out, ret{
			Type:   in.Type.Out(i),
			IsLast: i == in.Type.NumOut()-1,
		})
	}
	return out
}

func getMethods(in reflect.Type) []reflect.Method {
	var out []reflect.Method
	for i := 0; i < in.NumMethod(); i++ {
		out = append(out, in.Method(i))
	}
	return out
}

func packageAlias(in string) string {
	alias := in
	alias = strings.ReplaceAll(alias, ".", "_")
	alias = strings.ReplaceAll(alias, "-", "_")
	alias = strings.ReplaceAll(alias, "/", "_")
	return alias
}

func goType(in reflect.Type) string {
	switch in.Kind() {
	case reflect.Pointer:
		return "*" + goType(in.Elem())
	case reflect.Array:
		return "[]" + goType(in.Elem())
	case reflect.Slice:
		return "[]" + goType(in.Elem())
	case reflect.Map:
		return "map[" + goType(in.Key()) + "]" + goType(in.Elem())
	}
	pack := packageAlias(in.PkgPath())
	if pack == "" {
		return in.Name()
	}
	return pack + "." + in.Name()
}

func toSnakeCase(str string) string {
	snake := matchFirstCap.ReplaceAllString(str, "${1}_${2}")
	snake = matchAllCap.ReplaceAllString(snake, "${1}_${2}")
	return strings.ToLower(snake)
}

func parseResource(in reflect.Type) resource {
	r := resource{
		Type: in,
<<<<<<< HEAD
	}
	for _, operationMethod := range getMethods(in) {
		o := operation{
			Method: operationMethod,
		}
		r.Operations = append(r.Operations, o)
	}
	return r
}

func parseClient(in reflect.Type) client {
	c := client{
		Type:      in,
		Resources: map[resourceKey]resource{},
	}
	for _, resourceMethod := range getMethods(in) {
		// resource methods return only the resosurce interface type
		if resourceMethod.Type.NumOut() == 1 && resourceMethod.Name != "RESTClient" {
			resourceType := resourceMethod.Type.Out(0)
			r := resource{
				Type: resourceType,
			}
			for _, operationMethod := range getMethods(resourceType) {
				o := operation{
					Method: operationMethod,
				}
				r.Operations = append(r.Operations, o)
			}
			c.Resources[resourceKey(resourceMethod)] = r
		}
	}
	return c
}

func parse(in reflect.Type) clientset {
	cs := clientset{
		Type:    in,
		Clients: map[reflect.Method]client{},
	}
=======
	}
	for _, operationMethod := range getMethods(in) {
		o := operation{
			Method: operationMethod,
		}
		r.Operations = append(r.Operations, o)
	}
	return r
}

func parseClient(in reflect.Type) client {
	c := client{
		Type:      in,
		Resources: map[resourceKey]resource{},
	}
	for _, resourceMethod := range getMethods(in) {
		// resource methods return only the resosurce interface type
		if resourceMethod.Type.NumOut() == 1 && resourceMethod.Name != "RESTClient" {
			resourceType := resourceMethod.Type.Out(0)
			r := resource{
				Type: resourceType,
			}
			for _, operationMethod := range getMethods(resourceType) {
				o := operation{
					Method: operationMethod,
				}
				r.Operations = append(r.Operations, o)
			}
			c.Resources[resourceKey(resourceMethod)] = r
		}
	}
	return c
}

func parseClientset(in reflect.Type) clientset {
	cs := clientset{
		Type:      in,
		Clients:   map[reflect.Method]client{},
		Resources: map[resourceKey]resource{},
	}
>>>>>>> ecbdaae2
	for _, clientMethod := range getMethods(in) {
		// client methods return only the client interface type
		if clientMethod.Type.NumOut() == 1 && clientMethod.Name != "Discovery" {
			cs.Clients[clientMethod] = parseClient(clientMethod.Type.Out(0))
<<<<<<< HEAD
=======
		} else if clientMethod.Name == "Discovery" {
			cs.Resources[resourceKey(clientMethod)] = parseResource(clientMethod.Type.Out(0))
>>>>>>> ecbdaae2
		}
	}
	return cs
}

func parseImports(in reflect.Type) []string {
	imports := sets.NewString(in.PkgPath())
	for _, m := range getMethods(in) {
		for _, i := range getIns(m) {
			if i.Kind() == reflect.Pointer {
				i = i.Elem()
			}
			if i.PkgPath() != "" {
				imports.Insert(i.PkgPath())
			}
		}
		for _, i := range getOuts(m) {
			pkg := i.PkgPath()
			if i.Kind() == reflect.Pointer {
<<<<<<< HEAD
				i.Elem().PkgPath()
			}
			if pkg != "" {
				imports.Insert(i.PkgPath())
=======
				pkg = i.Elem().PkgPath()
			}
			if pkg != "" {
				imports.Insert(pkg)
>>>>>>> ecbdaae2
			}
		}
	}
	return imports.List()
}

func executeTemplate(tpl string, data interface{}, folder string, file string) {
	tmpl := template.New("xxx")
	tmpl.Funcs(
		template.FuncMap{
			"ToLower": func(in string) string {
				return strings.ToLower(in)
			},
			"Quote": func(in string) string {
				return `"` + in + `"`
			},
			"SnakeCase": func(in string) string {
				return toSnakeCase(in)
			},
			"Args": func(in reflect.Method) []arg {
				var out []arg
				for i, a := range getIns(in) {
					out = append(out, arg{
						Type:       a,
						IsVariadic: in.Type.IsVariadic() && i == in.Type.NumIn()-1,
					})
				}
				return out
			},
			"Returns": func(in reflect.Method) []ret {
				return getOuts(in)
			},
			"Pkg": func(in string) string {
				return packageAlias(in)
			},
			"GoType": func(in reflect.Type) string {
				return goType(in)
			},
			"Packages": func(in reflect.Type) []string {
				return parseImports(in)
			},
		},
	)
	if tmpl, err := tmpl.Parse(tpl); err != nil {
		panic(err)
	} else {
		if err := os.MkdirAll(folder, 0o755); err != nil {
			panic(fmt.Sprintf("Failed to create directories for %s", folder))
		}
		f, err := os.Create(path.Join(folder, file))
		if err != nil {
			panic(fmt.Sprintf("Failed to create file %s", path.Join(folder, file)))
		}
		if err := tmpl.Execute(f, map[string]interface{}{
			"Folder": folder,
			"Target": data,
		}); err != nil {
			panic(err)
		}
	}
}

func generateResource(r resource, folder string) {
	executeTemplate(resourceTpl, r, folder, "resource.generated.go")
}

func generateClient(c client, folder string) {
	executeTemplate(clientTpl, c, folder, "client.generated.go")
	for m, r := range c.Resources {
		generateResource(r, path.Join(folder, strings.ToLower(m.Name)))
	}
}

func generateClientset(cs clientset, folder string) {
	executeTemplate(clientsetTpl, cs, folder, "clientset.generated.go")
	for m, c := range cs.Clients {
		generateClient(c, path.Join(folder, strings.ToLower(m.Name)))
	}
<<<<<<< HEAD
=======
	for m, r := range cs.Resources {
		generateResource(r, path.Join(folder, strings.ToLower(m.Name)))
	}
>>>>>>> ecbdaae2
}

func generateInterface(cs clientset, folder string) {
	executeTemplate(interfaceTpl, cs, folder, "interface.generated.go")
}

func main() {
<<<<<<< HEAD
	kube := parse(reflect.TypeOf((*kubernetes.Interface)(nil)).Elem())
	generateClientset(kube, "pkg/clients/kube")
	generateInterface(kube, "pkg/clients/kube")
	kyverno := parse(reflect.TypeOf((*versioned.Interface)(nil)).Elem())
	generateClientset(kyverno, "pkg/clients/kyverno")
	generateInterface(kyverno, "pkg/clients/kyverno")
	dynamicInterface := parse(reflect.TypeOf((*dynamic.Interface)(nil)).Elem())
	dynamicResource := parseResource(reflect.TypeOf((*dynamic.ResourceInterface)(nil)).Elem())
	generateResource(dynamicResource, "pkg/clients/dynamic/resource")
	generateInterface(dynamicInterface, "pkg/clients/dynamic")
	metadataInterface := parse(reflect.TypeOf((*metadata.Interface)(nil)).Elem())
=======
	kube := parseClientset(reflect.TypeOf((*kubernetes.Interface)(nil)).Elem())
	generateClientset(kube, "pkg/clients/kube")
	generateInterface(kube, "pkg/clients/kube")
	kyverno := parseClientset(reflect.TypeOf((*versioned.Interface)(nil)).Elem())
	generateClientset(kyverno, "pkg/clients/kyverno")
	generateInterface(kyverno, "pkg/clients/kyverno")
	dynamicInterface := parseClientset(reflect.TypeOf((*dynamic.Interface)(nil)).Elem())
	dynamicResource := parseResource(reflect.TypeOf((*dynamic.ResourceInterface)(nil)).Elem())
	generateResource(dynamicResource, "pkg/clients/dynamic/resource")
	generateInterface(dynamicInterface, "pkg/clients/dynamic")
	metadataInterface := parseClientset(reflect.TypeOf((*metadata.Interface)(nil)).Elem())
>>>>>>> ecbdaae2
	metadataResource := parseResource(reflect.TypeOf((*metadata.ResourceInterface)(nil)).Elem())
	generateInterface(metadataInterface, "pkg/clients/metadata")
	generateResource(metadataResource, "pkg/clients/metadata/resource")
}<|MERGE_RESOLUTION|>--- conflicted
+++ resolved
@@ -22,31 +22,22 @@
 
 import (
 	"fmt"
-<<<<<<< HEAD
-=======
 	"time"
 	"github.com/go-logr/logr"
->>>>>>> ecbdaae2
 	"github.com/kyverno/kyverno/pkg/metrics"
 	"github.com/kyverno/kyverno/pkg/tracing"
 	"go.opentelemetry.io/otel/attribute"
 	"go.opentelemetry.io/otel/codes"
-<<<<<<< HEAD
-=======
 	"go.uber.org/multierr"
->>>>>>> ecbdaae2
 	{{- range $package := Packages .Target.Type }}
 	{{ Pkg $package }} {{ Quote $package }}
 	{{- end }}
 )
 
-<<<<<<< HEAD
-=======
 func WithLogging(inner {{ GoType .Target.Type }}, logger logr.Logger) {{ GoType .Target.Type }} {
 	return &withLogging{inner, logger}
 }
 
->>>>>>> ecbdaae2
 func WithMetrics(inner {{ GoType .Target.Type }}, recorder metrics.Recorder) {{ GoType .Target.Type }} {
 	return &withMetrics{inner, recorder}
 }
@@ -55,8 +46,6 @@
 	return &withTracing{inner, client, kind}
 }
 
-<<<<<<< HEAD
-=======
 type withLogging struct {
 	inner  {{ GoType .Target.Type }}
 	logger logr.Logger
@@ -108,7 +97,6 @@
 }
 {{- end }}
 
->>>>>>> ecbdaae2
 type withMetrics struct {
 	inner    {{ GoType .Target.Type }}
 	recorder metrics.Recorder
@@ -164,13 +152,10 @@
 	{{- if $operation.HasContext }}
 	ctx, span := tracing.StartSpan(
 		arg0,
-<<<<<<< HEAD
-=======
 	{{- else }}
 	_, span := tracing.StartSpan(
 		context.TODO(),
 	{{- end }}
->>>>>>> ecbdaae2
 		"",
 		fmt.Sprintf("KUBE %s/%s/%s", c.client, c.kind, {{ Quote $operation.Method.Name }}),
 		attribute.String("client", c.client),
@@ -178,10 +163,7 @@
 		attribute.String("operation", {{ Quote $operation.Method.Name }}),
 	)
 	defer span.End()
-<<<<<<< HEAD
-=======
 	{{- if $operation.HasContext }}
->>>>>>> ecbdaae2
 	arg0 = ctx
 	{{- end }}
 	{{ range $i, $ret := Returns $operation.Method }}ret{{ $i }}{{ if not $ret.IsLast -}},{{- end }} {{ end }} := c.inner.{{ $operation.Method.Name }}(
@@ -193,11 +175,7 @@
 		{{- end -}}
 		{{- end -}}
 	)
-<<<<<<< HEAD
-	{{- if $operation.HasContext }}
-=======
 	{{- if $operation.HasError }}
->>>>>>> ecbdaae2
 	{{- range $i, $ret := Returns $operation.Method }}
 	{{- if $ret.IsError }}
 	if ret{{ $i }} != nil {
@@ -217,14 +195,9 @@
 package client
 
 import (
-<<<<<<< HEAD
-	"k8s.io/client-go/rest"
-	"github.com/kyverno/kyverno/pkg/metrics"
-=======
 	"github.com/go-logr/logr"
 	"github.com/kyverno/kyverno/pkg/metrics"
 	"k8s.io/client-go/rest"
->>>>>>> ecbdaae2
 	{{- range $package := Packages .Target.Type }}
 	{{ Pkg $package }} {{ Quote $package }}
 	{{- end }}
@@ -241,13 +214,10 @@
 	return &withTracing{inner, client}
 }
 
-<<<<<<< HEAD
-=======
 func WithLogging(inner {{ GoType .Target.Type }}, logger logr.Logger) {{ GoType .Target.Type }} {
 	return &withLogging{inner, logger}
 }
 
->>>>>>> ecbdaae2
 type withMetrics struct {
 	inner      {{ GoType .Target }}
 	metrics    metrics.MetricsConfigManager
@@ -283,8 +253,6 @@
 	)
 }
 {{- end }}
-<<<<<<< HEAD
-=======
 
 type withLogging struct {
 	inner  {{ GoType .Target }}
@@ -301,55 +269,38 @@
 	)
 }
 {{- end }}
->>>>>>> ecbdaae2
 `
 	clientsetTpl = `
 package clientset
 
 import (
-<<<<<<< HEAD
-=======
 	"github.com/go-logr/logr"
->>>>>>> ecbdaae2
 	"github.com/kyverno/kyverno/pkg/metrics"
 	{{- range $package := Packages .Target.Type }}
 	{{ Pkg $package }} {{ Quote $package }}
 	{{- end }}
-<<<<<<< HEAD
-=======
 	{{- range $resourceMethod, $resource := .Target.Resources }}
 	{{ ToLower $resourceMethod.Name }} "github.com/kyverno/kyverno/{{ $.Folder }}/{{ ToLower $resourceMethod.Name }}"
 	{{- end }}
->>>>>>> ecbdaae2
 	{{- range $clientMethod, $client := .Target.Clients }}
 	{{ ToLower $clientMethod.Name }} "github.com/kyverno/kyverno/{{ $.Folder }}/{{ ToLower $clientMethod.Name }}"
 	{{- end }}
 )
 
 type clientset struct {
-<<<<<<< HEAD
-	inner {{ GoType .Target }}
-=======
 	{{- range $resourceMethod, $resource := .Target.Resources }}
 	{{ ToLower $resourceMethod.Name }} {{ GoType $resource.Type }}
 	{{- end }}
->>>>>>> ecbdaae2
 	{{- range $clientMethod, $client := .Target.Clients }}
 	{{ ToLower $clientMethod.Name }} {{ GoType $client.Type }}
 	{{- end }}
 }
 
-<<<<<<< HEAD
-func (c *clientset) Discovery() discovery.DiscoveryInterface {
-	return c.inner.Discovery()
-}
-=======
 {{- range $resourceMethod, $resource := .Target.Resources }}
 func (c *clientset) {{ $resourceMethod.Name }}() {{ GoType $resource.Type }}{
 	return c.{{ ToLower $resourceMethod.Name }}
 }
 {{- end }}
->>>>>>> ecbdaae2
 
 {{- range $clientMethod, $client := .Target.Clients }}
 func (c *clientset) {{ $clientMethod.Name }}() {{ GoType $client.Type }}{
@@ -357,13 +308,6 @@
 }
 {{- end }}
 
-<<<<<<< HEAD
-func WrapWithMetrics(inner {{ GoType .Target }}, metrics metrics.MetricsConfigManager, clientType metrics.ClientType) {{ GoType .Target }} {
-	return &clientset{
-		inner: inner,
-		{{- range $clientMethod, $client := .Target.Clients }}
-		{{ ToLower $clientMethod.Name }}: {{ ToLower $clientMethod.Name }}.WithMetrics(inner.{{ $clientMethod.Name }}(), metrics, clientType),
-=======
 func WrapWithMetrics(inner {{ GoType .Target }}, m metrics.MetricsConfigManager, clientType metrics.ClientType) {{ GoType .Target }} {
 	return &clientset{
 		{{- range $resourceMethod, $resource := .Target.Resources }}
@@ -371,27 +315,20 @@
 		{{- end }}
 		{{- range $clientMethod, $client := .Target.Clients }}
 		{{ ToLower $clientMethod.Name }}: {{ ToLower $clientMethod.Name }}.WithMetrics(inner.{{ $clientMethod.Name }}(), m, clientType),
->>>>>>> ecbdaae2
 		{{- end }}
 	}
 }
 
 func WrapWithTracing(inner {{ GoType .Target }}) {{ GoType .Target }} {
 	return &clientset{
-<<<<<<< HEAD
-		inner: inner,
-=======
 		{{- range $resourceMethod, $resource := .Target.Resources }}
 		{{ ToLower $resourceMethod.Name }}: {{ ToLower $resourceMethod.Name }}.WithTracing(inner.{{ $resourceMethod.Name }}(), {{ Quote $resourceMethod.Name }}, ""),
 		{{- end }}
->>>>>>> ecbdaae2
 		{{- range $clientMethod, $client := .Target.Clients }}
 		{{ ToLower $clientMethod.Name }}: {{ ToLower $clientMethod.Name }}.WithTracing(inner.{{ $clientMethod.Name }}(), {{ Quote $clientMethod.Name }}),
 		{{- end }}
 	}
 }
-<<<<<<< HEAD
-=======
 
 func WrapWithLogging(inner {{ GoType .Target }}, logger logr.Logger) {{ GoType .Target }} {
 	return &clientset{
@@ -403,16 +340,12 @@
 		{{- end }}
 	}
 }
->>>>>>> ecbdaae2
 `
 	interfaceTpl = `
 package clientset
 
 import (
-<<<<<<< HEAD
-=======
 	"github.com/go-logr/logr"
->>>>>>> ecbdaae2
 	"github.com/kyverno/kyverno/pkg/metrics"
 	{{- range $package := Packages .Target.Type }}
 	{{ Pkg $package }} {{ Quote $package }}
@@ -424,14 +357,6 @@
 
 type Interface interface {
 	{{ GoType .Target.Type }}
-<<<<<<< HEAD
-	WithMetrics(m metrics.MetricsConfigManager, t metrics.ClientType) Interface
-	WithTracing() Interface
-}
-
-type wrapper struct {
-	{{ GoType .Target.Type }}
-=======
 	WithMetrics(metrics.MetricsConfigManager, metrics.ClientType) Interface
 	WithTracing() Interface
 	WithLogging(logr.Logger) Interface
@@ -443,13 +368,10 @@
 		i = opt(i)
 	}
 	return i
->>>>>>> ecbdaae2
 }
 
 type NewOption func (Interface) Interface
 
-<<<<<<< HEAD
-=======
 func WithMetrics(m metrics.MetricsConfigManager, t metrics.ClientType) NewOption {
 	return func(i Interface) Interface {
 		return i.WithMetrics(m, t)
@@ -468,7 +390,6 @@
 	}
 }
 
->>>>>>> ecbdaae2
 func NewForConfig(c *rest.Config, opts ...NewOption) (Interface, error) {
 	inner, err := {{ Pkg .Target.Type.PkgPath }}.NewForConfig(c)
 	if err != nil {
@@ -489,53 +410,24 @@
 	return From({{ Pkg .Target.Type.PkgPath }}.NewForConfigOrDie(c), opts...)
 }
 
-<<<<<<< HEAD
+type wrapper struct {
+	{{ GoType .Target.Type }}
+}
+
 func from(inner {{ GoType .Target }}, opts ...NewOption) Interface {
 	return &wrapper{inner}
 }
 
-func From(inner {{ GoType .Target }}, opts ...NewOption) Interface {
-	i := from(inner)
-	for _, opt := range opts {
-		i = opt(i)
-	}
-	return i
-=======
-type wrapper struct {
-	{{ GoType .Target.Type }}
-}
-
-func from(inner {{ GoType .Target }}, opts ...NewOption) Interface {
-	return &wrapper{inner}
->>>>>>> ecbdaae2
-}
-
 func (i *wrapper) WithMetrics(m metrics.MetricsConfigManager, t metrics.ClientType) Interface {
 	return from(WrapWithMetrics(i, m, t))
 }
 
-<<<<<<< HEAD
-func WithMetrics(m metrics.MetricsConfigManager, t metrics.ClientType) NewOption {
-	return func(i Interface) Interface {
-		return i.WithMetrics(m, t)
-	}
-}
-
-=======
->>>>>>> ecbdaae2
 func (i *wrapper) WithTracing() Interface {
 	return from(WrapWithTracing(i))
 }
 
-<<<<<<< HEAD
-func WithTracing() NewOption {
-	return func(i Interface) Interface {
-		return i.WithTracing()
-	}
-=======
 func (i *wrapper) WithLogging(logger logr.Logger) Interface {
 	return from(WrapWithLogging(i, logger))
->>>>>>> ecbdaae2
 }
 `
 )
@@ -602,12 +494,8 @@
 
 type clientset struct {
 	reflect.Type
-<<<<<<< HEAD
-	Clients map[reflect.Method]client
-=======
 	Clients   map[reflect.Method]client
 	Resources map[resourceKey]resource
->>>>>>> ecbdaae2
 }
 
 func getIns(in reflect.Method) []reflect.Type {
@@ -672,7 +560,6 @@
 func parseResource(in reflect.Type) resource {
 	r := resource{
 		Type: in,
-<<<<<<< HEAD
 	}
 	for _, operationMethod := range getMethods(in) {
 		o := operation{
@@ -707,62 +594,18 @@
 	return c
 }
 
-func parse(in reflect.Type) clientset {
-	cs := clientset{
-		Type:    in,
-		Clients: map[reflect.Method]client{},
-	}
-=======
-	}
-	for _, operationMethod := range getMethods(in) {
-		o := operation{
-			Method: operationMethod,
-		}
-		r.Operations = append(r.Operations, o)
-	}
-	return r
-}
-
-func parseClient(in reflect.Type) client {
-	c := client{
-		Type:      in,
-		Resources: map[resourceKey]resource{},
-	}
-	for _, resourceMethod := range getMethods(in) {
-		// resource methods return only the resosurce interface type
-		if resourceMethod.Type.NumOut() == 1 && resourceMethod.Name != "RESTClient" {
-			resourceType := resourceMethod.Type.Out(0)
-			r := resource{
-				Type: resourceType,
-			}
-			for _, operationMethod := range getMethods(resourceType) {
-				o := operation{
-					Method: operationMethod,
-				}
-				r.Operations = append(r.Operations, o)
-			}
-			c.Resources[resourceKey(resourceMethod)] = r
-		}
-	}
-	return c
-}
-
 func parseClientset(in reflect.Type) clientset {
 	cs := clientset{
 		Type:      in,
 		Clients:   map[reflect.Method]client{},
 		Resources: map[resourceKey]resource{},
 	}
->>>>>>> ecbdaae2
 	for _, clientMethod := range getMethods(in) {
 		// client methods return only the client interface type
 		if clientMethod.Type.NumOut() == 1 && clientMethod.Name != "Discovery" {
 			cs.Clients[clientMethod] = parseClient(clientMethod.Type.Out(0))
-<<<<<<< HEAD
-=======
 		} else if clientMethod.Name == "Discovery" {
 			cs.Resources[resourceKey(clientMethod)] = parseResource(clientMethod.Type.Out(0))
->>>>>>> ecbdaae2
 		}
 	}
 	return cs
@@ -782,17 +625,10 @@
 		for _, i := range getOuts(m) {
 			pkg := i.PkgPath()
 			if i.Kind() == reflect.Pointer {
-<<<<<<< HEAD
-				i.Elem().PkgPath()
-			}
-			if pkg != "" {
-				imports.Insert(i.PkgPath())
-=======
 				pkg = i.Elem().PkgPath()
 			}
 			if pkg != "" {
 				imports.Insert(pkg)
->>>>>>> ecbdaae2
 			}
 		}
 	}
@@ -871,12 +707,9 @@
 	for m, c := range cs.Clients {
 		generateClient(c, path.Join(folder, strings.ToLower(m.Name)))
 	}
-<<<<<<< HEAD
-=======
 	for m, r := range cs.Resources {
 		generateResource(r, path.Join(folder, strings.ToLower(m.Name)))
 	}
->>>>>>> ecbdaae2
 }
 
 func generateInterface(cs clientset, folder string) {
@@ -884,19 +717,6 @@
 }
 
 func main() {
-<<<<<<< HEAD
-	kube := parse(reflect.TypeOf((*kubernetes.Interface)(nil)).Elem())
-	generateClientset(kube, "pkg/clients/kube")
-	generateInterface(kube, "pkg/clients/kube")
-	kyverno := parse(reflect.TypeOf((*versioned.Interface)(nil)).Elem())
-	generateClientset(kyverno, "pkg/clients/kyverno")
-	generateInterface(kyverno, "pkg/clients/kyverno")
-	dynamicInterface := parse(reflect.TypeOf((*dynamic.Interface)(nil)).Elem())
-	dynamicResource := parseResource(reflect.TypeOf((*dynamic.ResourceInterface)(nil)).Elem())
-	generateResource(dynamicResource, "pkg/clients/dynamic/resource")
-	generateInterface(dynamicInterface, "pkg/clients/dynamic")
-	metadataInterface := parse(reflect.TypeOf((*metadata.Interface)(nil)).Elem())
-=======
 	kube := parseClientset(reflect.TypeOf((*kubernetes.Interface)(nil)).Elem())
 	generateClientset(kube, "pkg/clients/kube")
 	generateInterface(kube, "pkg/clients/kube")
@@ -908,7 +728,6 @@
 	generateResource(dynamicResource, "pkg/clients/dynamic/resource")
 	generateInterface(dynamicInterface, "pkg/clients/dynamic")
 	metadataInterface := parseClientset(reflect.TypeOf((*metadata.Interface)(nil)).Elem())
->>>>>>> ecbdaae2
 	metadataResource := parseResource(reflect.TypeOf((*metadata.ResourceInterface)(nil)).Elem())
 	generateInterface(metadataInterface, "pkg/clients/metadata")
 	generateResource(metadataResource, "pkg/clients/metadata/resource")
