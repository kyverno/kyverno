---
apiVersion: rbac.authorization.k8s.io/v1
kind: ClusterRole
metadata:
  labels:
    app: kyverno
  name: kyverno:policies
rules:
- apiGroups:
<<<<<<< HEAD
  - '*'
=======
  - "kyverno.io"
>>>>>>> 3e4c4072
  resources:
  - policies
  - policies/status
  - clusterpolicies
  - clusterpolicies/status
  - policyreports
  - policyreports/status
  - clusterpolicyreports
  - clusterpolicyreports/status
  - generaterequests
  - generaterequests/status
  - reportchangerequests
  - reportchangerequests/status
  - clusterreportchangerequests
  - clusterreportchangerequests/status
  verbs:
  - create
  - delete
  - get
  - list
  - patch
  - update
  - watch
  - deletecollection
---
apiVersion: rbac.authorization.k8s.io/v1
kind: ClusterRole
metadata:
  labels:
    app: kyverno
  name: kyverno:view
rules:
- apiGroups:
  - '*'
  resources:
  - '*'
  verbs:
  - get
  - list
  - watch
---
apiVersion: rbac.authorization.k8s.io/v1
kind: ClusterRole
metadata:
  labels:
    app: kyverno
  name: kyverno:mutate
rules:
- apiGroups:
  - ""
  resources:
  - configmaps
<<<<<<< HEAD
  - events
  - persistentvolumeclaims
  - replicationcontrollers
  - replicationcontrollers/scale
  - secrets
=======
  - secrets
  - persistentvolumeclaims
  - replicationcontrollers
  - replicationcontrollers/scale
>>>>>>> 3e4c4072
  - serviceaccounts
  - services
  - services/proxy
  verbs:
  - update
- apiGroups:
  - apps
  resources:
  - daemonsets
  - deployments
  - replicasets
  - statefulsets
  verbs:
  - update
- apiGroups:
  - autoscaling
  resources:
  - horizontalpodautoscalers
  verbs:
  - update
- apiGroups:
  - batch
  resources:
  - cronjobs
  - jobs
  verbs:
  - update
- apiGroups:
  - extensions
  resources:
  - daemonsets
  - deployments
  - ingresses
  - networkpolicies
  - replicasets
  verbs:
  - update
- apiGroups:
  - policy
  resources:
  - poddisruptionbudgets
  verbs:
  - update
- apiGroups:
  - networking.k8s.io
  resources:
  - ingresses
  - networkpolicies
  verbs:
  - update
- apiGroups:
  - rbac.authorization.k8s.io
  resources:
  - rolebindings
  - roles
  verbs:
  - update
---
apiVersion: rbac.authorization.k8s.io/v1
kind: ClusterRole
metadata:
  labels:
    app: kyverno
  name: kyverno:generate
rules:
- apiGroups:
  - networking.k8s.io
  resources:
  - ingresses
  - ingressclasses
  - networkpolicies
  verbs:
  - create
  - update
  - patch
  - delete
<<<<<<< HEAD
=======
- apiGroups:
  - ""
  resources:
  - namespaces
  - configmaps
  - secrets
  verbs:
  - create
  - update
  - patch
  - delete
- apiGroups:
  - rbac.authorization.k8s.io
  resources:
  - rolebindings
  - roles
  verbs:
  - create
  - update
  - patch
  - delete
- apiGroups:
  - "quota"
  resources:
  - resourcequotas
  - limitranges
  verbs:
  - create
  - update
  - patch
  - delete
>>>>>>> 3e4c4072
---
apiVersion: rbac.authorization.k8s.io/v1
kind: ClusterRole
metadata:
  labels:
    app: kyverno
  name: kyverno:events
rules:
- apiGroups:
  - "*"
  resources:
  - events
  verbs:
  - create
  - update
<<<<<<< HEAD
=======
  - patch 
>>>>>>> 3e4c4072
  - delete
---
apiVersion: rbac.authorization.k8s.io/v1
kind: ClusterRole
metadata:
  labels:
    app: kyverno
  name: kyverno:userinfo
rules:
- apiGroups:
<<<<<<< HEAD
  - "*"
=======
  - "rbac.authorization.k8s.io"
>>>>>>> 3e4c4072
  resources:
  - roles
  - clusterroles
  - rolebindings
  - clusterrolebindings
  verbs:
  - watch
  - list
---
apiVersion: rbac.authorization.k8s.io/v1
kind: ClusterRole
metadata:
  labels:
    app: kyverno
<<<<<<< HEAD
  name: kyverno:webhook
rules:
- apiGroups:
  - 'admissionregistration.k8s.io/v1'
=======
    app.kubernetes.io/ownerreference: "true"
  name: kyverno:webhook
rules:
- apiGroups:
  - 'admissionregistration.k8s.io'
>>>>>>> 3e4c4072
  resources:
  - mutatingwebhookconfigurations
  - validatingwebhookconfigurations
  verbs:
  - create
  - delete
  - get
  - list
  - patch
  - update
  - watch<|MERGE_RESOLUTION|>--- conflicted
+++ resolved
@@ -7,11 +7,7 @@
   name: kyverno:policies
 rules:
 - apiGroups:
-<<<<<<< HEAD
-  - '*'
-=======
   - "kyverno.io"
->>>>>>> 3e4c4072
   resources:
   - policies
   - policies/status
@@ -64,18 +60,10 @@
   - ""
   resources:
   - configmaps
-<<<<<<< HEAD
-  - events
-  - persistentvolumeclaims
-  - replicationcontrollers
-  - replicationcontrollers/scale
-  - secrets
-=======
   - secrets
   - persistentvolumeclaims
   - replicationcontrollers
   - replicationcontrollers/scale
->>>>>>> 3e4c4072
   - serviceaccounts
   - services
   - services/proxy
@@ -152,8 +140,6 @@
   - update
   - patch
   - delete
-<<<<<<< HEAD
-=======
 - apiGroups:
   - ""
   resources:
@@ -185,7 +171,6 @@
   - update
   - patch
   - delete
->>>>>>> 3e4c4072
 ---
 apiVersion: rbac.authorization.k8s.io/v1
 kind: ClusterRole
@@ -201,10 +186,7 @@
   verbs:
   - create
   - update
-<<<<<<< HEAD
-=======
   - patch 
->>>>>>> 3e4c4072
   - delete
 ---
 apiVersion: rbac.authorization.k8s.io/v1
@@ -215,11 +197,7 @@
   name: kyverno:userinfo
 rules:
 - apiGroups:
-<<<<<<< HEAD
-  - "*"
-=======
   - "rbac.authorization.k8s.io"
->>>>>>> 3e4c4072
   resources:
   - roles
   - clusterroles
@@ -234,18 +212,11 @@
 metadata:
   labels:
     app: kyverno
-<<<<<<< HEAD
-  name: kyverno:webhook
-rules:
-- apiGroups:
-  - 'admissionregistration.k8s.io/v1'
-=======
     app.kubernetes.io/ownerreference: "true"
   name: kyverno:webhook
 rules:
 - apiGroups:
   - 'admissionregistration.k8s.io'
->>>>>>> 3e4c4072
   resources:
   - mutatingwebhookconfigurations
   - validatingwebhookconfigurations
