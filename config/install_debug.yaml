apiVersion: v1
kind: Namespace
metadata:
  labels:
    app: kyverno
  name: kyverno
---
apiVersion: apiextensions.k8s.io/v1
kind: CustomResourceDefinition
metadata:
  annotations:
    controller-gen.kubebuilder.io/version: v0.4.0
  creationTimestamp: null
  name: clusterpolicies.kyverno.io
spec:
  group: kyverno.io
  names:
    kind: ClusterPolicy
    listKind: ClusterPolicyList
    plural: clusterpolicies
    shortNames:
    - cpol
    singular: clusterpolicy
  scope: Cluster
  versions:
  - additionalPrinterColumns:
    - jsonPath: .spec.background
      name: Background
      type: string
    - jsonPath: .spec.validationFailureAction
      name: Action
      type: string
    - jsonPath: .spec.failurePolicy
      name: Failure Policy
      priority: 1
      type: string
    - jsonPath: .status.ready
      name: Ready
      type: string
    name: v1
    schema:
      openAPIV3Schema:
        description: ClusterPolicy declares validation, mutation, and generation behaviors
          for matching resources.
        properties:
          apiVersion:
            description: 'APIVersion defines the versioned schema of this representation
              of an object. Servers should convert recognized schemas to the latest
              internal value, and may reject unrecognized values. More info: https://git.k8s.io/community/contributors/devel/sig-architecture/api-conventions.md#resources'
            type: string
          kind:
            description: 'Kind is a string value representing the REST resource this
              object represents. Servers may infer this from the endpoint the client
              submits requests to. Cannot be updated. In CamelCase. More info: https://git.k8s.io/community/contributors/devel/sig-architecture/api-conventions.md#types-kinds'
            type: string
          metadata:
            type: object
          spec:
            description: Spec declares policy behaviors.
            properties:
              background:
                description: Background controls if rules are applied to existing
                  resources during a background scan. Optional. Default value is "true".
                  The value must be set to "false" if the policy rule uses variables
                  that are only available in the admission review request (e.g. user
                  name).
                type: boolean
              failurePolicy:
                description: FailurePolicy defines how unrecognized errors from the
                  admission endpoint are handled. Rules within the same policy share
                  the same failure behavior. Allowed values are Ignore or Fail. Defaults
                  to Fail.
                enum:
                - Ignore
                - Fail
                type: string
              rules:
                description: Rules is a list of Rule instances. A Policy contains
                  multiple rules and each rule can validate, mutate, or generate resources.
                items:
                  description: Rule defines a validation, mutation, or generation
                    control for matching resources. Each rules contains a match declaration
                    to select resources, and an optional exclude declaration to specify
                    which resources to exclude.
                  properties:
                    context:
                      description: Context defines variables and data sources that
                        can be used during rule execution.
                      items:
                        description: ContextEntry adds variables and data sources
                          to a rule Context. Either a ConfigMap reference or a APILookup
                          must be provided.
                        properties:
                          apiCall:
                            description: APICall defines an HTTP request to the Kubernetes
                              API server. The JSON data retrieved is stored in the
                              context.
                            properties:
                              jmesPath:
                                description: JMESPath is an optional JSON Match Expression
                                  that can be used to transform the JSON response
                                  returned from the API server. For example a JMESPath
                                  of "items | length(@)" applied to the API server
                                  response to the URLPath "/apis/apps/v1/deployments"
                                  will return the total count of deployments across
                                  all namespaces.
                                type: string
                              urlPath:
                                description: URLPath is the URL path to be used in
                                  the HTTP GET request to the Kubernetes API server
                                  (e.g. "/api/v1/namespaces" or  "/apis/apps/v1/deployments").
                                  The format required is the same format used by the
                                  `kubectl get --raw` command.
                                type: string
                            required:
                            - urlPath
                            type: object
                          configMap:
                            description: ConfigMap is the ConfigMap reference.
                            properties:
                              name:
                                description: Name is the ConfigMap name.
                                type: string
                              namespace:
                                description: Namespace is the ConfigMap namespace.
                                type: string
                            required:
                            - name
                            type: object
                          name:
                            description: Name is the variable name.
                            type: string
                        type: object
                      type: array
                    exclude:
                      description: ExcludeResources defines when this policy rule
                        should not be applied. The exclude criteria can include resource
                        information (e.g. kind, name, namespace, labels) and admission
                        review request information like the name or role.
                      properties:
                        all:
                          description: All allows specifying resources which will
                            be ANDed
                          items:
                            description: ResourceFilter allow users to "AND" or "OR"
                              between resources
                            properties:
                              clusterRoles:
                                description: ClusterRoles is the list of cluster-wide
                                  role names for the user.
                                items:
                                  type: string
                                type: array
                              resources:
                                description: ResourceDescription contains information
                                  about the resource being created or modified.
                                properties:
                                  annotations:
                                    additionalProperties:
                                      type: string
                                    description: Annotations is a  map of annotations
                                      (key-value pairs of type string). Annotation
                                      keys and values support the wildcard characters
                                      "*" (matches zero or many characters) and "?"
                                      (matches at least one character).
                                    type: object
                                  kinds:
                                    description: Kinds is a list of resource kinds.
                                    items:
                                      type: string
                                    type: array
                                  name:
                                    description: Name is the name of the resource.
                                      The name supports wildcard characters "*" (matches
                                      zero or many characters) and "?" (at least one
                                      character).
                                    type: string
                                  names:
                                    description: 'Names are the names of the resources.
                                      Each name supports wildcard characters "*" (matches
                                      zero or many characters) and "?" (at least one
                                      character). NOTE: "Name" is being deprecated
                                      in favor of "Names".'
                                    items:
                                      type: string
                                    type: array
                                  namespaceSelector:
                                    description: 'NamespaceSelector is a label selector
                                      for the resource namespace. Label keys and values
                                      in `matchLabels` support the wildcard characters
                                      `*` (matches zero or many characters) and `?`
                                      (matches one character).Wildcards allows writing
                                      label selectors like ["storage.k8s.io/*": "*"].
                                      Note that using ["*" : "*"] matches any key
                                      and value but does not match an empty label
                                      set.'
                                    properties:
                                      matchExpressions:
                                        description: matchExpressions is a list of
                                          label selector requirements. The requirements
                                          are ANDed.
                                        items:
                                          description: A label selector requirement
                                            is a selector that contains values, a
                                            key, and an operator that relates the
                                            key and values.
                                          properties:
                                            key:
                                              description: key is the label key that
                                                the selector applies to.
                                              type: string
                                            operator:
                                              description: operator represents a key's
                                                relationship to a set of values. Valid
                                                operators are In, NotIn, Exists and
                                                DoesNotExist.
                                              type: string
                                            values:
                                              description: values is an array of string
                                                values. If the operator is In or NotIn,
                                                the values array must be non-empty.
                                                If the operator is Exists or DoesNotExist,
                                                the values array must be empty. This
                                                array is replaced during a strategic
                                                merge patch.
                                              items:
                                                type: string
                                              type: array
                                          required:
                                          - key
                                          - operator
                                          type: object
                                        type: array
                                      matchLabels:
                                        additionalProperties:
                                          type: string
                                        description: matchLabels is a map of {key,value}
                                          pairs. A single {key,value} in the matchLabels
                                          map is equivalent to an element of matchExpressions,
                                          whose key field is "key", the operator is
                                          "In", and the values array contains only
                                          "value". The requirements are ANDed.
                                        type: object
                                    type: object
                                  namespaces:
                                    description: Namespaces is a list of namespaces
                                      names. Each name supports wildcard characters
                                      "*" (matches zero or many characters) and "?"
                                      (at least one character).
                                    items:
                                      type: string
                                    type: array
                                  selector:
                                    description: 'Selector is a label selector. Label
                                      keys and values in `matchLabels` support the
                                      wildcard characters `*` (matches zero or many
                                      characters) and `?` (matches one character).
                                      Wildcards allows writing label selectors like
                                      ["storage.k8s.io/*": "*"]. Note that using ["*"
                                      : "*"] matches any key and value but does not
                                      match an empty label set.'
                                    properties:
                                      matchExpressions:
                                        description: matchExpressions is a list of
                                          label selector requirements. The requirements
                                          are ANDed.
                                        items:
                                          description: A label selector requirement
                                            is a selector that contains values, a
                                            key, and an operator that relates the
                                            key and values.
                                          properties:
                                            key:
                                              description: key is the label key that
                                                the selector applies to.
                                              type: string
                                            operator:
                                              description: operator represents a key's
                                                relationship to a set of values. Valid
                                                operators are In, NotIn, Exists and
                                                DoesNotExist.
                                              type: string
                                            values:
                                              description: values is an array of string
                                                values. If the operator is In or NotIn,
                                                the values array must be non-empty.
                                                If the operator is Exists or DoesNotExist,
                                                the values array must be empty. This
                                                array is replaced during a strategic
                                                merge patch.
                                              items:
                                                type: string
                                              type: array
                                          required:
                                          - key
                                          - operator
                                          type: object
                                        type: array
                                      matchLabels:
                                        additionalProperties:
                                          type: string
                                        description: matchLabels is a map of {key,value}
                                          pairs. A single {key,value} in the matchLabels
                                          map is equivalent to an element of matchExpressions,
                                          whose key field is "key", the operator is
                                          "In", and the values array contains only
                                          "value". The requirements are ANDed.
                                        type: object
                                    type: object
                                type: object
                              roles:
                                description: Roles is the list of namespaced role
                                  names for the user.
                                items:
                                  type: string
                                type: array
                              subjects:
                                description: Subjects is the list of subject names
                                  like users, user groups, and service accounts.
                                items:
                                  description: Subject contains a reference to the
                                    object or user identities a role binding applies
                                    to.  This can either hold a direct API object
                                    reference, or a value for non-objects such as
                                    user and group names.
                                  properties:
                                    apiGroup:
                                      description: APIGroup holds the API group of
                                        the referenced subject. Defaults to "" for
                                        ServiceAccount subjects. Defaults to "rbac.authorization.k8s.io"
                                        for User and Group subjects.
                                      type: string
                                    kind:
                                      description: Kind of object being referenced.
                                        Values defined by this API group are "User",
                                        "Group", and "ServiceAccount". If the Authorizer
                                        does not recognized the kind value, the Authorizer
                                        should report an error.
                                      type: string
                                    name:
                                      description: Name of the object being referenced.
                                      type: string
                                    namespace:
                                      description: Namespace of the referenced object.  If
                                        the object kind is non-namespace, such as
                                        "User" or "Group", and this value is not empty
                                        the Authorizer should report an error.
                                      type: string
                                  required:
                                  - kind
                                  - name
                                  type: object
                                type: array
                            type: object
                          type: array
                        any:
                          description: Any allows specifying resources which will
                            be ORed
                          items:
                            description: ResourceFilter allow users to "AND" or "OR"
                              between resources
                            properties:
                              clusterRoles:
                                description: ClusterRoles is the list of cluster-wide
                                  role names for the user.
                                items:
                                  type: string
                                type: array
                              resources:
                                description: ResourceDescription contains information
                                  about the resource being created or modified.
                                properties:
                                  annotations:
                                    additionalProperties:
                                      type: string
                                    description: Annotations is a  map of annotations
                                      (key-value pairs of type string). Annotation
                                      keys and values support the wildcard characters
                                      "*" (matches zero or many characters) and "?"
                                      (matches at least one character).
                                    type: object
                                  kinds:
                                    description: Kinds is a list of resource kinds.
                                    items:
                                      type: string
                                    type: array
                                  name:
                                    description: Name is the name of the resource.
                                      The name supports wildcard characters "*" (matches
                                      zero or many characters) and "?" (at least one
                                      character).
                                    type: string
                                  names:
                                    description: 'Names are the names of the resources.
                                      Each name supports wildcard characters "*" (matches
                                      zero or many characters) and "?" (at least one
                                      character). NOTE: "Name" is being deprecated
                                      in favor of "Names".'
                                    items:
                                      type: string
                                    type: array
                                  namespaceSelector:
                                    description: 'NamespaceSelector is a label selector
                                      for the resource namespace. Label keys and values
                                      in `matchLabels` support the wildcard characters
                                      `*` (matches zero or many characters) and `?`
                                      (matches one character).Wildcards allows writing
                                      label selectors like ["storage.k8s.io/*": "*"].
                                      Note that using ["*" : "*"] matches any key
                                      and value but does not match an empty label
                                      set.'
                                    properties:
                                      matchExpressions:
                                        description: matchExpressions is a list of
                                          label selector requirements. The requirements
                                          are ANDed.
                                        items:
                                          description: A label selector requirement
                                            is a selector that contains values, a
                                            key, and an operator that relates the
                                            key and values.
                                          properties:
                                            key:
                                              description: key is the label key that
                                                the selector applies to.
                                              type: string
                                            operator:
                                              description: operator represents a key's
                                                relationship to a set of values. Valid
                                                operators are In, NotIn, Exists and
                                                DoesNotExist.
                                              type: string
                                            values:
                                              description: values is an array of string
                                                values. If the operator is In or NotIn,
                                                the values array must be non-empty.
                                                If the operator is Exists or DoesNotExist,
                                                the values array must be empty. This
                                                array is replaced during a strategic
                                                merge patch.
                                              items:
                                                type: string
                                              type: array
                                          required:
                                          - key
                                          - operator
                                          type: object
                                        type: array
                                      matchLabels:
                                        additionalProperties:
                                          type: string
                                        description: matchLabels is a map of {key,value}
                                          pairs. A single {key,value} in the matchLabels
                                          map is equivalent to an element of matchExpressions,
                                          whose key field is "key", the operator is
                                          "In", and the values array contains only
                                          "value". The requirements are ANDed.
                                        type: object
                                    type: object
                                  namespaces:
                                    description: Namespaces is a list of namespaces
                                      names. Each name supports wildcard characters
                                      "*" (matches zero or many characters) and "?"
                                      (at least one character).
                                    items:
                                      type: string
                                    type: array
                                  selector:
                                    description: 'Selector is a label selector. Label
                                      keys and values in `matchLabels` support the
                                      wildcard characters `*` (matches zero or many
                                      characters) and `?` (matches one character).
                                      Wildcards allows writing label selectors like
                                      ["storage.k8s.io/*": "*"]. Note that using ["*"
                                      : "*"] matches any key and value but does not
                                      match an empty label set.'
                                    properties:
                                      matchExpressions:
                                        description: matchExpressions is a list of
                                          label selector requirements. The requirements
                                          are ANDed.
                                        items:
                                          description: A label selector requirement
                                            is a selector that contains values, a
                                            key, and an operator that relates the
                                            key and values.
                                          properties:
                                            key:
                                              description: key is the label key that
                                                the selector applies to.
                                              type: string
                                            operator:
                                              description: operator represents a key's
                                                relationship to a set of values. Valid
                                                operators are In, NotIn, Exists and
                                                DoesNotExist.
                                              type: string
                                            values:
                                              description: values is an array of string
                                                values. If the operator is In or NotIn,
                                                the values array must be non-empty.
                                                If the operator is Exists or DoesNotExist,
                                                the values array must be empty. This
                                                array is replaced during a strategic
                                                merge patch.
                                              items:
                                                type: string
                                              type: array
                                          required:
                                          - key
                                          - operator
                                          type: object
                                        type: array
                                      matchLabels:
                                        additionalProperties:
                                          type: string
                                        description: matchLabels is a map of {key,value}
                                          pairs. A single {key,value} in the matchLabels
                                          map is equivalent to an element of matchExpressions,
                                          whose key field is "key", the operator is
                                          "In", and the values array contains only
                                          "value". The requirements are ANDed.
                                        type: object
                                    type: object
                                type: object
                              roles:
                                description: Roles is the list of namespaced role
                                  names for the user.
                                items:
                                  type: string
                                type: array
                              subjects:
                                description: Subjects is the list of subject names
                                  like users, user groups, and service accounts.
                                items:
                                  description: Subject contains a reference to the
                                    object or user identities a role binding applies
                                    to.  This can either hold a direct API object
                                    reference, or a value for non-objects such as
                                    user and group names.
                                  properties:
                                    apiGroup:
                                      description: APIGroup holds the API group of
                                        the referenced subject. Defaults to "" for
                                        ServiceAccount subjects. Defaults to "rbac.authorization.k8s.io"
                                        for User and Group subjects.
                                      type: string
                                    kind:
                                      description: Kind of object being referenced.
                                        Values defined by this API group are "User",
                                        "Group", and "ServiceAccount". If the Authorizer
                                        does not recognized the kind value, the Authorizer
                                        should report an error.
                                      type: string
                                    name:
                                      description: Name of the object being referenced.
                                      type: string
                                    namespace:
                                      description: Namespace of the referenced object.  If
                                        the object kind is non-namespace, such as
                                        "User" or "Group", and this value is not empty
                                        the Authorizer should report an error.
                                      type: string
                                  required:
                                  - kind
                                  - name
                                  type: object
                                type: array
                            type: object
                          type: array
                        clusterRoles:
                          description: ClusterRoles is the list of cluster-wide role
                            names for the user.
                          items:
                            type: string
                          type: array
                        resources:
                          description: ResourceDescription contains information about
                            the resource being created or modified. Specifying ResourceDescription
                            directly under exclude is being deprecated. Please specify
                            under "any" or "all" instead.
                          properties:
                            annotations:
                              additionalProperties:
                                type: string
                              description: Annotations is a  map of annotations (key-value
                                pairs of type string). Annotation keys and values
                                support the wildcard characters "*" (matches zero
                                or many characters) and "?" (matches at least one
                                character).
                              type: object
                            kinds:
                              description: Kinds is a list of resource kinds.
                              items:
                                type: string
                              type: array
                            name:
                              description: Name is the name of the resource. The name
                                supports wildcard characters "*" (matches zero or
                                many characters) and "?" (at least one character).
                              type: string
                            names:
                              description: 'Names are the names of the resources.
                                Each name supports wildcard characters "*" (matches
                                zero or many characters) and "?" (at least one character).
                                NOTE: "Name" is being deprecated in favor of "Names".'
                              items:
                                type: string
                              type: array
                            namespaceSelector:
                              description: 'NamespaceSelector is a label selector
                                for the resource namespace. Label keys and values
                                in `matchLabels` support the wildcard characters `*`
                                (matches zero or many characters) and `?` (matches
                                one character).Wildcards allows writing label selectors
                                like ["storage.k8s.io/*": "*"]. Note that using ["*"
                                : "*"] matches any key and value but does not match
                                an empty label set.'
                              properties:
                                matchExpressions:
                                  description: matchExpressions is a list of label
                                    selector requirements. The requirements are ANDed.
                                  items:
                                    description: A label selector requirement is a
                                      selector that contains values, a key, and an
                                      operator that relates the key and values.
                                    properties:
                                      key:
                                        description: key is the label key that the
                                          selector applies to.
                                        type: string
                                      operator:
                                        description: operator represents a key's relationship
                                          to a set of values. Valid operators are
                                          In, NotIn, Exists and DoesNotExist.
                                        type: string
                                      values:
                                        description: values is an array of string
                                          values. If the operator is In or NotIn,
                                          the values array must be non-empty. If the
                                          operator is Exists or DoesNotExist, the
                                          values array must be empty. This array is
                                          replaced during a strategic merge patch.
                                        items:
                                          type: string
                                        type: array
                                    required:
                                    - key
                                    - operator
                                    type: object
                                  type: array
                                matchLabels:
                                  additionalProperties:
                                    type: string
                                  description: matchLabels is a map of {key,value}
                                    pairs. A single {key,value} in the matchLabels
                                    map is equivalent to an element of matchExpressions,
                                    whose key field is "key", the operator is "In",
                                    and the values array contains only "value". The
                                    requirements are ANDed.
                                  type: object
                              type: object
                            namespaces:
                              description: Namespaces is a list of namespaces names.
                                Each name supports wildcard characters "*" (matches
                                zero or many characters) and "?" (at least one character).
                              items:
                                type: string
                              type: array
                            selector:
                              description: 'Selector is a label selector. Label keys
                                and values in `matchLabels` support the wildcard characters
                                `*` (matches zero or many characters) and `?` (matches
                                one character). Wildcards allows writing label selectors
                                like ["storage.k8s.io/*": "*"]. Note that using ["*"
                                : "*"] matches any key and value but does not match
                                an empty label set.'
                              properties:
                                matchExpressions:
                                  description: matchExpressions is a list of label
                                    selector requirements. The requirements are ANDed.
                                  items:
                                    description: A label selector requirement is a
                                      selector that contains values, a key, and an
                                      operator that relates the key and values.
                                    properties:
                                      key:
                                        description: key is the label key that the
                                          selector applies to.
                                        type: string
                                      operator:
                                        description: operator represents a key's relationship
                                          to a set of values. Valid operators are
                                          In, NotIn, Exists and DoesNotExist.
                                        type: string
                                      values:
                                        description: values is an array of string
                                          values. If the operator is In or NotIn,
                                          the values array must be non-empty. If the
                                          operator is Exists or DoesNotExist, the
                                          values array must be empty. This array is
                                          replaced during a strategic merge patch.
                                        items:
                                          type: string
                                        type: array
                                    required:
                                    - key
                                    - operator
                                    type: object
                                  type: array
                                matchLabels:
                                  additionalProperties:
                                    type: string
                                  description: matchLabels is a map of {key,value}
                                    pairs. A single {key,value} in the matchLabels
                                    map is equivalent to an element of matchExpressions,
                                    whose key field is "key", the operator is "In",
                                    and the values array contains only "value". The
                                    requirements are ANDed.
                                  type: object
                              type: object
                          type: object
                        roles:
                          description: Roles is the list of namespaced role names
                            for the user.
                          items:
                            type: string
                          type: array
                        subjects:
                          description: Subjects is the list of subject names like
                            users, user groups, and service accounts.
                          items:
                            description: Subject contains a reference to the object
                              or user identities a role binding applies to.  This
                              can either hold a direct API object reference, or a
                              value for non-objects such as user and group names.
                            properties:
                              apiGroup:
                                description: APIGroup holds the API group of the referenced
                                  subject. Defaults to "" for ServiceAccount subjects.
                                  Defaults to "rbac.authorization.k8s.io" for User
                                  and Group subjects.
                                type: string
                              kind:
                                description: Kind of object being referenced. Values
                                  defined by this API group are "User", "Group", and
                                  "ServiceAccount". If the Authorizer does not recognized
                                  the kind value, the Authorizer should report an
                                  error.
                                type: string
                              name:
                                description: Name of the object being referenced.
                                type: string
                              namespace:
                                description: Namespace of the referenced object.  If
                                  the object kind is non-namespace, such as "User"
                                  or "Group", and this value is not empty the Authorizer
                                  should report an error.
                                type: string
                            required:
                            - kind
                            - name
                            type: object
                          type: array
                      type: object
                    generate:
                      description: Generation is used to create new resources.
                      properties:
                        apiVersion:
                          description: APIVersion specifies resource apiVersion.
                          type: string
                        clone:
                          description: Clone specifies the source resource used to
                            populate each generated resource. At most one of Data
                            or Clone can be specified. If neither are provided, the
                            generated resource will be created with default data only.
                          properties:
                            name:
                              description: Name specifies name of the resource.
                              type: string
                            namespace:
                              description: Namespace specifies source resource namespace.
                              type: string
                          type: object
                        data:
                          description: Data provides the resource declaration used
                            to populate each generated resource. At most one of Data
                            or Clone must be specified. If neither are provided, the
                            generated resource will be created with default data only.
                          x-kubernetes-preserve-unknown-fields: true
                        kind:
                          description: Kind specifies resource kind.
                          type: string
                        name:
                          description: Name specifies the resource name.
                          type: string
                        namespace:
                          description: Namespace specifies resource namespace.
                          type: string
                        synchronize:
                          description: Synchronize controls if generated resources
                            should be kept in-sync with their source resource. If
                            Synchronize is set to "true" changes to generated resources
                            will be overwritten with resource data from Data or the
                            resource specified in the Clone declaration. Optional.
                            Defaults to "false" if not specified.
                          type: boolean
                      type: object
                    match:
                      description: MatchResources defines when this policy rule should
                        be applied. The match criteria can include resource information
                        (e.g. kind, name, namespace, labels) and admission review
                        request information like the user name or role. At least one
                        kind is required.
                      properties:
                        all:
                          description: All allows specifying resources which will
                            be ANDed
                          items:
                            description: ResourceFilter allow users to "AND" or "OR"
                              between resources
                            properties:
                              clusterRoles:
                                description: ClusterRoles is the list of cluster-wide
                                  role names for the user.
                                items:
                                  type: string
                                type: array
                              resources:
                                description: ResourceDescription contains information
                                  about the resource being created or modified.
                                properties:
                                  annotations:
                                    additionalProperties:
                                      type: string
                                    description: Annotations is a  map of annotations
                                      (key-value pairs of type string). Annotation
                                      keys and values support the wildcard characters
                                      "*" (matches zero or many characters) and "?"
                                      (matches at least one character).
                                    type: object
                                  kinds:
                                    description: Kinds is a list of resource kinds.
                                    items:
                                      type: string
                                    type: array
                                  name:
                                    description: Name is the name of the resource.
                                      The name supports wildcard characters "*" (matches
                                      zero or many characters) and "?" (at least one
                                      character).
                                    type: string
                                  names:
                                    description: 'Names are the names of the resources.
                                      Each name supports wildcard characters "*" (matches
                                      zero or many characters) and "?" (at least one
                                      character). NOTE: "Name" is being deprecated
                                      in favor of "Names".'
                                    items:
                                      type: string
                                    type: array
                                  namespaceSelector:
                                    description: 'NamespaceSelector is a label selector
                                      for the resource namespace. Label keys and values
                                      in `matchLabels` support the wildcard characters
                                      `*` (matches zero or many characters) and `?`
                                      (matches one character).Wildcards allows writing
                                      label selectors like ["storage.k8s.io/*": "*"].
                                      Note that using ["*" : "*"] matches any key
                                      and value but does not match an empty label
                                      set.'
                                    properties:
                                      matchExpressions:
                                        description: matchExpressions is a list of
                                          label selector requirements. The requirements
                                          are ANDed.
                                        items:
                                          description: A label selector requirement
                                            is a selector that contains values, a
                                            key, and an operator that relates the
                                            key and values.
                                          properties:
                                            key:
                                              description: key is the label key that
                                                the selector applies to.
                                              type: string
                                            operator:
                                              description: operator represents a key's
                                                relationship to a set of values. Valid
                                                operators are In, NotIn, Exists and
                                                DoesNotExist.
                                              type: string
                                            values:
                                              description: values is an array of string
                                                values. If the operator is In or NotIn,
                                                the values array must be non-empty.
                                                If the operator is Exists or DoesNotExist,
                                                the values array must be empty. This
                                                array is replaced during a strategic
                                                merge patch.
                                              items:
                                                type: string
                                              type: array
                                          required:
                                          - key
                                          - operator
                                          type: object
                                        type: array
                                      matchLabels:
                                        additionalProperties:
                                          type: string
                                        description: matchLabels is a map of {key,value}
                                          pairs. A single {key,value} in the matchLabels
                                          map is equivalent to an element of matchExpressions,
                                          whose key field is "key", the operator is
                                          "In", and the values array contains only
                                          "value". The requirements are ANDed.
                                        type: object
                                    type: object
                                  namespaces:
                                    description: Namespaces is a list of namespaces
                                      names. Each name supports wildcard characters
                                      "*" (matches zero or many characters) and "?"
                                      (at least one character).
                                    items:
                                      type: string
                                    type: array
                                  selector:
                                    description: 'Selector is a label selector. Label
                                      keys and values in `matchLabels` support the
                                      wildcard characters `*` (matches zero or many
                                      characters) and `?` (matches one character).
                                      Wildcards allows writing label selectors like
                                      ["storage.k8s.io/*": "*"]. Note that using ["*"
                                      : "*"] matches any key and value but does not
                                      match an empty label set.'
                                    properties:
                                      matchExpressions:
                                        description: matchExpressions is a list of
                                          label selector requirements. The requirements
                                          are ANDed.
                                        items:
                                          description: A label selector requirement
                                            is a selector that contains values, a
                                            key, and an operator that relates the
                                            key and values.
                                          properties:
                                            key:
                                              description: key is the label key that
                                                the selector applies to.
                                              type: string
                                            operator:
                                              description: operator represents a key's
                                                relationship to a set of values. Valid
                                                operators are In, NotIn, Exists and
                                                DoesNotExist.
                                              type: string
                                            values:
                                              description: values is an array of string
                                                values. If the operator is In or NotIn,
                                                the values array must be non-empty.
                                                If the operator is Exists or DoesNotExist,
                                                the values array must be empty. This
                                                array is replaced during a strategic
                                                merge patch.
                                              items:
                                                type: string
                                              type: array
                                          required:
                                          - key
                                          - operator
                                          type: object
                                        type: array
                                      matchLabels:
                                        additionalProperties:
                                          type: string
                                        description: matchLabels is a map of {key,value}
                                          pairs. A single {key,value} in the matchLabels
                                          map is equivalent to an element of matchExpressions,
                                          whose key field is "key", the operator is
                                          "In", and the values array contains only
                                          "value". The requirements are ANDed.
                                        type: object
                                    type: object
                                type: object
                              roles:
                                description: Roles is the list of namespaced role
                                  names for the user.
                                items:
                                  type: string
                                type: array
                              subjects:
                                description: Subjects is the list of subject names
                                  like users, user groups, and service accounts.
                                items:
                                  description: Subject contains a reference to the
                                    object or user identities a role binding applies
                                    to.  This can either hold a direct API object
                                    reference, or a value for non-objects such as
                                    user and group names.
                                  properties:
                                    apiGroup:
                                      description: APIGroup holds the API group of
                                        the referenced subject. Defaults to "" for
                                        ServiceAccount subjects. Defaults to "rbac.authorization.k8s.io"
                                        for User and Group subjects.
                                      type: string
                                    kind:
                                      description: Kind of object being referenced.
                                        Values defined by this API group are "User",
                                        "Group", and "ServiceAccount". If the Authorizer
                                        does not recognized the kind value, the Authorizer
                                        should report an error.
                                      type: string
                                    name:
                                      description: Name of the object being referenced.
                                      type: string
                                    namespace:
                                      description: Namespace of the referenced object.  If
                                        the object kind is non-namespace, such as
                                        "User" or "Group", and this value is not empty
                                        the Authorizer should report an error.
                                      type: string
                                  required:
                                  - kind
                                  - name
                                  type: object
                                type: array
                            type: object
                          type: array
                        any:
                          description: Any allows specifying resources which will
                            be ORed
                          items:
                            description: ResourceFilter allow users to "AND" or "OR"
                              between resources
                            properties:
                              clusterRoles:
                                description: ClusterRoles is the list of cluster-wide
                                  role names for the user.
                                items:
                                  type: string
                                type: array
                              resources:
                                description: ResourceDescription contains information
                                  about the resource being created or modified.
                                properties:
                                  annotations:
                                    additionalProperties:
                                      type: string
                                    description: Annotations is a  map of annotations
                                      (key-value pairs of type string). Annotation
                                      keys and values support the wildcard characters
                                      "*" (matches zero or many characters) and "?"
                                      (matches at least one character).
                                    type: object
                                  kinds:
                                    description: Kinds is a list of resource kinds.
                                    items:
                                      type: string
                                    type: array
                                  name:
                                    description: Name is the name of the resource.
                                      The name supports wildcard characters "*" (matches
                                      zero or many characters) and "?" (at least one
                                      character).
                                    type: string
                                  names:
                                    description: 'Names are the names of the resources.
                                      Each name supports wildcard characters "*" (matches
                                      zero or many characters) and "?" (at least one
                                      character). NOTE: "Name" is being deprecated
                                      in favor of "Names".'
                                    items:
                                      type: string
                                    type: array
                                  namespaceSelector:
                                    description: 'NamespaceSelector is a label selector
                                      for the resource namespace. Label keys and values
                                      in `matchLabels` support the wildcard characters
                                      `*` (matches zero or many characters) and `?`
                                      (matches one character).Wildcards allows writing
                                      label selectors like ["storage.k8s.io/*": "*"].
                                      Note that using ["*" : "*"] matches any key
                                      and value but does not match an empty label
                                      set.'
                                    properties:
                                      matchExpressions:
                                        description: matchExpressions is a list of
                                          label selector requirements. The requirements
                                          are ANDed.
                                        items:
                                          description: A label selector requirement
                                            is a selector that contains values, a
                                            key, and an operator that relates the
                                            key and values.
                                          properties:
                                            key:
                                              description: key is the label key that
                                                the selector applies to.
                                              type: string
                                            operator:
                                              description: operator represents a key's
                                                relationship to a set of values. Valid
                                                operators are In, NotIn, Exists and
                                                DoesNotExist.
                                              type: string
                                            values:
                                              description: values is an array of string
                                                values. If the operator is In or NotIn,
                                                the values array must be non-empty.
                                                If the operator is Exists or DoesNotExist,
                                                the values array must be empty. This
                                                array is replaced during a strategic
                                                merge patch.
                                              items:
                                                type: string
                                              type: array
                                          required:
                                          - key
                                          - operator
                                          type: object
                                        type: array
                                      matchLabels:
                                        additionalProperties:
                                          type: string
                                        description: matchLabels is a map of {key,value}
                                          pairs. A single {key,value} in the matchLabels
                                          map is equivalent to an element of matchExpressions,
                                          whose key field is "key", the operator is
                                          "In", and the values array contains only
                                          "value". The requirements are ANDed.
                                        type: object
                                    type: object
                                  namespaces:
                                    description: Namespaces is a list of namespaces
                                      names. Each name supports wildcard characters
                                      "*" (matches zero or many characters) and "?"
                                      (at least one character).
                                    items:
                                      type: string
                                    type: array
                                  selector:
                                    description: 'Selector is a label selector. Label
                                      keys and values in `matchLabels` support the
                                      wildcard characters `*` (matches zero or many
                                      characters) and `?` (matches one character).
                                      Wildcards allows writing label selectors like
                                      ["storage.k8s.io/*": "*"]. Note that using ["*"
                                      : "*"] matches any key and value but does not
                                      match an empty label set.'
                                    properties:
                                      matchExpressions:
                                        description: matchExpressions is a list of
                                          label selector requirements. The requirements
                                          are ANDed.
                                        items:
                                          description: A label selector requirement
                                            is a selector that contains values, a
                                            key, and an operator that relates the
                                            key and values.
                                          properties:
                                            key:
                                              description: key is the label key that
                                                the selector applies to.
                                              type: string
                                            operator:
                                              description: operator represents a key's
                                                relationship to a set of values. Valid
                                                operators are In, NotIn, Exists and
                                                DoesNotExist.
                                              type: string
                                            values:
                                              description: values is an array of string
                                                values. If the operator is In or NotIn,
                                                the values array must be non-empty.
                                                If the operator is Exists or DoesNotExist,
                                                the values array must be empty. This
                                                array is replaced during a strategic
                                                merge patch.
                                              items:
                                                type: string
                                              type: array
                                          required:
                                          - key
                                          - operator
                                          type: object
                                        type: array
                                      matchLabels:
                                        additionalProperties:
                                          type: string
                                        description: matchLabels is a map of {key,value}
                                          pairs. A single {key,value} in the matchLabels
                                          map is equivalent to an element of matchExpressions,
                                          whose key field is "key", the operator is
                                          "In", and the values array contains only
                                          "value". The requirements are ANDed.
                                        type: object
                                    type: object
                                type: object
                              roles:
                                description: Roles is the list of namespaced role
                                  names for the user.
                                items:
                                  type: string
                                type: array
                              subjects:
                                description: Subjects is the list of subject names
                                  like users, user groups, and service accounts.
                                items:
                                  description: Subject contains a reference to the
                                    object or user identities a role binding applies
                                    to.  This can either hold a direct API object
                                    reference, or a value for non-objects such as
                                    user and group names.
                                  properties:
                                    apiGroup:
                                      description: APIGroup holds the API group of
                                        the referenced subject. Defaults to "" for
                                        ServiceAccount subjects. Defaults to "rbac.authorization.k8s.io"
                                        for User and Group subjects.
                                      type: string
                                    kind:
                                      description: Kind of object being referenced.
                                        Values defined by this API group are "User",
                                        "Group", and "ServiceAccount". If the Authorizer
                                        does not recognized the kind value, the Authorizer
                                        should report an error.
                                      type: string
                                    name:
                                      description: Name of the object being referenced.
                                      type: string
                                    namespace:
                                      description: Namespace of the referenced object.  If
                                        the object kind is non-namespace, such as
                                        "User" or "Group", and this value is not empty
                                        the Authorizer should report an error.
                                      type: string
                                  required:
                                  - kind
                                  - name
                                  type: object
                                type: array
                            type: object
                          type: array
                        clusterRoles:
                          description: ClusterRoles is the list of cluster-wide role
                            names for the user.
                          items:
                            type: string
                          type: array
                        resources:
                          description: ResourceDescription contains information about
                            the resource being created or modified. Requires at least
                            one tag to be specified when under MatchResources. Specifying
                            ResourceDescription directly under match is being deprecated.
                            Please specify under "any" or "all" instead.
                          properties:
                            annotations:
                              additionalProperties:
                                type: string
                              description: Annotations is a  map of annotations (key-value
                                pairs of type string). Annotation keys and values
                                support the wildcard characters "*" (matches zero
                                or many characters) and "?" (matches at least one
                                character).
                              type: object
                            kinds:
                              description: Kinds is a list of resource kinds.
                              items:
                                type: string
                              type: array
                            name:
                              description: Name is the name of the resource. The name
                                supports wildcard characters "*" (matches zero or
                                many characters) and "?" (at least one character).
                              type: string
                            names:
                              description: 'Names are the names of the resources.
                                Each name supports wildcard characters "*" (matches
                                zero or many characters) and "?" (at least one character).
                                NOTE: "Name" is being deprecated in favor of "Names".'
                              items:
                                type: string
                              type: array
                            namespaceSelector:
                              description: 'NamespaceSelector is a label selector
                                for the resource namespace. Label keys and values
                                in `matchLabels` support the wildcard characters `*`
                                (matches zero or many characters) and `?` (matches
                                one character).Wildcards allows writing label selectors
                                like ["storage.k8s.io/*": "*"]. Note that using ["*"
                                : "*"] matches any key and value but does not match
                                an empty label set.'
                              properties:
                                matchExpressions:
                                  description: matchExpressions is a list of label
                                    selector requirements. The requirements are ANDed.
                                  items:
                                    description: A label selector requirement is a
                                      selector that contains values, a key, and an
                                      operator that relates the key and values.
                                    properties:
                                      key:
                                        description: key is the label key that the
                                          selector applies to.
                                        type: string
                                      operator:
                                        description: operator represents a key's relationship
                                          to a set of values. Valid operators are
                                          In, NotIn, Exists and DoesNotExist.
                                        type: string
                                      values:
                                        description: values is an array of string
                                          values. If the operator is In or NotIn,
                                          the values array must be non-empty. If the
                                          operator is Exists or DoesNotExist, the
                                          values array must be empty. This array is
                                          replaced during a strategic merge patch.
                                        items:
                                          type: string
                                        type: array
                                    required:
                                    - key
                                    - operator
                                    type: object
                                  type: array
                                matchLabels:
                                  additionalProperties:
                                    type: string
                                  description: matchLabels is a map of {key,value}
                                    pairs. A single {key,value} in the matchLabels
                                    map is equivalent to an element of matchExpressions,
                                    whose key field is "key", the operator is "In",
                                    and the values array contains only "value". The
                                    requirements are ANDed.
                                  type: object
                              type: object
                            namespaces:
                              description: Namespaces is a list of namespaces names.
                                Each name supports wildcard characters "*" (matches
                                zero or many characters) and "?" (at least one character).
                              items:
                                type: string
                              type: array
                            selector:
                              description: 'Selector is a label selector. Label keys
                                and values in `matchLabels` support the wildcard characters
                                `*` (matches zero or many characters) and `?` (matches
                                one character). Wildcards allows writing label selectors
                                like ["storage.k8s.io/*": "*"]. Note that using ["*"
                                : "*"] matches any key and value but does not match
                                an empty label set.'
                              properties:
                                matchExpressions:
                                  description: matchExpressions is a list of label
                                    selector requirements. The requirements are ANDed.
                                  items:
                                    description: A label selector requirement is a
                                      selector that contains values, a key, and an
                                      operator that relates the key and values.
                                    properties:
                                      key:
                                        description: key is the label key that the
                                          selector applies to.
                                        type: string
                                      operator:
                                        description: operator represents a key's relationship
                                          to a set of values. Valid operators are
                                          In, NotIn, Exists and DoesNotExist.
                                        type: string
                                      values:
                                        description: values is an array of string
                                          values. If the operator is In or NotIn,
                                          the values array must be non-empty. If the
                                          operator is Exists or DoesNotExist, the
                                          values array must be empty. This array is
                                          replaced during a strategic merge patch.
                                        items:
                                          type: string
                                        type: array
                                    required:
                                    - key
                                    - operator
                                    type: object
                                  type: array
                                matchLabels:
                                  additionalProperties:
                                    type: string
                                  description: matchLabels is a map of {key,value}
                                    pairs. A single {key,value} in the matchLabels
                                    map is equivalent to an element of matchExpressions,
                                    whose key field is "key", the operator is "In",
                                    and the values array contains only "value". The
                                    requirements are ANDed.
                                  type: object
                              type: object
                          type: object
                        roles:
                          description: Roles is the list of namespaced role names
                            for the user.
                          items:
                            type: string
                          type: array
                        subjects:
                          description: Subjects is the list of subject names like
                            users, user groups, and service accounts.
                          items:
                            description: Subject contains a reference to the object
                              or user identities a role binding applies to.  This
                              can either hold a direct API object reference, or a
                              value for non-objects such as user and group names.
                            properties:
                              apiGroup:
                                description: APIGroup holds the API group of the referenced
                                  subject. Defaults to "" for ServiceAccount subjects.
                                  Defaults to "rbac.authorization.k8s.io" for User
                                  and Group subjects.
                                type: string
                              kind:
                                description: Kind of object being referenced. Values
                                  defined by this API group are "User", "Group", and
                                  "ServiceAccount". If the Authorizer does not recognized
                                  the kind value, the Authorizer should report an
                                  error.
                                type: string
                              name:
                                description: Name of the object being referenced.
                                type: string
                              namespace:
                                description: Namespace of the referenced object.  If
                                  the object kind is non-namespace, such as "User"
                                  or "Group", and this value is not empty the Authorizer
                                  should report an error.
                                type: string
                            required:
                            - kind
                            - name
                            type: object
                          type: array
                      type: object
                    mutate:
                      description: Mutation is used to modify matching resources.
                      properties:
                        foreach:
                          description: ForEachMutation applies policy rule changes
                            to nested elements.
                          items:
                            description: ForEachMutation applies policy rule changes
                              to nested elements.
                            properties:
                              context:
                                description: Context defines variables and data sources
                                  that can be used during rule execution.
                                items:
                                  description: ContextEntry adds variables and data
                                    sources to a rule Context. Either a ConfigMap
                                    reference or a APILookup must be provided.
                                  properties:
                                    apiCall:
                                      description: APICall defines an HTTP request
                                        to the Kubernetes API server. The JSON data
                                        retrieved is stored in the context.
                                      properties:
                                        jmesPath:
                                          description: JMESPath is an optional JSON
                                            Match Expression that can be used to transform
                                            the JSON response returned from the API
                                            server. For example a JMESPath of "items
                                            | length(@)" applied to the API server
                                            response to the URLPath "/apis/apps/v1/deployments"
                                            will return the total count of deployments
                                            across all namespaces.
                                          type: string
                                        urlPath:
                                          description: URLPath is the URL path to
                                            be used in the HTTP GET request to the
                                            Kubernetes API server (e.g. "/api/v1/namespaces"
                                            or  "/apis/apps/v1/deployments"). The
                                            format required is the same format used
                                            by the `kubectl get --raw` command.
                                          type: string
                                      required:
                                      - urlPath
                                      type: object
                                    configMap:
                                      description: ConfigMap is the ConfigMap reference.
                                      properties:
                                        name:
                                          description: Name is the ConfigMap name.
                                          type: string
                                        namespace:
                                          description: Namespace is the ConfigMap
                                            namespace.
                                          type: string
                                      required:
                                      - name
                                      type: object
                                    name:
                                      description: Name is the variable name.
                                      type: string
                                  type: object
                                type: array
                              list:
                                description: List specifies a JMESPath expression
                                  that results in one or more elements to which the
                                  validation logic is applied.
                                type: string
                              patchStrategicMerge:
                                description: PatchStrategicMerge is a strategic merge
                                  patch used to modify resources. See https://kubernetes.io/docs/tasks/manage-kubernetes-objects/update-api-object-kubectl-patch/
                                  and https://kubectl.docs.kubernetes.io/references/kustomize/patchesstrategicmerge/.
                                x-kubernetes-preserve-unknown-fields: true
                              preconditions:
                                description: 'AnyAllConditions are used to determine
                                  if a policy rule should be applied by evaluating
                                  a set of conditions. The declaration can contain
                                  nested `any` or `all` statements. See: https://kyverno.io/docs/writing-policies/preconditions/'
                                properties:
                                  all:
                                    description: AllConditions enable variable-based
                                      conditional rule execution. This is useful for
                                      finer control of when an rule is applied. A
                                      condition can reference object data using JMESPath
                                      notation. Here, all of the conditions need to
                                      pass
                                    items:
                                      description: Condition defines variable-based
                                        conditional criteria for rule execution.
                                      properties:
                                        key:
                                          description: Key is the context entry (using
                                            JMESPath) for conditional rule evaluation.
                                          x-kubernetes-preserve-unknown-fields: true
                                        operator:
                                          description: Operator is the operation to
                                            perform. Valid operators are Equals, NotEquals,
                                            In, AnyIn, AllIn and NotIn, AnyNotIn,
                                            AllNotIn.
                                          enum:
                                          - Equals
                                          - NotEquals
                                          - In
                                          - AnyIn
                                          - AllIn
                                          - NotIn
                                          - AnyNotIn
                                          - AllNotIn
                                          - GreaterThanOrEquals
                                          - GreaterThan
                                          - LessThanOrEquals
                                          - LessThan
                                          - DurationGreaterThanOrEquals
                                          - DurationGreaterThan
                                          - DurationLessThanOrEquals
                                          - DurationLessThan
                                          type: string
                                        value:
                                          description: Value is the conditional value,
                                            or set of values. The values can be fixed
                                            set or can be variables declared using
                                            using JMESPath.
                                          x-kubernetes-preserve-unknown-fields: true
                                      type: object
                                    type: array
                                  any:
                                    description: AnyConditions enable variable-based
                                      conditional rule execution. This is useful for
                                      finer control of when an rule is applied. A
                                      condition can reference object data using JMESPath
                                      notation. Here, at least one of the conditions
                                      need to pass
                                    items:
                                      description: Condition defines variable-based
                                        conditional criteria for rule execution.
                                      properties:
                                        key:
                                          description: Key is the context entry (using
                                            JMESPath) for conditional rule evaluation.
                                          x-kubernetes-preserve-unknown-fields: true
                                        operator:
                                          description: Operator is the operation to
                                            perform. Valid operators are Equals, NotEquals,
                                            In, AnyIn, AllIn and NotIn, AnyNotIn,
                                            AllNotIn.
                                          enum:
                                          - Equals
                                          - NotEquals
                                          - In
                                          - AnyIn
                                          - AllIn
                                          - NotIn
                                          - AnyNotIn
                                          - AllNotIn
                                          - GreaterThanOrEquals
                                          - GreaterThan
                                          - LessThanOrEquals
                                          - LessThan
                                          - DurationGreaterThanOrEquals
                                          - DurationGreaterThan
                                          - DurationLessThanOrEquals
                                          - DurationLessThan
                                          type: string
                                        value:
                                          description: Value is the conditional value,
                                            or set of values. The values can be fixed
                                            set or can be variables declared using
                                            using JMESPath.
                                          x-kubernetes-preserve-unknown-fields: true
                                      type: object
                                    type: array
                                type: object
                                x-kubernetes-preserve-unknown-fields: true
                            type: object
                          type: array
                        overlay:
                          description: Overlay specifies an overlay pattern to modify
                            resources. DEPRECATED. Use PatchStrategicMerge instead.
                            Scheduled for removal in release 1.5+.
                          x-kubernetes-preserve-unknown-fields: true
                        patchStrategicMerge:
                          description: PatchStrategicMerge is a strategic merge patch
                            used to modify resources. See https://kubernetes.io/docs/tasks/manage-kubernetes-objects/update-api-object-kubectl-patch/
                            and https://kubectl.docs.kubernetes.io/references/kustomize/patchesstrategicmerge/.
                          x-kubernetes-preserve-unknown-fields: true
                        patches:
                          description: Patches specifies a RFC 6902 JSON Patch to
                            modify resources. DEPRECATED. Use PatchesJSON6902 instead.
                            Scheduled for removal in release 1.5+.
                          items:
                            description: 'Patch is a RFC 6902 JSON Patch. See: https://tools.ietf.org/html/rfc6902'
                            properties:
                              op:
                                description: Operation specifies operations supported
                                  by JSON Patch. i.e:- add, replace and delete.
                                type: string
                              path:
                                description: Path specifies path of the resource.
                                type: string
                              value:
                                description: Value specifies the value to be applied.
                                x-kubernetes-preserve-unknown-fields: true
                            type: object
                          nullable: true
                          type: array
                          x-kubernetes-preserve-unknown-fields: true
                        patchesJson6902:
                          description: PatchesJSON6902 is a list of RFC 6902 JSON
                            Patch declarations used to modify resources. See https://tools.ietf.org/html/rfc6902
                            and https://kubectl.docs.kubernetes.io/references/kustomize/patchesjson6902/.
                          type: string
                      type: object
                    name:
                      description: Name is a label to identify the rule, It must be
                        unique within the policy.
                      maxLength: 63
                      type: string
                    preconditions:
                      description: 'Preconditions are used to determine if a policy
                        rule should be applied by evaluating a set of conditions.
                        The declaration can contain nested `any` or `all` statements.
                        A direct list of conditions (without `any` or `all` statements
                        is supported for backwards compatibility but will be deprecated
                        in the next major release. See: https://kyverno.io/docs/writing-policies/preconditions/'
                      x-kubernetes-preserve-unknown-fields: true
                    validate:
                      description: Validation is used to validate matching resources.
                      properties:
                        anyPattern:
                          description: AnyPattern specifies list of validation patterns.
                            At least one of the patterns must be satisfied for the
                            validation rule to succeed.
                          x-kubernetes-preserve-unknown-fields: true
                        deny:
                          description: Deny defines conditions used to pass or fail
                            a validation rule.
                          properties:
                            conditions:
                              description: 'Multiple conditions can be declared under
                                an `any` or `all` statement. A direct list of conditions
                                (without `any` or `all` statements) is also supported
                                for backwards compatibility but will be deprecated
                                in the next major release. See: https://kyverno.io/docs/writing-policies/validate/#deny-rules'
                              x-kubernetes-preserve-unknown-fields: true
                          type: object
                        foreach:
                          description: ForEach applies policy rule changes to nested
                            elements.
                          items:
                            description: ForEachValidation applies policy rule checks
                              to nested elements.
                            properties:
                              anyPattern:
                                description: AnyPattern specifies list of validation
                                  patterns. At least one of the patterns must be satisfied
                                  for the validation rule to succeed.
                                x-kubernetes-preserve-unknown-fields: true
                              context:
                                description: Context defines variables and data sources
                                  that can be used during rule execution.
                                items:
                                  description: ContextEntry adds variables and data
                                    sources to a rule Context. Either a ConfigMap
                                    reference or a APILookup must be provided.
                                  properties:
                                    apiCall:
                                      description: APICall defines an HTTP request
                                        to the Kubernetes API server. The JSON data
                                        retrieved is stored in the context.
                                      properties:
                                        jmesPath:
                                          description: JMESPath is an optional JSON
                                            Match Expression that can be used to transform
                                            the JSON response returned from the API
                                            server. For example a JMESPath of "items
                                            | length(@)" applied to the API server
                                            response to the URLPath "/apis/apps/v1/deployments"
                                            will return the total count of deployments
                                            across all namespaces.
                                          type: string
                                        urlPath:
                                          description: URLPath is the URL path to
                                            be used in the HTTP GET request to the
                                            Kubernetes API server (e.g. "/api/v1/namespaces"
                                            or  "/apis/apps/v1/deployments"). The
                                            format required is the same format used
                                            by the `kubectl get --raw` command.
                                          type: string
                                      required:
                                      - urlPath
                                      type: object
                                    configMap:
                                      description: ConfigMap is the ConfigMap reference.
                                      properties:
                                        name:
                                          description: Name is the ConfigMap name.
                                          type: string
                                        namespace:
                                          description: Namespace is the ConfigMap
                                            namespace.
                                          type: string
                                      required:
                                      - name
                                      type: object
                                    name:
                                      description: Name is the variable name.
                                      type: string
                                  type: object
                                type: array
                              deny:
                                description: Deny defines conditions used to pass
                                  or fail a validation rule.
                                properties:
                                  conditions:
                                    description: 'Multiple conditions can be declared
                                      under an `any` or `all` statement. A direct
                                      list of conditions (without `any` or `all` statements)
                                      is also supported for backwards compatibility
                                      but will be deprecated in the next major release.
                                      See: https://kyverno.io/docs/writing-policies/validate/#deny-rules'
                                    x-kubernetes-preserve-unknown-fields: true
                                type: object
                              list:
                                description: List specifies a JMESPath expression
                                  that results in one or more elements to which the
                                  validation logic is applied.
                                type: string
                              pattern:
                                description: Pattern specifies an overlay-style pattern
                                  used to check resources.
                                x-kubernetes-preserve-unknown-fields: true
                              preconditions:
                                description: 'AnyAllConditions are used to determine
                                  if a policy rule should be applied by evaluating
                                  a set of conditions. The declaration can contain
                                  nested `any` or `all` statements. See: https://kyverno.io/docs/writing-policies/preconditions/'
                                properties:
                                  all:
                                    description: AllConditions enable variable-based
                                      conditional rule execution. This is useful for
                                      finer control of when an rule is applied. A
                                      condition can reference object data using JMESPath
                                      notation. Here, all of the conditions need to
                                      pass
                                    items:
                                      description: Condition defines variable-based
                                        conditional criteria for rule execution.
                                      properties:
                                        key:
                                          description: Key is the context entry (using
                                            JMESPath) for conditional rule evaluation.
                                          x-kubernetes-preserve-unknown-fields: true
                                        operator:
                                          description: Operator is the operation to
                                            perform. Valid operators are Equals, NotEquals,
                                            In, AnyIn, AllIn and NotIn, AnyNotIn,
                                            AllNotIn.
                                          enum:
                                          - Equals
                                          - NotEquals
                                          - In
                                          - AnyIn
                                          - AllIn
                                          - NotIn
                                          - AnyNotIn
                                          - AllNotIn
                                          - GreaterThanOrEquals
                                          - GreaterThan
                                          - LessThanOrEquals
                                          - LessThan
                                          - DurationGreaterThanOrEquals
                                          - DurationGreaterThan
                                          - DurationLessThanOrEquals
                                          - DurationLessThan
                                          type: string
                                        value:
                                          description: Value is the conditional value,
                                            or set of values. The values can be fixed
                                            set or can be variables declared using
                                            using JMESPath.
                                          x-kubernetes-preserve-unknown-fields: true
                                      type: object
                                    type: array
                                  any:
                                    description: AnyConditions enable variable-based
                                      conditional rule execution. This is useful for
                                      finer control of when an rule is applied. A
                                      condition can reference object data using JMESPath
                                      notation. Here, at least one of the conditions
                                      need to pass
                                    items:
                                      description: Condition defines variable-based
                                        conditional criteria for rule execution.
                                      properties:
                                        key:
                                          description: Key is the context entry (using
                                            JMESPath) for conditional rule evaluation.
                                          x-kubernetes-preserve-unknown-fields: true
                                        operator:
                                          description: Operator is the operation to
                                            perform. Valid operators are Equals, NotEquals,
                                            In, AnyIn, AllIn and NotIn, AnyNotIn,
                                            AllNotIn.
                                          enum:
                                          - Equals
                                          - NotEquals
                                          - In
                                          - AnyIn
                                          - AllIn
                                          - NotIn
                                          - AnyNotIn
                                          - AllNotIn
                                          - GreaterThanOrEquals
                                          - GreaterThan
                                          - LessThanOrEquals
                                          - LessThan
                                          - DurationGreaterThanOrEquals
                                          - DurationGreaterThan
                                          - DurationLessThanOrEquals
                                          - DurationLessThan
                                          type: string
                                        value:
                                          description: Value is the conditional value,
                                            or set of values. The values can be fixed
                                            set or can be variables declared using
                                            using JMESPath.
                                          x-kubernetes-preserve-unknown-fields: true
                                      type: object
                                    type: array
                                type: object
                                x-kubernetes-preserve-unknown-fields: true
                            type: object
                          type: array
                        message:
                          description: Message specifies a custom message to be displayed
                            on failure.
                          type: string
                        pattern:
                          description: Pattern specifies an overlay-style pattern
                            used to check resources.
                          x-kubernetes-preserve-unknown-fields: true
                      type: object
                    verifyImages:
                      description: VerifyImages is used to verify image signatures
                        and mutate them to add a digest
                      items:
                        description: ImageVerification validates that images that
                          match the specified pattern are signed with the supplied
                          public key. Once the image is verified it is mutated to
                          include the SHA digest retrieved during the registration.
                        properties:
                          attestations:
                            description: Attestations are optional checks for signed
                              in-toto Statements used to verify the image. See https://github.com/in-toto/attestation.
                              Kyverno fetches signed attestations from the OCI registry
                              and decodes them into a list of Statement declarations.
                            items:
                              description: Attestation are checks for signed in-toto
                                Statements that are used to verify the image. See
                                https://github.com/in-toto/attestation. Kyverno fetches
                                signed attestations from the OCI registry and decodes
                                them into a list of Statements.
                              properties:
                                conditions:
                                  description: Conditions are used to verify attributes
                                    within a Predicate. If no Conditions are specified
                                    the attestation check is satisfied as long there
                                    are predicates that match the predicate type.
                                  items:
                                    description: AnyAllConditions consists of conditions
                                      wrapped denoting a logical criteria to be fulfilled.
                                      AnyConditions get fulfilled when at least one
                                      of its sub-conditions passes. AllConditions
                                      get fulfilled only when all of its sub-conditions
                                      pass.
                                    properties:
                                      all:
                                        description: AllConditions enable variable-based
                                          conditional rule execution. This is useful
                                          for finer control of when an rule is applied.
                                          A condition can reference object data using
                                          JMESPath notation. Here, all of the conditions
                                          need to pass
                                        items:
                                          description: Condition defines variable-based
                                            conditional criteria for rule execution.
                                          properties:
                                            key:
                                              description: Key is the context entry
                                                (using JMESPath) for conditional rule
                                                evaluation.
                                              x-kubernetes-preserve-unknown-fields: true
                                            operator:
                                              description: Operator is the operation
                                                to perform. Valid operators are Equals,
                                                NotEquals, In, AnyIn, AllIn and NotIn,
                                                AnyNotIn, AllNotIn.
                                              enum:
                                              - Equals
                                              - NotEquals
                                              - In
                                              - AnyIn
                                              - AllIn
                                              - NotIn
                                              - AnyNotIn
                                              - AllNotIn
                                              - GreaterThanOrEquals
                                              - GreaterThan
                                              - LessThanOrEquals
                                              - LessThan
                                              - DurationGreaterThanOrEquals
                                              - DurationGreaterThan
                                              - DurationLessThanOrEquals
                                              - DurationLessThan
                                              type: string
                                            value:
                                              description: Value is the conditional
                                                value, or set of values. The values
                                                can be fixed set or can be variables
                                                declared using using JMESPath.
                                              x-kubernetes-preserve-unknown-fields: true
                                          type: object
                                        type: array
                                      any:
                                        description: AnyConditions enable variable-based
                                          conditional rule execution. This is useful
                                          for finer control of when an rule is applied.
                                          A condition can reference object data using
                                          JMESPath notation. Here, at least one of
                                          the conditions need to pass
                                        items:
                                          description: Condition defines variable-based
                                            conditional criteria for rule execution.
                                          properties:
                                            key:
                                              description: Key is the context entry
                                                (using JMESPath) for conditional rule
                                                evaluation.
                                              x-kubernetes-preserve-unknown-fields: true
                                            operator:
                                              description: Operator is the operation
                                                to perform. Valid operators are Equals,
                                                NotEquals, In, AnyIn, AllIn and NotIn,
                                                AnyNotIn, AllNotIn.
                                              enum:
                                              - Equals
                                              - NotEquals
                                              - In
                                              - AnyIn
                                              - AllIn
                                              - NotIn
                                              - AnyNotIn
                                              - AllNotIn
                                              - GreaterThanOrEquals
                                              - GreaterThan
                                              - LessThanOrEquals
                                              - LessThan
                                              - DurationGreaterThanOrEquals
                                              - DurationGreaterThan
                                              - DurationLessThanOrEquals
                                              - DurationLessThan
                                              type: string
                                            value:
                                              description: Value is the conditional
                                                value, or set of values. The values
                                                can be fixed set or can be variables
                                                declared using using JMESPath.
                                              x-kubernetes-preserve-unknown-fields: true
                                          type: object
                                        type: array
                                    type: object
                                  type: array
                                predicateType:
                                  description: PredicateType defines the type of Predicate
                                    contained within the Statement.
                                  type: string
                              type: object
                            type: array
                          image:
                            description: 'Image is the image name consisting of the
                              registry address, repository, image, and tag. Wildcards
                              (''*'' and ''?'') are allowed. See: https://kubernetes.io/docs/concepts/containers/images.'
                            type: string
                          key:
                            description: Key is the PEM encoded public key that the
                              image or attestation is signed with.
                            type: string
                          repository:
                            description: Repository is an optional alternate OCI repository
                              to use for image signatures that match this rule. If
                              specified Repository will override the default OCI image
                              repository configured for the installation.
                            type: string
                          roots:
                            description: Roots is the PEM encoded Root certificate
                              chain used for keyless signing
                            type: string
                          subject:
                            description: Subject is the verified identity used for
                              keyless signing, for example the email address
                            type: string
                        type: object
                      type: array
                  type: object
                type: array
              schemaValidation:
                description: SchemaValidation skips policy validation checks. Optional.
                  The default value is set to "true", it must be set to "false" to
                  disable the validation checks.
                type: boolean
              validationFailureAction:
                description: ValidationFailureAction controls if a validation policy
                  rule failure should disallow the admission review request (enforce),
                  or allow (audit) the admission review request and report an error
                  in a policy report. Optional. The default value is "audit".
                type: string
              webhookTimeoutSeconds:
                description: WebhookTimeoutSeconds specifies the maximum time in seconds
                  allowed to apply this policy. After the configured time expires,
                  the admission request may fail, or may simply ignore the policy
                  results, based on the failure policy. The default timeout is 10s,
                  the value must be between 1 and 30 seconds.
                format: int32
                type: integer
            type: object
          status:
            description: Status contains policy runtime data.
            properties:
              ready:
                description: Ready indicates if the policy is ready to serve the admission
                  request
                type: boolean
            required:
            - ready
            type: object
        required:
        - spec
        type: object
    served: true
    storage: true
    subresources:
      status: {}
status:
  acceptedNames:
    kind: ""
    plural: ""
  conditions: []
  storedVersions: []
---
apiVersion: apiextensions.k8s.io/v1
kind: CustomResourceDefinition
metadata:
  annotations:
    controller-gen.kubebuilder.io/version: v0.4.0
  creationTimestamp: null
  name: clusterpolicyreports.wgpolicyk8s.io
spec:
  group: wgpolicyk8s.io
  names:
    kind: ClusterPolicyReport
    listKind: ClusterPolicyReportList
    plural: clusterpolicyreports
    shortNames:
    - cpolr
    singular: clusterpolicyreport
  scope: Cluster
  versions:
  - additionalPrinterColumns:
    - jsonPath: .scope.kind
      name: Kind
      priority: 1
      type: string
    - jsonPath: .scope.name
      name: Name
      priority: 1
      type: string
    - jsonPath: .summary.pass
      name: Pass
      type: integer
    - jsonPath: .summary.fail
      name: Fail
      type: integer
    - jsonPath: .summary.warn
      name: Warn
      type: integer
    - jsonPath: .summary.error
      name: Error
      type: integer
    - jsonPath: .summary.skip
      name: Skip
      type: integer
    - jsonPath: .metadata.creationTimestamp
      name: Age
      type: date
    name: v1alpha1
    schema:
      openAPIV3Schema:
        description: ClusterPolicyReport is the Schema for the clusterpolicyreports
          API
        properties:
          apiVersion:
            description: 'APIVersion defines the versioned schema of this representation
              of an object. Servers should convert recognized schemas to the latest
              internal value, and may reject unrecognized values. More info: https://git.k8s.io/community/contributors/devel/sig-architecture/api-conventions.md#resources'
            type: string
          kind:
            description: 'Kind is a string value representing the REST resource this
              object represents. Servers may infer this from the endpoint the client
              submits requests to. Cannot be updated. In CamelCase. More info: https://git.k8s.io/community/contributors/devel/sig-architecture/api-conventions.md#types-kinds'
            type: string
          metadata:
            type: object
          results:
            description: PolicyReportResult provides result details
            items:
              description: PolicyReportResult provides the result for an individual
                policy
              properties:
                category:
                  description: Category indicates policy category
                  type: string
                data:
                  additionalProperties:
                    type: string
                  description: Data provides additional information for the policy
                    rule
                  type: object
                message:
                  description: Message is a short user friendly description of the
                    policy rule
                  type: string
                policy:
                  description: Policy is the name of the policy
                  type: string
                resourceSelector:
                  description: ResourceSelector is an optional selector for policy
                    results that apply to multiple resources. For example, a policy
                    result may apply to all pods that match a label. Either a Resource
                    or a ResourceSelector can be specified. If neither are provided,
                    the result is assumed to be for the policy report scope.
                  properties:
                    matchExpressions:
                      description: matchExpressions is a list of label selector requirements.
                        The requirements are ANDed.
                      items:
                        description: A label selector requirement is a selector that
                          contains values, a key, and an operator that relates the
                          key and values.
                        properties:
                          key:
                            description: key is the label key that the selector applies
                              to.
                            type: string
                          operator:
                            description: operator represents a key's relationship
                              to a set of values. Valid operators are In, AnyIn, AllIn,
                              NotIn, AnyNotIn, AllNotIn Exists and DoesNotExist.
                            type: string
                          values:
                            description: values is an array of string values. If the
                              operator is In or NotIn, the values array must be non-empty.
                              If the operator is Exists or DoesNotExist, the values
                              array must be empty. This array is replaced during a
                              strategic merge patch.
                            items:
                              type: string
                            type: array
                        required:
                        - key
                        - operator
                        type: object
                      type: array
                    matchLabels:
                      additionalProperties:
                        type: string
                      description: matchLabels is a map of {key,value} pairs. A single
                        {key,value} in the matchLabels map is equivalent to an element
                        of matchExpressions, whose key field is "key", the operator
                        is "In", and the values array contains only "value". The requirements
                        are ANDed.
                      type: object
                  type: object
                resources:
                  description: Resources is an optional reference to the resource
                    checked by the policy and rule
                  items:
                    description: 'ObjectReference contains enough information to let
                      you inspect or modify the referred object. --- New uses of this
                      type are discouraged because of difficulty describing its usage
                      when embedded in APIs.  1. Ignored fields.  It includes many
                      fields which are not generally honored.  For instance, ResourceVersion
                      and FieldPath are both very rarely valid in actual usage.  2.
                      Invalid usage help.  It is impossible to add specific help for
                      individual usage.  In most embedded usages, there are particular     restrictions
                      like, "must refer only to types A and B" or "UID not honored"
                      or "name must be restricted".     Those cannot be well described
                      when embedded.  3. Inconsistent validation.  Because the usages
                      are different, the validation rules are different by usage,
                      which makes it hard for users to predict what will happen.  4.
                      The fields are both imprecise and overly precise.  Kind is not
                      a precise mapping to a URL. This can produce ambiguity     during
                      interpretation and require a REST mapping.  In most cases, the
                      dependency is on the group,resource tuple     and the version
                      of the actual struct is irrelevant.  5. We cannot easily change
                      it.  Because this type is embedded in many locations, updates
                      to this type     will affect numerous schemas.  Don''t make
                      new APIs embed an underspecified API type they do not control.
                      Instead of using this type, create a locally provided and used
                      type that is well-focused on your reference. For example, ServiceReferences
                      for admission registration: https://github.com/kubernetes/api/blob/release-1.17/admissionregistration/v1/types.go#L533
                      .'
                    properties:
                      apiVersion:
                        description: API version of the referent.
                        type: string
                      fieldPath:
                        description: 'If referring to a piece of an object instead
                          of an entire object, this string should contain a valid
                          JSON/Go field access statement, such as desiredState.manifest.containers[2].
                          For example, if the object reference is to a container within
                          a pod, this would take on a value like: "spec.containers{name}"
                          (where "name" refers to the name of the container that triggered
                          the event) or if no container name is specified "spec.containers[2]"
                          (container with index 2 in this pod). This syntax is chosen
                          only to have some well-defined way of referencing a part
                          of an object. TODO: this design is not final and this field
                          is subject to change in the future.'
                        type: string
                      kind:
                        description: 'Kind of the referent. More info: https://git.k8s.io/community/contributors/devel/sig-architecture/api-conventions.md#types-kinds'
                        type: string
                      name:
                        description: 'Name of the referent. More info: https://kubernetes.io/docs/concepts/overview/working-with-objects/names/#names'
                        type: string
                      namespace:
                        description: 'Namespace of the referent. More info: https://kubernetes.io/docs/concepts/overview/working-with-objects/namespaces/'
                        type: string
                      resourceVersion:
                        description: 'Specific resourceVersion to which this reference
                          is made, if any. More info: https://git.k8s.io/community/contributors/devel/sig-architecture/api-conventions.md#concurrency-control-and-consistency'
                        type: string
                      uid:
                        description: 'UID of the referent. More info: https://kubernetes.io/docs/concepts/overview/working-with-objects/names/#uids'
                        type: string
                    type: object
                  type: array
                rule:
                  description: Rule is the name of the policy rule
                  type: string
                scored:
                  description: Scored indicates if this policy rule is scored
                  type: boolean
                severity:
                  description: Severity indicates policy severity
                  enum:
                  - high
                  - low
                  - medium
                  type: string
                status:
                  description: Status indicates the result of the policy rule check
                  enum:
                  - pass
                  - fail
                  - warn
                  - error
                  - skip
                  type: string
              required:
              - policy
              type: object
            type: array
          scope:
            description: Scope is an optional reference to the report scope (e.g.
              a Deployment, Namespace, or Node)
            properties:
              apiVersion:
                description: API version of the referent.
                type: string
              fieldPath:
                description: 'If referring to a piece of an object instead of an entire
                  object, this string should contain a valid JSON/Go field access
                  statement, such as desiredState.manifest.containers[2]. For example,
                  if the object reference is to a container within a pod, this would
                  take on a value like: "spec.containers{name}" (where "name" refers
                  to the name of the container that triggered the event) or if no
                  container name is specified "spec.containers[2]" (container with
                  index 2 in this pod). This syntax is chosen only to have some well-defined
                  way of referencing a part of an object. TODO: this design is not
                  final and this field is subject to change in the future.'
                type: string
              kind:
                description: 'Kind of the referent. More info: https://git.k8s.io/community/contributors/devel/sig-architecture/api-conventions.md#types-kinds'
                type: string
              name:
                description: 'Name of the referent. More info: https://kubernetes.io/docs/concepts/overview/working-with-objects/names/#names'
                type: string
              namespace:
                description: 'Namespace of the referent. More info: https://kubernetes.io/docs/concepts/overview/working-with-objects/namespaces/'
                type: string
              resourceVersion:
                description: 'Specific resourceVersion to which this reference is
                  made, if any. More info: https://git.k8s.io/community/contributors/devel/sig-architecture/api-conventions.md#concurrency-control-and-consistency'
                type: string
              uid:
                description: 'UID of the referent. More info: https://kubernetes.io/docs/concepts/overview/working-with-objects/names/#uids'
                type: string
            type: object
          scopeSelector:
            description: ScopeSelector is an optional selector for multiple scopes
              (e.g. Pods). Either one of, or none of, but not both of, Scope or ScopeSelector
              should be specified.
            properties:
              matchExpressions:
                description: matchExpressions is a list of label selector requirements.
                  The requirements are ANDed.
                items:
                  description: A label selector requirement is a selector that contains
                    values, a key, and an operator that relates the key and values.
                  properties:
                    key:
                      description: key is the label key that the selector applies
                        to.
                      type: string
                    operator:
                      description: operator represents a key's relationship to a set
                        of values. Valid operators are In, AnyIn, AllIn, NotIn, AnyNotIn,
                        AllNotIn Exists and DoesNotExist.
                      type: string
                    values:
                      description: values is an array of string values. If the operator
                        is In or NotIn, the values array must be non-empty. If the
                        operator is Exists or DoesNotExist, the values array must
                        be empty. This array is replaced during a strategic merge
                        patch.
                      items:
                        type: string
                      type: array
                  required:
                  - key
                  - operator
                  type: object
                type: array
              matchLabels:
                additionalProperties:
                  type: string
                description: matchLabels is a map of {key,value} pairs. A single {key,value}
                  in the matchLabels map is equivalent to an element of matchExpressions,
                  whose key field is "key", the operator is "In", and the values array
                  contains only "value". The requirements are ANDed.
                type: object
            type: object
          summary:
            description: PolicyReportSummary provides a summary of results
            properties:
              error:
                description: Error provides the count of policies that could not be
                  evaluated
                type: integer
              fail:
                description: Fail provides the count of policies whose requirements
                  were not met
                type: integer
              pass:
                description: Pass provides the count of policies whose requirements
                  were met
                type: integer
              skip:
                description: Skip indicates the count of policies that were not selected
                  for evaluation
                type: integer
              warn:
                description: Warn provides the count of unscored policies whose requirements
                  were not met
                type: integer
            type: object
        type: object
    served: true
    storage: false
    subresources: {}
  - additionalPrinterColumns:
    - jsonPath: .scope.kind
      name: Kind
      priority: 1
      type: string
    - jsonPath: .scope.name
      name: Name
      priority: 1
      type: string
    - jsonPath: .summary.pass
      name: Pass
      type: integer
    - jsonPath: .summary.fail
      name: Fail
      type: integer
    - jsonPath: .summary.warn
      name: Warn
      type: integer
    - jsonPath: .summary.error
      name: Error
      type: integer
    - jsonPath: .summary.skip
      name: Skip
      type: integer
    - jsonPath: .metadata.creationTimestamp
      name: Age
      type: date
    name: v1alpha2
    schema:
      openAPIV3Schema:
        description: ClusterPolicyReport is the Schema for the clusterpolicyreports
          API
        properties:
          apiVersion:
            description: 'APIVersion defines the versioned schema of this representation
              of an object. Servers should convert recognized schemas to the latest
              internal value, and may reject unrecognized values. More info: https://git.k8s.io/community/contributors/devel/sig-architecture/api-conventions.md#resources'
            type: string
          kind:
            description: 'Kind is a string value representing the REST resource this
              object represents. Servers may infer this from the endpoint the client
              submits requests to. Cannot be updated. In CamelCase. More info: https://git.k8s.io/community/contributors/devel/sig-architecture/api-conventions.md#types-kinds'
            type: string
          metadata:
            type: object
          results:
            description: PolicyReportResult provides result details
            items:
              description: PolicyReportResult provides the result for an individual
                policy
              properties:
                category:
                  description: Category indicates policy category
                  type: string
                message:
                  description: Message is a short user friendly description of the
                    policy rule
                  type: string
                policy:
                  description: Policy is the name of the policy
                  type: string
                properties:
                  additionalProperties:
                    type: string
                  description: Properties provides additional information for the
                    policy rule
                  type: object
                resourceSelector:
                  description: ResourceSelector is an optional selector for policy
                    results that apply to multiple resources. For example, a policy
                    result may apply to all pods that match a label. Either a Resource
                    or a ResourceSelector can be specified. If neither are provided,
                    the result is assumed to be for the policy report scope.
                  properties:
                    matchExpressions:
                      description: matchExpressions is a list of label selector requirements.
                        The requirements are ANDed.
                      items:
                        description: A label selector requirement is a selector that
                          contains values, a key, and an operator that relates the
                          key and values.
                        properties:
                          key:
                            description: key is the label key that the selector applies
                              to.
                            type: string
                          operator:
                            description: operator represents a key's relationship
                              to a set of values. Valid operators are In, AnyIn, AllIn,
                              NotIn, AnyNotIn, AllNotIn Exists and DoesNotExist.
                            type: string
                          values:
                            description: values is an array of string values. If the
                              operator is In or NotIn, the values array must be non-empty.
                              If the operator is Exists or DoesNotExist, the values
                              array must be empty. This array is replaced during a
                              strategic merge patch.
                            items:
                              type: string
                            type: array
                        required:
                        - key
                        - operator
                        type: object
                      type: array
                    matchLabels:
                      additionalProperties:
                        type: string
                      description: matchLabels is a map of {key,value} pairs. A single
                        {key,value} in the matchLabels map is equivalent to an element
                        of matchExpressions, whose key field is "key", the operator
                        is "In", and the values array contains only "value". The requirements
                        are ANDed.
                      type: object
                  type: object
                resources:
                  description: Resources is an optional reference to the resource
                    checked by the policy and rule
                  items:
                    description: 'ObjectReference contains enough information to let
                      you inspect or modify the referred object. --- New uses of this
                      type are discouraged because of difficulty describing its usage
                      when embedded in APIs.  1. Ignored fields.  It includes many
                      fields which are not generally honored.  For instance, ResourceVersion
                      and FieldPath are both very rarely valid in actual usage.  2.
                      Invalid usage help.  It is impossible to add specific help for
                      individual usage.  In most embedded usages, there are particular     restrictions
                      like, "must refer only to types A and B" or "UID not honored"
                      or "name must be restricted".     Those cannot be well described
                      when embedded.  3. Inconsistent validation.  Because the usages
                      are different, the validation rules are different by usage,
                      which makes it hard for users to predict what will happen.  4.
                      The fields are both imprecise and overly precise.  Kind is not
                      a precise mapping to a URL. This can produce ambiguity     during
                      interpretation and require a REST mapping.  In most cases, the
                      dependency is on the group,resource tuple     and the version
                      of the actual struct is irrelevant.  5. We cannot easily change
                      it.  Because this type is embedded in many locations, updates
                      to this type     will affect numerous schemas.  Don''t make
                      new APIs embed an underspecified API type they do not control.
                      Instead of using this type, create a locally provided and used
                      type that is well-focused on your reference. For example, ServiceReferences
                      for admission registration: https://github.com/kubernetes/api/blob/release-1.17/admissionregistration/v1/types.go#L533
                      .'
                    properties:
                      apiVersion:
                        description: API version of the referent.
                        type: string
                      fieldPath:
                        description: 'If referring to a piece of an object instead
                          of an entire object, this string should contain a valid
                          JSON/Go field access statement, such as desiredState.manifest.containers[2].
                          For example, if the object reference is to a container within
                          a pod, this would take on a value like: "spec.containers{name}"
                          (where "name" refers to the name of the container that triggered
                          the event) or if no container name is specified "spec.containers[2]"
                          (container with index 2 in this pod). This syntax is chosen
                          only to have some well-defined way of referencing a part
                          of an object. TODO: this design is not final and this field
                          is subject to change in the future.'
                        type: string
                      kind:
                        description: 'Kind of the referent. More info: https://git.k8s.io/community/contributors/devel/sig-architecture/api-conventions.md#types-kinds'
                        type: string
                      name:
                        description: 'Name of the referent. More info: https://kubernetes.io/docs/concepts/overview/working-with-objects/names/#names'
                        type: string
                      namespace:
                        description: 'Namespace of the referent. More info: https://kubernetes.io/docs/concepts/overview/working-with-objects/namespaces/'
                        type: string
                      resourceVersion:
                        description: 'Specific resourceVersion to which this reference
                          is made, if any. More info: https://git.k8s.io/community/contributors/devel/sig-architecture/api-conventions.md#concurrency-control-and-consistency'
                        type: string
                      uid:
                        description: 'UID of the referent. More info: https://kubernetes.io/docs/concepts/overview/working-with-objects/names/#uids'
                        type: string
                    type: object
                  type: array
                result:
                  description: Result indicates the outcome of the policy rule execution
                  enum:
                  - pass
                  - fail
                  - warn
                  - error
                  - skip
                  type: string
                rule:
                  description: Rule is the name of the policy rule
                  type: string
                scored:
                  description: Scored indicates if this policy rule is scored
                  type: boolean
                severity:
                  description: Severity indicates policy severity
                  enum:
                  - high
                  - low
                  - medium
                  type: string
                source:
                  description: Source is an identifier for the policy engine that
                    manages this report
                  type: string
                timestamp:
                  description: Timestamp indicates the time the result was found
                  properties:
                    nanos:
                      description: Non-negative fractions of a second at nanosecond
                        resolution. Negative second values with fractions must still
                        have non-negative nanos values that count forward in time.
                        Must be from 0 to 999,999,999 inclusive. This field may be
                        limited in precision depending on context.
                      format: int32
                      type: integer
                    seconds:
                      description: Represents seconds of UTC time since Unix epoch
                        1970-01-01T00:00:00Z. Must be from 0001-01-01T00:00:00Z to
                        9999-12-31T23:59:59Z inclusive.
                      format: int64
                      type: integer
                  required:
                  - nanos
                  - seconds
                  type: object
              required:
              - policy
              type: object
            type: array
          scope:
            description: Scope is an optional reference to the report scope (e.g.
              a Deployment, Namespace, or Node)
            properties:
              apiVersion:
                description: API version of the referent.
                type: string
              fieldPath:
                description: 'If referring to a piece of an object instead of an entire
                  object, this string should contain a valid JSON/Go field access
                  statement, such as desiredState.manifest.containers[2]. For example,
                  if the object reference is to a container within a pod, this would
                  take on a value like: "spec.containers{name}" (where "name" refers
                  to the name of the container that triggered the event) or if no
                  container name is specified "spec.containers[2]" (container with
                  index 2 in this pod). This syntax is chosen only to have some well-defined
                  way of referencing a part of an object. TODO: this design is not
                  final and this field is subject to change in the future.'
                type: string
              kind:
                description: 'Kind of the referent. More info: https://git.k8s.io/community/contributors/devel/sig-architecture/api-conventions.md#types-kinds'
                type: string
              name:
                description: 'Name of the referent. More info: https://kubernetes.io/docs/concepts/overview/working-with-objects/names/#names'
                type: string
              namespace:
                description: 'Namespace of the referent. More info: https://kubernetes.io/docs/concepts/overview/working-with-objects/namespaces/'
                type: string
              resourceVersion:
                description: 'Specific resourceVersion to which this reference is
                  made, if any. More info: https://git.k8s.io/community/contributors/devel/sig-architecture/api-conventions.md#concurrency-control-and-consistency'
                type: string
              uid:
                description: 'UID of the referent. More info: https://kubernetes.io/docs/concepts/overview/working-with-objects/names/#uids'
                type: string
            type: object
          scopeSelector:
            description: ScopeSelector is an optional selector for multiple scopes
              (e.g. Pods). Either one of, or none of, but not both of, Scope or ScopeSelector
              should be specified.
            properties:
              matchExpressions:
                description: matchExpressions is a list of label selector requirements.
                  The requirements are ANDed.
                items:
                  description: A label selector requirement is a selector that contains
                    values, a key, and an operator that relates the key and values.
                  properties:
                    key:
                      description: key is the label key that the selector applies
                        to.
                      type: string
                    operator:
                      description: operator represents a key's relationship to a set
                        of values. Valid operators are In, AnyIn, AllIn, NotIn, AnyNotIn,
                        AllNotIn Exists and DoesNotExist.
                      type: string
                    values:
                      description: values is an array of string values. If the operator
                        is In or NotIn, the values array must be non-empty. If the
                        operator is Exists or DoesNotExist, the values array must
                        be empty. This array is replaced during a strategic merge
                        patch.
                      items:
                        type: string
                      type: array
                  required:
                  - key
                  - operator
                  type: object
                type: array
              matchLabels:
                additionalProperties:
                  type: string
                description: matchLabels is a map of {key,value} pairs. A single {key,value}
                  in the matchLabels map is equivalent to an element of matchExpressions,
                  whose key field is "key", the operator is "In", and the values array
                  contains only "value". The requirements are ANDed.
                type: object
            type: object
          summary:
            description: PolicyReportSummary provides a summary of results
            properties:
              error:
                description: Error provides the count of policies that could not be
                  evaluated
                type: integer
              fail:
                description: Fail provides the count of policies whose requirements
                  were not met
                type: integer
              pass:
                description: Pass provides the count of policies whose requirements
                  were met
                type: integer
              skip:
                description: Skip indicates the count of policies that were not selected
                  for evaluation
                type: integer
              warn:
                description: Warn provides the count of unscored policies whose requirements
                  were not met
                type: integer
            type: object
        type: object
    served: true
    storage: true
    subresources: {}
status:
  acceptedNames:
    kind: ""
    plural: ""
  conditions: []
  storedVersions: []
---
apiVersion: apiextensions.k8s.io/v1
kind: CustomResourceDefinition
metadata:
  annotations:
    controller-gen.kubebuilder.io/version: v0.4.0
  creationTimestamp: null
  name: clusterreportchangerequests.kyverno.io
spec:
  group: kyverno.io
  names:
    kind: ClusterReportChangeRequest
    listKind: ClusterReportChangeRequestList
    plural: clusterreportchangerequests
    shortNames:
    - crcr
    singular: clusterreportchangerequest
  scope: Cluster
  versions:
  - additionalPrinterColumns:
    - jsonPath: .scope.kind
      name: Kind
      priority: 1
      type: string
    - jsonPath: .scope.name
      name: Name
      priority: 1
      type: string
    - jsonPath: .summary.pass
      name: Pass
      type: integer
    - jsonPath: .summary.fail
      name: Fail
      type: integer
    - jsonPath: .summary.warn
      name: Warn
      type: integer
    - jsonPath: .summary.error
      name: Error
      type: integer
    - jsonPath: .summary.skip
      name: Skip
      type: integer
    - jsonPath: .metadata.creationTimestamp
      name: Age
      type: date
    name: v1alpha1
    schema:
      openAPIV3Schema:
        description: ClusterReportChangeRequest is the Schema for the ClusterReportChangeRequests
          API
        properties:
          apiVersion:
            description: 'APIVersion defines the versioned schema of this representation
              of an object. Servers should convert recognized schemas to the latest
              internal value, and may reject unrecognized values. More info: https://git.k8s.io/community/contributors/devel/sig-architecture/api-conventions.md#resources'
            type: string
          kind:
            description: 'Kind is a string value representing the REST resource this
              object represents. Servers may infer this from the endpoint the client
              submits requests to. Cannot be updated. In CamelCase. More info: https://git.k8s.io/community/contributors/devel/sig-architecture/api-conventions.md#types-kinds'
            type: string
          metadata:
            type: object
          results:
            description: PolicyReportResult provides result details
            items:
              description: PolicyReportResult provides the result for an individual
                policy
              properties:
                category:
                  description: Category indicates policy category
                  type: string
                data:
                  additionalProperties:
                    type: string
                  description: Data provides additional information for the policy
                    rule
                  type: object
                message:
                  description: Message is a short user friendly description of the
                    policy rule
                  type: string
                policy:
                  description: Policy is the name of the policy
                  type: string
                resourceSelector:
                  description: ResourceSelector is an optional selector for policy
                    results that apply to multiple resources. For example, a policy
                    result may apply to all pods that match a label. Either a Resource
                    or a ResourceSelector can be specified. If neither are provided,
                    the result is assumed to be for the policy report scope.
                  properties:
                    matchExpressions:
                      description: matchExpressions is a list of label selector requirements.
                        The requirements are ANDed.
                      items:
                        description: A label selector requirement is a selector that
                          contains values, a key, and an operator that relates the
                          key and values.
                        properties:
                          key:
                            description: key is the label key that the selector applies
                              to.
                            type: string
                          operator:
                            description: operator represents a key's relationship
                              to a set of values. Valid operators are In, NotIn, Exists
                              and DoesNotExist.
                            type: string
                          values:
                            description: values is an array of string values. If the
                              operator is In or NotIn, the values array must be non-empty.
                              If the operator is Exists or DoesNotExist, the values
                              array must be empty. This array is replaced during a
                              strategic merge patch.
                            items:
                              type: string
                            type: array
                        required:
                        - key
                        - operator
                        type: object
                      type: array
                    matchLabels:
                      additionalProperties:
                        type: string
                      description: matchLabels is a map of {key,value} pairs. A single
                        {key,value} in the matchLabels map is equivalent to an element
                        of matchExpressions, whose key field is "key", the operator
                        is "In", and the values array contains only "value". The requirements
                        are ANDed.
                      type: object
                  type: object
                resources:
                  description: Resources is an optional reference to the resource
                    checked by the policy and rule
                  items:
                    description: 'ObjectReference contains enough information to let
                      you inspect or modify the referred object. --- New uses of this
                      type are discouraged because of difficulty describing its usage
                      when embedded in APIs.  1. Ignored fields.  It includes many
                      fields which are not generally honored.  For instance, ResourceVersion
                      and FieldPath are both very rarely valid in actual usage.  2.
                      Invalid usage help.  It is impossible to add specific help for
                      individual usage.  In most embedded usages, there are particular     restrictions
                      like, "must refer only to types A and B" or "UID not honored"
                      or "name must be restricted".     Those cannot be well described
                      when embedded.  3. Inconsistent validation.  Because the usages
                      are different, the validation rules are different by usage,
                      which makes it hard for users to predict what will happen.  4.
                      The fields are both imprecise and overly precise.  Kind is not
                      a precise mapping to a URL. This can produce ambiguity     during
                      interpretation and require a REST mapping.  In most cases, the
                      dependency is on the group,resource tuple     and the version
                      of the actual struct is irrelevant.  5. We cannot easily change
                      it.  Because this type is embedded in many locations, updates
                      to this type     will affect numerous schemas.  Don''t make
                      new APIs embed an underspecified API type they do not control.
                      Instead of using this type, create a locally provided and used
                      type that is well-focused on your reference. For example, ServiceReferences
                      for admission registration: https://github.com/kubernetes/api/blob/release-1.17/admissionregistration/v1/types.go#L533
                      .'
                    properties:
                      apiVersion:
                        description: API version of the referent.
                        type: string
                      fieldPath:
                        description: 'If referring to a piece of an object instead
                          of an entire object, this string should contain a valid
                          JSON/Go field access statement, such as desiredState.manifest.containers[2].
                          For example, if the object reference is to a container within
                          a pod, this would take on a value like: "spec.containers{name}"
                          (where "name" refers to the name of the container that triggered
                          the event) or if no container name is specified "spec.containers[2]"
                          (container with index 2 in this pod). This syntax is chosen
                          only to have some well-defined way of referencing a part
                          of an object. TODO: this design is not final and this field
                          is subject to change in the future.'
                        type: string
                      kind:
                        description: 'Kind of the referent. More info: https://git.k8s.io/community/contributors/devel/sig-architecture/api-conventions.md#types-kinds'
                        type: string
                      name:
                        description: 'Name of the referent. More info: https://kubernetes.io/docs/concepts/overview/working-with-objects/names/#names'
                        type: string
                      namespace:
                        description: 'Namespace of the referent. More info: https://kubernetes.io/docs/concepts/overview/working-with-objects/namespaces/'
                        type: string
                      resourceVersion:
                        description: 'Specific resourceVersion to which this reference
                          is made, if any. More info: https://git.k8s.io/community/contributors/devel/sig-architecture/api-conventions.md#concurrency-control-and-consistency'
                        type: string
                      uid:
                        description: 'UID of the referent. More info: https://kubernetes.io/docs/concepts/overview/working-with-objects/names/#uids'
                        type: string
                    type: object
                  type: array
                rule:
                  description: Rule is the name of the policy rule
                  type: string
                scored:
                  description: Scored indicates if this policy rule is scored
                  type: boolean
                severity:
                  description: Severity indicates policy severity
                  enum:
                  - high
                  - low
                  - medium
                  type: string
                status:
                  description: Status indicates the result of the policy rule check
                  enum:
                  - pass
                  - fail
                  - warn
                  - error
                  - skip
                  type: string
              required:
              - policy
              type: object
            type: array
          scope:
            description: Scope is an optional reference to the report scope (e.g.
              a Deployment, Namespace, or Node)
            properties:
              apiVersion:
                description: API version of the referent.
                type: string
              fieldPath:
                description: 'If referring to a piece of an object instead of an entire
                  object, this string should contain a valid JSON/Go field access
                  statement, such as desiredState.manifest.containers[2]. For example,
                  if the object reference is to a container within a pod, this would
                  take on a value like: "spec.containers{name}" (where "name" refers
                  to the name of the container that triggered the event) or if no
                  container name is specified "spec.containers[2]" (container with
                  index 2 in this pod). This syntax is chosen only to have some well-defined
                  way of referencing a part of an object. TODO: this design is not
                  final and this field is subject to change in the future.'
                type: string
              kind:
                description: 'Kind of the referent. More info: https://git.k8s.io/community/contributors/devel/sig-architecture/api-conventions.md#types-kinds'
                type: string
              name:
                description: 'Name of the referent. More info: https://kubernetes.io/docs/concepts/overview/working-with-objects/names/#names'
                type: string
              namespace:
                description: 'Namespace of the referent. More info: https://kubernetes.io/docs/concepts/overview/working-with-objects/namespaces/'
                type: string
              resourceVersion:
                description: 'Specific resourceVersion to which this reference is
                  made, if any. More info: https://git.k8s.io/community/contributors/devel/sig-architecture/api-conventions.md#concurrency-control-and-consistency'
                type: string
              uid:
                description: 'UID of the referent. More info: https://kubernetes.io/docs/concepts/overview/working-with-objects/names/#uids'
                type: string
            type: object
          scopeSelector:
            description: ScopeSelector is an optional selector for multiple scopes
              (e.g. Pods). Either one of, or none of, but not both of, Scope or ScopeSelector
              should be specified.
            properties:
              matchExpressions:
                description: matchExpressions is a list of label selector requirements.
                  The requirements are ANDed.
                items:
                  description: A label selector requirement is a selector that contains
                    values, a key, and an operator that relates the key and values.
                  properties:
                    key:
                      description: key is the label key that the selector applies
                        to.
                      type: string
                    operator:
                      description: operator represents a key's relationship to a set
                        of values. Valid operators are In, NotIn, Exists and DoesNotExist.
                      type: string
                    values:
                      description: values is an array of string values. If the operator
                        is In or NotIn, the values array must be non-empty. If the
                        operator is Exists or DoesNotExist, the values array must
                        be empty. This array is replaced during a strategic merge
                        patch.
                      items:
                        type: string
                      type: array
                  required:
                  - key
                  - operator
                  type: object
                type: array
              matchLabels:
                additionalProperties:
                  type: string
                description: matchLabels is a map of {key,value} pairs. A single {key,value}
                  in the matchLabels map is equivalent to an element of matchExpressions,
                  whose key field is "key", the operator is "In", and the values array
                  contains only "value". The requirements are ANDed.
                type: object
            type: object
          summary:
            description: PolicyReportSummary provides a summary of results
            properties:
              error:
                description: Error provides the count of policies that could not be
                  evaluated
                type: integer
              fail:
                description: Fail provides the count of policies whose requirements
                  were not met
                type: integer
              pass:
                description: Pass provides the count of policies whose requirements
                  were met
                type: integer
              skip:
                description: Skip indicates the count of policies that were not selected
                  for evaluation
                type: integer
              warn:
                description: Warn provides the count of unscored policies whose requirements
                  were not met
                type: integer
            type: object
        type: object
    served: true
    storage: false
    subresources: {}
  - additionalPrinterColumns:
    - jsonPath: .scope.kind
      name: Kind
      priority: 1
      type: string
    - jsonPath: .scope.name
      name: Name
      priority: 1
      type: string
    - jsonPath: .summary.pass
      name: Pass
      type: integer
    - jsonPath: .summary.fail
      name: Fail
      type: integer
    - jsonPath: .summary.warn
      name: Warn
      type: integer
    - jsonPath: .summary.error
      name: Error
      type: integer
    - jsonPath: .summary.skip
      name: Skip
      type: integer
    - jsonPath: .metadata.creationTimestamp
      name: Age
      type: date
    name: v1alpha2
    schema:
      openAPIV3Schema:
        description: ClusterReportChangeRequest is the Schema for the ClusterReportChangeRequests
          API
        properties:
          apiVersion:
            description: 'APIVersion defines the versioned schema of this representation
              of an object. Servers should convert recognized schemas to the latest
              internal value, and may reject unrecognized values. More info: https://git.k8s.io/community/contributors/devel/sig-architecture/api-conventions.md#resources'
            type: string
          kind:
            description: 'Kind is a string value representing the REST resource this
              object represents. Servers may infer this from the endpoint the client
              submits requests to. Cannot be updated. In CamelCase. More info: https://git.k8s.io/community/contributors/devel/sig-architecture/api-conventions.md#types-kinds'
            type: string
          metadata:
            type: object
          results:
            description: PolicyReportResult provides result details
            items:
              description: PolicyReportResult provides the result for an individual
                policy
              properties:
                category:
                  description: Category indicates policy category
                  type: string
                message:
                  description: Message is a short user friendly description of the
                    policy rule
                  type: string
                policy:
                  description: Policy is the name of the policy
                  type: string
                properties:
                  additionalProperties:
                    type: string
                  description: Properties provides additional information for the
                    policy rule
                  type: object
                resourceSelector:
                  description: ResourceSelector is an optional selector for policy
                    results that apply to multiple resources. For example, a policy
                    result may apply to all pods that match a label. Either a Resource
                    or a ResourceSelector can be specified. If neither are provided,
                    the result is assumed to be for the policy report scope.
                  properties:
                    matchExpressions:
                      description: matchExpressions is a list of label selector requirements.
                        The requirements are ANDed.
                      items:
                        description: A label selector requirement is a selector that
                          contains values, a key, and an operator that relates the
                          key and values.
                        properties:
                          key:
                            description: key is the label key that the selector applies
                              to.
                            type: string
                          operator:
                            description: operator represents a key's relationship
                              to a set of values. Valid operators are In, NotIn, Exists
                              and DoesNotExist.
                            type: string
                          values:
                            description: values is an array of string values. If the
                              operator is In or NotIn, the values array must be non-empty.
                              If the operator is Exists or DoesNotExist, the values
                              array must be empty. This array is replaced during a
                              strategic merge patch.
                            items:
                              type: string
                            type: array
                        required:
                        - key
                        - operator
                        type: object
                      type: array
                    matchLabels:
                      additionalProperties:
                        type: string
                      description: matchLabels is a map of {key,value} pairs. A single
                        {key,value} in the matchLabels map is equivalent to an element
                        of matchExpressions, whose key field is "key", the operator
                        is "In", and the values array contains only "value". The requirements
                        are ANDed.
                      type: object
                  type: object
                resources:
                  description: Resources is an optional reference to the resource
                    checked by the policy and rule
                  items:
                    description: 'ObjectReference contains enough information to let
                      you inspect or modify the referred object. --- New uses of this
                      type are discouraged because of difficulty describing its usage
                      when embedded in APIs.  1. Ignored fields.  It includes many
                      fields which are not generally honored.  For instance, ResourceVersion
                      and FieldPath are both very rarely valid in actual usage.  2.
                      Invalid usage help.  It is impossible to add specific help for
                      individual usage.  In most embedded usages, there are particular     restrictions
                      like, "must refer only to types A and B" or "UID not honored"
                      or "name must be restricted".     Those cannot be well described
                      when embedded.  3. Inconsistent validation.  Because the usages
                      are different, the validation rules are different by usage,
                      which makes it hard for users to predict what will happen.  4.
                      The fields are both imprecise and overly precise.  Kind is not
                      a precise mapping to a URL. This can produce ambiguity     during
                      interpretation and require a REST mapping.  In most cases, the
                      dependency is on the group,resource tuple     and the version
                      of the actual struct is irrelevant.  5. We cannot easily change
                      it.  Because this type is embedded in many locations, updates
                      to this type     will affect numerous schemas.  Don''t make
                      new APIs embed an underspecified API type they do not control.
                      Instead of using this type, create a locally provided and used
                      type that is well-focused on your reference. For example, ServiceReferences
                      for admission registration: https://github.com/kubernetes/api/blob/release-1.17/admissionregistration/v1/types.go#L533
                      .'
                    properties:
                      apiVersion:
                        description: API version of the referent.
                        type: string
                      fieldPath:
                        description: 'If referring to a piece of an object instead
                          of an entire object, this string should contain a valid
                          JSON/Go field access statement, such as desiredState.manifest.containers[2].
                          For example, if the object reference is to a container within
                          a pod, this would take on a value like: "spec.containers{name}"
                          (where "name" refers to the name of the container that triggered
                          the event) or if no container name is specified "spec.containers[2]"
                          (container with index 2 in this pod). This syntax is chosen
                          only to have some well-defined way of referencing a part
                          of an object. TODO: this design is not final and this field
                          is subject to change in the future.'
                        type: string
                      kind:
                        description: 'Kind of the referent. More info: https://git.k8s.io/community/contributors/devel/sig-architecture/api-conventions.md#types-kinds'
                        type: string
                      name:
                        description: 'Name of the referent. More info: https://kubernetes.io/docs/concepts/overview/working-with-objects/names/#names'
                        type: string
                      namespace:
                        description: 'Namespace of the referent. More info: https://kubernetes.io/docs/concepts/overview/working-with-objects/namespaces/'
                        type: string
                      resourceVersion:
                        description: 'Specific resourceVersion to which this reference
                          is made, if any. More info: https://git.k8s.io/community/contributors/devel/sig-architecture/api-conventions.md#concurrency-control-and-consistency'
                        type: string
                      uid:
                        description: 'UID of the referent. More info: https://kubernetes.io/docs/concepts/overview/working-with-objects/names/#uids'
                        type: string
                    type: object
                  type: array
                result:
                  description: Result indicates the outcome of the policy rule execution
                  enum:
                  - pass
                  - fail
                  - warn
                  - error
                  - skip
                  type: string
                rule:
                  description: Rule is the name of the policy rule
                  type: string
                scored:
                  description: Scored indicates if this policy rule is scored
                  type: boolean
                severity:
                  description: Severity indicates policy severity
                  enum:
                  - high
                  - low
                  - medium
                  type: string
                source:
                  description: Source is an identifier for the policy engine that
                    manages this report
                  type: string
                timestamp:
                  description: Timestamp indicates the time the result was found
                  properties:
                    nanos:
                      description: Non-negative fractions of a second at nanosecond
                        resolution. Negative second values with fractions must still
                        have non-negative nanos values that count forward in time.
                        Must be from 0 to 999,999,999 inclusive. This field may be
                        limited in precision depending on context.
                      format: int32
                      type: integer
                    seconds:
                      description: Represents seconds of UTC time since Unix epoch
                        1970-01-01T00:00:00Z. Must be from 0001-01-01T00:00:00Z to
                        9999-12-31T23:59:59Z inclusive.
                      format: int64
                      type: integer
                  required:
                  - nanos
                  - seconds
                  type: object
              required:
              - policy
              type: object
            type: array
          scope:
            description: Scope is an optional reference to the report scope (e.g.
              a Deployment, Namespace, or Node)
            properties:
              apiVersion:
                description: API version of the referent.
                type: string
              fieldPath:
                description: 'If referring to a piece of an object instead of an entire
                  object, this string should contain a valid JSON/Go field access
                  statement, such as desiredState.manifest.containers[2]. For example,
                  if the object reference is to a container within a pod, this would
                  take on a value like: "spec.containers{name}" (where "name" refers
                  to the name of the container that triggered the event) or if no
                  container name is specified "spec.containers[2]" (container with
                  index 2 in this pod). This syntax is chosen only to have some well-defined
                  way of referencing a part of an object. TODO: this design is not
                  final and this field is subject to change in the future.'
                type: string
              kind:
                description: 'Kind of the referent. More info: https://git.k8s.io/community/contributors/devel/sig-architecture/api-conventions.md#types-kinds'
                type: string
              name:
                description: 'Name of the referent. More info: https://kubernetes.io/docs/concepts/overview/working-with-objects/names/#names'
                type: string
              namespace:
                description: 'Namespace of the referent. More info: https://kubernetes.io/docs/concepts/overview/working-with-objects/namespaces/'
                type: string
              resourceVersion:
                description: 'Specific resourceVersion to which this reference is
                  made, if any. More info: https://git.k8s.io/community/contributors/devel/sig-architecture/api-conventions.md#concurrency-control-and-consistency'
                type: string
              uid:
                description: 'UID of the referent. More info: https://kubernetes.io/docs/concepts/overview/working-with-objects/names/#uids'
                type: string
            type: object
          scopeSelector:
            description: ScopeSelector is an optional selector for multiple scopes
              (e.g. Pods). Either one of, or none of, but not both of, Scope or ScopeSelector
              should be specified.
            properties:
              matchExpressions:
                description: matchExpressions is a list of label selector requirements.
                  The requirements are ANDed.
                items:
                  description: A label selector requirement is a selector that contains
                    values, a key, and an operator that relates the key and values.
                  properties:
                    key:
                      description: key is the label key that the selector applies
                        to.
                      type: string
                    operator:
                      description: operator represents a key's relationship to a set
                        of values. Valid operators are In, NotIn, Exists and DoesNotExist.
                      type: string
                    values:
                      description: values is an array of string values. If the operator
                        is In or NotIn, the values array must be non-empty. If the
                        operator is Exists or DoesNotExist, the values array must
                        be empty. This array is replaced during a strategic merge
                        patch.
                      items:
                        type: string
                      type: array
                  required:
                  - key
                  - operator
                  type: object
                type: array
              matchLabels:
                additionalProperties:
                  type: string
                description: matchLabels is a map of {key,value} pairs. A single {key,value}
                  in the matchLabels map is equivalent to an element of matchExpressions,
                  whose key field is "key", the operator is "In", and the values array
                  contains only "value". The requirements are ANDed.
                type: object
            type: object
          summary:
            description: PolicyReportSummary provides a summary of results
            properties:
              error:
                description: Error provides the count of policies that could not be
                  evaluated
                type: integer
              fail:
                description: Fail provides the count of policies whose requirements
                  were not met
                type: integer
              pass:
                description: Pass provides the count of policies whose requirements
                  were met
                type: integer
              skip:
                description: Skip indicates the count of policies that were not selected
                  for evaluation
                type: integer
              warn:
                description: Warn provides the count of unscored policies whose requirements
                  were not met
                type: integer
            type: object
        type: object
    served: true
    storage: true
    subresources: {}
status:
  acceptedNames:
    kind: ""
    plural: ""
  conditions: []
  storedVersions: []
---
apiVersion: apiextensions.k8s.io/v1
kind: CustomResourceDefinition
metadata:
  annotations:
    controller-gen.kubebuilder.io/version: v0.4.0
  creationTimestamp: null
  name: generaterequests.kyverno.io
spec:
  group: kyverno.io
  names:
    kind: GenerateRequest
    listKind: GenerateRequestList
    plural: generaterequests
    shortNames:
    - gr
    singular: generaterequest
  scope: Namespaced
  versions:
  - additionalPrinterColumns:
    - jsonPath: .spec.policy
      name: Policy
      type: string
    - jsonPath: .spec.resource.kind
      name: ResourceKind
      type: string
    - jsonPath: .spec.resource.name
      name: ResourceName
      type: string
    - jsonPath: .spec.resource.namespace
      name: ResourceNamespace
      type: string
    - jsonPath: .status.state
      name: status
      type: string
    - jsonPath: .metadata.creationTimestamp
      name: Age
      type: date
    name: v1
    schema:
      openAPIV3Schema:
        description: GenerateRequest is a request to process generate rule.
        properties:
          apiVersion:
            description: 'APIVersion defines the versioned schema of this representation
              of an object. Servers should convert recognized schemas to the latest
              internal value, and may reject unrecognized values. More info: https://git.k8s.io/community/contributors/devel/sig-architecture/api-conventions.md#resources'
            type: string
          kind:
            description: 'Kind is a string value representing the REST resource this
              object represents. Servers may infer this from the endpoint the client
              submits requests to. Cannot be updated. In CamelCase. More info: https://git.k8s.io/community/contributors/devel/sig-architecture/api-conventions.md#types-kinds'
            type: string
          metadata:
            type: object
          spec:
            description: Spec is the information to identify the generate request.
            properties:
              context:
                description: Context ...
                properties:
                  admissionRequestInfo:
                    description: AdmissionRequestInfoObject stores the admission request
                      and operation details
                    properties:
                      admissionRequest:
                        type: string
                      operation:
                        description: Operation is the type of resource operation being
                          checked for admission control
                        type: string
                    type: object
                  userInfo:
                    description: RequestInfo contains permission info carried in an
                      admission request.
                    properties:
                      clusterRoles:
                        description: ClusterRoles is a list of possible clusterRoles
                          send the request.
                        items:
                          type: string
                        nullable: true
                        type: array
                      roles:
                        description: Roles is a list of possible role send the request.
                        items:
                          type: string
                        nullable: true
                        type: array
                      userInfo:
                        description: UserInfo is the userInfo carried in the admission
                          request.
                        properties:
                          extra:
                            additionalProperties:
                              description: ExtraValue masks the value so protobuf
                                can generate
                              items:
                                type: string
                              type: array
                            description: Any additional information provided by the
                              authenticator.
                            type: object
                          groups:
                            description: The names of groups this user is a part of.
                            items:
                              type: string
                            type: array
                          uid:
                            description: A unique value that identifies this user
                              across time. If this user is deleted and another user
                              by the same name is added, they will have different
                              UIDs.
                            type: string
                          username:
                            description: The name that uniquely identifies this user
                              among all active users.
                            type: string
                        type: object
                    type: object
                type: object
              policy:
                description: Specifies the name of the policy.
                type: string
              resource:
                description: ResourceSpec is the information to identify the generate
                  request.
                properties:
                  apiVersion:
                    description: APIVersion specifies resource apiVersion.
                    type: string
                  kind:
                    description: Kind specifies resource kind.
                    type: string
                  name:
                    description: Name specifies the resource name.
                    type: string
                  namespace:
                    description: Namespace specifies resource namespace.
                    type: string
                type: object
            required:
            - context
            - policy
            - resource
            type: object
          status:
            description: Status contains statistics related to generate request.
            properties:
              generatedResources:
                description: This will track the resources that are generated by the
                  generate Policy. Will be used during clean up resources.
                items:
                  description: ResourceSpec contains information to identify a resource.
                  properties:
                    apiVersion:
                      description: APIVersion specifies resource apiVersion.
                      type: string
                    kind:
                      description: Kind specifies resource kind.
                      type: string
                    name:
                      description: Name specifies the resource name.
                      type: string
                    namespace:
                      description: Namespace specifies resource namespace.
                      type: string
                  type: object
                type: array
              message:
                description: Specifies request status message.
                type: string
              state:
                description: State represents state of the generate request.
                type: string
            required:
            - state
            type: object
        required:
        - spec
        type: object
    served: true
    storage: true
    subresources:
      status: {}
status:
  acceptedNames:
    kind: ""
    plural: ""
  conditions: []
  storedVersions: []
---
apiVersion: apiextensions.k8s.io/v1
kind: CustomResourceDefinition
metadata:
  annotations:
    controller-gen.kubebuilder.io/version: v0.4.0
  creationTimestamp: null
  name: policies.kyverno.io
spec:
  group: kyverno.io
  names:
    kind: Policy
    listKind: PolicyList
    plural: policies
    shortNames:
    - pol
    singular: policy
  scope: Namespaced
  versions:
  - additionalPrinterColumns:
    - jsonPath: .spec.background
      name: Background
      type: string
    - jsonPath: .spec.validationFailureAction
      name: Action
      type: string
    - jsonPath: .spec.failurePolicy
      name: Failure Policy
      priority: 1
      type: string
    - jsonPath: .status.ready
      name: Ready
      type: string
    name: v1
    schema:
      openAPIV3Schema:
        description: 'Policy declares validation, mutation, and generation behaviors
          for matching resources. See: https://kyverno.io/docs/writing-policies/ for
          more information.'
        properties:
          apiVersion:
            description: 'APIVersion defines the versioned schema of this representation
              of an object. Servers should convert recognized schemas to the latest
              internal value, and may reject unrecognized values. More info: https://git.k8s.io/community/contributors/devel/sig-architecture/api-conventions.md#resources'
            type: string
          kind:
            description: 'Kind is a string value representing the REST resource this
              object represents. Servers may infer this from the endpoint the client
              submits requests to. Cannot be updated. In CamelCase. More info: https://git.k8s.io/community/contributors/devel/sig-architecture/api-conventions.md#types-kinds'
            type: string
          metadata:
            type: object
          spec:
            description: Spec defines policy behaviors and contains one or more rules.
            properties:
              background:
                description: Background controls if rules are applied to existing
                  resources during a background scan. Optional. Default value is "true".
                  The value must be set to "false" if the policy rule uses variables
                  that are only available in the admission review request (e.g. user
                  name).
                type: boolean
              failurePolicy:
                description: FailurePolicy defines how unrecognized errors from the
                  admission endpoint are handled. Rules within the same policy share
                  the same failure behavior. Allowed values are Ignore or Fail. Defaults
                  to Fail.
                enum:
                - Ignore
                - Fail
                type: string
              rules:
                description: Rules is a list of Rule instances. A Policy contains
                  multiple rules and each rule can validate, mutate, or generate resources.
                items:
                  description: Rule defines a validation, mutation, or generation
                    control for matching resources. Each rules contains a match declaration
                    to select resources, and an optional exclude declaration to specify
                    which resources to exclude.
                  properties:
                    context:
                      description: Context defines variables and data sources that
                        can be used during rule execution.
                      items:
                        description: ContextEntry adds variables and data sources
                          to a rule Context. Either a ConfigMap reference or a APILookup
                          must be provided.
                        properties:
                          apiCall:
                            description: APICall defines an HTTP request to the Kubernetes
                              API server. The JSON data retrieved is stored in the
                              context.
                            properties:
                              jmesPath:
                                description: JMESPath is an optional JSON Match Expression
                                  that can be used to transform the JSON response
                                  returned from the API server. For example a JMESPath
                                  of "items | length(@)" applied to the API server
                                  response to the URLPath "/apis/apps/v1/deployments"
                                  will return the total count of deployments across
                                  all namespaces.
                                type: string
                              urlPath:
                                description: URLPath is the URL path to be used in
                                  the HTTP GET request to the Kubernetes API server
                                  (e.g. "/api/v1/namespaces" or  "/apis/apps/v1/deployments").
                                  The format required is the same format used by the
                                  `kubectl get --raw` command.
                                type: string
                            required:
                            - urlPath
                            type: object
                          configMap:
                            description: ConfigMap is the ConfigMap reference.
                            properties:
                              name:
                                description: Name is the ConfigMap name.
                                type: string
                              namespace:
                                description: Namespace is the ConfigMap namespace.
                                type: string
                            required:
                            - name
                            type: object
                          name:
                            description: Name is the variable name.
                            type: string
                        type: object
                      type: array
                    exclude:
                      description: ExcludeResources defines when this policy rule
                        should not be applied. The exclude criteria can include resource
                        information (e.g. kind, name, namespace, labels) and admission
                        review request information like the name or role.
                      properties:
                        all:
                          description: All allows specifying resources which will
                            be ANDed
                          items:
                            description: ResourceFilter allow users to "AND" or "OR"
                              between resources
                            properties:
                              clusterRoles:
                                description: ClusterRoles is the list of cluster-wide
                                  role names for the user.
                                items:
                                  type: string
                                type: array
                              resources:
                                description: ResourceDescription contains information
                                  about the resource being created or modified.
                                properties:
                                  annotations:
                                    additionalProperties:
                                      type: string
                                    description: Annotations is a  map of annotations
                                      (key-value pairs of type string). Annotation
                                      keys and values support the wildcard characters
                                      "*" (matches zero or many characters) and "?"
                                      (matches at least one character).
                                    type: object
                                  kinds:
                                    description: Kinds is a list of resource kinds.
                                    items:
                                      type: string
                                    type: array
                                  name:
                                    description: Name is the name of the resource.
                                      The name supports wildcard characters "*" (matches
                                      zero or many characters) and "?" (at least one
                                      character).
                                    type: string
                                  names:
                                    description: 'Names are the names of the resources.
                                      Each name supports wildcard characters "*" (matches
                                      zero or many characters) and "?" (at least one
                                      character). NOTE: "Name" is being deprecated
                                      in favor of "Names".'
                                    items:
                                      type: string
                                    type: array
                                  namespaceSelector:
                                    description: 'NamespaceSelector is a label selector
                                      for the resource namespace. Label keys and values
                                      in `matchLabels` support the wildcard characters
                                      `*` (matches zero or many characters) and `?`
                                      (matches one character).Wildcards allows writing
                                      label selectors like ["storage.k8s.io/*": "*"].
                                      Note that using ["*" : "*"] matches any key
                                      and value but does not match an empty label
                                      set.'
                                    properties:
                                      matchExpressions:
                                        description: matchExpressions is a list of
                                          label selector requirements. The requirements
                                          are ANDed.
                                        items:
                                          description: A label selector requirement
                                            is a selector that contains values, a
                                            key, and an operator that relates the
                                            key and values.
                                          properties:
                                            key:
                                              description: key is the label key that
                                                the selector applies to.
                                              type: string
                                            operator:
                                              description: operator represents a key's
                                                relationship to a set of values. Valid
                                                operators are In, NotIn, Exists and
                                                DoesNotExist.
                                              type: string
                                            values:
                                              description: values is an array of string
                                                values. If the operator is In or NotIn,
                                                the values array must be non-empty.
                                                If the operator is Exists or DoesNotExist,
                                                the values array must be empty. This
                                                array is replaced during a strategic
                                                merge patch.
                                              items:
                                                type: string
                                              type: array
                                          required:
                                          - key
                                          - operator
                                          type: object
                                        type: array
                                      matchLabels:
                                        additionalProperties:
                                          type: string
                                        description: matchLabels is a map of {key,value}
                                          pairs. A single {key,value} in the matchLabels
                                          map is equivalent to an element of matchExpressions,
                                          whose key field is "key", the operator is
                                          "In", and the values array contains only
                                          "value". The requirements are ANDed.
                                        type: object
                                    type: object
                                  namespaces:
                                    description: Namespaces is a list of namespaces
                                      names. Each name supports wildcard characters
                                      "*" (matches zero or many characters) and "?"
                                      (at least one character).
                                    items:
                                      type: string
                                    type: array
                                  selector:
                                    description: 'Selector is a label selector. Label
                                      keys and values in `matchLabels` support the
                                      wildcard characters `*` (matches zero or many
                                      characters) and `?` (matches one character).
                                      Wildcards allows writing label selectors like
                                      ["storage.k8s.io/*": "*"]. Note that using ["*"
                                      : "*"] matches any key and value but does not
                                      match an empty label set.'
                                    properties:
                                      matchExpressions:
                                        description: matchExpressions is a list of
                                          label selector requirements. The requirements
                                          are ANDed.
                                        items:
                                          description: A label selector requirement
                                            is a selector that contains values, a
                                            key, and an operator that relates the
                                            key and values.
                                          properties:
                                            key:
                                              description: key is the label key that
                                                the selector applies to.
                                              type: string
                                            operator:
                                              description: operator represents a key's
                                                relationship to a set of values. Valid
                                                operators are In, NotIn, Exists and
                                                DoesNotExist.
                                              type: string
                                            values:
                                              description: values is an array of string
                                                values. If the operator is In or NotIn,
                                                the values array must be non-empty.
                                                If the operator is Exists or DoesNotExist,
                                                the values array must be empty. This
                                                array is replaced during a strategic
                                                merge patch.
                                              items:
                                                type: string
                                              type: array
                                          required:
                                          - key
                                          - operator
                                          type: object
                                        type: array
                                      matchLabels:
                                        additionalProperties:
                                          type: string
                                        description: matchLabels is a map of {key,value}
                                          pairs. A single {key,value} in the matchLabels
                                          map is equivalent to an element of matchExpressions,
                                          whose key field is "key", the operator is
                                          "In", and the values array contains only
                                          "value". The requirements are ANDed.
                                        type: object
                                    type: object
                                type: object
                              roles:
                                description: Roles is the list of namespaced role
                                  names for the user.
                                items:
                                  type: string
                                type: array
                              subjects:
                                description: Subjects is the list of subject names
                                  like users, user groups, and service accounts.
                                items:
                                  description: Subject contains a reference to the
                                    object or user identities a role binding applies
                                    to.  This can either hold a direct API object
                                    reference, or a value for non-objects such as
                                    user and group names.
                                  properties:
                                    apiGroup:
                                      description: APIGroup holds the API group of
                                        the referenced subject. Defaults to "" for
                                        ServiceAccount subjects. Defaults to "rbac.authorization.k8s.io"
                                        for User and Group subjects.
                                      type: string
                                    kind:
                                      description: Kind of object being referenced.
                                        Values defined by this API group are "User",
                                        "Group", and "ServiceAccount". If the Authorizer
                                        does not recognized the kind value, the Authorizer
                                        should report an error.
                                      type: string
                                    name:
                                      description: Name of the object being referenced.
                                      type: string
                                    namespace:
                                      description: Namespace of the referenced object.  If
                                        the object kind is non-namespace, such as
                                        "User" or "Group", and this value is not empty
                                        the Authorizer should report an error.
                                      type: string
                                  required:
                                  - kind
                                  - name
                                  type: object
                                type: array
                            type: object
                          type: array
                        any:
                          description: Any allows specifying resources which will
                            be ORed
                          items:
                            description: ResourceFilter allow users to "AND" or "OR"
                              between resources
                            properties:
                              clusterRoles:
                                description: ClusterRoles is the list of cluster-wide
                                  role names for the user.
                                items:
                                  type: string
                                type: array
                              resources:
                                description: ResourceDescription contains information
                                  about the resource being created or modified.
                                properties:
                                  annotations:
                                    additionalProperties:
                                      type: string
                                    description: Annotations is a  map of annotations
                                      (key-value pairs of type string). Annotation
                                      keys and values support the wildcard characters
                                      "*" (matches zero or many characters) and "?"
                                      (matches at least one character).
                                    type: object
                                  kinds:
                                    description: Kinds is a list of resource kinds.
                                    items:
                                      type: string
                                    type: array
                                  name:
                                    description: Name is the name of the resource.
                                      The name supports wildcard characters "*" (matches
                                      zero or many characters) and "?" (at least one
                                      character).
                                    type: string
                                  names:
                                    description: 'Names are the names of the resources.
                                      Each name supports wildcard characters "*" (matches
                                      zero or many characters) and "?" (at least one
                                      character). NOTE: "Name" is being deprecated
                                      in favor of "Names".'
                                    items:
                                      type: string
                                    type: array
                                  namespaceSelector:
                                    description: 'NamespaceSelector is a label selector
                                      for the resource namespace. Label keys and values
                                      in `matchLabels` support the wildcard characters
                                      `*` (matches zero or many characters) and `?`
                                      (matches one character).Wildcards allows writing
                                      label selectors like ["storage.k8s.io/*": "*"].
                                      Note that using ["*" : "*"] matches any key
                                      and value but does not match an empty label
                                      set.'
                                    properties:
                                      matchExpressions:
                                        description: matchExpressions is a list of
                                          label selector requirements. The requirements
                                          are ANDed.
                                        items:
                                          description: A label selector requirement
                                            is a selector that contains values, a
                                            key, and an operator that relates the
                                            key and values.
                                          properties:
                                            key:
                                              description: key is the label key that
                                                the selector applies to.
                                              type: string
                                            operator:
                                              description: operator represents a key's
                                                relationship to a set of values. Valid
                                                operators are In, NotIn, Exists and
                                                DoesNotExist.
                                              type: string
                                            values:
                                              description: values is an array of string
                                                values. If the operator is In or NotIn,
                                                the values array must be non-empty.
                                                If the operator is Exists or DoesNotExist,
                                                the values array must be empty. This
                                                array is replaced during a strategic
                                                merge patch.
                                              items:
                                                type: string
                                              type: array
                                          required:
                                          - key
                                          - operator
                                          type: object
                                        type: array
                                      matchLabels:
                                        additionalProperties:
                                          type: string
                                        description: matchLabels is a map of {key,value}
                                          pairs. A single {key,value} in the matchLabels
                                          map is equivalent to an element of matchExpressions,
                                          whose key field is "key", the operator is
                                          "In", and the values array contains only
                                          "value". The requirements are ANDed.
                                        type: object
                                    type: object
                                  namespaces:
                                    description: Namespaces is a list of namespaces
                                      names. Each name supports wildcard characters
                                      "*" (matches zero or many characters) and "?"
                                      (at least one character).
                                    items:
                                      type: string
                                    type: array
                                  selector:
                                    description: 'Selector is a label selector. Label
                                      keys and values in `matchLabels` support the
                                      wildcard characters `*` (matches zero or many
                                      characters) and `?` (matches one character).
                                      Wildcards allows writing label selectors like
                                      ["storage.k8s.io/*": "*"]. Note that using ["*"
                                      : "*"] matches any key and value but does not
                                      match an empty label set.'
                                    properties:
                                      matchExpressions:
                                        description: matchExpressions is a list of
                                          label selector requirements. The requirements
                                          are ANDed.
                                        items:
                                          description: A label selector requirement
                                            is a selector that contains values, a
                                            key, and an operator that relates the
                                            key and values.
                                          properties:
                                            key:
                                              description: key is the label key that
                                                the selector applies to.
                                              type: string
                                            operator:
                                              description: operator represents a key's
                                                relationship to a set of values. Valid
                                                operators are In, NotIn, Exists and
                                                DoesNotExist.
                                              type: string
                                            values:
                                              description: values is an array of string
                                                values. If the operator is In or NotIn,
                                                the values array must be non-empty.
                                                If the operator is Exists or DoesNotExist,
                                                the values array must be empty. This
                                                array is replaced during a strategic
                                                merge patch.
                                              items:
                                                type: string
                                              type: array
                                          required:
                                          - key
                                          - operator
                                          type: object
                                        type: array
                                      matchLabels:
                                        additionalProperties:
                                          type: string
                                        description: matchLabels is a map of {key,value}
                                          pairs. A single {key,value} in the matchLabels
                                          map is equivalent to an element of matchExpressions,
                                          whose key field is "key", the operator is
                                          "In", and the values array contains only
                                          "value". The requirements are ANDed.
                                        type: object
                                    type: object
                                type: object
                              roles:
                                description: Roles is the list of namespaced role
                                  names for the user.
                                items:
                                  type: string
                                type: array
                              subjects:
                                description: Subjects is the list of subject names
                                  like users, user groups, and service accounts.
                                items:
                                  description: Subject contains a reference to the
                                    object or user identities a role binding applies
                                    to.  This can either hold a direct API object
                                    reference, or a value for non-objects such as
                                    user and group names.
                                  properties:
                                    apiGroup:
                                      description: APIGroup holds the API group of
                                        the referenced subject. Defaults to "" for
                                        ServiceAccount subjects. Defaults to "rbac.authorization.k8s.io"
                                        for User and Group subjects.
                                      type: string
                                    kind:
                                      description: Kind of object being referenced.
                                        Values defined by this API group are "User",
                                        "Group", and "ServiceAccount". If the Authorizer
                                        does not recognized the kind value, the Authorizer
                                        should report an error.
                                      type: string
                                    name:
                                      description: Name of the object being referenced.
                                      type: string
                                    namespace:
                                      description: Namespace of the referenced object.  If
                                        the object kind is non-namespace, such as
                                        "User" or "Group", and this value is not empty
                                        the Authorizer should report an error.
                                      type: string
                                  required:
                                  - kind
                                  - name
                                  type: object
                                type: array
                            type: object
                          type: array
                        clusterRoles:
                          description: ClusterRoles is the list of cluster-wide role
                            names for the user.
                          items:
                            type: string
                          type: array
                        resources:
                          description: ResourceDescription contains information about
                            the resource being created or modified. Specifying ResourceDescription
                            directly under exclude is being deprecated. Please specify
                            under "any" or "all" instead.
                          properties:
                            annotations:
                              additionalProperties:
                                type: string
                              description: Annotations is a  map of annotations (key-value
                                pairs of type string). Annotation keys and values
                                support the wildcard characters "*" (matches zero
                                or many characters) and "?" (matches at least one
                                character).
                              type: object
                            kinds:
                              description: Kinds is a list of resource kinds.
                              items:
                                type: string
                              type: array
                            name:
                              description: Name is the name of the resource. The name
                                supports wildcard characters "*" (matches zero or
                                many characters) and "?" (at least one character).
                              type: string
                            names:
                              description: 'Names are the names of the resources.
                                Each name supports wildcard characters "*" (matches
                                zero or many characters) and "?" (at least one character).
                                NOTE: "Name" is being deprecated in favor of "Names".'
                              items:
                                type: string
                              type: array
                            namespaceSelector:
                              description: 'NamespaceSelector is a label selector
                                for the resource namespace. Label keys and values
                                in `matchLabels` support the wildcard characters `*`
                                (matches zero or many characters) and `?` (matches
                                one character).Wildcards allows writing label selectors
                                like ["storage.k8s.io/*": "*"]. Note that using ["*"
                                : "*"] matches any key and value but does not match
                                an empty label set.'
                              properties:
                                matchExpressions:
                                  description: matchExpressions is a list of label
                                    selector requirements. The requirements are ANDed.
                                  items:
                                    description: A label selector requirement is a
                                      selector that contains values, a key, and an
                                      operator that relates the key and values.
                                    properties:
                                      key:
                                        description: key is the label key that the
                                          selector applies to.
                                        type: string
                                      operator:
                                        description: operator represents a key's relationship
                                          to a set of values. Valid operators are
                                          In, NotIn, Exists and DoesNotExist.
                                        type: string
                                      values:
                                        description: values is an array of string
                                          values. If the operator is In or NotIn,
                                          the values array must be non-empty. If the
                                          operator is Exists or DoesNotExist, the
                                          values array must be empty. This array is
                                          replaced during a strategic merge patch.
                                        items:
                                          type: string
                                        type: array
                                    required:
                                    - key
                                    - operator
                                    type: object
                                  type: array
                                matchLabels:
                                  additionalProperties:
                                    type: string
                                  description: matchLabels is a map of {key,value}
                                    pairs. A single {key,value} in the matchLabels
                                    map is equivalent to an element of matchExpressions,
                                    whose key field is "key", the operator is "In",
                                    and the values array contains only "value". The
                                    requirements are ANDed.
                                  type: object
                              type: object
                            namespaces:
                              description: Namespaces is a list of namespaces names.
                                Each name supports wildcard characters "*" (matches
                                zero or many characters) and "?" (at least one character).
                              items:
                                type: string
                              type: array
                            selector:
                              description: 'Selector is a label selector. Label keys
                                and values in `matchLabels` support the wildcard characters
                                `*` (matches zero or many characters) and `?` (matches
                                one character). Wildcards allows writing label selectors
                                like ["storage.k8s.io/*": "*"]. Note that using ["*"
                                : "*"] matches any key and value but does not match
                                an empty label set.'
                              properties:
                                matchExpressions:
                                  description: matchExpressions is a list of label
                                    selector requirements. The requirements are ANDed.
                                  items:
                                    description: A label selector requirement is a
                                      selector that contains values, a key, and an
                                      operator that relates the key and values.
                                    properties:
                                      key:
                                        description: key is the label key that the
                                          selector applies to.
                                        type: string
                                      operator:
                                        description: operator represents a key's relationship
                                          to a set of values. Valid operators are
                                          In, NotIn, Exists and DoesNotExist.
                                        type: string
                                      values:
                                        description: values is an array of string
                                          values. If the operator is In or NotIn,
                                          the values array must be non-empty. If the
                                          operator is Exists or DoesNotExist, the
                                          values array must be empty. This array is
                                          replaced during a strategic merge patch.
                                        items:
                                          type: string
                                        type: array
                                    required:
                                    - key
                                    - operator
                                    type: object
                                  type: array
                                matchLabels:
                                  additionalProperties:
                                    type: string
                                  description: matchLabels is a map of {key,value}
                                    pairs. A single {key,value} in the matchLabels
                                    map is equivalent to an element of matchExpressions,
                                    whose key field is "key", the operator is "In",
                                    and the values array contains only "value". The
                                    requirements are ANDed.
                                  type: object
                              type: object
                          type: object
                        roles:
                          description: Roles is the list of namespaced role names
                            for the user.
                          items:
                            type: string
                          type: array
                        subjects:
                          description: Subjects is the list of subject names like
                            users, user groups, and service accounts.
                          items:
                            description: Subject contains a reference to the object
                              or user identities a role binding applies to.  This
                              can either hold a direct API object reference, or a
                              value for non-objects such as user and group names.
                            properties:
                              apiGroup:
                                description: APIGroup holds the API group of the referenced
                                  subject. Defaults to "" for ServiceAccount subjects.
                                  Defaults to "rbac.authorization.k8s.io" for User
                                  and Group subjects.
                                type: string
                              kind:
                                description: Kind of object being referenced. Values
                                  defined by this API group are "User", "Group", and
                                  "ServiceAccount". If the Authorizer does not recognized
                                  the kind value, the Authorizer should report an
                                  error.
                                type: string
                              name:
                                description: Name of the object being referenced.
                                type: string
                              namespace:
                                description: Namespace of the referenced object.  If
                                  the object kind is non-namespace, such as "User"
                                  or "Group", and this value is not empty the Authorizer
                                  should report an error.
                                type: string
                            required:
                            - kind
                            - name
                            type: object
                          type: array
                      type: object
                    generate:
                      description: Generation is used to create new resources.
                      properties:
                        apiVersion:
                          description: APIVersion specifies resource apiVersion.
                          type: string
                        clone:
                          description: Clone specifies the source resource used to
                            populate each generated resource. At most one of Data
                            or Clone can be specified. If neither are provided, the
                            generated resource will be created with default data only.
                          properties:
                            name:
                              description: Name specifies name of the resource.
                              type: string
                            namespace:
                              description: Namespace specifies source resource namespace.
                              type: string
                          type: object
                        data:
                          description: Data provides the resource declaration used
                            to populate each generated resource. At most one of Data
                            or Clone must be specified. If neither are provided, the
                            generated resource will be created with default data only.
                          x-kubernetes-preserve-unknown-fields: true
                        kind:
                          description: Kind specifies resource kind.
                          type: string
                        name:
                          description: Name specifies the resource name.
                          type: string
                        namespace:
                          description: Namespace specifies resource namespace.
                          type: string
                        synchronize:
                          description: Synchronize controls if generated resources
                            should be kept in-sync with their source resource. If
                            Synchronize is set to "true" changes to generated resources
                            will be overwritten with resource data from Data or the
                            resource specified in the Clone declaration. Optional.
                            Defaults to "false" if not specified.
                          type: boolean
                      type: object
                    match:
                      description: MatchResources defines when this policy rule should
                        be applied. The match criteria can include resource information
                        (e.g. kind, name, namespace, labels) and admission review
                        request information like the user name or role. At least one
                        kind is required.
                      properties:
                        all:
                          description: All allows specifying resources which will
                            be ANDed
                          items:
                            description: ResourceFilter allow users to "AND" or "OR"
                              between resources
                            properties:
                              clusterRoles:
                                description: ClusterRoles is the list of cluster-wide
                                  role names for the user.
                                items:
                                  type: string
                                type: array
                              resources:
                                description: ResourceDescription contains information
                                  about the resource being created or modified.
                                properties:
                                  annotations:
                                    additionalProperties:
                                      type: string
                                    description: Annotations is a  map of annotations
                                      (key-value pairs of type string). Annotation
                                      keys and values support the wildcard characters
                                      "*" (matches zero or many characters) and "?"
                                      (matches at least one character).
                                    type: object
                                  kinds:
                                    description: Kinds is a list of resource kinds.
                                    items:
                                      type: string
                                    type: array
                                  name:
                                    description: Name is the name of the resource.
                                      The name supports wildcard characters "*" (matches
                                      zero or many characters) and "?" (at least one
                                      character).
                                    type: string
                                  names:
                                    description: 'Names are the names of the resources.
                                      Each name supports wildcard characters "*" (matches
                                      zero or many characters) and "?" (at least one
                                      character). NOTE: "Name" is being deprecated
                                      in favor of "Names".'
                                    items:
                                      type: string
                                    type: array
                                  namespaceSelector:
                                    description: 'NamespaceSelector is a label selector
                                      for the resource namespace. Label keys and values
                                      in `matchLabels` support the wildcard characters
                                      `*` (matches zero or many characters) and `?`
                                      (matches one character).Wildcards allows writing
                                      label selectors like ["storage.k8s.io/*": "*"].
                                      Note that using ["*" : "*"] matches any key
                                      and value but does not match an empty label
                                      set.'
                                    properties:
                                      matchExpressions:
                                        description: matchExpressions is a list of
                                          label selector requirements. The requirements
                                          are ANDed.
                                        items:
                                          description: A label selector requirement
                                            is a selector that contains values, a
                                            key, and an operator that relates the
                                            key and values.
                                          properties:
                                            key:
                                              description: key is the label key that
                                                the selector applies to.
                                              type: string
                                            operator:
                                              description: operator represents a key's
                                                relationship to a set of values. Valid
                                                operators are In, NotIn, Exists and
                                                DoesNotExist.
                                              type: string
                                            values:
                                              description: values is an array of string
                                                values. If the operator is In or NotIn,
                                                the values array must be non-empty.
                                                If the operator is Exists or DoesNotExist,
                                                the values array must be empty. This
                                                array is replaced during a strategic
                                                merge patch.
                                              items:
                                                type: string
                                              type: array
                                          required:
                                          - key
                                          - operator
                                          type: object
                                        type: array
                                      matchLabels:
                                        additionalProperties:
                                          type: string
                                        description: matchLabels is a map of {key,value}
                                          pairs. A single {key,value} in the matchLabels
                                          map is equivalent to an element of matchExpressions,
                                          whose key field is "key", the operator is
                                          "In", and the values array contains only
                                          "value". The requirements are ANDed.
                                        type: object
                                    type: object
                                  namespaces:
                                    description: Namespaces is a list of namespaces
                                      names. Each name supports wildcard characters
                                      "*" (matches zero or many characters) and "?"
                                      (at least one character).
                                    items:
                                      type: string
                                    type: array
                                  selector:
                                    description: 'Selector is a label selector. Label
                                      keys and values in `matchLabels` support the
                                      wildcard characters `*` (matches zero or many
                                      characters) and `?` (matches one character).
                                      Wildcards allows writing label selectors like
                                      ["storage.k8s.io/*": "*"]. Note that using ["*"
                                      : "*"] matches any key and value but does not
                                      match an empty label set.'
                                    properties:
                                      matchExpressions:
                                        description: matchExpressions is a list of
                                          label selector requirements. The requirements
                                          are ANDed.
                                        items:
                                          description: A label selector requirement
                                            is a selector that contains values, a
                                            key, and an operator that relates the
                                            key and values.
                                          properties:
                                            key:
                                              description: key is the label key that
                                                the selector applies to.
                                              type: string
                                            operator:
                                              description: operator represents a key's
                                                relationship to a set of values. Valid
                                                operators are In, NotIn, Exists and
                                                DoesNotExist.
                                              type: string
                                            values:
                                              description: values is an array of string
                                                values. If the operator is In or NotIn,
                                                the values array must be non-empty.
                                                If the operator is Exists or DoesNotExist,
                                                the values array must be empty. This
                                                array is replaced during a strategic
                                                merge patch.
                                              items:
                                                type: string
                                              type: array
                                          required:
                                          - key
                                          - operator
                                          type: object
                                        type: array
                                      matchLabels:
                                        additionalProperties:
                                          type: string
                                        description: matchLabels is a map of {key,value}
                                          pairs. A single {key,value} in the matchLabels
                                          map is equivalent to an element of matchExpressions,
                                          whose key field is "key", the operator is
                                          "In", and the values array contains only
                                          "value". The requirements are ANDed.
                                        type: object
                                    type: object
                                type: object
                              roles:
                                description: Roles is the list of namespaced role
                                  names for the user.
                                items:
                                  type: string
                                type: array
                              subjects:
                                description: Subjects is the list of subject names
                                  like users, user groups, and service accounts.
                                items:
                                  description: Subject contains a reference to the
                                    object or user identities a role binding applies
                                    to.  This can either hold a direct API object
                                    reference, or a value for non-objects such as
                                    user and group names.
                                  properties:
                                    apiGroup:
                                      description: APIGroup holds the API group of
                                        the referenced subject. Defaults to "" for
                                        ServiceAccount subjects. Defaults to "rbac.authorization.k8s.io"
                                        for User and Group subjects.
                                      type: string
                                    kind:
                                      description: Kind of object being referenced.
                                        Values defined by this API group are "User",
                                        "Group", and "ServiceAccount". If the Authorizer
                                        does not recognized the kind value, the Authorizer
                                        should report an error.
                                      type: string
                                    name:
                                      description: Name of the object being referenced.
                                      type: string
                                    namespace:
                                      description: Namespace of the referenced object.  If
                                        the object kind is non-namespace, such as
                                        "User" or "Group", and this value is not empty
                                        the Authorizer should report an error.
                                      type: string
                                  required:
                                  - kind
                                  - name
                                  type: object
                                type: array
                            type: object
                          type: array
                        any:
                          description: Any allows specifying resources which will
                            be ORed
                          items:
                            description: ResourceFilter allow users to "AND" or "OR"
                              between resources
                            properties:
                              clusterRoles:
                                description: ClusterRoles is the list of cluster-wide
                                  role names for the user.
                                items:
                                  type: string
                                type: array
                              resources:
                                description: ResourceDescription contains information
                                  about the resource being created or modified.
                                properties:
                                  annotations:
                                    additionalProperties:
                                      type: string
                                    description: Annotations is a  map of annotations
                                      (key-value pairs of type string). Annotation
                                      keys and values support the wildcard characters
                                      "*" (matches zero or many characters) and "?"
                                      (matches at least one character).
                                    type: object
                                  kinds:
                                    description: Kinds is a list of resource kinds.
                                    items:
                                      type: string
                                    type: array
                                  name:
                                    description: Name is the name of the resource.
                                      The name supports wildcard characters "*" (matches
                                      zero or many characters) and "?" (at least one
                                      character).
                                    type: string
                                  names:
                                    description: 'Names are the names of the resources.
                                      Each name supports wildcard characters "*" (matches
                                      zero or many characters) and "?" (at least one
                                      character). NOTE: "Name" is being deprecated
                                      in favor of "Names".'
                                    items:
                                      type: string
                                    type: array
                                  namespaceSelector:
                                    description: 'NamespaceSelector is a label selector
                                      for the resource namespace. Label keys and values
                                      in `matchLabels` support the wildcard characters
                                      `*` (matches zero or many characters) and `?`
                                      (matches one character).Wildcards allows writing
                                      label selectors like ["storage.k8s.io/*": "*"].
                                      Note that using ["*" : "*"] matches any key
                                      and value but does not match an empty label
                                      set.'
                                    properties:
                                      matchExpressions:
                                        description: matchExpressions is a list of
                                          label selector requirements. The requirements
                                          are ANDed.
                                        items:
                                          description: A label selector requirement
                                            is a selector that contains values, a
                                            key, and an operator that relates the
                                            key and values.
                                          properties:
                                            key:
                                              description: key is the label key that
                                                the selector applies to.
                                              type: string
                                            operator:
                                              description: operator represents a key's
                                                relationship to a set of values. Valid
                                                operators are In, NotIn, Exists and
                                                DoesNotExist.
                                              type: string
                                            values:
                                              description: values is an array of string
                                                values. If the operator is In or NotIn,
                                                the values array must be non-empty.
                                                If the operator is Exists or DoesNotExist,
                                                the values array must be empty. This
                                                array is replaced during a strategic
                                                merge patch.
                                              items:
                                                type: string
                                              type: array
                                          required:
                                          - key
                                          - operator
                                          type: object
                                        type: array
                                      matchLabels:
                                        additionalProperties:
                                          type: string
                                        description: matchLabels is a map of {key,value}
                                          pairs. A single {key,value} in the matchLabels
                                          map is equivalent to an element of matchExpressions,
                                          whose key field is "key", the operator is
                                          "In", and the values array contains only
                                          "value". The requirements are ANDed.
                                        type: object
                                    type: object
                                  namespaces:
                                    description: Namespaces is a list of namespaces
                                      names. Each name supports wildcard characters
                                      "*" (matches zero or many characters) and "?"
                                      (at least one character).
                                    items:
                                      type: string
                                    type: array
                                  selector:
                                    description: 'Selector is a label selector. Label
                                      keys and values in `matchLabels` support the
                                      wildcard characters `*` (matches zero or many
                                      characters) and `?` (matches one character).
                                      Wildcards allows writing label selectors like
                                      ["storage.k8s.io/*": "*"]. Note that using ["*"
                                      : "*"] matches any key and value but does not
                                      match an empty label set.'
                                    properties:
                                      matchExpressions:
                                        description: matchExpressions is a list of
                                          label selector requirements. The requirements
                                          are ANDed.
                                        items:
                                          description: A label selector requirement
                                            is a selector that contains values, a
                                            key, and an operator that relates the
                                            key and values.
                                          properties:
                                            key:
                                              description: key is the label key that
                                                the selector applies to.
                                              type: string
                                            operator:
                                              description: operator represents a key's
                                                relationship to a set of values. Valid
                                                operators are In, NotIn, Exists and
                                                DoesNotExist.
                                              type: string
                                            values:
                                              description: values is an array of string
                                                values. If the operator is In or NotIn,
                                                the values array must be non-empty.
                                                If the operator is Exists or DoesNotExist,
                                                the values array must be empty. This
                                                array is replaced during a strategic
                                                merge patch.
                                              items:
                                                type: string
                                              type: array
                                          required:
                                          - key
                                          - operator
                                          type: object
                                        type: array
                                      matchLabels:
                                        additionalProperties:
                                          type: string
                                        description: matchLabels is a map of {key,value}
                                          pairs. A single {key,value} in the matchLabels
                                          map is equivalent to an element of matchExpressions,
                                          whose key field is "key", the operator is
                                          "In", and the values array contains only
                                          "value". The requirements are ANDed.
                                        type: object
                                    type: object
                                type: object
                              roles:
                                description: Roles is the list of namespaced role
                                  names for the user.
                                items:
                                  type: string
                                type: array
                              subjects:
                                description: Subjects is the list of subject names
                                  like users, user groups, and service accounts.
                                items:
                                  description: Subject contains a reference to the
                                    object or user identities a role binding applies
                                    to.  This can either hold a direct API object
                                    reference, or a value for non-objects such as
                                    user and group names.
                                  properties:
                                    apiGroup:
                                      description: APIGroup holds the API group of
                                        the referenced subject. Defaults to "" for
                                        ServiceAccount subjects. Defaults to "rbac.authorization.k8s.io"
                                        for User and Group subjects.
                                      type: string
                                    kind:
                                      description: Kind of object being referenced.
                                        Values defined by this API group are "User",
                                        "Group", and "ServiceAccount". If the Authorizer
                                        does not recognized the kind value, the Authorizer
                                        should report an error.
                                      type: string
                                    name:
                                      description: Name of the object being referenced.
                                      type: string
                                    namespace:
                                      description: Namespace of the referenced object.  If
                                        the object kind is non-namespace, such as
                                        "User" or "Group", and this value is not empty
                                        the Authorizer should report an error.
                                      type: string
                                  required:
                                  - kind
                                  - name
                                  type: object
                                type: array
                            type: object
                          type: array
                        clusterRoles:
                          description: ClusterRoles is the list of cluster-wide role
                            names for the user.
                          items:
                            type: string
                          type: array
                        resources:
                          description: ResourceDescription contains information about
                            the resource being created or modified. Requires at least
                            one tag to be specified when under MatchResources. Specifying
                            ResourceDescription directly under match is being deprecated.
                            Please specify under "any" or "all" instead.
                          properties:
                            annotations:
                              additionalProperties:
                                type: string
                              description: Annotations is a  map of annotations (key-value
                                pairs of type string). Annotation keys and values
                                support the wildcard characters "*" (matches zero
                                or many characters) and "?" (matches at least one
                                character).
                              type: object
                            kinds:
                              description: Kinds is a list of resource kinds.
                              items:
                                type: string
                              type: array
                            name:
                              description: Name is the name of the resource. The name
                                supports wildcard characters "*" (matches zero or
                                many characters) and "?" (at least one character).
                              type: string
                            names:
                              description: 'Names are the names of the resources.
                                Each name supports wildcard characters "*" (matches
                                zero or many characters) and "?" (at least one character).
                                NOTE: "Name" is being deprecated in favor of "Names".'
                              items:
                                type: string
                              type: array
                            namespaceSelector:
                              description: 'NamespaceSelector is a label selector
                                for the resource namespace. Label keys and values
                                in `matchLabels` support the wildcard characters `*`
                                (matches zero or many characters) and `?` (matches
                                one character).Wildcards allows writing label selectors
                                like ["storage.k8s.io/*": "*"]. Note that using ["*"
                                : "*"] matches any key and value but does not match
                                an empty label set.'
                              properties:
                                matchExpressions:
                                  description: matchExpressions is a list of label
                                    selector requirements. The requirements are ANDed.
                                  items:
                                    description: A label selector requirement is a
                                      selector that contains values, a key, and an
                                      operator that relates the key and values.
                                    properties:
                                      key:
                                        description: key is the label key that the
                                          selector applies to.
                                        type: string
                                      operator:
                                        description: operator represents a key's relationship
                                          to a set of values. Valid operators are
                                          In, NotIn, Exists and DoesNotExist.
                                        type: string
                                      values:
                                        description: values is an array of string
                                          values. If the operator is In or NotIn,
                                          the values array must be non-empty. If the
                                          operator is Exists or DoesNotExist, the
                                          values array must be empty. This array is
                                          replaced during a strategic merge patch.
                                        items:
                                          type: string
                                        type: array
                                    required:
                                    - key
                                    - operator
                                    type: object
                                  type: array
                                matchLabels:
                                  additionalProperties:
                                    type: string
                                  description: matchLabels is a map of {key,value}
                                    pairs. A single {key,value} in the matchLabels
                                    map is equivalent to an element of matchExpressions,
                                    whose key field is "key", the operator is "In",
                                    and the values array contains only "value". The
                                    requirements are ANDed.
                                  type: object
                              type: object
                            namespaces:
                              description: Namespaces is a list of namespaces names.
                                Each name supports wildcard characters "*" (matches
                                zero or many characters) and "?" (at least one character).
                              items:
                                type: string
                              type: array
                            selector:
                              description: 'Selector is a label selector. Label keys
                                and values in `matchLabels` support the wildcard characters
                                `*` (matches zero or many characters) and `?` (matches
                                one character). Wildcards allows writing label selectors
                                like ["storage.k8s.io/*": "*"]. Note that using ["*"
                                : "*"] matches any key and value but does not match
                                an empty label set.'
                              properties:
                                matchExpressions:
                                  description: matchExpressions is a list of label
                                    selector requirements. The requirements are ANDed.
                                  items:
                                    description: A label selector requirement is a
                                      selector that contains values, a key, and an
                                      operator that relates the key and values.
                                    properties:
                                      key:
                                        description: key is the label key that the
                                          selector applies to.
                                        type: string
                                      operator:
                                        description: operator represents a key's relationship
                                          to a set of values. Valid operators are
                                          In, NotIn, Exists and DoesNotExist.
                                        type: string
                                      values:
                                        description: values is an array of string
                                          values. If the operator is In or NotIn,
                                          the values array must be non-empty. If the
                                          operator is Exists or DoesNotExist, the
                                          values array must be empty. This array is
                                          replaced during a strategic merge patch.
                                        items:
                                          type: string
                                        type: array
                                    required:
                                    - key
                                    - operator
                                    type: object
                                  type: array
                                matchLabels:
                                  additionalProperties:
                                    type: string
                                  description: matchLabels is a map of {key,value}
                                    pairs. A single {key,value} in the matchLabels
                                    map is equivalent to an element of matchExpressions,
                                    whose key field is "key", the operator is "In",
                                    and the values array contains only "value". The
                                    requirements are ANDed.
                                  type: object
                              type: object
                          type: object
                        roles:
                          description: Roles is the list of namespaced role names
                            for the user.
                          items:
                            type: string
                          type: array
                        subjects:
                          description: Subjects is the list of subject names like
                            users, user groups, and service accounts.
                          items:
                            description: Subject contains a reference to the object
                              or user identities a role binding applies to.  This
                              can either hold a direct API object reference, or a
                              value for non-objects such as user and group names.
                            properties:
                              apiGroup:
                                description: APIGroup holds the API group of the referenced
                                  subject. Defaults to "" for ServiceAccount subjects.
                                  Defaults to "rbac.authorization.k8s.io" for User
                                  and Group subjects.
                                type: string
                              kind:
                                description: Kind of object being referenced. Values
                                  defined by this API group are "User", "Group", and
                                  "ServiceAccount". If the Authorizer does not recognized
                                  the kind value, the Authorizer should report an
                                  error.
                                type: string
                              name:
                                description: Name of the object being referenced.
                                type: string
                              namespace:
                                description: Namespace of the referenced object.  If
                                  the object kind is non-namespace, such as "User"
                                  or "Group", and this value is not empty the Authorizer
                                  should report an error.
                                type: string
                            required:
                            - kind
                            - name
                            type: object
                          type: array
                      type: object
                    mutate:
                      description: Mutation is used to modify matching resources.
                      properties:
                        foreach:
                          description: ForEachMutation applies policy rule changes
                            to nested elements.
                          items:
                            description: ForEachMutation applies policy rule changes
                              to nested elements.
                            properties:
                              context:
                                description: Context defines variables and data sources
                                  that can be used during rule execution.
                                items:
                                  description: ContextEntry adds variables and data
                                    sources to a rule Context. Either a ConfigMap
                                    reference or a APILookup must be provided.
                                  properties:
                                    apiCall:
                                      description: APICall defines an HTTP request
                                        to the Kubernetes API server. The JSON data
                                        retrieved is stored in the context.
                                      properties:
                                        jmesPath:
                                          description: JMESPath is an optional JSON
                                            Match Expression that can be used to transform
                                            the JSON response returned from the API
                                            server. For example a JMESPath of "items
                                            | length(@)" applied to the API server
                                            response to the URLPath "/apis/apps/v1/deployments"
                                            will return the total count of deployments
                                            across all namespaces.
                                          type: string
                                        urlPath:
                                          description: URLPath is the URL path to
                                            be used in the HTTP GET request to the
                                            Kubernetes API server (e.g. "/api/v1/namespaces"
                                            or  "/apis/apps/v1/deployments"). The
                                            format required is the same format used
                                            by the `kubectl get --raw` command.
                                          type: string
                                      required:
                                      - urlPath
                                      type: object
                                    configMap:
                                      description: ConfigMap is the ConfigMap reference.
                                      properties:
                                        name:
                                          description: Name is the ConfigMap name.
                                          type: string
                                        namespace:
                                          description: Namespace is the ConfigMap
                                            namespace.
                                          type: string
                                      required:
                                      - name
                                      type: object
                                    name:
                                      description: Name is the variable name.
                                      type: string
                                  type: object
                                type: array
                              list:
                                description: List specifies a JMESPath expression
                                  that results in one or more elements to which the
                                  validation logic is applied.
                                type: string
                              patchStrategicMerge:
                                description: PatchStrategicMerge is a strategic merge
                                  patch used to modify resources. See https://kubernetes.io/docs/tasks/manage-kubernetes-objects/update-api-object-kubectl-patch/
                                  and https://kubectl.docs.kubernetes.io/references/kustomize/patchesstrategicmerge/.
                                x-kubernetes-preserve-unknown-fields: true
                              preconditions:
                                description: 'AnyAllConditions are used to determine
                                  if a policy rule should be applied by evaluating
                                  a set of conditions. The declaration can contain
                                  nested `any` or `all` statements. See: https://kyverno.io/docs/writing-policies/preconditions/'
                                properties:
                                  all:
                                    description: AllConditions enable variable-based
                                      conditional rule execution. This is useful for
                                      finer control of when an rule is applied. A
                                      condition can reference object data using JMESPath
                                      notation. Here, all of the conditions need to
                                      pass
                                    items:
                                      description: Condition defines variable-based
                                        conditional criteria for rule execution.
                                      properties:
                                        key:
                                          description: Key is the context entry (using
                                            JMESPath) for conditional rule evaluation.
                                          x-kubernetes-preserve-unknown-fields: true
                                        operator:
                                          description: Operator is the operation to
                                            perform. Valid operators are Equals, NotEquals,
                                            In, AnyIn, AllIn and NotIn, AnyNotIn,
                                            AllNotIn.
                                          enum:
                                          - Equals
                                          - NotEquals
                                          - In
                                          - AnyIn
                                          - AllIn
                                          - NotIn
                                          - AnyNotIn
                                          - AllNotIn
                                          - GreaterThanOrEquals
                                          - GreaterThan
                                          - LessThanOrEquals
                                          - LessThan
                                          - DurationGreaterThanOrEquals
                                          - DurationGreaterThan
                                          - DurationLessThanOrEquals
                                          - DurationLessThan
                                          type: string
                                        value:
                                          description: Value is the conditional value,
                                            or set of values. The values can be fixed
                                            set or can be variables declared using
                                            using JMESPath.
                                          x-kubernetes-preserve-unknown-fields: true
                                      type: object
                                    type: array
                                  any:
                                    description: AnyConditions enable variable-based
                                      conditional rule execution. This is useful for
                                      finer control of when an rule is applied. A
                                      condition can reference object data using JMESPath
                                      notation. Here, at least one of the conditions
                                      need to pass
                                    items:
                                      description: Condition defines variable-based
                                        conditional criteria for rule execution.
                                      properties:
                                        key:
                                          description: Key is the context entry (using
                                            JMESPath) for conditional rule evaluation.
                                          x-kubernetes-preserve-unknown-fields: true
                                        operator:
                                          description: Operator is the operation to
                                            perform. Valid operators are Equals, NotEquals,
                                            In, AnyIn, AllIn and NotIn, AnyNotIn,
                                            AllNotIn.
                                          enum:
                                          - Equals
                                          - NotEquals
                                          - In
                                          - AnyIn
                                          - AllIn
                                          - NotIn
                                          - AnyNotIn
                                          - AllNotIn
                                          - GreaterThanOrEquals
                                          - GreaterThan
                                          - LessThanOrEquals
                                          - LessThan
                                          - DurationGreaterThanOrEquals
                                          - DurationGreaterThan
                                          - DurationLessThanOrEquals
                                          - DurationLessThan
                                          type: string
                                        value:
                                          description: Value is the conditional value,
                                            or set of values. The values can be fixed
                                            set or can be variables declared using
                                            using JMESPath.
                                          x-kubernetes-preserve-unknown-fields: true
                                      type: object
                                    type: array
                                type: object
                                x-kubernetes-preserve-unknown-fields: true
                            type: object
                          type: array
                        overlay:
                          description: Overlay specifies an overlay pattern to modify
                            resources. DEPRECATED. Use PatchStrategicMerge instead.
                            Scheduled for removal in release 1.5+.
                          x-kubernetes-preserve-unknown-fields: true
                        patchStrategicMerge:
                          description: PatchStrategicMerge is a strategic merge patch
                            used to modify resources. See https://kubernetes.io/docs/tasks/manage-kubernetes-objects/update-api-object-kubectl-patch/
                            and https://kubectl.docs.kubernetes.io/references/kustomize/patchesstrategicmerge/.
                          x-kubernetes-preserve-unknown-fields: true
                        patches:
                          description: Patches specifies a RFC 6902 JSON Patch to
                            modify resources. DEPRECATED. Use PatchesJSON6902 instead.
                            Scheduled for removal in release 1.5+.
                          items:
                            description: 'Patch is a RFC 6902 JSON Patch. See: https://tools.ietf.org/html/rfc6902'
                            properties:
                              op:
                                description: Operation specifies operations supported
                                  by JSON Patch. i.e:- add, replace and delete.
                                type: string
                              path:
                                description: Path specifies path of the resource.
                                type: string
                              value:
                                description: Value specifies the value to be applied.
                                x-kubernetes-preserve-unknown-fields: true
                            type: object
                          nullable: true
                          type: array
                          x-kubernetes-preserve-unknown-fields: true
                        patchesJson6902:
                          description: PatchesJSON6902 is a list of RFC 6902 JSON
                            Patch declarations used to modify resources. See https://tools.ietf.org/html/rfc6902
                            and https://kubectl.docs.kubernetes.io/references/kustomize/patchesjson6902/.
                          type: string
                      type: object
                    name:
                      description: Name is a label to identify the rule, It must be
                        unique within the policy.
                      maxLength: 63
                      type: string
                    preconditions:
                      description: 'Preconditions are used to determine if a policy
                        rule should be applied by evaluating a set of conditions.
                        The declaration can contain nested `any` or `all` statements.
                        A direct list of conditions (without `any` or `all` statements
                        is supported for backwards compatibility but will be deprecated
                        in the next major release. See: https://kyverno.io/docs/writing-policies/preconditions/'
                      x-kubernetes-preserve-unknown-fields: true
                    validate:
                      description: Validation is used to validate matching resources.
                      properties:
                        anyPattern:
                          description: AnyPattern specifies list of validation patterns.
                            At least one of the patterns must be satisfied for the
                            validation rule to succeed.
                          x-kubernetes-preserve-unknown-fields: true
                        deny:
                          description: Deny defines conditions used to pass or fail
                            a validation rule.
                          properties:
                            conditions:
                              description: 'Multiple conditions can be declared under
                                an `any` or `all` statement. A direct list of conditions
                                (without `any` or `all` statements) is also supported
                                for backwards compatibility but will be deprecated
                                in the next major release. See: https://kyverno.io/docs/writing-policies/validate/#deny-rules'
                              x-kubernetes-preserve-unknown-fields: true
                          type: object
                        foreach:
                          description: ForEach applies policy rule changes to nested
                            elements.
                          items:
                            description: ForEachValidation applies policy rule checks
                              to nested elements.
                            properties:
                              anyPattern:
                                description: AnyPattern specifies list of validation
                                  patterns. At least one of the patterns must be satisfied
                                  for the validation rule to succeed.
                                x-kubernetes-preserve-unknown-fields: true
                              context:
                                description: Context defines variables and data sources
                                  that can be used during rule execution.
                                items:
                                  description: ContextEntry adds variables and data
                                    sources to a rule Context. Either a ConfigMap
                                    reference or a APILookup must be provided.
                                  properties:
                                    apiCall:
                                      description: APICall defines an HTTP request
                                        to the Kubernetes API server. The JSON data
                                        retrieved is stored in the context.
                                      properties:
                                        jmesPath:
                                          description: JMESPath is an optional JSON
                                            Match Expression that can be used to transform
                                            the JSON response returned from the API
                                            server. For example a JMESPath of "items
                                            | length(@)" applied to the API server
                                            response to the URLPath "/apis/apps/v1/deployments"
                                            will return the total count of deployments
                                            across all namespaces.
                                          type: string
                                        urlPath:
                                          description: URLPath is the URL path to
                                            be used in the HTTP GET request to the
                                            Kubernetes API server (e.g. "/api/v1/namespaces"
                                            or  "/apis/apps/v1/deployments"). The
                                            format required is the same format used
                                            by the `kubectl get --raw` command.
                                          type: string
                                      required:
                                      - urlPath
                                      type: object
                                    configMap:
                                      description: ConfigMap is the ConfigMap reference.
                                      properties:
                                        name:
                                          description: Name is the ConfigMap name.
                                          type: string
                                        namespace:
                                          description: Namespace is the ConfigMap
                                            namespace.
                                          type: string
                                      required:
                                      - name
                                      type: object
                                    name:
                                      description: Name is the variable name.
                                      type: string
                                  type: object
                                type: array
                              deny:
                                description: Deny defines conditions used to pass
                                  or fail a validation rule.
                                properties:
                                  conditions:
                                    description: 'Multiple conditions can be declared
                                      under an `any` or `all` statement. A direct
                                      list of conditions (without `any` or `all` statements)
                                      is also supported for backwards compatibility
                                      but will be deprecated in the next major release.
                                      See: https://kyverno.io/docs/writing-policies/validate/#deny-rules'
                                    x-kubernetes-preserve-unknown-fields: true
                                type: object
                              list:
                                description: List specifies a JMESPath expression
                                  that results in one or more elements to which the
                                  validation logic is applied.
                                type: string
                              pattern:
                                description: Pattern specifies an overlay-style pattern
                                  used to check resources.
                                x-kubernetes-preserve-unknown-fields: true
                              preconditions:
                                description: 'AnyAllConditions are used to determine
                                  if a policy rule should be applied by evaluating
                                  a set of conditions. The declaration can contain
                                  nested `any` or `all` statements. See: https://kyverno.io/docs/writing-policies/preconditions/'
                                properties:
                                  all:
                                    description: AllConditions enable variable-based
                                      conditional rule execution. This is useful for
                                      finer control of when an rule is applied. A
                                      condition can reference object data using JMESPath
                                      notation. Here, all of the conditions need to
                                      pass
                                    items:
                                      description: Condition defines variable-based
                                        conditional criteria for rule execution.
                                      properties:
                                        key:
                                          description: Key is the context entry (using
                                            JMESPath) for conditional rule evaluation.
                                          x-kubernetes-preserve-unknown-fields: true
                                        operator:
                                          description: Operator is the operation to
                                            perform. Valid operators are Equals, NotEquals,
                                            In, AnyIn, AllIn and NotIn, AnyNotIn,
                                            AllNotIn.
                                          enum:
                                          - Equals
                                          - NotEquals
                                          - In
                                          - AnyIn
                                          - AllIn
                                          - NotIn
                                          - AnyNotIn
                                          - AllNotIn
                                          - GreaterThanOrEquals
                                          - GreaterThan
                                          - LessThanOrEquals
                                          - LessThan
                                          - DurationGreaterThanOrEquals
                                          - DurationGreaterThan
                                          - DurationLessThanOrEquals
                                          - DurationLessThan
                                          type: string
                                        value:
                                          description: Value is the conditional value,
                                            or set of values. The values can be fixed
                                            set or can be variables declared using
                                            using JMESPath.
                                          x-kubernetes-preserve-unknown-fields: true
                                      type: object
                                    type: array
                                  any:
                                    description: AnyConditions enable variable-based
                                      conditional rule execution. This is useful for
                                      finer control of when an rule is applied. A
                                      condition can reference object data using JMESPath
                                      notation. Here, at least one of the conditions
                                      need to pass
                                    items:
                                      description: Condition defines variable-based
                                        conditional criteria for rule execution.
                                      properties:
                                        key:
                                          description: Key is the context entry (using
                                            JMESPath) for conditional rule evaluation.
                                          x-kubernetes-preserve-unknown-fields: true
                                        operator:
                                          description: Operator is the operation to
                                            perform. Valid operators are Equals, NotEquals,
                                            In, AnyIn, AllIn and NotIn, AnyNotIn,
                                            AllNotIn.
                                          enum:
                                          - Equals
                                          - NotEquals
                                          - In
                                          - AnyIn
                                          - AllIn
                                          - NotIn
                                          - AnyNotIn
                                          - AllNotIn
                                          - GreaterThanOrEquals
                                          - GreaterThan
                                          - LessThanOrEquals
                                          - LessThan
                                          - DurationGreaterThanOrEquals
                                          - DurationGreaterThan
                                          - DurationLessThanOrEquals
                                          - DurationLessThan
                                          type: string
                                        value:
                                          description: Value is the conditional value,
                                            or set of values. The values can be fixed
                                            set or can be variables declared using
                                            using JMESPath.
                                          x-kubernetes-preserve-unknown-fields: true
                                      type: object
                                    type: array
                                type: object
                                x-kubernetes-preserve-unknown-fields: true
                            type: object
                          type: array
                        message:
                          description: Message specifies a custom message to be displayed
                            on failure.
                          type: string
                        pattern:
                          description: Pattern specifies an overlay-style pattern
                            used to check resources.
                          x-kubernetes-preserve-unknown-fields: true
                      type: object
                    verifyImages:
                      description: VerifyImages is used to verify image signatures
                        and mutate them to add a digest
                      items:
                        description: ImageVerification validates that images that
                          match the specified pattern are signed with the supplied
                          public key. Once the image is verified it is mutated to
                          include the SHA digest retrieved during the registration.
                        properties:
                          attestations:
                            description: Attestations are optional checks for signed
                              in-toto Statements used to verify the image. See https://github.com/in-toto/attestation.
                              Kyverno fetches signed attestations from the OCI registry
                              and decodes them into a list of Statement declarations.
                            items:
                              description: Attestation are checks for signed in-toto
                                Statements that are used to verify the image. See
                                https://github.com/in-toto/attestation. Kyverno fetches
                                signed attestations from the OCI registry and decodes
                                them into a list of Statements.
                              properties:
                                conditions:
                                  description: Conditions are used to verify attributes
                                    within a Predicate. If no Conditions are specified
                                    the attestation check is satisfied as long there
                                    are predicates that match the predicate type.
                                  items:
                                    description: AnyAllConditions consists of conditions
                                      wrapped denoting a logical criteria to be fulfilled.
                                      AnyConditions get fulfilled when at least one
                                      of its sub-conditions passes. AllConditions
                                      get fulfilled only when all of its sub-conditions
                                      pass.
                                    properties:
                                      all:
                                        description: AllConditions enable variable-based
                                          conditional rule execution. This is useful
                                          for finer control of when an rule is applied.
                                          A condition can reference object data using
                                          JMESPath notation. Here, all of the conditions
                                          need to pass
                                        items:
                                          description: Condition defines variable-based
                                            conditional criteria for rule execution.
                                          properties:
                                            key:
                                              description: Key is the context entry
                                                (using JMESPath) for conditional rule
                                                evaluation.
                                              x-kubernetes-preserve-unknown-fields: true
                                            operator:
                                              description: Operator is the operation
                                                to perform. Valid operators are Equals,
                                                NotEquals, In, AnyIn, AllIn and NotIn,
                                                AnyNotIn, AllNotIn.
                                              enum:
                                              - Equals
                                              - NotEquals
                                              - In
                                              - AnyIn
                                              - AllIn
                                              - NotIn
                                              - AnyNotIn
                                              - AllNotIn
                                              - GreaterThanOrEquals
                                              - GreaterThan
                                              - LessThanOrEquals
                                              - LessThan
                                              - DurationGreaterThanOrEquals
                                              - DurationGreaterThan
                                              - DurationLessThanOrEquals
                                              - DurationLessThan
                                              type: string
                                            value:
                                              description: Value is the conditional
                                                value, or set of values. The values
                                                can be fixed set or can be variables
                                                declared using using JMESPath.
                                              x-kubernetes-preserve-unknown-fields: true
                                          type: object
                                        type: array
                                      any:
                                        description: AnyConditions enable variable-based
                                          conditional rule execution. This is useful
                                          for finer control of when an rule is applied.
                                          A condition can reference object data using
                                          JMESPath notation. Here, at least one of
                                          the conditions need to pass
                                        items:
                                          description: Condition defines variable-based
                                            conditional criteria for rule execution.
                                          properties:
                                            key:
                                              description: Key is the context entry
                                                (using JMESPath) for conditional rule
                                                evaluation.
                                              x-kubernetes-preserve-unknown-fields: true
                                            operator:
                                              description: Operator is the operation
                                                to perform. Valid operators are Equals,
                                                NotEquals, In, AnyIn, AllIn and NotIn,
                                                AnyNotIn, AllNotIn.
                                              enum:
                                              - Equals
                                              - NotEquals
                                              - In
                                              - AnyIn
                                              - AllIn
                                              - NotIn
                                              - AnyNotIn
                                              - AllNotIn
                                              - GreaterThanOrEquals
                                              - GreaterThan
                                              - LessThanOrEquals
                                              - LessThan
                                              - DurationGreaterThanOrEquals
                                              - DurationGreaterThan
                                              - DurationLessThanOrEquals
                                              - DurationLessThan
                                              type: string
                                            value:
                                              description: Value is the conditional
                                                value, or set of values. The values
                                                can be fixed set or can be variables
                                                declared using using JMESPath.
                                              x-kubernetes-preserve-unknown-fields: true
                                          type: object
                                        type: array
                                    type: object
                                  type: array
                                predicateType:
                                  description: PredicateType defines the type of Predicate
                                    contained within the Statement.
                                  type: string
                              type: object
                            type: array
                          image:
                            description: 'Image is the image name consisting of the
                              registry address, repository, image, and tag. Wildcards
                              (''*'' and ''?'') are allowed. See: https://kubernetes.io/docs/concepts/containers/images.'
                            type: string
                          key:
                            description: Key is the PEM encoded public key that the
                              image or attestation is signed with.
                            type: string
                          repository:
                            description: Repository is an optional alternate OCI repository
                              to use for image signatures that match this rule. If
                              specified Repository will override the default OCI image
                              repository configured for the installation.
                            type: string
                          roots:
                            description: Roots is the PEM encoded Root certificate
                              chain used for keyless signing
                            type: string
                          subject:
                            description: Subject is the verified identity used for
                              keyless signing, for example the email address
                            type: string
                        type: object
                      type: array
                  type: object
                type: array
              schemaValidation:
                description: SchemaValidation skips policy validation checks. Optional.
                  The default value is set to "true", it must be set to "false" to
                  disable the validation checks.
                type: boolean
              validationFailureAction:
                description: ValidationFailureAction controls if a validation policy
                  rule failure should disallow the admission review request (enforce),
                  or allow (audit) the admission review request and report an error
                  in a policy report. Optional. The default value is "audit".
                type: string
              webhookTimeoutSeconds:
                description: WebhookTimeoutSeconds specifies the maximum time in seconds
                  allowed to apply this policy. After the configured time expires,
                  the admission request may fail, or may simply ignore the policy
                  results, based on the failure policy. The default timeout is 10s,
                  the value must be between 1 and 30 seconds.
                format: int32
                type: integer
            type: object
          status:
            description: Status contains policy runtime information. Deprecated. Policy
              metrics are available via the metrics endpoint
            properties:
              ready:
                description: Ready indicates if the policy is ready to serve the admission
                  request
                type: boolean
            required:
            - ready
            type: object
        required:
        - spec
        type: object
    served: true
    storage: true
    subresources:
      status: {}
status:
  acceptedNames:
    kind: ""
    plural: ""
  conditions: []
  storedVersions: []
---
apiVersion: apiextensions.k8s.io/v1
kind: CustomResourceDefinition
metadata:
  annotations:
    controller-gen.kubebuilder.io/version: v0.4.0
  creationTimestamp: null
  name: policyreports.wgpolicyk8s.io
spec:
  group: wgpolicyk8s.io
  names:
    kind: PolicyReport
    listKind: PolicyReportList
    plural: policyreports
    shortNames:
    - polr
    singular: policyreport
  scope: Namespaced
  versions:
  - additionalPrinterColumns:
    - jsonPath: .scope.kind
      name: Kind
      priority: 1
      type: string
    - jsonPath: .scope.name
      name: Name
      priority: 1
      type: string
    - jsonPath: .summary.pass
      name: Pass
      type: integer
    - jsonPath: .summary.fail
      name: Fail
      type: integer
    - jsonPath: .summary.warn
      name: Warn
      type: integer
    - jsonPath: .summary.error
      name: Error
      type: integer
    - jsonPath: .summary.skip
      name: Skip
      type: integer
    - jsonPath: .metadata.creationTimestamp
      name: Age
      type: date
    name: v1alpha1
    schema:
      openAPIV3Schema:
        description: PolicyReport is the Schema for the policyreports API
        properties:
          apiVersion:
            description: 'APIVersion defines the versioned schema of this representation
              of an object. Servers should convert recognized schemas to the latest
              internal value, and may reject unrecognized values. More info: https://git.k8s.io/community/contributors/devel/sig-architecture/api-conventions.md#resources'
            type: string
          kind:
            description: 'Kind is a string value representing the REST resource this
              object represents. Servers may infer this from the endpoint the client
              submits requests to. Cannot be updated. In CamelCase. More info: https://git.k8s.io/community/contributors/devel/sig-architecture/api-conventions.md#types-kinds'
            type: string
          metadata:
            type: object
          results:
            description: PolicyReportResult provides result details
            items:
              description: PolicyReportResult provides the result for an individual
                policy
              properties:
                category:
                  description: Category indicates policy category
                  type: string
                data:
                  additionalProperties:
                    type: string
                  description: Data provides additional information for the policy
                    rule
                  type: object
                message:
                  description: Message is a short user friendly description of the
                    policy rule
                  type: string
                policy:
                  description: Policy is the name of the policy
                  type: string
                resourceSelector:
                  description: ResourceSelector is an optional selector for policy
                    results that apply to multiple resources. For example, a policy
                    result may apply to all pods that match a label. Either a Resource
                    or a ResourceSelector can be specified. If neither are provided,
                    the result is assumed to be for the policy report scope.
                  properties:
                    matchExpressions:
                      description: matchExpressions is a list of label selector requirements.
                        The requirements are ANDed.
                      items:
                        description: A label selector requirement is a selector that
                          contains values, a key, and an operator that relates the
                          key and values.
                        properties:
                          key:
                            description: key is the label key that the selector applies
                              to.
                            type: string
                          operator:
                            description: operator represents a key's relationship
                              to a set of values. Valid operators are In, AnyIn, AllIn,
                              NotIn, AnyNotIn, AllNotIn Exists and DoesNotExist.
                            type: string
                          values:
                            description: values is an array of string values. If the
                              operator is In or NotIn, the values array must be non-empty.
                              If the operator is Exists or DoesNotExist, the values
                              array must be empty. This array is replaced during a
                              strategic merge patch.
                            items:
                              type: string
                            type: array
                        required:
                        - key
                        - operator
                        type: object
                      type: array
                    matchLabels:
                      additionalProperties:
                        type: string
                      description: matchLabels is a map of {key,value} pairs. A single
                        {key,value} in the matchLabels map is equivalent to an element
                        of matchExpressions, whose key field is "key", the operator
                        is "In", and the values array contains only "value". The requirements
                        are ANDed.
                      type: object
                  type: object
                resources:
                  description: Resources is an optional reference to the resource
                    checked by the policy and rule
                  items:
                    description: 'ObjectReference contains enough information to let
                      you inspect or modify the referred object. --- New uses of this
                      type are discouraged because of difficulty describing its usage
                      when embedded in APIs.  1. Ignored fields.  It includes many
                      fields which are not generally honored.  For instance, ResourceVersion
                      and FieldPath are both very rarely valid in actual usage.  2.
                      Invalid usage help.  It is impossible to add specific help for
                      individual usage.  In most embedded usages, there are particular     restrictions
                      like, "must refer only to types A and B" or "UID not honored"
                      or "name must be restricted".     Those cannot be well described
                      when embedded.  3. Inconsistent validation.  Because the usages
                      are different, the validation rules are different by usage,
                      which makes it hard for users to predict what will happen.  4.
                      The fields are both imprecise and overly precise.  Kind is not
                      a precise mapping to a URL. This can produce ambiguity     during
                      interpretation and require a REST mapping.  In most cases, the
                      dependency is on the group,resource tuple     and the version
                      of the actual struct is irrelevant.  5. We cannot easily change
                      it.  Because this type is embedded in many locations, updates
                      to this type     will affect numerous schemas.  Don''t make
                      new APIs embed an underspecified API type they do not control.
                      Instead of using this type, create a locally provided and used
                      type that is well-focused on your reference. For example, ServiceReferences
                      for admission registration: https://github.com/kubernetes/api/blob/release-1.17/admissionregistration/v1/types.go#L533
                      .'
                    properties:
                      apiVersion:
                        description: API version of the referent.
                        type: string
                      fieldPath:
                        description: 'If referring to a piece of an object instead
                          of an entire object, this string should contain a valid
                          JSON/Go field access statement, such as desiredState.manifest.containers[2].
                          For example, if the object reference is to a container within
                          a pod, this would take on a value like: "spec.containers{name}"
                          (where "name" refers to the name of the container that triggered
                          the event) or if no container name is specified "spec.containers[2]"
                          (container with index 2 in this pod). This syntax is chosen
                          only to have some well-defined way of referencing a part
                          of an object. TODO: this design is not final and this field
                          is subject to change in the future.'
                        type: string
                      kind:
                        description: 'Kind of the referent. More info: https://git.k8s.io/community/contributors/devel/sig-architecture/api-conventions.md#types-kinds'
                        type: string
                      name:
                        description: 'Name of the referent. More info: https://kubernetes.io/docs/concepts/overview/working-with-objects/names/#names'
                        type: string
                      namespace:
                        description: 'Namespace of the referent. More info: https://kubernetes.io/docs/concepts/overview/working-with-objects/namespaces/'
                        type: string
                      resourceVersion:
                        description: 'Specific resourceVersion to which this reference
                          is made, if any. More info: https://git.k8s.io/community/contributors/devel/sig-architecture/api-conventions.md#concurrency-control-and-consistency'
                        type: string
                      uid:
                        description: 'UID of the referent. More info: https://kubernetes.io/docs/concepts/overview/working-with-objects/names/#uids'
                        type: string
                    type: object
                  type: array
                rule:
                  description: Rule is the name of the policy rule
                  type: string
                scored:
                  description: Scored indicates if this policy rule is scored
                  type: boolean
                severity:
                  description: Severity indicates policy severity
                  enum:
                  - high
                  - low
                  - medium
                  type: string
                status:
                  description: Status indicates the result of the policy rule check
                  enum:
                  - pass
                  - fail
                  - warn
                  - error
                  - skip
                  type: string
              required:
              - policy
              type: object
            type: array
          scope:
            description: Scope is an optional reference to the report scope (e.g.
              a Deployment, Namespace, or Node)
            properties:
              apiVersion:
                description: API version of the referent.
                type: string
              fieldPath:
                description: 'If referring to a piece of an object instead of an entire
                  object, this string should contain a valid JSON/Go field access
                  statement, such as desiredState.manifest.containers[2]. For example,
                  if the object reference is to a container within a pod, this would
                  take on a value like: "spec.containers{name}" (where "name" refers
                  to the name of the container that triggered the event) or if no
                  container name is specified "spec.containers[2]" (container with
                  index 2 in this pod). This syntax is chosen only to have some well-defined
                  way of referencing a part of an object. TODO: this design is not
                  final and this field is subject to change in the future.'
                type: string
              kind:
                description: 'Kind of the referent. More info: https://git.k8s.io/community/contributors/devel/sig-architecture/api-conventions.md#types-kinds'
                type: string
              name:
                description: 'Name of the referent. More info: https://kubernetes.io/docs/concepts/overview/working-with-objects/names/#names'
                type: string
              namespace:
                description: 'Namespace of the referent. More info: https://kubernetes.io/docs/concepts/overview/working-with-objects/namespaces/'
                type: string
              resourceVersion:
                description: 'Specific resourceVersion to which this reference is
                  made, if any. More info: https://git.k8s.io/community/contributors/devel/sig-architecture/api-conventions.md#concurrency-control-and-consistency'
                type: string
              uid:
                description: 'UID of the referent. More info: https://kubernetes.io/docs/concepts/overview/working-with-objects/names/#uids'
                type: string
            type: object
          scopeSelector:
            description: ScopeSelector is an optional selector for multiple scopes
              (e.g. Pods). Either one of, or none of, but not both of, Scope or ScopeSelector
              should be specified.
            properties:
              matchExpressions:
                description: matchExpressions is a list of label selector requirements.
                  The requirements are ANDed.
                items:
                  description: A label selector requirement is a selector that contains
                    values, a key, and an operator that relates the key and values.
                  properties:
                    key:
                      description: key is the label key that the selector applies
                        to.
                      type: string
                    operator:
                      description: operator represents a key's relationship to a set
                        of values. Valid operators are In, AnyIn, AllIn, NotIn, AnyNotIn,
                        AllNotIn Exists and DoesNotExist.
                      type: string
                    values:
                      description: values is an array of string values. If the operator
                        is In or NotIn, the values array must be non-empty. If the
                        operator is Exists or DoesNotExist, the values array must
                        be empty. This array is replaced during a strategic merge
                        patch.
                      items:
                        type: string
                      type: array
                  required:
                  - key
                  - operator
                  type: object
                type: array
              matchLabels:
                additionalProperties:
                  type: string
                description: matchLabels is a map of {key,value} pairs. A single {key,value}
                  in the matchLabels map is equivalent to an element of matchExpressions,
                  whose key field is "key", the operator is "In", and the values array
                  contains only "value". The requirements are ANDed.
                type: object
            type: object
          summary:
            description: PolicyReportSummary provides a summary of results
            properties:
              error:
                description: Error provides the count of policies that could not be
                  evaluated
                type: integer
              fail:
                description: Fail provides the count of policies whose requirements
                  were not met
                type: integer
              pass:
                description: Pass provides the count of policies whose requirements
                  were met
                type: integer
              skip:
                description: Skip indicates the count of policies that were not selected
                  for evaluation
                type: integer
              warn:
                description: Warn provides the count of unscored policies whose requirements
                  were not met
                type: integer
            type: object
        type: object
    served: true
    storage: false
    subresources: {}
  - additionalPrinterColumns:
    - jsonPath: .scope.kind
      name: Kind
      priority: 1
      type: string
    - jsonPath: .scope.name
      name: Name
      priority: 1
      type: string
    - jsonPath: .summary.pass
      name: Pass
      type: integer
    - jsonPath: .summary.fail
      name: Fail
      type: integer
    - jsonPath: .summary.warn
      name: Warn
      type: integer
    - jsonPath: .summary.error
      name: Error
      type: integer
    - jsonPath: .summary.skip
      name: Skip
      type: integer
    - jsonPath: .metadata.creationTimestamp
      name: Age
      type: date
    name: v1alpha2
    schema:
      openAPIV3Schema:
        description: PolicyReport is the Schema for the policyreports API
        properties:
          apiVersion:
            description: 'APIVersion defines the versioned schema of this representation
              of an object. Servers should convert recognized schemas to the latest
              internal value, and may reject unrecognized values. More info: https://git.k8s.io/community/contributors/devel/sig-architecture/api-conventions.md#resources'
            type: string
          kind:
            description: 'Kind is a string value representing the REST resource this
              object represents. Servers may infer this from the endpoint the client
              submits requests to. Cannot be updated. In CamelCase. More info: https://git.k8s.io/community/contributors/devel/sig-architecture/api-conventions.md#types-kinds'
            type: string
          metadata:
            type: object
          results:
            description: PolicyReportResult provides result details
            items:
              description: PolicyReportResult provides the result for an individual
                policy
              properties:
                category:
                  description: Category indicates policy category
                  type: string
                message:
                  description: Message is a short user friendly description of the
                    policy rule
                  type: string
                policy:
                  description: Policy is the name of the policy
                  type: string
                properties:
                  additionalProperties:
                    type: string
                  description: Properties provides additional information for the
                    policy rule
                  type: object
                resourceSelector:
                  description: ResourceSelector is an optional selector for policy
                    results that apply to multiple resources. For example, a policy
                    result may apply to all pods that match a label. Either a Resource
                    or a ResourceSelector can be specified. If neither are provided,
                    the result is assumed to be for the policy report scope.
                  properties:
                    matchExpressions:
                      description: matchExpressions is a list of label selector requirements.
                        The requirements are ANDed.
                      items:
                        description: A label selector requirement is a selector that
                          contains values, a key, and an operator that relates the
                          key and values.
                        properties:
                          key:
                            description: key is the label key that the selector applies
                              to.
                            type: string
                          operator:
                            description: operator represents a key's relationship
                              to a set of values. Valid operators are In, AnyIn, AllIn,
                              NotIn, AnyNotIn, AllNotIn Exists and DoesNotExist.
                            type: string
                          values:
                            description: values is an array of string values. If the
                              operator is In or NotIn, the values array must be non-empty.
                              If the operator is Exists or DoesNotExist, the values
                              array must be empty. This array is replaced during a
                              strategic merge patch.
                            items:
                              type: string
                            type: array
                        required:
                        - key
                        - operator
                        type: object
                      type: array
                    matchLabels:
                      additionalProperties:
                        type: string
                      description: matchLabels is a map of {key,value} pairs. A single
                        {key,value} in the matchLabels map is equivalent to an element
                        of matchExpressions, whose key field is "key", the operator
                        is "In", and the values array contains only "value". The requirements
                        are ANDed.
                      type: object
                  type: object
                resources:
                  description: Resources is an optional reference to the resource
                    checked by the policy and rule
                  items:
                    description: 'ObjectReference contains enough information to let
                      you inspect or modify the referred object. --- New uses of this
                      type are discouraged because of difficulty describing its usage
                      when embedded in APIs.  1. Ignored fields.  It includes many
                      fields which are not generally honored.  For instance, ResourceVersion
                      and FieldPath are both very rarely valid in actual usage.  2.
                      Invalid usage help.  It is impossible to add specific help for
                      individual usage.  In most embedded usages, there are particular     restrictions
                      like, "must refer only to types A and B" or "UID not honored"
                      or "name must be restricted".     Those cannot be well described
                      when embedded.  3. Inconsistent validation.  Because the usages
                      are different, the validation rules are different by usage,
                      which makes it hard for users to predict what will happen.  4.
                      The fields are both imprecise and overly precise.  Kind is not
                      a precise mapping to a URL. This can produce ambiguity     during
                      interpretation and require a REST mapping.  In most cases, the
                      dependency is on the group,resource tuple     and the version
                      of the actual struct is irrelevant.  5. We cannot easily change
                      it.  Because this type is embedded in many locations, updates
                      to this type     will affect numerous schemas.  Don''t make
                      new APIs embed an underspecified API type they do not control.
                      Instead of using this type, create a locally provided and used
                      type that is well-focused on your reference. For example, ServiceReferences
                      for admission registration: https://github.com/kubernetes/api/blob/release-1.17/admissionregistration/v1/types.go#L533
                      .'
                    properties:
                      apiVersion:
                        description: API version of the referent.
                        type: string
                      fieldPath:
                        description: 'If referring to a piece of an object instead
                          of an entire object, this string should contain a valid
                          JSON/Go field access statement, such as desiredState.manifest.containers[2].
                          For example, if the object reference is to a container within
                          a pod, this would take on a value like: "spec.containers{name}"
                          (where "name" refers to the name of the container that triggered
                          the event) or if no container name is specified "spec.containers[2]"
                          (container with index 2 in this pod). This syntax is chosen
                          only to have some well-defined way of referencing a part
                          of an object. TODO: this design is not final and this field
                          is subject to change in the future.'
                        type: string
                      kind:
                        description: 'Kind of the referent. More info: https://git.k8s.io/community/contributors/devel/sig-architecture/api-conventions.md#types-kinds'
                        type: string
                      name:
                        description: 'Name of the referent. More info: https://kubernetes.io/docs/concepts/overview/working-with-objects/names/#names'
                        type: string
                      namespace:
                        description: 'Namespace of the referent. More info: https://kubernetes.io/docs/concepts/overview/working-with-objects/namespaces/'
                        type: string
                      resourceVersion:
                        description: 'Specific resourceVersion to which this reference
                          is made, if any. More info: https://git.k8s.io/community/contributors/devel/sig-architecture/api-conventions.md#concurrency-control-and-consistency'
                        type: string
                      uid:
                        description: 'UID of the referent. More info: https://kubernetes.io/docs/concepts/overview/working-with-objects/names/#uids'
                        type: string
                    type: object
                  type: array
                result:
                  description: Result indicates the outcome of the policy rule execution
                  enum:
                  - pass
                  - fail
                  - warn
                  - error
                  - skip
                  type: string
                rule:
                  description: Rule is the name of the policy rule
                  type: string
                scored:
                  description: Scored indicates if this policy rule is scored
                  type: boolean
                severity:
                  description: Severity indicates policy severity
                  enum:
                  - high
                  - low
                  - medium
                  type: string
                source:
                  description: Source is an identifier for the policy engine that
                    manages this report
                  type: string
                timestamp:
                  description: Timestamp indicates the time the result was found
                  properties:
                    nanos:
                      description: Non-negative fractions of a second at nanosecond
                        resolution. Negative second values with fractions must still
                        have non-negative nanos values that count forward in time.
                        Must be from 0 to 999,999,999 inclusive. This field may be
                        limited in precision depending on context.
                      format: int32
                      type: integer
                    seconds:
                      description: Represents seconds of UTC time since Unix epoch
                        1970-01-01T00:00:00Z. Must be from 0001-01-01T00:00:00Z to
                        9999-12-31T23:59:59Z inclusive.
                      format: int64
                      type: integer
                  required:
                  - nanos
                  - seconds
                  type: object
              required:
              - policy
              type: object
            type: array
          scope:
            description: Scope is an optional reference to the report scope (e.g.
              a Deployment, Namespace, or Node)
            properties:
              apiVersion:
                description: API version of the referent.
                type: string
              fieldPath:
                description: 'If referring to a piece of an object instead of an entire
                  object, this string should contain a valid JSON/Go field access
                  statement, such as desiredState.manifest.containers[2]. For example,
                  if the object reference is to a container within a pod, this would
                  take on a value like: "spec.containers{name}" (where "name" refers
                  to the name of the container that triggered the event) or if no
                  container name is specified "spec.containers[2]" (container with
                  index 2 in this pod). This syntax is chosen only to have some well-defined
                  way of referencing a part of an object. TODO: this design is not
                  final and this field is subject to change in the future.'
                type: string
              kind:
                description: 'Kind of the referent. More info: https://git.k8s.io/community/contributors/devel/sig-architecture/api-conventions.md#types-kinds'
                type: string
              name:
                description: 'Name of the referent. More info: https://kubernetes.io/docs/concepts/overview/working-with-objects/names/#names'
                type: string
              namespace:
                description: 'Namespace of the referent. More info: https://kubernetes.io/docs/concepts/overview/working-with-objects/namespaces/'
                type: string
              resourceVersion:
                description: 'Specific resourceVersion to which this reference is
                  made, if any. More info: https://git.k8s.io/community/contributors/devel/sig-architecture/api-conventions.md#concurrency-control-and-consistency'
                type: string
              uid:
                description: 'UID of the referent. More info: https://kubernetes.io/docs/concepts/overview/working-with-objects/names/#uids'
                type: string
            type: object
          scopeSelector:
            description: ScopeSelector is an optional selector for multiple scopes
              (e.g. Pods). Either one of, or none of, but not both of, Scope or ScopeSelector
              should be specified.
            properties:
              matchExpressions:
                description: matchExpressions is a list of label selector requirements.
                  The requirements are ANDed.
                items:
                  description: A label selector requirement is a selector that contains
                    values, a key, and an operator that relates the key and values.
                  properties:
                    key:
                      description: key is the label key that the selector applies
                        to.
                      type: string
                    operator:
                      description: operator represents a key's relationship to a set
                        of values. Valid operators are In, AnyIn, AllIn, NotIn, AnyNotIn,
                        AllNotIn Exists and DoesNotExist.
                      type: string
                    values:
                      description: values is an array of string values. If the operator
                        is In or NotIn, the values array must be non-empty. If the
                        operator is Exists or DoesNotExist, the values array must
                        be empty. This array is replaced during a strategic merge
                        patch.
                      items:
                        type: string
                      type: array
                  required:
                  - key
                  - operator
                  type: object
                type: array
              matchLabels:
                additionalProperties:
                  type: string
                description: matchLabels is a map of {key,value} pairs. A single {key,value}
                  in the matchLabels map is equivalent to an element of matchExpressions,
                  whose key field is "key", the operator is "In", and the values array
                  contains only "value". The requirements are ANDed.
                type: object
            type: object
          summary:
            description: PolicyReportSummary provides a summary of results
            properties:
              error:
                description: Error provides the count of policies that could not be
                  evaluated
                type: integer
              fail:
                description: Fail provides the count of policies whose requirements
                  were not met
                type: integer
              pass:
                description: Pass provides the count of policies whose requirements
                  were met
                type: integer
              skip:
                description: Skip indicates the count of policies that were not selected
                  for evaluation
                type: integer
              warn:
                description: Warn provides the count of unscored policies whose requirements
                  were not met
                type: integer
            type: object
        type: object
    served: true
    storage: true
    subresources: {}
status:
  acceptedNames:
    kind: ""
    plural: ""
  conditions: []
  storedVersions: []
---
apiVersion: apiextensions.k8s.io/v1
kind: CustomResourceDefinition
metadata:
  annotations:
    controller-gen.kubebuilder.io/version: v0.4.0
  creationTimestamp: null
  name: reportchangerequests.kyverno.io
spec:
  group: kyverno.io
  names:
    kind: ReportChangeRequest
    listKind: ReportChangeRequestList
    plural: reportchangerequests
    shortNames:
    - rcr
    singular: reportchangerequest
  scope: Namespaced
  versions:
  - additionalPrinterColumns:
    - jsonPath: .scope.kind
      name: Kind
      priority: 1
      type: string
    - jsonPath: .scope.name
      name: Name
      priority: 1
      type: string
    - jsonPath: .summary.pass
      name: Pass
      type: integer
    - jsonPath: .summary.fail
      name: Fail
      type: integer
    - jsonPath: .summary.warn
      name: Warn
      type: integer
    - jsonPath: .summary.error
      name: Error
      type: integer
    - jsonPath: .summary.skip
      name: Skip
      type: integer
    - jsonPath: .metadata.creationTimestamp
      name: Age
      type: date
    name: v1alpha1
    schema:
      openAPIV3Schema:
        description: ReportChangeRequest is the Schema for the ReportChangeRequests
          API
        properties:
          apiVersion:
            description: 'APIVersion defines the versioned schema of this representation
              of an object. Servers should convert recognized schemas to the latest
              internal value, and may reject unrecognized values. More info: https://git.k8s.io/community/contributors/devel/sig-architecture/api-conventions.md#resources'
            type: string
          kind:
            description: 'Kind is a string value representing the REST resource this
              object represents. Servers may infer this from the endpoint the client
              submits requests to. Cannot be updated. In CamelCase. More info: https://git.k8s.io/community/contributors/devel/sig-architecture/api-conventions.md#types-kinds'
            type: string
          metadata:
            type: object
          results:
            description: PolicyReportResult provides result details
            items:
              description: PolicyReportResult provides the result for an individual
                policy
              properties:
                category:
                  description: Category indicates policy category
                  type: string
                data:
                  additionalProperties:
                    type: string
                  description: Data provides additional information for the policy
                    rule
                  type: object
                message:
                  description: Message is a short user friendly description of the
                    policy rule
                  type: string
                policy:
                  description: Policy is the name of the policy
                  type: string
                resourceSelector:
                  description: ResourceSelector is an optional selector for policy
                    results that apply to multiple resources. For example, a policy
                    result may apply to all pods that match a label. Either a Resource
                    or a ResourceSelector can be specified. If neither are provided,
                    the result is assumed to be for the policy report scope.
                  properties:
                    matchExpressions:
                      description: matchExpressions is a list of label selector requirements.
                        The requirements are ANDed.
                      items:
                        description: A label selector requirement is a selector that
                          contains values, a key, and an operator that relates the
                          key and values.
                        properties:
                          key:
                            description: key is the label key that the selector applies
                              to.
                            type: string
                          operator:
                            description: operator represents a key's relationship
                              to a set of values. Valid operators are In, NotIn, Exists
                              and DoesNotExist.
                            type: string
                          values:
                            description: values is an array of string values. If the
                              operator is In or NotIn, the values array must be non-empty.
                              If the operator is Exists or DoesNotExist, the values
                              array must be empty. This array is replaced during a
                              strategic merge patch.
                            items:
                              type: string
                            type: array
                        required:
                        - key
                        - operator
                        type: object
                      type: array
                    matchLabels:
                      additionalProperties:
                        type: string
                      description: matchLabels is a map of {key,value} pairs. A single
                        {key,value} in the matchLabels map is equivalent to an element
                        of matchExpressions, whose key field is "key", the operator
                        is "In", and the values array contains only "value". The requirements
                        are ANDed.
                      type: object
                  type: object
                resources:
                  description: Resources is an optional reference to the resource
                    checked by the policy and rule
                  items:
                    description: 'ObjectReference contains enough information to let
                      you inspect or modify the referred object. --- New uses of this
                      type are discouraged because of difficulty describing its usage
                      when embedded in APIs.  1. Ignored fields.  It includes many
                      fields which are not generally honored.  For instance, ResourceVersion
                      and FieldPath are both very rarely valid in actual usage.  2.
                      Invalid usage help.  It is impossible to add specific help for
                      individual usage.  In most embedded usages, there are particular     restrictions
                      like, "must refer only to types A and B" or "UID not honored"
                      or "name must be restricted".     Those cannot be well described
                      when embedded.  3. Inconsistent validation.  Because the usages
                      are different, the validation rules are different by usage,
                      which makes it hard for users to predict what will happen.  4.
                      The fields are both imprecise and overly precise.  Kind is not
                      a precise mapping to a URL. This can produce ambiguity     during
                      interpretation and require a REST mapping.  In most cases, the
                      dependency is on the group,resource tuple     and the version
                      of the actual struct is irrelevant.  5. We cannot easily change
                      it.  Because this type is embedded in many locations, updates
                      to this type     will affect numerous schemas.  Don''t make
                      new APIs embed an underspecified API type they do not control.
                      Instead of using this type, create a locally provided and used
                      type that is well-focused on your reference. For example, ServiceReferences
                      for admission registration: https://github.com/kubernetes/api/blob/release-1.17/admissionregistration/v1/types.go#L533
                      .'
                    properties:
                      apiVersion:
                        description: API version of the referent.
                        type: string
                      fieldPath:
                        description: 'If referring to a piece of an object instead
                          of an entire object, this string should contain a valid
                          JSON/Go field access statement, such as desiredState.manifest.containers[2].
                          For example, if the object reference is to a container within
                          a pod, this would take on a value like: "spec.containers{name}"
                          (where "name" refers to the name of the container that triggered
                          the event) or if no container name is specified "spec.containers[2]"
                          (container with index 2 in this pod). This syntax is chosen
                          only to have some well-defined way of referencing a part
                          of an object. TODO: this design is not final and this field
                          is subject to change in the future.'
                        type: string
                      kind:
                        description: 'Kind of the referent. More info: https://git.k8s.io/community/contributors/devel/sig-architecture/api-conventions.md#types-kinds'
                        type: string
                      name:
                        description: 'Name of the referent. More info: https://kubernetes.io/docs/concepts/overview/working-with-objects/names/#names'
                        type: string
                      namespace:
                        description: 'Namespace of the referent. More info: https://kubernetes.io/docs/concepts/overview/working-with-objects/namespaces/'
                        type: string
                      resourceVersion:
                        description: 'Specific resourceVersion to which this reference
                          is made, if any. More info: https://git.k8s.io/community/contributors/devel/sig-architecture/api-conventions.md#concurrency-control-and-consistency'
                        type: string
                      uid:
                        description: 'UID of the referent. More info: https://kubernetes.io/docs/concepts/overview/working-with-objects/names/#uids'
                        type: string
                    type: object
                  type: array
                rule:
                  description: Rule is the name of the policy rule
                  type: string
                scored:
                  description: Scored indicates if this policy rule is scored
                  type: boolean
                severity:
                  description: Severity indicates policy severity
                  enum:
                  - high
                  - low
                  - medium
                  type: string
                status:
                  description: Status indicates the result of the policy rule check
                  enum:
                  - pass
                  - fail
                  - warn
                  - error
                  - skip
                  type: string
              required:
              - policy
              type: object
            type: array
          scope:
            description: Scope is an optional reference to the report scope (e.g.
              a Deployment, Namespace, or Node)
            properties:
              apiVersion:
                description: API version of the referent.
                type: string
              fieldPath:
                description: 'If referring to a piece of an object instead of an entire
                  object, this string should contain a valid JSON/Go field access
                  statement, such as desiredState.manifest.containers[2]. For example,
                  if the object reference is to a container within a pod, this would
                  take on a value like: "spec.containers{name}" (where "name" refers
                  to the name of the container that triggered the event) or if no
                  container name is specified "spec.containers[2]" (container with
                  index 2 in this pod). This syntax is chosen only to have some well-defined
                  way of referencing a part of an object. TODO: this design is not
                  final and this field is subject to change in the future.'
                type: string
              kind:
                description: 'Kind of the referent. More info: https://git.k8s.io/community/contributors/devel/sig-architecture/api-conventions.md#types-kinds'
                type: string
              name:
                description: 'Name of the referent. More info: https://kubernetes.io/docs/concepts/overview/working-with-objects/names/#names'
                type: string
              namespace:
                description: 'Namespace of the referent. More info: https://kubernetes.io/docs/concepts/overview/working-with-objects/namespaces/'
                type: string
              resourceVersion:
                description: 'Specific resourceVersion to which this reference is
                  made, if any. More info: https://git.k8s.io/community/contributors/devel/sig-architecture/api-conventions.md#concurrency-control-and-consistency'
                type: string
              uid:
                description: 'UID of the referent. More info: https://kubernetes.io/docs/concepts/overview/working-with-objects/names/#uids'
                type: string
            type: object
          scopeSelector:
            description: ScopeSelector is an optional selector for multiple scopes
              (e.g. Pods). Either one of, or none of, but not both of, Scope or ScopeSelector
              should be specified.
            properties:
              matchExpressions:
                description: matchExpressions is a list of label selector requirements.
                  The requirements are ANDed.
                items:
                  description: A label selector requirement is a selector that contains
                    values, a key, and an operator that relates the key and values.
                  properties:
                    key:
                      description: key is the label key that the selector applies
                        to.
                      type: string
                    operator:
                      description: operator represents a key's relationship to a set
                        of values. Valid operators are In, NotIn, Exists and DoesNotExist.
                      type: string
                    values:
                      description: values is an array of string values. If the operator
                        is In or NotIn, the values array must be non-empty. If the
                        operator is Exists or DoesNotExist, the values array must
                        be empty. This array is replaced during a strategic merge
                        patch.
                      items:
                        type: string
                      type: array
                  required:
                  - key
                  - operator
                  type: object
                type: array
              matchLabels:
                additionalProperties:
                  type: string
                description: matchLabels is a map of {key,value} pairs. A single {key,value}
                  in the matchLabels map is equivalent to an element of matchExpressions,
                  whose key field is "key", the operator is "In", and the values array
                  contains only "value". The requirements are ANDed.
                type: object
            type: object
          summary:
            description: PolicyReportSummary provides a summary of results
            properties:
              error:
                description: Error provides the count of policies that could not be
                  evaluated
                type: integer
              fail:
                description: Fail provides the count of policies whose requirements
                  were not met
                type: integer
              pass:
                description: Pass provides the count of policies whose requirements
                  were met
                type: integer
              skip:
                description: Skip indicates the count of policies that were not selected
                  for evaluation
                type: integer
              warn:
                description: Warn provides the count of unscored policies whose requirements
                  were not met
                type: integer
            type: object
        type: object
    served: true
    storage: false
    subresources: {}
  - additionalPrinterColumns:
    - jsonPath: .scope.kind
      name: Kind
      priority: 1
      type: string
    - jsonPath: .scope.name
      name: Name
      priority: 1
      type: string
    - jsonPath: .summary.pass
      name: Pass
      type: integer
    - jsonPath: .summary.fail
      name: Fail
      type: integer
    - jsonPath: .summary.warn
      name: Warn
      type: integer
    - jsonPath: .summary.error
      name: Error
      type: integer
    - jsonPath: .summary.skip
      name: Skip
      type: integer
    - jsonPath: .metadata.creationTimestamp
      name: Age
      type: date
    name: v1alpha2
    schema:
      openAPIV3Schema:
        description: ReportChangeRequest is the Schema for the ReportChangeRequests
          API
        properties:
          apiVersion:
            description: 'APIVersion defines the versioned schema of this representation
              of an object. Servers should convert recognized schemas to the latest
              internal value, and may reject unrecognized values. More info: https://git.k8s.io/community/contributors/devel/sig-architecture/api-conventions.md#resources'
            type: string
          kind:
            description: 'Kind is a string value representing the REST resource this
              object represents. Servers may infer this from the endpoint the client
              submits requests to. Cannot be updated. In CamelCase. More info: https://git.k8s.io/community/contributors/devel/sig-architecture/api-conventions.md#types-kinds'
            type: string
          metadata:
            type: object
          results:
            description: PolicyReportResult provides result details
            items:
              description: PolicyReportResult provides the result for an individual
                policy
              properties:
                category:
                  description: Category indicates policy category
                  type: string
                message:
                  description: Message is a short user friendly description of the
                    policy rule
                  type: string
                policy:
                  description: Policy is the name of the policy
                  type: string
                properties:
                  additionalProperties:
                    type: string
                  description: Properties provides additional information for the
                    policy rule
                  type: object
                resourceSelector:
                  description: ResourceSelector is an optional selector for policy
                    results that apply to multiple resources. For example, a policy
                    result may apply to all pods that match a label. Either a Resource
                    or a ResourceSelector can be specified. If neither are provided,
                    the result is assumed to be for the policy report scope.
                  properties:
                    matchExpressions:
                      description: matchExpressions is a list of label selector requirements.
                        The requirements are ANDed.
                      items:
                        description: A label selector requirement is a selector that
                          contains values, a key, and an operator that relates the
                          key and values.
                        properties:
                          key:
                            description: key is the label key that the selector applies
                              to.
                            type: string
                          operator:
                            description: operator represents a key's relationship
                              to a set of values. Valid operators are In, NotIn, Exists
                              and DoesNotExist.
                            type: string
                          values:
                            description: values is an array of string values. If the
                              operator is In or NotIn, the values array must be non-empty.
                              If the operator is Exists or DoesNotExist, the values
                              array must be empty. This array is replaced during a
                              strategic merge patch.
                            items:
                              type: string
                            type: array
                        required:
                        - key
                        - operator
                        type: object
                      type: array
                    matchLabels:
                      additionalProperties:
                        type: string
                      description: matchLabels is a map of {key,value} pairs. A single
                        {key,value} in the matchLabels map is equivalent to an element
                        of matchExpressions, whose key field is "key", the operator
                        is "In", and the values array contains only "value". The requirements
                        are ANDed.
                      type: object
                  type: object
                resources:
                  description: Resources is an optional reference to the resource
                    checked by the policy and rule
                  items:
                    description: 'ObjectReference contains enough information to let
                      you inspect or modify the referred object. --- New uses of this
                      type are discouraged because of difficulty describing its usage
                      when embedded in APIs.  1. Ignored fields.  It includes many
                      fields which are not generally honored.  For instance, ResourceVersion
                      and FieldPath are both very rarely valid in actual usage.  2.
                      Invalid usage help.  It is impossible to add specific help for
                      individual usage.  In most embedded usages, there are particular     restrictions
                      like, "must refer only to types A and B" or "UID not honored"
                      or "name must be restricted".     Those cannot be well described
                      when embedded.  3. Inconsistent validation.  Because the usages
                      are different, the validation rules are different by usage,
                      which makes it hard for users to predict what will happen.  4.
                      The fields are both imprecise and overly precise.  Kind is not
                      a precise mapping to a URL. This can produce ambiguity     during
                      interpretation and require a REST mapping.  In most cases, the
                      dependency is on the group,resource tuple     and the version
                      of the actual struct is irrelevant.  5. We cannot easily change
                      it.  Because this type is embedded in many locations, updates
                      to this type     will affect numerous schemas.  Don''t make
                      new APIs embed an underspecified API type they do not control.
                      Instead of using this type, create a locally provided and used
                      type that is well-focused on your reference. For example, ServiceReferences
                      for admission registration: https://github.com/kubernetes/api/blob/release-1.17/admissionregistration/v1/types.go#L533
                      .'
                    properties:
                      apiVersion:
                        description: API version of the referent.
                        type: string
                      fieldPath:
                        description: 'If referring to a piece of an object instead
                          of an entire object, this string should contain a valid
                          JSON/Go field access statement, such as desiredState.manifest.containers[2].
                          For example, if the object reference is to a container within
                          a pod, this would take on a value like: "spec.containers{name}"
                          (where "name" refers to the name of the container that triggered
                          the event) or if no container name is specified "spec.containers[2]"
                          (container with index 2 in this pod). This syntax is chosen
                          only to have some well-defined way of referencing a part
                          of an object. TODO: this design is not final and this field
                          is subject to change in the future.'
                        type: string
                      kind:
                        description: 'Kind of the referent. More info: https://git.k8s.io/community/contributors/devel/sig-architecture/api-conventions.md#types-kinds'
                        type: string
                      name:
                        description: 'Name of the referent. More info: https://kubernetes.io/docs/concepts/overview/working-with-objects/names/#names'
                        type: string
                      namespace:
                        description: 'Namespace of the referent. More info: https://kubernetes.io/docs/concepts/overview/working-with-objects/namespaces/'
                        type: string
                      resourceVersion:
                        description: 'Specific resourceVersion to which this reference
                          is made, if any. More info: https://git.k8s.io/community/contributors/devel/sig-architecture/api-conventions.md#concurrency-control-and-consistency'
                        type: string
                      uid:
                        description: 'UID of the referent. More info: https://kubernetes.io/docs/concepts/overview/working-with-objects/names/#uids'
                        type: string
                    type: object
                  type: array
                result:
                  description: Result indicates the outcome of the policy rule execution
                  enum:
                  - pass
                  - fail
                  - warn
                  - error
                  - skip
                  type: string
                rule:
                  description: Rule is the name of the policy rule
                  type: string
                scored:
                  description: Scored indicates if this policy rule is scored
                  type: boolean
                severity:
                  description: Severity indicates policy severity
                  enum:
                  - high
                  - low
                  - medium
                  type: string
                source:
                  description: Source is an identifier for the policy engine that
                    manages this report
                  type: string
                timestamp:
                  description: Timestamp indicates the time the result was found
                  properties:
                    nanos:
                      description: Non-negative fractions of a second at nanosecond
                        resolution. Negative second values with fractions must still
                        have non-negative nanos values that count forward in time.
                        Must be from 0 to 999,999,999 inclusive. This field may be
                        limited in precision depending on context.
                      format: int32
                      type: integer
                    seconds:
                      description: Represents seconds of UTC time since Unix epoch
                        1970-01-01T00:00:00Z. Must be from 0001-01-01T00:00:00Z to
                        9999-12-31T23:59:59Z inclusive.
                      format: int64
                      type: integer
                  required:
                  - nanos
                  - seconds
                  type: object
              required:
              - policy
              type: object
            type: array
          scope:
            description: Scope is an optional reference to the report scope (e.g.
              a Deployment, Namespace, or Node)
            properties:
              apiVersion:
                description: API version of the referent.
                type: string
              fieldPath:
                description: 'If referring to a piece of an object instead of an entire
                  object, this string should contain a valid JSON/Go field access
                  statement, such as desiredState.manifest.containers[2]. For example,
                  if the object reference is to a container within a pod, this would
                  take on a value like: "spec.containers{name}" (where "name" refers
                  to the name of the container that triggered the event) or if no
                  container name is specified "spec.containers[2]" (container with
                  index 2 in this pod). This syntax is chosen only to have some well-defined
                  way of referencing a part of an object. TODO: this design is not
                  final and this field is subject to change in the future.'
                type: string
              kind:
                description: 'Kind of the referent. More info: https://git.k8s.io/community/contributors/devel/sig-architecture/api-conventions.md#types-kinds'
                type: string
              name:
                description: 'Name of the referent. More info: https://kubernetes.io/docs/concepts/overview/working-with-objects/names/#names'
                type: string
              namespace:
                description: 'Namespace of the referent. More info: https://kubernetes.io/docs/concepts/overview/working-with-objects/namespaces/'
                type: string
              resourceVersion:
                description: 'Specific resourceVersion to which this reference is
                  made, if any. More info: https://git.k8s.io/community/contributors/devel/sig-architecture/api-conventions.md#concurrency-control-and-consistency'
                type: string
              uid:
                description: 'UID of the referent. More info: https://kubernetes.io/docs/concepts/overview/working-with-objects/names/#uids'
                type: string
            type: object
          scopeSelector:
            description: ScopeSelector is an optional selector for multiple scopes
              (e.g. Pods). Either one of, or none of, but not both of, Scope or ScopeSelector
              should be specified.
            properties:
              matchExpressions:
                description: matchExpressions is a list of label selector requirements.
                  The requirements are ANDed.
                items:
                  description: A label selector requirement is a selector that contains
                    values, a key, and an operator that relates the key and values.
                  properties:
                    key:
                      description: key is the label key that the selector applies
                        to.
                      type: string
                    operator:
                      description: operator represents a key's relationship to a set
                        of values. Valid operators are In, NotIn, Exists and DoesNotExist.
                      type: string
                    values:
                      description: values is an array of string values. If the operator
                        is In or NotIn, the values array must be non-empty. If the
                        operator is Exists or DoesNotExist, the values array must
                        be empty. This array is replaced during a strategic merge
                        patch.
                      items:
                        type: string
                      type: array
                  required:
                  - key
                  - operator
                  type: object
                type: array
              matchLabels:
                additionalProperties:
                  type: string
                description: matchLabels is a map of {key,value} pairs. A single {key,value}
                  in the matchLabels map is equivalent to an element of matchExpressions,
                  whose key field is "key", the operator is "In", and the values array
                  contains only "value". The requirements are ANDed.
                type: object
            type: object
          summary:
            description: PolicyReportSummary provides a summary of results
            properties:
              error:
                description: Error provides the count of policies that could not be
                  evaluated
                type: integer
              fail:
                description: Fail provides the count of policies whose requirements
                  were not met
                type: integer
              pass:
                description: Pass provides the count of policies whose requirements
                  were met
                type: integer
              skip:
                description: Skip indicates the count of policies that were not selected
                  for evaluation
                type: integer
              warn:
                description: Warn provides the count of unscored policies whose requirements
                  were not met
                type: integer
            type: object
        type: object
    served: true
    storage: true
    subresources: {}
status:
  acceptedNames:
    kind: ""
    plural: ""
  conditions: []
  storedVersions: []
---
apiVersion: v1
kind: ServiceAccount
metadata:
  labels:
    app: kyverno
  name: kyverno-service-account
  namespace: kyverno
---
apiVersion: rbac.authorization.k8s.io/v1
kind: Role
metadata:
  labels:
    app: kyverno
  name: kyverno:leaderelection
  namespace: kyverno
rules:
- apiGroups:
  - coordination.k8s.io
  resources:
  - leases
  verbs:
  - create
  - delete
  - get
  - patch
  - update
---
apiVersion: rbac.authorization.k8s.io/v1
kind: ClusterRole
metadata:
  labels:
    app: kyverno
    rbac.authorization.k8s.io/aggregate-to-admin: "true"
  name: kyverno:admin-policies
rules:
- apiGroups:
  - kyverno.io
  resources:
  - policies
  - clusterpolicies
  verbs:
  - create
  - delete
  - get
  - list
  - patch
  - update
  - watch
---
apiVersion: rbac.authorization.k8s.io/v1
kind: ClusterRole
metadata:
  labels:
    app: kyverno
    rbac.authorization.k8s.io/aggregate-to-admin: "true"
  name: kyverno:admin-policyreport
rules:
- apiGroups:
  - wgpolicyk8s.io/v1alpha2
  resources:
  - policyreports
  - clusterpolicyreports
  verbs:
  - create
  - delete
  - get
  - list
  - patch
  - update
  - watch
---
apiVersion: rbac.authorization.k8s.io/v1
kind: ClusterRole
metadata:
  labels:
    app: kyverno
    rbac.authorization.k8s.io/aggregate-to-admin: "true"
  name: kyverno:admin-reportchangerequest
rules:
- apiGroups:
  - kyverno.io
  resources:
  - reportchangerequests
  - clusterreportchangerequests
  verbs:
  - create
  - delete
  - get
  - list
  - patch
  - update
  - watch
---
apiVersion: rbac.authorization.k8s.io/v1
kind: ClusterRole
metadata:
  labels:
    app: kyverno
  name: kyverno:events
rules:
- apiGroups:
  - '*'
  resources:
  - events
  verbs:
  - create
  - update
<<<<<<< HEAD
=======
  - patch
>>>>>>> 3e4c4072
  - delete
---
apiVersion: rbac.authorization.k8s.io/v1
kind: ClusterRole
metadata:
  labels:
    app: kyverno
  name: kyverno:generate
rules:
- apiGroups:
  - networking.k8s.io
  resources:
  - ingresses
  - ingressclasses
  - networkpolicies
  verbs:
  - create
  - update
  - patch
  - delete
<<<<<<< HEAD
=======
- apiGroups:
  - ""
  resources:
  - namespaces
  - configmaps
  - secrets
  verbs:
  - create
  - update
  - patch
  - delete
- apiGroups:
  - rbac.authorization.k8s.io
  resources:
  - rolebindings
  - roles
  verbs:
  - create
  - update
  - patch
  - delete
- apiGroups:
  - quota
  resources:
  - resourcequotas
  - limitranges
  verbs:
  - create
  - update
  - patch
  - delete
>>>>>>> 3e4c4072
---
apiVersion: rbac.authorization.k8s.io/v1
kind: ClusterRole
metadata:
  labels:
    app: kyverno
  name: kyverno:mutate
rules:
- apiGroups:
  - ""
  resources:
  - configmaps
<<<<<<< HEAD
  - events
  - persistentvolumeclaims
  - replicationcontrollers
  - replicationcontrollers/scale
  - secrets
=======
  - secrets
  - persistentvolumeclaims
  - replicationcontrollers
  - replicationcontrollers/scale
>>>>>>> 3e4c4072
  - serviceaccounts
  - services
  - services/proxy
  verbs:
  - update
- apiGroups:
  - apps
  resources:
  - daemonsets
  - deployments
  - replicasets
  - statefulsets
  verbs:
  - update
- apiGroups:
  - autoscaling
  resources:
  - horizontalpodautoscalers
  verbs:
  - update
- apiGroups:
  - batch
  resources:
  - cronjobs
  - jobs
  verbs:
  - update
- apiGroups:
  - extensions
  resources:
  - daemonsets
  - deployments
  - ingresses
  - networkpolicies
  - replicasets
  verbs:
  - update
- apiGroups:
  - policy
  resources:
  - poddisruptionbudgets
  verbs:
  - update
- apiGroups:
  - networking.k8s.io
  resources:
  - ingresses
  - networkpolicies
  verbs:
  - update
- apiGroups:
  - rbac.authorization.k8s.io
  resources:
  - rolebindings
  - roles
  verbs:
  - update
---
apiVersion: rbac.authorization.k8s.io/v1
kind: ClusterRole
metadata:
  labels:
    app: kyverno
  name: kyverno:policies
rules:
- apiGroups:
  - kyverno.io
  resources:
  - policies
  - policies/status
  - clusterpolicies
  - clusterpolicies/status
  - policyreports
  - policyreports/status
  - clusterpolicyreports
  - clusterpolicyreports/status
  - generaterequests
  - generaterequests/status
  - reportchangerequests
  - reportchangerequests/status
  - clusterreportchangerequests
  - clusterreportchangerequests/status
  verbs:
  - create
  - delete
  - get
  - list
  - patch
  - update
  - watch
  - deletecollection
---
apiVersion: rbac.authorization.k8s.io/v1
kind: ClusterRole
metadata:
  labels:
    app: kyverno
  name: kyverno:userinfo
rules:
- apiGroups:
  - rbac.authorization.k8s.io
  resources:
  - roles
  - clusterroles
  - rolebindings
  - clusterrolebindings
  verbs:
  - watch
  - list
---
apiVersion: rbac.authorization.k8s.io/v1
kind: ClusterRole
metadata:
  labels:
    app: kyverno
  name: kyverno:view
rules:
- apiGroups:
  - '*'
  resources:
  - '*'
  verbs:
  - get
  - list
  - watch
---
apiVersion: rbac.authorization.k8s.io/v1
kind: ClusterRole
metadata:
  labels:
    app: kyverno
<<<<<<< HEAD
  name: kyverno:webhook
rules:
- apiGroups:
  - admissionregistration.k8s.io/v1
=======
    app.kubernetes.io/ownerreference: "true"
  name: kyverno:webhook
rules:
- apiGroups:
  - admissionregistration.k8s.io
>>>>>>> 3e4c4072
  resources:
  - mutatingwebhookconfigurations
  - validatingwebhookconfigurations
  verbs:
  - create
  - delete
  - get
  - list
  - patch
  - update
  - watch
---
apiVersion: rbac.authorization.k8s.io/v1
kind: RoleBinding
metadata:
  labels:
    app: kyverno
  name: kyverno:leaderelection
  namespace: kyverno
roleRef:
  apiGroup: rbac.authorization.k8s.io
  kind: Role
  name: kyverno:leaderelection
subjects:
- kind: ServiceAccount
  name: kyverno-service-account
  namespace: kyverno
---
apiVersion: rbac.authorization.k8s.io/v1
kind: ClusterRoleBinding
metadata:
  labels:
    app: kyverno
  name: kyverno:events
roleRef:
  apiGroup: rbac.authorization.k8s.io
  kind: ClusterRole
  name: kyverno:events
subjects:
- kind: ServiceAccount
  name: kyverno-service-account
  namespace: kyverno
---
apiVersion: rbac.authorization.k8s.io/v1
kind: ClusterRoleBinding
metadata:
  labels:
    app: kyverno
  name: kyverno:generate
roleRef:
  apiGroup: rbac.authorization.k8s.io
  kind: ClusterRole
  name: kyverno:generate
subjects:
- kind: ServiceAccount
  name: kyverno-service-account
  namespace: kyverno
---
apiVersion: rbac.authorization.k8s.io/v1
kind: ClusterRoleBinding
metadata:
  labels:
    app: kyverno
  name: kyverno:mutate
roleRef:
  apiGroup: rbac.authorization.k8s.io
  kind: ClusterRole
  name: kyverno:mutate
subjects:
- kind: ServiceAccount
  name: kyverno-service-account
  namespace: kyverno
---
apiVersion: rbac.authorization.k8s.io/v1
kind: ClusterRoleBinding
metadata:
  labels:
    app: kyverno
  name: kyverno:policies
roleRef:
  apiGroup: rbac.authorization.k8s.io
  kind: ClusterRole
<<<<<<< HEAD
  name: kyverno:customresources
=======
  name: kyverno:policies
>>>>>>> 3e4c4072
subjects:
- kind: ServiceAccount
  name: kyverno-service-account
  namespace: kyverno
---
apiVersion: rbac.authorization.k8s.io/v1
kind: ClusterRoleBinding
metadata:
  labels:
    app: kyverno
  name: kyverno:userinfo
roleRef:
  apiGroup: rbac.authorization.k8s.io
  kind: ClusterRole
  name: kyverno:userinfo
subjects:
- kind: ServiceAccount
  name: kyverno-service-account
  namespace: kyverno
---
apiVersion: rbac.authorization.k8s.io/v1
kind: ClusterRoleBinding
metadata:
  labels:
    app: kyverno
  name: kyverno:view
roleRef:
  apiGroup: rbac.authorization.k8s.io
  kind: ClusterRole
  name: kyverno:view
subjects:
- kind: ServiceAccount
  name: kyverno-service-account
  namespace: kyverno
---
apiVersion: rbac.authorization.k8s.io/v1
kind: ClusterRoleBinding
metadata:
  labels:
    app: kyverno
  name: kyverno:webhook
roleRef:
  apiGroup: rbac.authorization.k8s.io
  kind: ClusterRole
  name: kyverno:webhook
subjects:
- kind: ServiceAccount
  name: kyverno-service-account
  namespace: kyverno
---
apiVersion: v1
data:
  excludeGroupRole: system:serviceaccounts:kube-system,system:nodes,system:kube-scheduler
  generateSuccessEvents: "false"
  resourceFilters: '[Event,*,*][*,kube-system,*][*,kube-public,*][*,kube-node-lease,*][Node,*,*][APIService,*,*][TokenReview,*,*][SubjectAccessReview,*,*][SelfSubjectAccessReview,*,*][*,kyverno,*][Binding,*,*][ReplicaSet,*,*][ReportChangeRequest,*,*][ClusterReportChangeRequest,*,*][PolicyReport,*,*][ClusterPolicyReport,*,*]'
kind: ConfigMap
metadata:
  labels:
    app: kyverno
  name: kyverno
  namespace: kyverno
---
apiVersion: v1
data:
  metricsRefreshInterval: 24h
  namespaces: '{"exclude":[],"include":[]}'
kind: ConfigMap
metadata:
  labels:
    app: kyverno
  name: kyverno-metrics
  namespace: kyverno
---
apiVersion: v1
kind: Service
metadata:
  labels:
    app: kyverno
  name: kyverno-svc
  namespace: kyverno
spec:
  ports:
  - name: https
    port: 443
    targetPort: https
  selector:
    app: kyverno
    app.kubernetes.io/name: kyverno
---
apiVersion: v1
kind: Service
metadata:
  labels:
    app: kyverno
  name: kyverno-svc-metrics
  namespace: kyverno
spec:
  ports:
  - name: metrics-port
    port: 8000
    targetPort: metrics-port
  selector:
    app: kyverno
    app.kubernetes.io/name: kyverno<|MERGE_RESOLUTION|>--- conflicted
+++ resolved
@@ -7167,10 +7167,7 @@
   verbs:
   - create
   - update
-<<<<<<< HEAD
-=======
   - patch
->>>>>>> 3e4c4072
   - delete
 ---
 apiVersion: rbac.authorization.k8s.io/v1
@@ -7191,8 +7188,6 @@
   - update
   - patch
   - delete
-<<<<<<< HEAD
-=======
 - apiGroups:
   - ""
   resources:
@@ -7224,7 +7219,6 @@
   - update
   - patch
   - delete
->>>>>>> 3e4c4072
 ---
 apiVersion: rbac.authorization.k8s.io/v1
 kind: ClusterRole
@@ -7237,18 +7231,10 @@
   - ""
   resources:
   - configmaps
-<<<<<<< HEAD
-  - events
-  - persistentvolumeclaims
-  - replicationcontrollers
-  - replicationcontrollers/scale
-  - secrets
-=======
   - secrets
   - persistentvolumeclaims
   - replicationcontrollers
   - replicationcontrollers/scale
->>>>>>> 3e4c4072
   - serviceaccounts
   - services
   - services/proxy
@@ -7380,18 +7366,11 @@
 metadata:
   labels:
     app: kyverno
-<<<<<<< HEAD
-  name: kyverno:webhook
-rules:
-- apiGroups:
-  - admissionregistration.k8s.io/v1
-=======
     app.kubernetes.io/ownerreference: "true"
   name: kyverno:webhook
 rules:
 - apiGroups:
   - admissionregistration.k8s.io
->>>>>>> 3e4c4072
   resources:
   - mutatingwebhookconfigurations
   - validatingwebhookconfigurations
@@ -7474,11 +7453,7 @@
 roleRef:
   apiGroup: rbac.authorization.k8s.io
   kind: ClusterRole
-<<<<<<< HEAD
-  name: kyverno:customresources
-=======
   name: kyverno:policies
->>>>>>> 3e4c4072
 subjects:
 - kind: ServiceAccount
   name: kyverno-service-account
