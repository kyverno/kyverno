package main

import (
	"io/ioutil"
	"log"
	"net/url"

	client "github.com/nirmata/kube-policy/client"
	"github.com/nirmata/kube-policy/config"
	tls "github.com/nirmata/kube-policy/pkg/tls"

	rest "k8s.io/client-go/rest"
	clientcmd "k8s.io/client-go/tools/clientcmd"
)

func createClientConfig(kubeconfig string) (*rest.Config, error) {
	if kubeconfig == "" {
		log.Printf("Using in-cluster configuration")
		return rest.InClusterConfig()
	}
	log.Printf("Using configuration from '%s'", kubeconfig)
	return clientcmd.BuildConfigFromFlags("", kubeconfig)
}

<<<<<<< HEAD
func initTlsPemPair(certFile, keyFile string, clientConfig *rest.Config, client *client.Client) (*tls.TlsPemPair, error) {
=======
func initTLSPemPair(certFile, keyFile string, clientConfig *rest.Config, kubeclient *kubeclient.KubeClient) (*tls.TlsPemPair, error) {
>>>>>>> f413ced6
	var tlsPair *tls.TlsPemPair
	if certFile != "" || keyFile != "" {
		tlsPair = tlsPairFromFiles(certFile, keyFile)
	}

	var err error
	if tlsPair != nil {
		return tlsPair, nil
<<<<<<< HEAD
	} else {
		tlsPair, err = tlsPairFromCluster(clientConfig, client)
		if err == nil {
			log.Printf("Using TLS key/certificate from cluster")
		}
		return tlsPair, err
=======
>>>>>>> f413ced6
	}
	tlsPair, err = tlsPairFromCluster(clientConfig, kubeclient)
	return tlsPair, err
}

// Loads PEM private key and TLS certificate from given files
func tlsPairFromFiles(certFile, keyFile string) *tls.TlsPemPair {
	if certFile == "" || keyFile == "" {
		return nil
	}

	certContent, err := ioutil.ReadFile(certFile)
	if err != nil {
		log.Printf("Unable to read file with TLS certificate: path - %s, error - %v", certFile, err)
		return nil
	}

	keyContent, err := ioutil.ReadFile(keyFile)
	if err != nil {
		log.Printf("Unable to read file with TLS private key: path - %s, error - %v", keyFile, err)
		return nil
	}

	return &tls.TlsPemPair{
		Certificate: certContent,
		PrivateKey:  keyContent,
	}
}

// Loads or creates PEM private key and TLS certificate for webhook server.
// Created pair is stored in cluster's secret.
// Returns struct with key/certificate pair.
<<<<<<< HEAD
func tlsPairFromCluster(configuration *rest.Config, client *client.Client) (*tls.TlsPemPair, error) {
	apiServerUrl, err := url.Parse(configuration.Host)
=======
func tlsPairFromCluster(configuration *rest.Config, client *kubeclient.KubeClient) (*tls.TlsPemPair, error) {
	apiServerURL, err := url.Parse(configuration.Host)
>>>>>>> f413ced6
	if err != nil {
		return nil, err
	}
	certProps := tls.TlsCertificateProps{
		Service:       config.WebhookServiceName,
		Namespace:     config.KubePolicyNamespace,
		ApiServerHost: apiServerURL.Hostname(),
	}
	tlsPair := client.ReadTlsPair(certProps)
	if tls.IsTlsPairShouldBeUpdated(tlsPair) {
		log.Printf("Generating new key/certificate pair for TLS")
		tlsPair, err = client.GenerateTlsPemPair(certProps)
		if err != nil {
			return nil, err
		}
		err = client.WriteTlsPair(certProps, tlsPair)
		if err != nil {
			log.Printf("Unable to save TLS pair to the cluster: %v", err)
		}
	}

	return tlsPair, nil
}<|MERGE_RESOLUTION|>--- conflicted
+++ resolved
@@ -22,11 +22,7 @@
 	return clientcmd.BuildConfigFromFlags("", kubeconfig)
 }
 
-<<<<<<< HEAD
 func initTlsPemPair(certFile, keyFile string, clientConfig *rest.Config, client *client.Client) (*tls.TlsPemPair, error) {
-=======
-func initTLSPemPair(certFile, keyFile string, clientConfig *rest.Config, kubeclient *kubeclient.KubeClient) (*tls.TlsPemPair, error) {
->>>>>>> f413ced6
 	var tlsPair *tls.TlsPemPair
 	if certFile != "" || keyFile != "" {
 		tlsPair = tlsPairFromFiles(certFile, keyFile)
@@ -35,15 +31,6 @@
 	var err error
 	if tlsPair != nil {
 		return tlsPair, nil
-<<<<<<< HEAD
-	} else {
-		tlsPair, err = tlsPairFromCluster(clientConfig, client)
-		if err == nil {
-			log.Printf("Using TLS key/certificate from cluster")
-		}
-		return tlsPair, err
-=======
->>>>>>> f413ced6
 	}
 	tlsPair, err = tlsPairFromCluster(clientConfig, kubeclient)
 	return tlsPair, err
@@ -76,13 +63,8 @@
 // Loads or creates PEM private key and TLS certificate for webhook server.
 // Created pair is stored in cluster's secret.
 // Returns struct with key/certificate pair.
-<<<<<<< HEAD
 func tlsPairFromCluster(configuration *rest.Config, client *client.Client) (*tls.TlsPemPair, error) {
 	apiServerUrl, err := url.Parse(configuration.Host)
-=======
-func tlsPairFromCluster(configuration *rest.Config, client *kubeclient.KubeClient) (*tls.TlsPemPair, error) {
-	apiServerURL, err := url.Parse(configuration.Host)
->>>>>>> f413ced6
 	if err != nil {
 		return nil, err
 	}
