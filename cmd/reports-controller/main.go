--- conflicted
+++ resolved
@@ -35,17 +35,6 @@
 	resyncPeriod = 15 * time.Minute
 )
 
-<<<<<<< HEAD
-func setupCosign(logger logr.Logger, imageSignatureRepository string) {
-	logger = logger.WithName("cosign")
-	logger.Info("setup cosign...", "repository", imageSignatureRepository)
-	if imageSignatureRepository != "" {
-		cosign.ImageSignatureRepository = imageSignatureRepository
-	}
-}
-
-=======
->>>>>>> 89b0a649
 func createReportControllers(
 	eng engineapi.Engine,
 	backgroundScan bool,
@@ -169,31 +158,15 @@
 
 func main() {
 	var (
-<<<<<<< HEAD
-		imageSignatureRepository string
-		backgroundScan           bool
-		admissionReports         bool
-		reportsChunkSize         int
-		backgroundScanWorkers    int
-		backgroundScanInterval   time.Duration
-		maxQueuedEvents          int
-		skipResourceFilters      bool
+		backgroundScan         bool
+		admissionReports       bool
+		reportsChunkSize       int
+		backgroundScanWorkers  int
+		backgroundScanInterval time.Duration
+		maxQueuedEvents        int
+		skipResourceFilters    bool
 	)
 	flagset := flag.NewFlagSet("reports-controller", flag.ExitOnError)
-	flagset.StringVar(&imageSignatureRepository, "imageSignatureRepository", "", "Alternate repository for image signatures. Can be overridden per rule via `verifyImages.Repository`.")
-=======
-		leaderElectionRetryPeriod time.Duration
-		backgroundScan            bool
-		admissionReports          bool
-		reportsChunkSize          int
-		backgroundScanWorkers     int
-		backgroundScanInterval    time.Duration
-		maxQueuedEvents           int
-		skipResourceFilters       bool
-	)
-	flagset := flag.NewFlagSet("reports-controller", flag.ExitOnError)
-	flagset.DurationVar(&leaderElectionRetryPeriod, "leaderElectionRetryPeriod", leaderelection.DefaultRetryPeriod, "Configure leader election retry period.")
->>>>>>> 89b0a649
 	flagset.BoolVar(&backgroundScan, "backgroundScan", true, "Enable or disable backgound scan.")
 	flagset.BoolVar(&admissionReports, "admissionReports", true, "Enable or disable admission reports.")
 	flagset.IntVar(&reportsChunkSize, "reportsChunkSize", 1000, "Max number of results in generated reports, reports will be split accordingly if there are more results to be stored.")
@@ -209,13 +182,9 @@
 		internal.WithKubeconfig(),
 		internal.WithPolicyExceptions(),
 		internal.WithConfigMapCaching(),
-<<<<<<< HEAD
+		internal.WithCosign(),
 		internal.WithRegistryClient(),
 		internal.WithLeaderElection(),
-=======
-		internal.WithCosign(),
-		internal.WithRegistryClient(),
->>>>>>> 89b0a649
 		internal.WithFlagSets(flagset),
 	)
 	// parse flags
@@ -237,11 +206,6 @@
 	kyamlopenapi.Schema()
 	// informer factories
 	kyvernoInformer := kyvernoinformer.NewSharedInformerFactory(kyvernoClient, resyncPeriod)
-<<<<<<< HEAD
-	// setup cosign
-	setupCosign(setup.Logger, imageSignatureRepository)
-=======
->>>>>>> 89b0a649
 	eventGenerator := event.NewEventGenerator(
 		dClient,
 		kyvernoInformer.Kyverno().V1().ClusterPolicies(),
