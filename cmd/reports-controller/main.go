--- conflicted
+++ resolved
@@ -67,11 +67,8 @@
 	configuration config.Configuration,
 	jp jmespath.Interface,
 	eventGenerator event.Interface,
-<<<<<<< HEAD
 	reportsConfig reportutils.ReportingConfiguration,
-=======
 	reportsBreaker breaker.Breaker,
->>>>>>> c56c60c1
 ) ([]internal.Controller, func(context.Context) error) {
 	var ctrls []internal.Controller
 	var warmups []func(context.Context) error
@@ -131,11 +128,8 @@
 				jp,
 				eventGenerator,
 				policyReports,
-<<<<<<< HEAD
 				reportsConfig,
-=======
 				reportsBreaker,
->>>>>>> c56c60c1
 			)
 			ctrls = append(ctrls, internal.NewController(
 				backgroundscancontroller.ControllerName,
@@ -193,11 +187,8 @@
 		configuration,
 		jp,
 		eventGenerator,
-<<<<<<< HEAD
 		reportsConfig,
-=======
 		reportsBreaker,
->>>>>>> c56c60c1
 	)
 	return reportControllers, warmup, nil
 }
