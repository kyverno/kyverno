--- conflicted
+++ resolved
@@ -244,11 +244,6 @@
 		setup.Logger.Error(err, "failed to setup registry client")
 		os.Exit(1)
 	}
-	// setup cosign
-<<<<<<< HEAD
-=======
-	setupCosign(setup.Logger, imageSignatureRepository)
->>>>>>> 3f51e991
 	eventGenerator := event.NewEventGenerator(
 		dClient,
 		kyvernoInformer.Kyverno().V1().ClusterPolicies(),
