package main

import (
	"context"
	"errors"
	"flag"
	"os"
	"strings"
	"time"

	"github.com/kyverno/kyverno/cmd/internal"
	"github.com/kyverno/kyverno/pkg/breaker"
	"github.com/kyverno/kyverno/pkg/client/clientset/versioned"
	kyvernoinformer "github.com/kyverno/kyverno/pkg/client/informers/externalversions"
	"github.com/kyverno/kyverno/pkg/clients/dclient"
	"github.com/kyverno/kyverno/pkg/config"
	globalcontextcontroller "github.com/kyverno/kyverno/pkg/controllers/globalcontext"
	aggregatereportcontroller "github.com/kyverno/kyverno/pkg/controllers/report/aggregate"
	backgroundscancontroller "github.com/kyverno/kyverno/pkg/controllers/report/background"
	resourcereportcontroller "github.com/kyverno/kyverno/pkg/controllers/report/resource"
	engineapi "github.com/kyverno/kyverno/pkg/engine/api"
	"github.com/kyverno/kyverno/pkg/engine/apicall"
	"github.com/kyverno/kyverno/pkg/engine/jmespath"
	"github.com/kyverno/kyverno/pkg/event"
	"github.com/kyverno/kyverno/pkg/globalcontext/store"
	"github.com/kyverno/kyverno/pkg/leaderelection"
	"github.com/kyverno/kyverno/pkg/logging"
	kubeutils "github.com/kyverno/kyverno/pkg/utils/kube"
	reportutils "github.com/kyverno/kyverno/pkg/utils/report"
	apiserver "k8s.io/apiextensions-apiserver/pkg/client/clientset/clientset"
	"k8s.io/apimachinery/pkg/util/wait"
	kubeinformers "k8s.io/client-go/informers"
	admissionregistrationv1informers "k8s.io/client-go/informers/admissionregistration/v1"
	metadatainformers "k8s.io/client-go/metadata/metadatainformer"
	kyamlopenapi "sigs.k8s.io/kustomize/kyaml/openapi"
)

func sanityChecks(apiserverClient apiserver.Interface) error {
	return kubeutils.CRDsInstalled(apiserverClient,
		"clusterpolicyreports.wgpolicyk8s.io",
		"policyreports.wgpolicyk8s.io",
		"ephemeralreports.reports.kyverno.io",
		"clusterephemeralreports.reports.kyverno.io",
	)
}

func createReportControllers(
	eng engineapi.Engine,
	backgroundScan bool,
	admissionReports bool,
	aggregateReports bool,
	policyReports bool,
	validatingAdmissionPolicyReports bool,
	aggregationWorkers int,
	backgroundScanWorkers int,
	client dclient.Interface,
	kyvernoClient versioned.Interface,
	metadataFactory metadatainformers.SharedInformerFactory,
	kubeInformer kubeinformers.SharedInformerFactory,
	kyvernoInformer kyvernoinformer.SharedInformerFactory,
	backgroundScanInterval time.Duration,
	configuration config.Configuration,
	jp jmespath.Interface,
	eventGenerator event.Interface,
	reportsConfig reportutils.ReportingConfiguration,
	reportsBreaker breaker.Breaker,
) ([]internal.Controller, func(context.Context) error) {
	var ctrls []internal.Controller
	var warmups []func(context.Context) error
	var vapInformer admissionregistrationv1informers.ValidatingAdmissionPolicyInformer
	var vapBindingInformer admissionregistrationv1informers.ValidatingAdmissionPolicyBindingInformer
	// check if validating admission policies are registered in the API server
	if validatingAdmissionPolicyReports {
		vapInformer = kubeInformer.Admissionregistration().V1().ValidatingAdmissionPolicies()
		vapBindingInformer = kubeInformer.Admissionregistration().V1().ValidatingAdmissionPolicyBindings()
	}
	kyvernoV1 := kyvernoInformer.Kyverno().V1()
	kyvernoV2 := kyvernoInformer.Kyverno().V2()
	kyvernoV2alpha1 := kyvernoInformer.Kyverno().V2alpha1()
	if backgroundScan || admissionReports {
		resourceReportController := resourcereportcontroller.NewController(
			client,
			kyvernoV1.Policies(),
			kyvernoV1.ClusterPolicies(),
			kyvernoV2alpha1.ValidatingPolicies(),
			vapInformer,
		)
		warmups = append(warmups, func(ctx context.Context) error {
			return resourceReportController.Warmup(ctx)
		})
		ctrls = append(ctrls, internal.NewController(
			resourcereportcontroller.ControllerName,
			resourceReportController,
			resourcereportcontroller.Workers,
		))
		if aggregateReports {
			ctrls = append(ctrls, internal.NewController(
				aggregatereportcontroller.ControllerName,
				aggregatereportcontroller.NewController(
					kyvernoClient,
					client,
					metadataFactory,
					kyvernoV1.Policies(),
					kyvernoV1.ClusterPolicies(),
					kyvernoV2alpha1.ValidatingPolicies(),
					vapInformer,
				),
				aggregationWorkers,
			))
		}
		if backgroundScan {
			backgroundScanController := backgroundscancontroller.NewController(
				client,
				kyvernoClient,
				eng,
				metadataFactory,
				kyvernoV1.Policies(),
				kyvernoV1.ClusterPolicies(),
				kyvernoV2alpha1.ValidatingPolicies(),
				kyvernoV2.PolicyExceptions(),
				vapInformer,
				vapBindingInformer,
				kubeInformer.Core().V1().Namespaces(),
				resourceReportController,
				backgroundScanInterval,
				configuration,
				jp,
				eventGenerator,
				policyReports,
				reportsConfig,
				reportsBreaker,
			)
			ctrls = append(ctrls, internal.NewController(
				backgroundscancontroller.ControllerName,
				backgroundScanController,
				backgroundScanWorkers,
			))
		}
	}
	return ctrls, func(ctx context.Context) error {
		for _, warmup := range warmups {
			if err := warmup(ctx); err != nil {
				return err
			}
		}
		return nil
	}
}

func createrLeaderControllers(
	eng engineapi.Engine,
	backgroundScan bool,
	admissionReports bool,
	reportsConfig reportutils.ReportingConfiguration,
	aggregateReports bool,
	policyReports bool,
	validatingAdmissionPolicyReports bool,
	aggregationWorkers int,
	backgroundScanWorkers int,
	kubeInformer kubeinformers.SharedInformerFactory,
	kyvernoInformer kyvernoinformer.SharedInformerFactory,
	metadataInformer metadatainformers.SharedInformerFactory,
	kyvernoClient versioned.Interface,
	dynamicClient dclient.Interface,
	configuration config.Configuration,
	jp jmespath.Interface,
	eventGenerator event.Interface,
	backgroundScanInterval time.Duration,
	reportsBreaker breaker.Breaker,
) ([]internal.Controller, func(context.Context) error, error) {
	reportControllers, warmup := createReportControllers(
		eng,
		backgroundScan,
		admissionReports,
		aggregateReports,
		policyReports,
		validatingAdmissionPolicyReports,
		aggregationWorkers,
		backgroundScanWorkers,
		dynamicClient,
		kyvernoClient,
		metadataInformer,
		kubeInformer,
		kyvernoInformer,
		backgroundScanInterval,
		configuration,
		jp,
		eventGenerator,
		reportsConfig,
		reportsBreaker,
	)
	return reportControllers, warmup, nil
}

func main() {
	var (
		backgroundScan                   bool
		admissionReports                 bool
		aggregateReports                 bool
		policyReports                    bool
		validatingAdmissionPolicyReports bool
		reportsCRDsSanityChecks          bool
		backgroundScanWorkers            int
		backgroundScanInterval           time.Duration
		aggregationWorkers               int
		maxQueuedEvents                  int
		omitEvents                       string
		skipResourceFilters              bool
		maxAPICallResponseLength         int64
		maxBackgroundReports             int
	)
	flagset := flag.NewFlagSet("reports-controller", flag.ExitOnError)
	flagset.BoolVar(&backgroundScan, "backgroundScan", true, "Enable or disable background scan.")
	flagset.BoolVar(&admissionReports, "admissionReports", true, "Enable or disable admission reports.")
	flagset.BoolVar(&aggregateReports, "aggregateReports", true, "Enable or disable aggregated policy reports.")
	flagset.BoolVar(&policyReports, "policyReports", true, "Enable or disable policy reports.")
	flagset.BoolVar(&validatingAdmissionPolicyReports, "validatingAdmissionPolicyReports", false, "Enable or disable validating admission policy reports.")
	flagset.IntVar(&aggregationWorkers, "aggregationWorkers", aggregatereportcontroller.Workers, "Configure the number of ephemeral reports aggregation workers.")
	flagset.IntVar(&backgroundScanWorkers, "backgroundScanWorkers", backgroundscancontroller.Workers, "Configure the number of background scan workers.")
	flagset.DurationVar(&backgroundScanInterval, "backgroundScanInterval", time.Hour, "Configure background scan interval.")
	flagset.IntVar(&maxQueuedEvents, "maxQueuedEvents", 1000, "Maximum events to be queued.")
	flagset.StringVar(&omitEvents, "omitEvents", "", "Set this flag to a comma separated list of PolicyViolation, PolicyApplied, PolicyError, PolicySkipped to disable events, e.g. --omitEvents=PolicyApplied,PolicyViolation")
	flagset.BoolVar(&skipResourceFilters, "skipResourceFilters", true, "If true, resource filters wont be considered.")
	flagset.Int64Var(&maxAPICallResponseLength, "maxAPICallResponseLength", 2*1000*1000, "Maximum allowed response size from API Calls. A value of 0 bypasses checks (not recommended).")
	flagset.IntVar(&maxBackgroundReports, "maxBackgroundReports", 10000, "Maximum number of ephemeralreports created for the background policies before we stop creating new ones")
	flagset.BoolVar(&reportsCRDsSanityChecks, "reportsCRDsSanityChecks", true, "Enable or disable sanity checks for policy reports and ephemeral reports CRDs.")
	// config
	appConfig := internal.NewConfiguration(
		internal.WithProfiling(),
		internal.WithMetrics(),
		internal.WithTracing(),
		internal.WithKubeconfig(),
		internal.WithPolicyExceptions(),
		internal.WithConfigMapCaching(),
		internal.WithDeferredLoading(),
		internal.WithCosign(),
		internal.WithRegistryClient(),
		internal.WithImageVerifyCache(),
		internal.WithLeaderElection(),
		internal.WithKyvernoClient(),
		internal.WithDynamicClient(),
		internal.WithMetadataClient(),
		internal.WithKyvernoDynamicClient(),
		internal.WithEventsClient(),
		internal.WithApiServerClient(),
		internal.WithFlagSets(flagset),
		internal.WithReporting(),
	)
	// parse flags
	internal.ParseFlags(
		appConfig,
		internal.WithDefaultQps(300),
		internal.WithDefaultBurst(300),
	)
	var wg wait.Group
	func() {
		// setup
		ctx, setup, sdown := internal.Setup(appConfig, "kyverno-reports-controller", skipResourceFilters)
		defer sdown()
		// THIS IS AN UGLY FIX
		// ELSE KYAML IS NOT THREAD SAFE
		kyamlopenapi.Schema()
		if err := sanityChecks(setup.ApiServerClient); err != nil {
			setup.Logger.Error(err, "sanity checks failed")
			if reportsCRDsSanityChecks {
				os.Exit(1)
			}
		}
<<<<<<< HEAD
		setup.Logger.V(2).Info("background scan interval", "duration", backgroundScanInterval.String())
		// check if validating admission policies are registered in the API server
		if validatingAdmissionPolicyReports {
			registered, err := admissionpolicy.IsValidatingAdmissionPolicyRegistered(setup.KubeClient)
			if !registered {
				setup.Logger.Error(err, "ValidatingAdmissionPolicies isn't supported in the API server")
				os.Exit(1)
			}
		}
=======
		setup.Logger.Info("background scan interval", "duration", backgroundScanInterval.String())
>>>>>>> 02fceb64
		// informer factories
		kyvernoInformer := kyvernoinformer.NewSharedInformerFactory(setup.KyvernoClient, setup.ResyncPeriod)
		polexCache, polexController := internal.NewExceptionSelector(setup.Logger, kyvernoInformer)
		eventGenerator := event.NewEventGenerator(
			setup.EventsClient,
			logging.WithName("EventGenerator"),
			maxQueuedEvents,
			strings.Split(omitEvents, ",")...,
		)
		eventController := internal.NewController(
			event.ControllerName,
			eventGenerator,
			event.Workers,
		)
		gcstore := store.New()
		gceController := internal.NewController(
			globalcontextcontroller.ControllerName,
			globalcontextcontroller.NewController(
				kyvernoInformer.Kyverno().V2alpha1().GlobalContextEntries(),
				setup.KyvernoDynamicClient,
				setup.KyvernoClient,
				gcstore,
				eventGenerator,
				maxAPICallResponseLength,
				false,
			),
			globalcontextcontroller.Workers,
		)
		// engine
		engine := internal.NewEngine(
			ctx,
			setup.Logger,
			setup.Configuration,
			setup.MetricsConfiguration,
			setup.Jp,
			setup.KyvernoDynamicClient,
			setup.RegistryClient,
			setup.ImageVerifyCacheClient,
			setup.KubeClient,
			setup.KyvernoClient,
			setup.RegistrySecretLister,
			apicall.NewAPICallConfiguration(maxAPICallResponseLength),
			polexCache,
			gcstore,
		)
		// start informers and wait for cache sync
		if !internal.StartInformersAndWaitForCacheSync(ctx, setup.Logger, kyvernoInformer) {
			setup.Logger.Error(errors.New("failed to wait for cache sync"), "failed to wait for cache sync")
			os.Exit(1)
		}
		ephrs, err := breaker.StartBackgroundReportsCounter(ctx, setup.MetadataClient)
		if err != nil {
			setup.Logger.Error(err, "failed to start background-scan reports watcher")
			os.Exit(1)
		}
		// create the circuit breaker
		reportsBreaker := breaker.NewBreaker("background scan reports", func(context.Context) bool {
			count, isRunning := ephrs.Count()
			if !isRunning {
				return true
			}
			return count > maxBackgroundReports
		})
		// setup leader election
		le, err := leaderelection.New(
			setup.Logger.WithName("leader-election"),
			"kyverno-reports-controller",
			config.KyvernoNamespace(),
			setup.LeaderElectionClient,
			config.KyvernoPodName(),
			internal.LeaderElectionRetryPeriod(),
			func(ctx context.Context) {
				logger := setup.Logger.WithName("leader")
				// create leader factories
				kubeInformer := kubeinformers.NewSharedInformerFactory(setup.KubeClient, setup.ResyncPeriod)
				kubeKyvernoInformer := kubeinformers.NewSharedInformerFactoryWithOptions(setup.KubeClient, setup.ResyncPeriod, kubeinformers.WithNamespace(config.KyvernoNamespace()))
				kyvernoInformer := kyvernoinformer.NewSharedInformerFactory(setup.KyvernoClient, setup.ResyncPeriod)
				metadataInformer := metadatainformers.NewSharedInformerFactory(setup.MetadataClient, setup.ResyncPeriod)
				// create leader controllers
				leaderControllers, warmup, err := createrLeaderControllers(
					engine,
					backgroundScan,
					admissionReports,
					setup.ReportingConfiguration,
					aggregateReports,
					policyReports,
					validatingAdmissionPolicyReports,
					aggregationWorkers,
					backgroundScanWorkers,
					kubeInformer,
					kyvernoInformer,
					metadataInformer,
					setup.KyvernoClient,
					setup.KyvernoDynamicClient,
					setup.Configuration,
					setup.Jp,
					eventGenerator,
					backgroundScanInterval,
					reportsBreaker,
				)
				if err != nil {
					logger.Error(err, "failed to create leader controllers")
					os.Exit(1)
				}
				// start informers and wait for cache sync
				if !internal.StartInformersAndWaitForCacheSync(ctx, logger, kyvernoInformer, kubeInformer, kubeKyvernoInformer) {
					logger.Error(errors.New("failed to wait for cache sync"), "failed to wait for cache sync")
					os.Exit(1)
				}
				internal.StartInformers(ctx, metadataInformer)
				if !internal.CheckCacheSync(logger, metadataInformer.WaitForCacheSync(ctx.Done())) {
					logger.Error(errors.New("failed to wait for cache sync"), "failed to wait for cache sync")
					os.Exit(1)
				}
				if err := warmup(ctx); err != nil {
					logger.Error(err, "failed to run warmup")
					os.Exit(1)
				}
				// start leader controllers
				var wg wait.Group
				for _, controller := range leaderControllers {
					controller.Run(ctx, logger.WithName("controllers"), &wg)
				}
				// wait all controllers shut down
				wg.Wait()
			},
			nil,
		)
		if err != nil {
			setup.Logger.Error(err, "failed to initialize leader election")
			os.Exit(1)
		}
		// start non leader controllers
		eventController.Run(ctx, setup.Logger, &wg)
		gceController.Run(ctx, setup.Logger, &wg)
		if polexController != nil {
			polexController.Run(ctx, setup.Logger, &wg)
		}
		// start leader election
		le.Run(ctx)
	}()
	// wait for everything to shut down and exit
	wg.Wait()
}<|MERGE_RESOLUTION|>--- conflicted
+++ resolved
@@ -266,7 +266,6 @@
 				os.Exit(1)
 			}
 		}
-<<<<<<< HEAD
 		setup.Logger.V(2).Info("background scan interval", "duration", backgroundScanInterval.String())
 		// check if validating admission policies are registered in the API server
 		if validatingAdmissionPolicyReports {
@@ -276,9 +275,6 @@
 				os.Exit(1)
 			}
 		}
-=======
-		setup.Logger.Info("background scan interval", "duration", backgroundScanInterval.String())
->>>>>>> 02fceb64
 		// informer factories
 		kyvernoInformer := kyvernoinformer.NewSharedInformerFactory(setup.KyvernoClient, setup.ResyncPeriod)
 		polexCache, polexController := internal.NewExceptionSelector(setup.Logger, kyvernoInformer)
