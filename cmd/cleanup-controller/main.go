package main

import (
	"context"
	"flag"
	"net/http"
	"os"
	"os/signal"
	"sync"
	"syscall"
	"time"

	"github.com/go-logr/logr"
	"github.com/kyverno/kyverno/cmd/internal"
	kyvernoinformer "github.com/kyverno/kyverno/pkg/client/informers/externalversions"
	"github.com/kyverno/kyverno/pkg/clients/dclient"
	dynamicclient "github.com/kyverno/kyverno/pkg/clients/dynamic"
	kubeclient "github.com/kyverno/kyverno/pkg/clients/kube"
	kyvernoclient "github.com/kyverno/kyverno/pkg/clients/kyverno"
	"github.com/kyverno/kyverno/pkg/config"
	"github.com/kyverno/kyverno/pkg/controllers/cleanup"
	"github.com/kyverno/kyverno/pkg/logging"
	"github.com/kyverno/kyverno/pkg/metrics"
	corev1 "k8s.io/api/core/v1"
	kubeinformers "k8s.io/client-go/informers"
	"k8s.io/client-go/kubernetes"
)

var (
	otel                 string
	otelCollector        string
	metricsPort          string
	transportCreds       string
	disableMetricsExport bool
)

const (
	resyncPeriod = 15 * time.Minute
)

func setupMetrics(logger logr.Logger, kubeClient kubernetes.Interface) (*metrics.MetricsConfig, context.CancelFunc, error) {
	logger = logger.WithName("metrics")
	logger.Info("setup metrics...", "otel", otel, "port", metricsPort, "collector", otelCollector, "creds", transportCreds)
	metricsConfigData, err := config.NewMetricsConfigData(kubeClient)
	if err != nil {
		return nil, nil, err
	}
	metricsAddr := ":" + metricsPort
	metricsConfig, metricsServerMux, metricsPusher, err := metrics.InitMetrics(
		disableMetricsExport,
		otel,
		metricsAddr,
		otelCollector,
		metricsConfigData,
		transportCreds,
		kubeClient,
		logging.WithName("metrics"),
	)
	if err != nil {
		return nil, nil, err
	}
	var cancel context.CancelFunc
	if otel == "grpc" {
		cancel = func() {
			ctx, cancel := context.WithTimeout(context.Background(), 20*time.Second)
			defer cancel()
			metrics.ShutDownController(ctx, metricsPusher)
		}
	}
	if otel == "prometheus" {
		go func() {
			if err := http.ListenAndServe(metricsAddr, metricsServerMux); err != nil {
				logger.Error(err, "failed to enable metrics", "address", metricsAddr)
			}
		}()
	}
	return metricsConfig, cancel, nil
}

func setupSignals() (context.Context, context.CancelFunc) {
	return signal.NotifyContext(context.Background(), os.Interrupt, syscall.SIGTERM)
}

func main() {
	// application flags
	flagset := flag.NewFlagSet("application", flag.ExitOnError)
	flagset.StringVar(&otel, "otelConfig", "prometheus", "Set this flag to 'grpc', to enable exporting metrics to an Opentelemetry Collector. The default collector is set to \"prometheus\"")
	flagset.StringVar(&otelCollector, "otelCollector", "opentelemetrycollector.kyverno.svc.cluster.local", "Set this flag to the OpenTelemetry Collector Service Address. Kyverno will try to connect to this on the metrics port.")
	flagset.StringVar(&transportCreds, "transportCreds", "", "Set this flag to the CA secret containing the certificate which is used by our Opentelemetry Metrics Client. If empty string is set, means an insecure connection will be used")
	flagset.StringVar(&metricsPort, "metricsPort", "8000", "Expose prometheus metrics at the given port, default to 8000.")
	flagset.BoolVar(&disableMetricsExport, "disableMetrics", false, "Set this flag to 'true' to disable metrics.")
	// config
	appConfig := internal.NewConfiguration(
		internal.WithProfiling(),
		internal.WithTracing(),
		internal.WithKubeconfig(),
		internal.WithFlagSets(flagset),
	)
	// parse flags
	internal.ParseFlags(appConfig)
	// setup logger
	// show version
	// start profiling
<<<<<<< HEAD
	internal.SetupProfiling(logger)
	// raw kube client
=======
	// setup signals
	// setup maxprocs
	ctx, logger, sdown := internal.Setup()
	defer sdown()
	// create raw client
>>>>>>> 42221a93
	rawClient := internal.CreateKubernetesClient(logger)
	// setup metrics
	metricsConfig, metricsShutdown, err := setupMetrics(logger, rawClient)
	if err != nil {
		logger.Error(err, "failed to setup metrics")
		os.Exit(1)
	}
	if metricsShutdown != nil {
		defer metricsShutdown()
	}
	// setup signals
	signalCtx, signalCancel := setupSignals()
	defer signalCancel()
	// create instrumented clients
	kubeClient := internal.CreateKubernetesClient(logger, kubeclient.WithMetrics(metricsConfig, metrics.KubeClient), kubeclient.WithTracing())
	dynamicClient := internal.CreateDynamicClient(logger, dynamicclient.WithMetrics(metricsConfig, metrics.KyvernoClient), dynamicclient.WithTracing())
	dClient, err := dclient.NewClient(signalCtx, dynamicClient, kubeClient, 15*time.Minute)
	if err != nil {
		logger.Error(err, "failed to create dynamic client")
		os.Exit(1)
	}
	clientConfig := internal.CreateClientConfig(logger)
	kyvernoClient, err := kyvernoclient.NewForConfig(
		clientConfig,
		kyvernoclient.WithMetrics(metricsConfig, metrics.KubeClient),
		kyvernoclient.WithTracing(),
	)
	if err != nil {
		logger.Error(err, "failed to create kyverno client")
		os.Exit(1)
	}
	kubeInformer := kubeinformers.NewSharedInformerFactoryWithOptions(kubeClient, resyncPeriod)
	kubeKyvernoInformer := kubeinformers.NewSharedInformerFactoryWithOptions(kubeClient, resyncPeriod, kubeinformers.WithNamespace(config.KyvernoNamespace()))
	kyvernoInformer := kyvernoinformer.NewSharedInformerFactory(kyvernoClient, resyncPeriod)
	cleanupController := cleanup.NewController(
		kubeClient,
		kyvernoInformer.Kyverno().V1alpha1().ClusterCleanupPolicies(),
		kyvernoInformer.Kyverno().V1alpha1().CleanupPolicies(),
		kubeInformer.Batch().V1().CronJobs(),
	)
	controller := newController(cleanup.ControllerName, *cleanupController, cleanup.Workers)
	policyHandlers := NewHandlers(
		dClient,
	)
	secretLister := kubeKyvernoInformer.Core().V1().Secrets().Lister()
	// start informers and wait for cache sync
	// we need to call start again because we potentially registered new informers
	if !internal.StartInformersAndWaitForCacheSync(ctx, kubeKyvernoInformer) {
		os.Exit(1)
	}
	var wg sync.WaitGroup
	controller.run(signalCtx, logger.WithName("cleanup-controller"), &wg)
	server := NewServer(
		policyHandlers,
		func() ([]byte, []byte, error) {
			secret, err := secretLister.Secrets(config.KyvernoNamespace()).Get("cleanup-controller-tls")
			if err != nil {
				return nil, nil, err
			}
			return secret.Data[corev1.TLSCertKey], secret.Data[corev1.TLSPrivateKeyKey], nil
		},
	)
	// start webhooks server
	server.Run(ctx.Done())
	// wait for termination signal
<<<<<<< HEAD
	<-signalCtx.Done()
	wg.Wait()
=======
	<-ctx.Done()
>>>>>>> 42221a93
}<|MERGE_RESOLUTION|>--- conflicted
+++ resolved
@@ -101,16 +101,11 @@
 	// setup logger
 	// show version
 	// start profiling
-<<<<<<< HEAD
-	internal.SetupProfiling(logger)
-	// raw kube client
-=======
 	// setup signals
 	// setup maxprocs
 	ctx, logger, sdown := internal.Setup()
 	defer sdown()
 	// create raw client
->>>>>>> 42221a93
 	rawClient := internal.CreateKubernetesClient(logger)
 	// setup metrics
 	metricsConfig, metricsShutdown, err := setupMetrics(logger, rawClient)
@@ -176,10 +171,6 @@
 	// start webhooks server
 	server.Run(ctx.Done())
 	// wait for termination signal
-<<<<<<< HEAD
-	<-signalCtx.Done()
+	<-ctx.Done()
 	wg.Wait()
-=======
-	<-ctx.Done()
->>>>>>> 42221a93
 }