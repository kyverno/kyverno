package main

import (
	"context"
	"flag"
	"net/http"
	"os"
	"time"

	"github.com/go-logr/logr"
	"github.com/kyverno/kyverno/cmd/internal"
	"github.com/kyverno/kyverno/pkg/clients/dclient"
	dynamicclient "github.com/kyverno/kyverno/pkg/clients/dynamic"
	kubeclient "github.com/kyverno/kyverno/pkg/clients/kube"
	"github.com/kyverno/kyverno/pkg/config"
	"github.com/kyverno/kyverno/pkg/logging"
	"github.com/kyverno/kyverno/pkg/metrics"
	corev1 "k8s.io/api/core/v1"
	kubeinformers "k8s.io/client-go/informers"
	"k8s.io/client-go/kubernetes"
)

var (
	otel                 string
	otelCollector        string
	metricsPort          string
	transportCreds       string
	disableMetricsExport bool
)

const (
	resyncPeriod = 15 * time.Minute
)

<<<<<<< HEAD
func createKubeClients(logger logr.Logger) (*rest.Config, kubernetes.Interface, error) {
	logger = logger.WithName("kube-clients")
	logger.Info("create kube clients...", "kubeconfig", kubeconfig, "qps", clientRateLimitQPS, "burst", clientRateLimitBurst)
	clientConfig, err := config.CreateClientConfig(kubeconfig, clientRateLimitQPS, clientRateLimitBurst)
	if err != nil {
		return nil, nil, err
	}
	kubeClient, err := kubernetes.NewForConfig(clientConfig)
	if err != nil {
		return nil, nil, err
	}
	return clientConfig, kubeClient, nil
}

func createInstrumentedClients(ctx context.Context, logger logr.Logger, clientConfig *rest.Config, metricsConfig *metrics.MetricsConfig) (kubernetes.Interface, dclient.Interface, error) {
	logger = logger.WithName("instrumented-clients")
	logger.Info("create instrumented clients...", "kubeconfig", kubeconfig, "qps", clientRateLimitQPS, "burst", clientRateLimitBurst)
	kubeClient, err := kubeclient.NewForConfig(
		clientConfig,
		kubeclient.WithMetrics(metricsConfig, metrics.KubeClient),
		kubeclient.WithTracing(),
	)
	if err != nil {
		return nil, nil, err
	}
	dynamicClient, err := dynamicclient.NewForConfig(
		clientConfig,
		dynamicclient.WithMetrics(metricsConfig, metrics.KubeClient),
		dynamicclient.WithTracing(),
	)
	if err != nil {
		return nil, nil, err
	}
	dClient, err := dclient.NewClient(ctx, dynamicClient, kubeClient, resyncPeriod)
	if err != nil {
		return nil, nil, err
	}
	return kubeClient, dClient, nil
=======
func parseFlags(config internal.Configuration) {
	internal.InitFlags(config)
	flag.StringVar(&otel, "otelConfig", "prometheus", "Set this flag to 'grpc', to enable exporting metrics to an Opentelemetry Collector. The default collector is set to \"prometheus\"")
	flag.StringVar(&otelCollector, "otelCollector", "opentelemetrycollector.kyverno.svc.cluster.local", "Set this flag to the OpenTelemetry Collector Service Address. Kyverno will try to connect to this on the metrics port.")
	flag.StringVar(&transportCreds, "transportCreds", "", "Set this flag to the CA secret containing the certificate which is used by our Opentelemetry Metrics Client. If empty string is set, means an insecure connection will be used")
	flag.StringVar(&metricsPort, "metricsPort", "8000", "Expose prometheus metrics at the given port, default to 8000.")
	flag.BoolVar(&disableMetricsExport, "disableMetrics", false, "Set this flag to 'true' to disable metrics.")
	flag.Parse()
>>>>>>> 3d7e0e7f
}

func setupMetrics(logger logr.Logger, kubeClient kubernetes.Interface) (*metrics.MetricsConfig, context.CancelFunc, error) {
	logger = logger.WithName("metrics")
	logger.Info("setup metrics...", "otel", otel, "port", metricsPort, "collector", otelCollector, "creds", transportCreds)
	metricsConfigData, err := config.NewMetricsConfigData(kubeClient)
	if err != nil {
		return nil, nil, err
	}
	metricsAddr := ":" + metricsPort
	metricsConfig, metricsServerMux, metricsPusher, err := metrics.InitMetrics(
		disableMetricsExport,
		otel,
		metricsAddr,
		otelCollector,
		metricsConfigData,
		transportCreds,
		kubeClient,
		logging.WithName("metrics"),
	)
	if err != nil {
		return nil, nil, err
	}
	var cancel context.CancelFunc
	if otel == "grpc" {
		cancel = func() {
			ctx, cancel := context.WithTimeout(context.Background(), 20*time.Second)
			defer cancel()
			metrics.ShutDownController(ctx, metricsPusher)
		}
	}
	if otel == "prometheus" {
		go func() {
			if err := http.ListenAndServe(metricsAddr, metricsServerMux); err != nil {
				logger.Error(err, "failed to enable metrics", "address", metricsAddr)
			}
		}()
	}
	return metricsConfig, cancel, nil
}

func main() {
	// application flags
	flagset := flag.NewFlagSet("application", flag.ExitOnError)
	flagset.StringVar(&kubeconfig, "kubeconfig", "", "Path to a kubeconfig. Only required if out-of-cluster.")
	flagset.Float64Var(&clientRateLimitQPS, "clientRateLimitQPS", 20, "Configure the maximum QPS to the Kubernetes API server from Kyverno. Uses the client default if zero.")
	flagset.IntVar(&clientRateLimitBurst, "clientRateLimitBurst", 50, "Configure the maximum burst for throttle. Uses the client default if zero.")
	flagset.StringVar(&otel, "otelConfig", "prometheus", "Set this flag to 'grpc', to enable exporting metrics to an Opentelemetry Collector. The default collector is set to \"prometheus\"")
	flagset.StringVar(&otelCollector, "otelCollector", "opentelemetrycollector.kyverno.svc.cluster.local", "Set this flag to the OpenTelemetry Collector Service Address. Kyverno will try to connect to this on the metrics port.")
	flagset.StringVar(&transportCreds, "transportCreds", "", "Set this flag to the CA secret containing the certificate which is used by our Opentelemetry Metrics Client. If empty string is set, means an insecure connection will be used")
	flagset.StringVar(&metricsPort, "metricsPort", "8000", "Expose prometheus metrics at the given port, default to 8000.")
	flagset.BoolVar(&disableMetricsExport, "disableMetrics", false, "Set this flag to 'true' to disable metrics.")
	// config
	appConfig := internal.NewConfiguration(
		internal.WithProfiling(),
		internal.WithTracing(),
<<<<<<< HEAD
		internal.WithFlagSets(flagset),
=======
		internal.WithKubeconfig(),
>>>>>>> 3d7e0e7f
	)
	// parse flags
	internal.ParseFlags(appConfig)
	// setup logger
	// show version
	// start profiling
<<<<<<< HEAD
	// setup signals
	// setup maxprocs
	ctx, logger, sdown := internal.Setup()
	defer sdown()
	// create client config and kube clients
	clientConfig, rawClient, err := createKubeClients(logger)
	if err != nil {
		os.Exit(1)
	}
=======
	internal.SetupProfiling(logger)
	// create raw client
	rawClient := internal.CreateKubernetesClient(logger)
	// setup signals
	signalCtx, signalCancel := internal.SetupSignals(logger)
	defer signalCancel()
>>>>>>> 3d7e0e7f
	// setup metrics
	metricsConfig, metricsShutdown, err := setupMetrics(logger, rawClient)
	if err != nil {
		logger.Error(err, "failed to setup metrics")
		os.Exit(1)
	}
	if metricsShutdown != nil {
		defer metricsShutdown()
	}
	// create instrumented clients
<<<<<<< HEAD
	kubeClient, dynamicClient, err := createInstrumentedClients(ctx, logger, clientConfig, metricsConfig)
=======
	kubeClient := internal.CreateKubernetesClient(logger, kubeclient.WithMetrics(metricsConfig, metrics.KubeClient), kubeclient.WithTracing())
	dynamicClient := internal.CreateDynamicClient(logger, dynamicclient.WithMetrics(metricsConfig, metrics.KyvernoClient), dynamicclient.WithTracing())
	dClient, err := dclient.NewClient(signalCtx, dynamicClient, kubeClient, 15*time.Minute)
>>>>>>> 3d7e0e7f
	if err != nil {
		logger.Error(err, "failed to create dynamic client")
		os.Exit(1)
	}
	kubeKyvernoInformer := kubeinformers.NewSharedInformerFactoryWithOptions(kubeClient, resyncPeriod, kubeinformers.WithNamespace(config.KyvernoNamespace()))
	policyHandlers := NewHandlers(
		dClient,
	)
	secretLister := kubeKyvernoInformer.Core().V1().Secrets().Lister()
	// start informers and wait for cache sync
	// we need to call start again because we potentially registered new informers
	if !internal.StartInformersAndWaitForCacheSync(ctx, kubeKyvernoInformer) {
		os.Exit(1)
	}
	server := NewServer(
		policyHandlers,
		func() ([]byte, []byte, error) {
			secret, err := secretLister.Secrets(config.KyvernoNamespace()).Get("cleanup-controller-tls")
			if err != nil {
				return nil, nil, err
			}
			return secret.Data[corev1.TLSCertKey], secret.Data[corev1.TLSPrivateKeyKey], nil
		},
	)
	// start webhooks server
	server.Run(ctx.Done())
	// wait for termination signal
	<-ctx.Done()
}<|MERGE_RESOLUTION|>--- conflicted
+++ resolved
@@ -31,57 +31,6 @@
 const (
 	resyncPeriod = 15 * time.Minute
 )
-
-<<<<<<< HEAD
-func createKubeClients(logger logr.Logger) (*rest.Config, kubernetes.Interface, error) {
-	logger = logger.WithName("kube-clients")
-	logger.Info("create kube clients...", "kubeconfig", kubeconfig, "qps", clientRateLimitQPS, "burst", clientRateLimitBurst)
-	clientConfig, err := config.CreateClientConfig(kubeconfig, clientRateLimitQPS, clientRateLimitBurst)
-	if err != nil {
-		return nil, nil, err
-	}
-	kubeClient, err := kubernetes.NewForConfig(clientConfig)
-	if err != nil {
-		return nil, nil, err
-	}
-	return clientConfig, kubeClient, nil
-}
-
-func createInstrumentedClients(ctx context.Context, logger logr.Logger, clientConfig *rest.Config, metricsConfig *metrics.MetricsConfig) (kubernetes.Interface, dclient.Interface, error) {
-	logger = logger.WithName("instrumented-clients")
-	logger.Info("create instrumented clients...", "kubeconfig", kubeconfig, "qps", clientRateLimitQPS, "burst", clientRateLimitBurst)
-	kubeClient, err := kubeclient.NewForConfig(
-		clientConfig,
-		kubeclient.WithMetrics(metricsConfig, metrics.KubeClient),
-		kubeclient.WithTracing(),
-	)
-	if err != nil {
-		return nil, nil, err
-	}
-	dynamicClient, err := dynamicclient.NewForConfig(
-		clientConfig,
-		dynamicclient.WithMetrics(metricsConfig, metrics.KubeClient),
-		dynamicclient.WithTracing(),
-	)
-	if err != nil {
-		return nil, nil, err
-	}
-	dClient, err := dclient.NewClient(ctx, dynamicClient, kubeClient, resyncPeriod)
-	if err != nil {
-		return nil, nil, err
-	}
-	return kubeClient, dClient, nil
-=======
-func parseFlags(config internal.Configuration) {
-	internal.InitFlags(config)
-	flag.StringVar(&otel, "otelConfig", "prometheus", "Set this flag to 'grpc', to enable exporting metrics to an Opentelemetry Collector. The default collector is set to \"prometheus\"")
-	flag.StringVar(&otelCollector, "otelCollector", "opentelemetrycollector.kyverno.svc.cluster.local", "Set this flag to the OpenTelemetry Collector Service Address. Kyverno will try to connect to this on the metrics port.")
-	flag.StringVar(&transportCreds, "transportCreds", "", "Set this flag to the CA secret containing the certificate which is used by our Opentelemetry Metrics Client. If empty string is set, means an insecure connection will be used")
-	flag.StringVar(&metricsPort, "metricsPort", "8000", "Expose prometheus metrics at the given port, default to 8000.")
-	flag.BoolVar(&disableMetricsExport, "disableMetrics", false, "Set this flag to 'true' to disable metrics.")
-	flag.Parse()
->>>>>>> 3d7e0e7f
-}
 
 func setupMetrics(logger logr.Logger, kubeClient kubernetes.Interface) (*metrics.MetricsConfig, context.CancelFunc, error) {
 	logger = logger.WithName("metrics")
@@ -125,9 +74,6 @@
 func main() {
 	// application flags
 	flagset := flag.NewFlagSet("application", flag.ExitOnError)
-	flagset.StringVar(&kubeconfig, "kubeconfig", "", "Path to a kubeconfig. Only required if out-of-cluster.")
-	flagset.Float64Var(&clientRateLimitQPS, "clientRateLimitQPS", 20, "Configure the maximum QPS to the Kubernetes API server from Kyverno. Uses the client default if zero.")
-	flagset.IntVar(&clientRateLimitBurst, "clientRateLimitBurst", 50, "Configure the maximum burst for throttle. Uses the client default if zero.")
 	flagset.StringVar(&otel, "otelConfig", "prometheus", "Set this flag to 'grpc', to enable exporting metrics to an Opentelemetry Collector. The default collector is set to \"prometheus\"")
 	flagset.StringVar(&otelCollector, "otelCollector", "opentelemetrycollector.kyverno.svc.cluster.local", "Set this flag to the OpenTelemetry Collector Service Address. Kyverno will try to connect to this on the metrics port.")
 	flagset.StringVar(&transportCreds, "transportCreds", "", "Set this flag to the CA secret containing the certificate which is used by our Opentelemetry Metrics Client. If empty string is set, means an insecure connection will be used")
@@ -137,35 +83,23 @@
 	appConfig := internal.NewConfiguration(
 		internal.WithProfiling(),
 		internal.WithTracing(),
-<<<<<<< HEAD
+		internal.WithKubeconfig(),
 		internal.WithFlagSets(flagset),
-=======
-		internal.WithKubeconfig(),
->>>>>>> 3d7e0e7f
 	)
 	// parse flags
 	internal.ParseFlags(appConfig)
 	// setup logger
 	// show version
 	// start profiling
-<<<<<<< HEAD
 	// setup signals
 	// setup maxprocs
 	ctx, logger, sdown := internal.Setup()
 	defer sdown()
-	// create client config and kube clients
-	clientConfig, rawClient, err := createKubeClients(logger)
-	if err != nil {
-		os.Exit(1)
-	}
-=======
-	internal.SetupProfiling(logger)
 	// create raw client
 	rawClient := internal.CreateKubernetesClient(logger)
 	// setup signals
 	signalCtx, signalCancel := internal.SetupSignals(logger)
 	defer signalCancel()
->>>>>>> 3d7e0e7f
 	// setup metrics
 	metricsConfig, metricsShutdown, err := setupMetrics(logger, rawClient)
 	if err != nil {
@@ -176,13 +110,9 @@
 		defer metricsShutdown()
 	}
 	// create instrumented clients
-<<<<<<< HEAD
-	kubeClient, dynamicClient, err := createInstrumentedClients(ctx, logger, clientConfig, metricsConfig)
-=======
 	kubeClient := internal.CreateKubernetesClient(logger, kubeclient.WithMetrics(metricsConfig, metrics.KubeClient), kubeclient.WithTracing())
 	dynamicClient := internal.CreateDynamicClient(logger, dynamicclient.WithMetrics(metricsConfig, metrics.KyvernoClient), dynamicclient.WithTracing())
 	dClient, err := dclient.NewClient(signalCtx, dynamicClient, kubeClient, 15*time.Minute)
->>>>>>> 3d7e0e7f
 	if err != nil {
 		logger.Error(err, "failed to create dynamic client")
 		os.Exit(1)
