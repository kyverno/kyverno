package main

import (
	"context"
	"time"

	"github.com/go-logr/logr"
	"github.com/kyverno/kyverno/pkg/clients/dclient"
	admissionutils "github.com/kyverno/kyverno/pkg/utils/admission"
	validation "github.com/kyverno/kyverno/pkg/validation/cleanuppolicy"
	admissionv1 "k8s.io/api/admission/v1"
)

type cleanupPolicyHandlers struct {
	client dclient.Interface
}

func NewHandlers(client dclient.Interface) CleanupPolicyHandlers {
	return &cleanupPolicyHandlers{
		client: client,
	}
}

func (h *cleanupPolicyHandlers) Validate(ctx context.Context, logger logr.Logger, request *admissionv1.AdmissionRequest, _ time.Time) *admissionv1.AdmissionResponse {
	policy, _, err := admissionutils.GetCleanupPolicies(request)
	if err != nil {
		logger.Error(err, "failed to unmarshal policies from admission request")
		return admissionutils.Response(request.UID, err)
	}
	if err := validation.Validate(ctx, logger, h.client, policy); err != nil {
		logger.Error(err, "policy validation errors")
		return admissionutils.Response(err)
	}
<<<<<<< HEAD
	return nil
=======
	return admissionutils.Response(request.UID, err)
>>>>>>> 83b088ec
}<|MERGE_RESOLUTION|>--- conflicted
+++ resolved
@@ -29,11 +29,7 @@
 	}
 	if err := validation.Validate(ctx, logger, h.client, policy); err != nil {
 		logger.Error(err, "policy validation errors")
-		return admissionutils.Response(err)
+    return admissionutils.Response(request.UID, err)
 	}
-<<<<<<< HEAD
-	return nil
-=======
-	return admissionutils.Response(request.UID, err)
->>>>>>> 83b088ec
+  return nil
 }