--- conflicted
+++ resolved
@@ -113,16 +113,16 @@
 	kinds := sets.New(spec.MatchResources.GetKinds()...)
 	debug := logger.V(4)
 	var errs []error
-	enginectx := enginecontext.NewContext()
+	enginectx := enginecontext.NewContext(h.jp)
 
 	if spec.Context != nil {
 		for _, entry := range spec.Context {
 			if entry.APICall != nil {
-				if err := engineapi.LoadAPIData(ctx, logger, entry, enginectx, h.client); err != nil {
+				if err := engineapi.LoadAPIData(ctx, h.jp, logger, entry, enginectx, h.client); err != nil {
 					return err
 				}
 			} else if entry.Variable != nil {
-				if err := engineapi.LoadVariable(logger, entry, enginectx); err != nil {
+				if err := engineapi.LoadVariable(logger, h.jp, entry, enginectx); err != nil {
 					return err
 				}
 			}
@@ -202,11 +202,7 @@
 					}
 					// check conditions
 					if spec.Conditions != nil {
-<<<<<<< HEAD
 						enginectx.Reset()
-=======
-						enginectx := enginecontext.NewContext(h.jp)
->>>>>>> da5687d5
 						if err := enginectx.AddTargetResource(resource.Object); err != nil {
 							debug.Error(err, "failed to add resource in context")
 							errs = append(errs, err)
