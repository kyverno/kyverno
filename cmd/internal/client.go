package internal

import (
	"context"
<<<<<<< HEAD
	"fmt"
=======
>>>>>>> 39b72eef
	"net/http"
	"time"

	"github.com/go-logr/logr"
	"github.com/kyverno/kyverno/pkg/client/clientset/versioned"
	"github.com/kyverno/kyverno/pkg/clients/dclient"
	dyn "github.com/kyverno/kyverno/pkg/clients/dynamic"
	kube "github.com/kyverno/kyverno/pkg/clients/kube"
	kyverno "github.com/kyverno/kyverno/pkg/clients/kyverno"
	meta "github.com/kyverno/kyverno/pkg/clients/metadata"
	"github.com/kyverno/kyverno/pkg/config"
<<<<<<< HEAD
=======
	"github.com/kyverno/kyverno/pkg/tracing"
>>>>>>> 39b72eef
	"go.opentelemetry.io/contrib/instrumentation/net/http/otelhttp"
	"k8s.io/client-go/dynamic"
	"k8s.io/client-go/kubernetes"
	"k8s.io/client-go/metadata"
	"k8s.io/client-go/rest"
)

func CreateClientConfig(logger logr.Logger) *rest.Config {
	clientConfig, err := config.CreateClientConfig(kubeconfig, clientRateLimitQPS, clientRateLimitBurst)
	checkError(logger, err, "failed to create rest client configuration")
	clientConfig.Wrap(
		func(base http.RoundTripper) http.RoundTripper {
<<<<<<< HEAD
			return otelhttp.NewTransport(
				base,
				otelhttp.WithSpanNameFormatter(
					func(_ string, request *http.Request) string {
						return fmt.Sprintf("HTTP %s %s", request.Method, request.URL.Path)
					},
				),
			)
=======
			return tracing.Transport(base, otelhttp.WithFilter(tracing.RequestFilterIsInSpan))
>>>>>>> 39b72eef
		},
	)
	return clientConfig
}

func CreateKubernetesClient(logger logr.Logger, opts ...kube.NewOption) kubernetes.Interface {
	logger = logger.WithName("kube-client")
	logger.Info("create kube client...", "kubeconfig", kubeconfig, "qps", clientRateLimitQPS, "burst", clientRateLimitBurst)
	client, err := kube.NewForConfig(CreateClientConfig(logger), opts...)
	checkError(logger, err, "failed to create kubernetes client")
	return client
}

func CreateKyvernoClient(logger logr.Logger, opts ...kyverno.NewOption) versioned.Interface {
	logger = logger.WithName("kyverno-client")
	logger.Info("create kyverno client...", "kubeconfig", kubeconfig, "qps", clientRateLimitQPS, "burst", clientRateLimitBurst)
	client, err := kyverno.NewForConfig(CreateClientConfig(logger), opts...)
	checkError(logger, err, "failed to create kyverno client")
	return client
}

func CreateDynamicClient(logger logr.Logger, opts ...dyn.NewOption) dynamic.Interface {
	logger = logger.WithName("dynamic-client")
	logger.Info("create dynamic client...", "kubeconfig", kubeconfig, "qps", clientRateLimitQPS, "burst", clientRateLimitBurst)
	client, err := dyn.NewForConfig(CreateClientConfig(logger), opts...)
	checkError(logger, err, "failed to create dynamic client")
	return client
}

func CreateMetadataClient(logger logr.Logger, opts ...meta.NewOption) metadata.Interface {
	logger = logger.WithName("metadata-client")
	logger.Info("create metadata client...", "kubeconfig", kubeconfig, "qps", clientRateLimitQPS, "burst", clientRateLimitBurst)
	client, err := meta.NewForConfig(CreateClientConfig(logger), opts...)
	checkError(logger, err, "failed to create metadata client")
	return client
}

func CreateDClient(logger logr.Logger, ctx context.Context, dyn dynamic.Interface, kube kubernetes.Interface, resync time.Duration) dclient.Interface {
	logger = logger.WithName("d-client")
	logger.Info("create the kyverno dynamic client...", "kubeconfig", kubeconfig, "qps", clientRateLimitQPS, "burst", clientRateLimitBurst)
	client, err := dclient.NewClient(ctx, dyn, kube, resync)
	checkError(logger, err, "failed to create d client")
	return client
}<|MERGE_RESOLUTION|>--- conflicted
+++ resolved
@@ -2,10 +2,6 @@
 
 import (
 	"context"
-<<<<<<< HEAD
-	"fmt"
-=======
->>>>>>> 39b72eef
 	"net/http"
 	"time"
 
@@ -17,10 +13,7 @@
 	kyverno "github.com/kyverno/kyverno/pkg/clients/kyverno"
 	meta "github.com/kyverno/kyverno/pkg/clients/metadata"
 	"github.com/kyverno/kyverno/pkg/config"
-<<<<<<< HEAD
-=======
 	"github.com/kyverno/kyverno/pkg/tracing"
->>>>>>> 39b72eef
 	"go.opentelemetry.io/contrib/instrumentation/net/http/otelhttp"
 	"k8s.io/client-go/dynamic"
 	"k8s.io/client-go/kubernetes"
@@ -33,18 +26,7 @@
 	checkError(logger, err, "failed to create rest client configuration")
 	clientConfig.Wrap(
 		func(base http.RoundTripper) http.RoundTripper {
-<<<<<<< HEAD
-			return otelhttp.NewTransport(
-				base,
-				otelhttp.WithSpanNameFormatter(
-					func(_ string, request *http.Request) string {
-						return fmt.Sprintf("HTTP %s %s", request.Method, request.URL.Path)
-					},
-				),
-			)
-=======
 			return tracing.Transport(base, otelhttp.WithFilter(tracing.RequestFilterIsInSpan))
->>>>>>> 39b72eef
 		},
 	)
 	return clientConfig
