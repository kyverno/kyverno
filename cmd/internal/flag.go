package internal

import (
	"flag"

	"github.com/kyverno/kyverno/pkg/logging"
)

var (
	// logging
	loggingFormat string
	// profiling
	profilingEnabled bool
	profilingAddress string
	profilingPort    string
	// tracing
	tracingEnabled bool
	tracingAddress string
	tracingPort    string
	tracingCreds   string
	// metrics
	otel                 string
	otelCollector        string
	metricsPort          string
	transportCreds       string
	disableMetricsExport bool
	// kubeconfig
	kubeconfig           string
	clientRateLimitQPS   float64
	clientRateLimitBurst int
	// engine
	enablePolicyException  bool
	exceptionNamespace     string
	enableConfigMapCaching bool
<<<<<<< HEAD
	// cosign
	imageSignatureRepository string
=======
	// registry client
	imagePullSecrets      string
	allowInsecureRegistry bool
>>>>>>> 93cf943a
)

func initLoggingFlags() {
	logging.InitFlags(nil)
	flag.StringVar(&loggingFormat, "loggingFormat", logging.TextFormat, "This determines the output format of the logger.")
	checkErr(flag.Set("v", "2"), "failed to init flags")
}

func initProfilingFlags() {
	flag.BoolVar(&profilingEnabled, "profile", false, "Set this flag to 'true', to enable profiling.")
	flag.StringVar(&profilingPort, "profilePort", "6060", "Profiling server port, defaults to '6060'.")
	flag.StringVar(&profilingAddress, "profileAddress", "", "Profiling server address, defaults to ''.")
}

func initTracingFlags() {
	flag.BoolVar(&tracingEnabled, "enableTracing", false, "Set this flag to 'true', to enable tracing.")
	flag.StringVar(&tracingPort, "tracingPort", "4317", "Tracing receiver port, defaults to '4317'.")
	flag.StringVar(&tracingAddress, "tracingAddress", "", "Tracing receiver address, defaults to ''.")
	flag.StringVar(&tracingCreds, "tracingCreds", "", "Set this flag to the CA secret containing the certificate which is used by our Opentelemetry Tracing Client. If empty string is set, means an insecure connection will be used")
}

func initMetricsFlags() {
	flag.StringVar(&otel, "otelConfig", "prometheus", "Set this flag to 'grpc', to enable exporting metrics to an Opentelemetry Collector. The default collector is set to \"prometheus\"")
	flag.StringVar(&otelCollector, "otelCollector", "opentelemetrycollector.kyverno.svc.cluster.local", "Set this flag to the OpenTelemetry Collector Service Address. Kyverno will try to connect to this on the metrics port.")
	flag.StringVar(&transportCreds, "transportCreds", "", "Set this flag to the CA secret containing the certificate which is used by our Opentelemetry Metrics Client. If empty string is set, means an insecure connection will be used")
	flag.StringVar(&metricsPort, "metricsPort", "8000", "Expose prometheus metrics at the given port, default to 8000.")
	flag.BoolVar(&disableMetricsExport, "disableMetrics", false, "Set this flag to 'true' to disable metrics.")
}

func initKubeconfigFlags() {
	flag.StringVar(&kubeconfig, "kubeconfig", "", "Path to a kubeconfig. Only required if out-of-cluster.")
	flag.Float64Var(&clientRateLimitQPS, "clientRateLimitQPS", 20, "Configure the maximum QPS to the Kubernetes API server from Kyverno. Uses the client default if zero.")
	flag.IntVar(&clientRateLimitBurst, "clientRateLimitBurst", 50, "Configure the maximum burst for throttle. Uses the client default if zero.")
}

func initPolicyExceptionsFlags() {
	flag.StringVar(&exceptionNamespace, "exceptionNamespace", "", "Configure the namespace to accept PolicyExceptions.")
	flag.BoolVar(&enablePolicyException, "enablePolicyException", false, "Enable PolicyException feature.")
}

func initConfigMapCachingFlags() {
	flag.BoolVar(&enableConfigMapCaching, "enableConfigMapCaching", true, "Enable config maps caching.")
}

<<<<<<< HEAD
func initCosignFlags() {
	flag.StringVar(&imageSignatureRepository, "imageSignatureRepository", "", "Alternate repository for image signatures. Can be overridden per rule via `verifyImages.Repository`.")
=======
func initRegistryClientFlags() {
	flag.BoolVar(&allowInsecureRegistry, "allowInsecureRegistry", false, "Whether to allow insecure connections to registries. Don't use this for anything but testing.")
	flag.StringVar(&imagePullSecrets, "imagePullSecrets", "", "Secret resource names for image registry access credentials.")
>>>>>>> 93cf943a
}

func InitFlags(config Configuration) {
	// logging
	initLoggingFlags()
	// profiling
	if config.UsesProfiling() {
		initProfilingFlags()
	}
	// tracing
	if config.UsesTracing() {
		initTracingFlags()
	}
	// metrics
	if config.UsesMetrics() {
		initMetricsFlags()
	}
	// kubeconfig
	if config.UsesKubeconfig() {
		initKubeconfigFlags()
	}
	// policy exceptions
	if config.UsesPolicyExceptions() {
		initPolicyExceptionsFlags()
	}
	// config map caching
	if config.UsesConfigMapCaching() {
		initConfigMapCachingFlags()
	}
<<<<<<< HEAD
	// cosign
	if config.UsesCosign() {
		initCosignFlags()
=======
	// registry client
	if config.UsesRegistryClient() {
		initRegistryClientFlags()
>>>>>>> 93cf943a
	}
	for _, flagset := range config.FlagSets() {
		flagset.VisitAll(func(f *flag.Flag) {
			flag.CommandLine.Var(f.Value, f.Name, f.Usage)
		})
	}
}

func ParseFlags(config Configuration) {
	InitFlags(config)
	flag.Parse()
}

func ExceptionNamespace() string {
	return exceptionNamespace
}

func PolicyExceptionEnabled() bool {
	return enablePolicyException
}<|MERGE_RESOLUTION|>--- conflicted
+++ resolved
@@ -32,14 +32,11 @@
 	enablePolicyException  bool
 	exceptionNamespace     string
 	enableConfigMapCaching bool
-<<<<<<< HEAD
 	// cosign
 	imageSignatureRepository string
-=======
 	// registry client
 	imagePullSecrets      string
 	allowInsecureRegistry bool
->>>>>>> 93cf943a
 )
 
 func initLoggingFlags() {
@@ -84,14 +81,13 @@
 	flag.BoolVar(&enableConfigMapCaching, "enableConfigMapCaching", true, "Enable config maps caching.")
 }
 
-<<<<<<< HEAD
 func initCosignFlags() {
 	flag.StringVar(&imageSignatureRepository, "imageSignatureRepository", "", "Alternate repository for image signatures. Can be overridden per rule via `verifyImages.Repository`.")
-=======
+}
+
 func initRegistryClientFlags() {
 	flag.BoolVar(&allowInsecureRegistry, "allowInsecureRegistry", false, "Whether to allow insecure connections to registries. Don't use this for anything but testing.")
 	flag.StringVar(&imagePullSecrets, "imagePullSecrets", "", "Secret resource names for image registry access credentials.")
->>>>>>> 93cf943a
 }
 
 func InitFlags(config Configuration) {
@@ -121,15 +117,13 @@
 	if config.UsesConfigMapCaching() {
 		initConfigMapCachingFlags()
 	}
-<<<<<<< HEAD
 	// cosign
 	if config.UsesCosign() {
 		initCosignFlags()
-=======
+	}
 	// registry client
 	if config.UsesRegistryClient() {
 		initRegistryClientFlags()
->>>>>>> 93cf943a
 	}
 	for _, flagset := range config.FlagSets() {
 		flagset.VisitAll(func(f *flag.Flag) {
