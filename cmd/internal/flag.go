--- conflicted
+++ resolved
@@ -34,19 +34,13 @@
 	enablePolicyException  bool
 	exceptionNamespace     string
 	enableConfigMapCaching bool
-<<<<<<< HEAD
+	// cosign
+	imageSignatureRepository string
 	// registry client
 	imagePullSecrets      string
 	allowInsecureRegistry bool
 	// leader election
 	leaderElectionRetryPeriod time.Duration
-=======
-	// cosign
-	imageSignatureRepository string
-	// registry client
-	imagePullSecrets      string
-	allowInsecureRegistry bool
->>>>>>> 89b0a649
 )
 
 func initLoggingFlags() {
@@ -91,25 +85,19 @@
 	flag.BoolVar(&enableConfigMapCaching, "enableConfigMapCaching", true, "Enable config maps caching.")
 }
 
-<<<<<<< HEAD
-=======
 func initCosignFlags() {
 	flag.StringVar(&imageSignatureRepository, "imageSignatureRepository", "", "Alternate repository for image signatures. Can be overridden per rule via `verifyImages.Repository`.")
 }
 
->>>>>>> 89b0a649
 func initRegistryClientFlags() {
 	flag.BoolVar(&allowInsecureRegistry, "allowInsecureRegistry", false, "Whether to allow insecure connections to registries. Don't use this for anything but testing.")
 	flag.StringVar(&imagePullSecrets, "imagePullSecrets", "", "Secret resource names for image registry access credentials.")
 }
 
-<<<<<<< HEAD
 func initLeaderElectionFlags() {
 	flag.DurationVar(&leaderElectionRetryPeriod, "leaderElectionRetryPeriod", leaderelection.DefaultRetryPeriod, "Configure leader election retry period.")
 }
 
-=======
->>>>>>> 89b0a649
 func InitFlags(config Configuration) {
 	// logging
 	initLoggingFlags()
@@ -137,24 +125,18 @@
 	if config.UsesConfigMapCaching() {
 		initConfigMapCachingFlags()
 	}
-<<<<<<< HEAD
-=======
 	// cosign
 	if config.UsesCosign() {
 		initCosignFlags()
 	}
->>>>>>> 89b0a649
 	// registry client
 	if config.UsesRegistryClient() {
 		initRegistryClientFlags()
 	}
-<<<<<<< HEAD
 	// leader election
 	if config.UsesLeaderElection() {
 		initLeaderElectionFlags()
 	}
-=======
->>>>>>> 89b0a649
 	for _, flagset := range config.FlagSets() {
 		flagset.VisitAll(func(f *flag.Flag) {
 			flag.CommandLine.Var(f.Value, f.Name, f.Usage)
