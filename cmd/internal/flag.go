package internal

import (
	"flag"
	"time"

	"github.com/go-logr/logr"
	"github.com/kyverno/kyverno/pkg/leaderelection"
	"github.com/kyverno/kyverno/pkg/logging"
	"github.com/kyverno/kyverno/pkg/toggle"
)

var (
	// logging
	loggingFormat string
	// profiling
	profilingEnabled bool
	profilingAddress string
	profilingPort    string
	// tracing
	tracingEnabled bool
	tracingAddress string
	tracingPort    string
	tracingCreds   string
	// metrics
	otel                 string
	otelCollector        string
	metricsPort          string
	transportCreds       string
	disableMetricsExport bool
	// kubeconfig
	kubeconfig           string
	clientRateLimitQPS   float64
	clientRateLimitBurst int
	// engine
	enablePolicyException  bool
	exceptionNamespace     string
	enableConfigMapCaching bool
	// cosign
	imageSignatureRepository string
	// registry client
	imagePullSecrets          string
	allowInsecureRegistry     bool
	registryCredentialHelpers string
	// leader election
	leaderElectionRetryPeriod time.Duration
<<<<<<< HEAD
	// webhookServerPort is the kyverno webhook server port
	webhookServerPort string
	// cleanupServerPort is the kyverno cleanup server port
	cleanupServerPort string
=======
	// image verify cache
	imageVerifyCacheEnabled     bool
	imageVerifyCacheTTLDuration int64
	imageVerifyCacheMaxSize     int64
>>>>>>> 67151888
)

func initLoggingFlags() {
	logging.InitFlags(nil)
	flag.StringVar(&loggingFormat, "loggingFormat", logging.TextFormat, "This determines the output format of the logger.")
	checkErr(flag.Set("v", "2"), "failed to init flags")
}

func initProfilingFlags() {
	flag.BoolVar(&profilingEnabled, "profile", false, "Set this flag to 'true', to enable profiling.")
	flag.StringVar(&profilingPort, "profilePort", "6060", "Profiling server port, defaults to '6060'.")
	flag.StringVar(&profilingAddress, "profileAddress", "", "Profiling server address, defaults to ''.")
}

func initTracingFlags() {
	flag.BoolVar(&tracingEnabled, "enableTracing", false, "Set this flag to 'true', to enable tracing.")
	flag.StringVar(&tracingPort, "tracingPort", "4317", "Tracing receiver port, defaults to '4317'.")
	flag.StringVar(&tracingAddress, "tracingAddress", "", "Tracing receiver address, defaults to ''.")
	flag.StringVar(&tracingCreds, "tracingCreds", "", "Set this flag to the CA secret containing the certificate which is used by our Opentelemetry Tracing Client. If empty string is set, means an insecure connection will be used")
}

func initMetricsFlags() {
	flag.StringVar(&otel, "otelConfig", "prometheus", "Set this flag to 'grpc', to enable exporting metrics to an Opentelemetry Collector. The default collector is set to \"prometheus\"")
	flag.StringVar(&otelCollector, "otelCollector", "opentelemetrycollector.kyverno.svc.cluster.local", "Set this flag to the OpenTelemetry Collector Service Address. Kyverno will try to connect to this on the metrics port.")
	flag.StringVar(&transportCreds, "transportCreds", "", "Set this flag to the CA secret containing the certificate which is used by our Opentelemetry Metrics Client. If empty string is set, means an insecure connection will be used")
	flag.StringVar(&metricsPort, "metricsPort", "8000", "Expose prometheus metrics at the given port, default to 8000.")
	flag.BoolVar(&disableMetricsExport, "disableMetrics", false, "Set this flag to 'true' to disable metrics.")
}

func initKubeconfigFlags(qps float64, burst int) {
	flag.StringVar(&kubeconfig, "kubeconfig", "", "Path to a kubeconfig. Only required if out-of-cluster.")
	flag.Float64Var(&clientRateLimitQPS, "clientRateLimitQPS", qps, "Configure the maximum QPS to the Kubernetes API server from Kyverno. Uses the client default if zero.")
	flag.IntVar(&clientRateLimitBurst, "clientRateLimitBurst", burst, "Configure the maximum burst for throttle. Uses the client default if zero.")
}

func initPolicyExceptionsFlags() {
	flag.StringVar(&exceptionNamespace, "exceptionNamespace", "", "Configure the namespace to accept PolicyExceptions.")
	flag.BoolVar(&enablePolicyException, "enablePolicyException", false, "Enable PolicyException feature.")
}

func initConfigMapCachingFlags() {
	flag.BoolVar(&enableConfigMapCaching, "enableConfigMapCaching", true, "Enable config maps caching.")
}

func initDeferredLoadingFlags() {
	flag.Func(toggle.EnableDeferredLoadingFlagName, toggle.EnableDeferredLoadingDescription, toggle.EnableDeferredLoading.Parse)
}

func initCosignFlags() {
	flag.StringVar(&imageSignatureRepository, "imageSignatureRepository", "", "(DEPRECATED, will be removed in 1.12) Alternate repository for image signatures. Can be overridden per rule via `verifyImages.Repository`.")
}

func initRegistryClientFlags() {
	flag.BoolVar(&allowInsecureRegistry, "allowInsecureRegistry", false, "Whether to allow insecure connections to registries. Don't use this for anything but testing.")
	flag.StringVar(&imagePullSecrets, "imagePullSecrets", "", "Secret resource names for image registry access credentials.")
	flag.StringVar(&registryCredentialHelpers, "registryCredentialHelpers", "", "Credential helpers to enable (default,google,amazon,azure,github). No helpers are added when this flag is empty.")
}

func initImageVerifyCacheFlags() {
	flag.BoolVar(&imageVerifyCacheEnabled, "imageVerifyCacheEnabled", true, "Whether to use a TTL cache for storing verified images.")
	flag.Int64Var(&imageVerifyCacheMaxSize, "imageVerifyCacheMaxSize", 0, "Max size limit for the TTL cache, 0 means no size limit.")
	flag.Int64Var(&imageVerifyCacheTTLDuration, "imageVerifyCacheTTLDuration", 0, "Max TTL value for a cache, 0 means no TTL.")
}

func initLeaderElectionFlags() {
	flag.DurationVar(&leaderElectionRetryPeriod, "leaderElectionRetryPeriod", leaderelection.DefaultRetryPeriod, "Configure leader election retry period.")
}

func initWebhookFlags() {
	flag.StringVar(&webhookServerPort, "webhookServerPort", "9443", "kyverno webhook server port, defaults to '9443'.")
}

func initCleanupFlags() {
	flag.StringVar(&cleanupServerPort, "cleanupServerPort", "9443", "kyverno cleanup server port, defaults to '9443'.")
}

type options struct {
	clientRateLimitQPS   float64
	clientRateLimitBurst int
}

func newOptions() options {
	return options{
		clientRateLimitQPS:   20,
		clientRateLimitBurst: 50,
	}
}

type Option = func(*options)

func WithDefaultQps(qps float64) Option {
	return func(o *options) {
		o.clientRateLimitQPS = qps
	}
}

func WithDefaultBurst(burst int) Option {
	return func(o *options) {
		o.clientRateLimitBurst = burst
	}
}

func initFlags(config Configuration, opts ...Option) {
	options := newOptions()
	for _, o := range opts {
		if o != nil {
			o(&options)
		}
	}
	// logging
	initLoggingFlags()
	// profiling
	if config.UsesProfiling() {
		initProfilingFlags()
	}
	// tracing
	if config.UsesTracing() {
		initTracingFlags()
	}
	// metrics
	if config.UsesMetrics() {
		initMetricsFlags()
	}
	// kubeconfig
	if config.UsesKubeconfig() {
		initKubeconfigFlags(options.clientRateLimitQPS, options.clientRateLimitBurst)
	}
	// policy exceptions
	if config.UsesPolicyExceptions() {
		initPolicyExceptionsFlags()
	}
	// config map caching
	if config.UsesConfigMapCaching() {
		initConfigMapCachingFlags()
	}
	// deferred loading
	if config.UsesDeferredLoading() {
		initDeferredLoadingFlags()
	}
	// cosign
	if config.UsesCosign() {
		initCosignFlags()
	}
	// registry client
	if config.UsesRegistryClient() {
		initRegistryClientFlags()
	}
	// image verify cache
	if config.UsesImageVerifyCache() {
		initImageVerifyCacheFlags()
	}
	// leader election
	if config.UsesLeaderElection() {
		initLeaderElectionFlags()
	}

	initWebhookFlags()
	initCleanupFlags()

	for _, flagset := range config.FlagSets() {
		flagset.VisitAll(func(f *flag.Flag) {
			flag.CommandLine.Var(f.Value, f.Name, f.Usage)
		})
	}
}

func showWarnings(config Configuration, logger logr.Logger) {
	if config.UsesCosign() {
		if imageSignatureRepository != "" {
			logger.Info("Warning: imageSignatureRepository is deprecated and will be removed in 1.12. Use per rule configuration `verifyImages.Repository` instead.")
		}
	}
}

func ParseFlags(config Configuration, opts ...Option) {
	initFlags(config, opts...)
	flag.Parse()
}

func ExceptionNamespace() string {
	return exceptionNamespace
}

func PolicyExceptionEnabled() bool {
	return enablePolicyException
}

func LeaderElectionRetryPeriod() time.Duration {
	return leaderElectionRetryPeriod
}

func WebhookServerPort() string {
	return webhookServerPort
}

func CleanupServerPort() string {
	return cleanupServerPort
}

func printFlagSettings(logger logr.Logger) {
	logger = logger.WithName("flag")
	flag.VisitAll(func(f *flag.Flag) {
		logger.V(2).Info("", f.Name, f.Value)
	})
}<|MERGE_RESOLUTION|>--- conflicted
+++ resolved
@@ -44,17 +44,14 @@
 	registryCredentialHelpers string
 	// leader election
 	leaderElectionRetryPeriod time.Duration
-<<<<<<< HEAD
 	// webhookServerPort is the kyverno webhook server port
 	webhookServerPort string
 	// cleanupServerPort is the kyverno cleanup server port
 	cleanupServerPort string
-=======
 	// image verify cache
 	imageVerifyCacheEnabled     bool
 	imageVerifyCacheTTLDuration int64
 	imageVerifyCacheMaxSize     int64
->>>>>>> 67151888
 )
 
 func initLoggingFlags() {
