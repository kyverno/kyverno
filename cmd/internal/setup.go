package internal

import (
	"context"

	"github.com/go-logr/logr"
	kubeclient "github.com/kyverno/kyverno/pkg/clients/kube"
	"github.com/kyverno/kyverno/pkg/config"
	"github.com/kyverno/kyverno/pkg/metrics"
	"github.com/kyverno/kyverno/pkg/registryclient"
	"k8s.io/client-go/kubernetes"
)

func shutdown(logger logr.Logger, sdowns ...context.CancelFunc) context.CancelFunc {
	return func() {
		for i := range sdowns {
			if sdowns[i] != nil {
				logger.Info("shutting down...")
				defer sdowns[i]()
			}
		}
	}
}

type SetupResult struct {
	Logger               logr.Logger
	Configuration        config.Configuration
	MetricsConfiguration config.MetricsConfiguration
	MetricsManager       metrics.MetricsConfigManager
	KubeClient           kubernetes.Interface
<<<<<<< HEAD
	LeaderElectionClient kubernetes.Interface
=======
>>>>>>> 89b0a649
	RegistryClient       registryclient.Client
}

func Setup(config Configuration, name string, skipResourceFilters bool) (context.Context, SetupResult, context.CancelFunc) {
<<<<<<< HEAD
	logger := setupLogger()
	showVersion(logger)
	sdownMaxProcs := setupMaxProcs(logger)
	setupProfiling(logger)
	ctx, sdownSignals := setupSignals(logger)
=======
	logger := SetupLogger()
	ShowVersion(logger)
	sdownMaxProcs := SetupMaxProcs(logger)
	SetupProfiling(logger)
	ctx, sdownSignals := SetupSignals(logger)
>>>>>>> 89b0a649
	client := kubeclient.From(CreateKubernetesClient(logger), kubeclient.WithTracing())
	metricsConfiguration := startMetricsConfigController(ctx, logger, client)
	metricsManager, sdownMetrics := SetupMetrics(ctx, logger, metricsConfiguration, client)
	client = client.WithMetrics(metricsManager, metrics.KubeClient)
	configuration := startConfigController(ctx, logger, client, skipResourceFilters)
	sdownTracing := SetupTracing(logger, name, client)
<<<<<<< HEAD
=======
	setupCosign(logger)
>>>>>>> 89b0a649
	var registryClient registryclient.Client
	if config.UsesRegistryClient() {
		registryClient = setupRegistryClient(ctx, logger, client)
	}
<<<<<<< HEAD
	var leaderElectionClient kubernetes.Interface
	if config.UsesRegistryClient() {
		leaderElectionClient = CreateKubernetesClient(logger, kubeclient.WithMetrics(metricsManager, metrics.KubeClient), kubeclient.WithTracing())
	}
=======
>>>>>>> 89b0a649
	return ctx,
		SetupResult{
			Logger:               logger,
			Configuration:        configuration,
			MetricsConfiguration: metricsConfiguration,
			MetricsManager:       metricsManager,
			KubeClient:           client,
<<<<<<< HEAD
			LeaderElectionClient: leaderElectionClient,
=======
>>>>>>> 89b0a649
			RegistryClient:       registryClient,
		},
		shutdown(logger.WithName("shutdown"), sdownMaxProcs, sdownMetrics, sdownTracing, sdownSignals)
}<|MERGE_RESOLUTION|>--- conflicted
+++ resolved
@@ -28,48 +28,31 @@
 	MetricsConfiguration config.MetricsConfiguration
 	MetricsManager       metrics.MetricsConfigManager
 	KubeClient           kubernetes.Interface
-<<<<<<< HEAD
 	LeaderElectionClient kubernetes.Interface
-=======
->>>>>>> 89b0a649
 	RegistryClient       registryclient.Client
 }
 
 func Setup(config Configuration, name string, skipResourceFilters bool) (context.Context, SetupResult, context.CancelFunc) {
-<<<<<<< HEAD
 	logger := setupLogger()
 	showVersion(logger)
 	sdownMaxProcs := setupMaxProcs(logger)
 	setupProfiling(logger)
 	ctx, sdownSignals := setupSignals(logger)
-=======
-	logger := SetupLogger()
-	ShowVersion(logger)
-	sdownMaxProcs := SetupMaxProcs(logger)
-	SetupProfiling(logger)
-	ctx, sdownSignals := SetupSignals(logger)
->>>>>>> 89b0a649
 	client := kubeclient.From(CreateKubernetesClient(logger), kubeclient.WithTracing())
 	metricsConfiguration := startMetricsConfigController(ctx, logger, client)
 	metricsManager, sdownMetrics := SetupMetrics(ctx, logger, metricsConfiguration, client)
 	client = client.WithMetrics(metricsManager, metrics.KubeClient)
 	configuration := startConfigController(ctx, logger, client, skipResourceFilters)
 	sdownTracing := SetupTracing(logger, name, client)
-<<<<<<< HEAD
-=======
 	setupCosign(logger)
->>>>>>> 89b0a649
 	var registryClient registryclient.Client
 	if config.UsesRegistryClient() {
 		registryClient = setupRegistryClient(ctx, logger, client)
 	}
-<<<<<<< HEAD
 	var leaderElectionClient kubernetes.Interface
 	if config.UsesRegistryClient() {
 		leaderElectionClient = CreateKubernetesClient(logger, kubeclient.WithMetrics(metricsManager, metrics.KubeClient), kubeclient.WithTracing())
 	}
-=======
->>>>>>> 89b0a649
 	return ctx,
 		SetupResult{
 			Logger:               logger,
@@ -77,10 +60,7 @@
 			MetricsConfiguration: metricsConfiguration,
 			MetricsManager:       metricsManager,
 			KubeClient:           client,
-<<<<<<< HEAD
 			LeaderElectionClient: leaderElectionClient,
-=======
->>>>>>> 89b0a649
 			RegistryClient:       registryClient,
 		},
 		shutdown(logger.WithName("shutdown"), sdownMaxProcs, sdownMetrics, sdownTracing, sdownSignals)
