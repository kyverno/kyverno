--- conflicted
+++ resolved
@@ -43,14 +43,11 @@
 	client = client.WithMetrics(metricsManager, metrics.KubeClient)
 	configuration := startConfigController(ctx, logger, client, skipResourceFilters)
 	sdownTracing := SetupTracing(logger, name, client)
-<<<<<<< HEAD
 	setupCosign(logger)
-=======
 	var registryClient registryclient.Client
 	if config.UsesRegistryClient() {
 		registryClient = setupRegistryClient(ctx, logger, client)
 	}
->>>>>>> 93cf943a
 	return ctx,
 		SetupResult{
 			Logger:               logger,
