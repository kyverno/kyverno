--- conflicted
+++ resolved
@@ -26,20 +26,12 @@
 	}
 }
 
-<<<<<<< HEAD
 func (c controller) Run(ctx context.Context, logger logr.Logger, wg *sync.WaitGroup) {
 	wg.Add(1)
 	go func(logger logr.Logger) {
 		logger.V(2).Info("starting controller", "workers", c.workers)
 		defer logger.V(2).Info("controller stopped")
 		defer wg.Done()
-=======
-func (c controller) Run(ctx context.Context, logger logr.Logger, wg *wait.Group) {
-	logger = logger.WithValues("name", c.name)
-	wg.Start(func() {
-		logger.Info("starting controller", "workers", c.workers)
-		defer logger.Info("controller stopped")
->>>>>>> 02fceb64
 		c.controller.Run(ctx, c.workers)
 	})
 }