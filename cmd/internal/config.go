package internal

import (
	"flag"
)

type Configuration interface {
	UsesMetrics() bool
	UsesTracing() bool
	UsesProfiling() bool
	UsesKubeconfig() bool
	UsesPolicyExceptions() bool
	UsesConfigMapCaching() bool
<<<<<<< HEAD
	UsesRegistryClient() bool
	UsesLeaderElection() bool
=======
	UsesCosign() bool
	UsesRegistryClient() bool
>>>>>>> 89b0a649
	FlagSets() []*flag.FlagSet
}

func NewConfiguration(options ...ConfigurationOption) Configuration {
	c := &configuration{}
	for _, option := range options {
		option(c)
	}
	return c
}

type ConfigurationOption func(c *configuration)

func WithMetrics() ConfigurationOption {
	return func(c *configuration) {
		c.usesMetrics = true
	}
}

func WithTracing() ConfigurationOption {
	return func(c *configuration) {
		c.usesTracing = true
	}
}

func WithProfiling() ConfigurationOption {
	return func(c *configuration) {
		c.usesProfiling = true
	}
}

func WithKubeconfig() ConfigurationOption {
	return func(c *configuration) {
		c.usesKubeconfig = true
	}
}

func WithPolicyExceptions() ConfigurationOption {
	return func(c *configuration) {
		c.usesPolicyExceptions = true
	}
}

func WithConfigMapCaching() ConfigurationOption {
	return func(c *configuration) {
		c.usesConfigMapCaching = true
	}
}

<<<<<<< HEAD
func WithRegistryClient() ConfigurationOption {
	return func(c *configuration) {
		c.usesRegistryClient = true
	}
}

func WithLeaderElection() ConfigurationOption {
	return func(c *configuration) {
		c.usesLeaderElection = true
=======
func WithCosign() ConfigurationOption {
	return func(c *configuration) {
		c.usesCosign = true
	}
}

func WithRegistryClient() ConfigurationOption {
	return func(c *configuration) {
		c.usesRegistryClient = true
>>>>>>> 89b0a649
	}
}

func WithFlagSets(flagsets ...*flag.FlagSet) ConfigurationOption {
	return func(c *configuration) {
		c.flagSets = append(c.flagSets, flagsets...)
	}
}

type configuration struct {
	usesMetrics          bool
	usesTracing          bool
	usesProfiling        bool
	usesKubeconfig       bool
	usesPolicyExceptions bool
	usesConfigMapCaching bool
<<<<<<< HEAD
	usesRegistryClient   bool
	usesLeaderElection   bool
=======
	usesCosign           bool
	usesRegistryClient   bool
>>>>>>> 89b0a649
	flagSets             []*flag.FlagSet
}

func (c *configuration) UsesMetrics() bool {
	return c.usesMetrics
}

func (c *configuration) UsesTracing() bool {
	return c.usesTracing
}

func (c *configuration) UsesProfiling() bool {
	return c.usesProfiling
}

func (c *configuration) UsesKubeconfig() bool {
	return c.usesKubeconfig
}

func (c *configuration) UsesPolicyExceptions() bool {
	return c.usesPolicyExceptions
}

func (c *configuration) UsesConfigMapCaching() bool {
	return c.usesConfigMapCaching
}

<<<<<<< HEAD
func (c *configuration) UsesRegistryClient() bool {
	return c.usesRegistryClient
}

func (c *configuration) UsesLeaderElection() bool {
	return c.usesLeaderElection
=======
func (c *configuration) UsesCosign() bool {
	return c.usesCosign
}

func (c *configuration) UsesRegistryClient() bool {
	return c.usesRegistryClient
>>>>>>> 89b0a649
}

func (c *configuration) FlagSets() []*flag.FlagSet {
	return c.flagSets
}<|MERGE_RESOLUTION|>--- conflicted
+++ resolved
@@ -11,13 +11,9 @@
 	UsesKubeconfig() bool
 	UsesPolicyExceptions() bool
 	UsesConfigMapCaching() bool
-<<<<<<< HEAD
+	UsesCosign() bool
 	UsesRegistryClient() bool
 	UsesLeaderElection() bool
-=======
-	UsesCosign() bool
-	UsesRegistryClient() bool
->>>>>>> 89b0a649
 	FlagSets() []*flag.FlagSet
 }
 
@@ -67,7 +63,12 @@
 	}
 }
 
-<<<<<<< HEAD
+func WithCosign() ConfigurationOption {
+	return func(c *configuration) {
+		c.usesCosign = true
+	}
+}
+
 func WithRegistryClient() ConfigurationOption {
 	return func(c *configuration) {
 		c.usesRegistryClient = true
@@ -77,17 +78,6 @@
 func WithLeaderElection() ConfigurationOption {
 	return func(c *configuration) {
 		c.usesLeaderElection = true
-=======
-func WithCosign() ConfigurationOption {
-	return func(c *configuration) {
-		c.usesCosign = true
-	}
-}
-
-func WithRegistryClient() ConfigurationOption {
-	return func(c *configuration) {
-		c.usesRegistryClient = true
->>>>>>> 89b0a649
 	}
 }
 
@@ -104,13 +94,9 @@
 	usesKubeconfig       bool
 	usesPolicyExceptions bool
 	usesConfigMapCaching bool
-<<<<<<< HEAD
+	usesCosign           bool
 	usesRegistryClient   bool
 	usesLeaderElection   bool
-=======
-	usesCosign           bool
-	usesRegistryClient   bool
->>>>>>> 89b0a649
 	flagSets             []*flag.FlagSet
 }
 
@@ -138,21 +124,16 @@
 	return c.usesConfigMapCaching
 }
 
-<<<<<<< HEAD
+func (c *configuration) UsesCosign() bool {
+	return c.usesCosign
+}
+
 func (c *configuration) UsesRegistryClient() bool {
 	return c.usesRegistryClient
 }
 
 func (c *configuration) UsesLeaderElection() bool {
 	return c.usesLeaderElection
-=======
-func (c *configuration) UsesCosign() bool {
-	return c.usesCosign
-}
-
-func (c *configuration) UsesRegistryClient() bool {
-	return c.usesRegistryClient
->>>>>>> 89b0a649
 }
 
 func (c *configuration) FlagSets() []*flag.FlagSet {
