package internal

import (
	"flag"
)

type Configuration interface {
	UsesMetrics() bool
	UsesTracing() bool
	UsesProfiling() bool
	UsesKubeconfig() bool
	UsesPolicyExceptions() bool
	UsesConfigMapCaching() bool
<<<<<<< HEAD
	UsesCosign() bool
=======
	UsesRegistryClient() bool
>>>>>>> 93cf943a
	FlagSets() []*flag.FlagSet
}

func NewConfiguration(options ...ConfigurationOption) Configuration {
	c := &configuration{}
	for _, option := range options {
		option(c)
	}
	return c
}

type ConfigurationOption func(c *configuration)

func WithMetrics() ConfigurationOption {
	return func(c *configuration) {
		c.usesMetrics = true
	}
}

func WithTracing() ConfigurationOption {
	return func(c *configuration) {
		c.usesTracing = true
	}
}

func WithProfiling() ConfigurationOption {
	return func(c *configuration) {
		c.usesProfiling = true
	}
}

func WithKubeconfig() ConfigurationOption {
	return func(c *configuration) {
		c.usesKubeconfig = true
	}
}

func WithPolicyExceptions() ConfigurationOption {
	return func(c *configuration) {
		c.usesPolicyExceptions = true
	}
}

func WithConfigMapCaching() ConfigurationOption {
	return func(c *configuration) {
		c.usesConfigMapCaching = true
	}
}

<<<<<<< HEAD
func WithCosign() ConfigurationOption {
	return func(c *configuration) {
		c.usesCosign = true
=======
func WithRegistryClient() ConfigurationOption {
	return func(c *configuration) {
		c.usesRegistryClient = true
>>>>>>> 93cf943a
	}
}

func WithFlagSets(flagsets ...*flag.FlagSet) ConfigurationOption {
	return func(c *configuration) {
		c.flagSets = append(c.flagSets, flagsets...)
	}
}

type configuration struct {
	usesMetrics          bool
	usesTracing          bool
	usesProfiling        bool
	usesKubeconfig       bool
	usesPolicyExceptions bool
	usesConfigMapCaching bool
<<<<<<< HEAD
	usesCosign           bool
=======
	usesRegistryClient   bool
>>>>>>> 93cf943a
	flagSets             []*flag.FlagSet
}

func (c *configuration) UsesMetrics() bool {
	return c.usesMetrics
}

func (c *configuration) UsesTracing() bool {
	return c.usesTracing
}

func (c *configuration) UsesProfiling() bool {
	return c.usesProfiling
}

func (c *configuration) UsesKubeconfig() bool {
	return c.usesKubeconfig
}

func (c *configuration) UsesPolicyExceptions() bool {
	return c.usesPolicyExceptions
}

func (c *configuration) UsesConfigMapCaching() bool {
	return c.usesConfigMapCaching
}

<<<<<<< HEAD
func (c *configuration) UsesCosign() bool {
	return c.usesCosign
=======
func (c *configuration) UsesRegistryClient() bool {
	return c.usesRegistryClient
>>>>>>> 93cf943a
}

func (c *configuration) FlagSets() []*flag.FlagSet {
	return c.flagSets
}<|MERGE_RESOLUTION|>--- conflicted
+++ resolved
@@ -11,11 +11,8 @@
 	UsesKubeconfig() bool
 	UsesPolicyExceptions() bool
 	UsesConfigMapCaching() bool
-<<<<<<< HEAD
 	UsesCosign() bool
-=======
 	UsesRegistryClient() bool
->>>>>>> 93cf943a
 	FlagSets() []*flag.FlagSet
 }
 
@@ -65,15 +62,15 @@
 	}
 }
 
-<<<<<<< HEAD
 func WithCosign() ConfigurationOption {
 	return func(c *configuration) {
 		c.usesCosign = true
-=======
+	}
+}
+
 func WithRegistryClient() ConfigurationOption {
 	return func(c *configuration) {
 		c.usesRegistryClient = true
->>>>>>> 93cf943a
 	}
 }
 
@@ -90,11 +87,8 @@
 	usesKubeconfig       bool
 	usesPolicyExceptions bool
 	usesConfigMapCaching bool
-<<<<<<< HEAD
 	usesCosign           bool
-=======
 	usesRegistryClient   bool
->>>>>>> 93cf943a
 	flagSets             []*flag.FlagSet
 }
 
@@ -122,13 +116,12 @@
 	return c.usesConfigMapCaching
 }
 
-<<<<<<< HEAD
 func (c *configuration) UsesCosign() bool {
 	return c.usesCosign
-=======
+}
+
 func (c *configuration) UsesRegistryClient() bool {
 	return c.usesRegistryClient
->>>>>>> 93cf943a
 }
 
 func (c *configuration) FlagSets() []*flag.FlagSet {
