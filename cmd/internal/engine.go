--- conflicted
+++ resolved
@@ -37,14 +37,9 @@
 		configuration,
 		metricsConfiguration,
 		jp,
-<<<<<<< HEAD
-		client,
-		rclientLoader,
-=======
 		adapters.Client(client),
 		adapters.ImageDataClient(rclient),
 		rclient,
->>>>>>> 692d419a
 		engineapi.DefaultContextLoaderFactory(configMapResolver),
 		exceptionsSelector,
 		imageSignatureRepository,
