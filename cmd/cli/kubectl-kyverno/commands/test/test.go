package test

import (
	"fmt"
	"io"

	kyvernov1 "github.com/kyverno/kyverno/api/kyverno/v1"
	kyvernov2 "github.com/kyverno/kyverno/api/kyverno/v2"
	"github.com/kyverno/kyverno/cmd/cli/kubectl-kyverno/deprecations"
	"github.com/kyverno/kyverno/cmd/cli/kubectl-kyverno/exception"
	"github.com/kyverno/kyverno/cmd/cli/kubectl-kyverno/log"
	"github.com/kyverno/kyverno/cmd/cli/kubectl-kyverno/path"
	"github.com/kyverno/kyverno/cmd/cli/kubectl-kyverno/policy"
	"github.com/kyverno/kyverno/cmd/cli/kubectl-kyverno/processor"
	"github.com/kyverno/kyverno/cmd/cli/kubectl-kyverno/resource"
	"github.com/kyverno/kyverno/cmd/cli/kubectl-kyverno/store"
	"github.com/kyverno/kyverno/cmd/cli/kubectl-kyverno/test"
	"github.com/kyverno/kyverno/cmd/cli/kubectl-kyverno/userinfo"
	"github.com/kyverno/kyverno/cmd/cli/kubectl-kyverno/utils/common"
	"github.com/kyverno/kyverno/cmd/cli/kubectl-kyverno/variables"
	"github.com/kyverno/kyverno/ext/output/pluralize"
	"github.com/kyverno/kyverno/pkg/autogen"
	"github.com/kyverno/kyverno/pkg/background/generate"
	"github.com/kyverno/kyverno/pkg/clients/dclient"
	"github.com/kyverno/kyverno/pkg/config"
	engineapi "github.com/kyverno/kyverno/pkg/engine/api"
	policyvalidation "github.com/kyverno/kyverno/pkg/validation/policy"
	"k8s.io/apimachinery/pkg/apis/meta/v1/unstructured"
)

func runTest(out io.Writer, testCase test.TestCase, registryAccess bool) ([]engineapi.EngineResponse, error) {
	// don't process test case with errors
	if testCase.Err != nil {
		return nil, testCase.Err
	}
	fmt.Fprintln(out, "Loading test", testCase.Test.Name, "(", testCase.Path, ")", "...")
	isGit := testCase.Fs != nil
	testDir := testCase.Dir()
	var dClient dclient.Interface
	// values/variables
	fmt.Fprintln(out, "  Loading values/variables", "...")
	vars, err := variables.New(out, testCase.Fs, testDir, testCase.Test.Variables, testCase.Test.Values)
	if err != nil {
		err = fmt.Errorf("failed to decode yaml (%w)", err)
		return nil, err
	}
	// user info
	var userInfo *kyvernov2.RequestInfo
	if testCase.Test.UserInfo != "" {
		fmt.Fprintln(out, "  Loading user infos", "...")
		info, err := userinfo.Load(testCase.Fs, testCase.Test.UserInfo, testDir)
		if err != nil {
			return nil, fmt.Errorf("error: failed to load request info (%s)", err)
		}
		deprecations.CheckUserInfo(out, testCase.Test.UserInfo, info)
		userInfo = &info.RequestInfo
	}
	// policies
	fmt.Fprintln(out, "  Loading policies", "...")
	policyFullPath := path.GetFullPaths(testCase.Test.Policies, testDir, isGit)
	results, err := policy.Load(testCase.Fs, testDir, policyFullPath...)
	if err != nil {
		return nil, fmt.Errorf("error: failed to load policies (%s)", err)
	}
	// resources
	fmt.Fprintln(out, "  Loading resources", "...")
	resourceFullPath := path.GetFullPaths(testCase.Test.Resources, testDir, isGit)
	resources, err := common.GetResourceAccordingToResourcePath(out, testCase.Fs, resourceFullPath, false, results.Policies, results.VAPs, dClient, "", false, testDir)
	if err != nil {
		return nil, fmt.Errorf("error: failed to load resources (%s)", err)
	}
	uniques, duplicates := resource.RemoveDuplicates(resources)
	if len(duplicates) > 0 {
		for dup := range duplicates {
			fmt.Fprintln(out, "  warning: found duplicated resource", dup.Kind, dup.Name, dup.Namespace)
		}
	}
	// exceptions
	fmt.Fprintln(out, "  Loading exceptions", "...")
	exceptionFullPath := path.GetFullPaths(testCase.Test.PolicyExceptions, testDir, isGit)
	exceptions, err := exception.Load(exceptionFullPath...)
	if err != nil {
		return nil, fmt.Errorf("error: failed to load exceptions (%s)", err)
	}
	// Validates that exceptions cannot be used with ValidatingAdmissionPolicies.
	if len(results.VAPs) > 0 && len(exceptions) > 0 {
		return nil, fmt.Errorf("error: use of exceptions with ValidatingAdmissionPolicies is not supported")
	}
	// init store
	var store store.Store
	store.SetLocal(true)
	store.SetRegistryAccess(registryAccess)
	if vars != nil {
		vars.SetInStore(&store)
	}

	policyCount := len(results.Policies) + len(results.VAPs)
	policyPlural := pluralize.Pluralize(len(results.Policies)+len(results.VAPs), "policy", "policies")
	resourceCount := len(uniques)
	resourcePlural := pluralize.Pluralize(len(uniques), "resource", "resources")
	if len(exceptions) > 0 {
		exceptionCount := len(exceptions)
		exceptionsPlural := pluralize.Pluralize(len(exceptions), "exception", "exceptions")
		fmt.Fprintln(out, "  Applying", policyCount, policyPlural, "to", resourceCount, resourcePlural, "with", exceptionCount, exceptionsPlural, "...")
	} else {
		fmt.Fprintln(out, "  Applying", policyCount, policyPlural, "to", resourceCount, resourcePlural, "...")
	}
<<<<<<< HEAD
	policyToUnknownRules := make(map[string]string)
	var policyerr string
	for _, res := range testCase.Test.Results {
		var ns string
		var policyExist bool
		ruleExists := false
		for _, policy := range policies {
			if policy.IsNamespaced() {
				ns = policy.GetNamespace()
			}
			// ensure that the policy specified in the results matches one of the policies provided in the given files.
			if res.Policy == policy.GetName() || res.Policy == "default/"+policy.GetName() || res.Policy == ns+"/"+policy.GetName() {
				policyExist = true
				if res.IsValidatingAdmissionPolicy {
					ruleExists = true
			                continue
		                }

				// ensure that the rule specified in the results exists in the policy.
				for _, rule := range autogen.ComputeRules(policy, "") {
					if res.Rule == rule.Name {
						ruleExists = true
						continue
					}
				}
			}
		}
		if !ruleExists {
			policyToUnknownRules[res.Policy] = res.Rule
		}
		if !policyExist {
			policyerr = policyerr + "The policy named " + res.Policy + " cannot be found.\n"
		}
	}
	var s string
	if len(policyerr) != 0 || len(policyToUnknownRules) != 0 {
		if len(policyerr) != 0 {
			fmt.Printf("Error: ")
			s = s + fmt.Sprint(policyerr)
		}
		if len(policyToUnknownRules) != 0 {
			for policy, rule := range policyToUnknownRules {
				s = s + fmt.Sprintf("The rule %v cannot be found in the policy named %v.\n", rule, policy)
			}
		}
		return nil, fmt.Errorf(s)
	}
=======

>>>>>>> 92afacd2
	// TODO document the code below
	ruleToCloneSourceResource := map[string]string{}
	for _, policy := range results.Policies {
		for _, rule := range autogen.ComputeRules(policy, "") {
			for _, res := range testCase.Test.Results {
				if res.IsValidatingAdmissionPolicy {
					continue
				}
				// TODO: what if two policies have a rule with the same name ?
				if rule.Name == res.Rule {
					if rule.HasGenerate() {
						if len(rule.Generation.CloneList.Kinds) != 0 { // cloneList
							// We cannot cast this to an unstructured object because it doesn't have a kind.
							if isGit {
								ruleToCloneSourceResource[rule.Name] = res.CloneSourceResource
							} else {
								ruleToCloneSourceResource[rule.Name] = path.GetFullPath(res.CloneSourceResource, testDir)
							}
						} else { // clone or data
							ruleUnstr, err := generate.GetUnstrRule(rule.Generation.DeepCopy())
							if err != nil {
								fmt.Fprintf(out, "    Error: failed to get unstructured rule (%s)\n", err)
								break
							}
							genClone, _, err := unstructured.NestedMap(ruleUnstr.Object, "clone")
							if err != nil {
								fmt.Fprintf(out, "    Error: failed to read data (%s)\n", err)
								break
							}
							if len(genClone) != 0 {
								if isGit {
									ruleToCloneSourceResource[rule.Name] = res.CloneSourceResource
								} else {
									ruleToCloneSourceResource[rule.Name] = path.GetFullPath(res.CloneSourceResource, testDir)
								}
							}
						}
					}
					break
				}
			}
		}
	}
	// validate policies
	validPolicies := make([]kyvernov1.PolicyInterface, 0, len(results.Policies))
	for _, pol := range results.Policies {
		// TODO we should return this info to the caller
		sa := config.KyvernoUserName(config.KyvernoServiceAccountName())
		_, err := policyvalidation.Validate(pol, nil, nil, nil, true, sa, sa)
		if err != nil {
			log.Log.Error(err, "skipping invalid policy", "name", pol.GetName())
			continue
		}
		validPolicies = append(validPolicies, pol)
	}
	// execute engine
	var engineResponses []engineapi.EngineResponse
	var resultCounts processor.ResultCounts
	for _, resource := range uniques {
		processor := processor.PolicyProcessor{
			Store:                     &store,
			Policies:                  validPolicies,
			Resource:                  *resource,
			PolicyExceptions:          exceptions,
			MutateLogPath:             "",
			Variables:                 vars,
			UserInfo:                  userInfo,
			PolicyReport:              true,
			NamespaceSelectorMap:      vars.NamespaceSelectors(),
			Rc:                        &resultCounts,
			RuleToCloneSourceResource: ruleToCloneSourceResource,
			Client:                    dClient,
			Subresources:              vars.Subresources(),
			Out:                       out,
		}
		ers, err := processor.ApplyPoliciesOnResource()
		if err != nil {
			return nil, fmt.Errorf("failed to apply policies on resource %v (%w)", resource.GetName(), err)
		}
		engineResponses = append(engineResponses, ers...)
	}
	for _, resource := range uniques {
		processor := processor.ValidatingAdmissionPolicyProcessor{
			Policies:             results.VAPs,
			Bindings:             results.VAPBindings,
			Resource:             resource,
			NamespaceSelectorMap: vars.NamespaceSelectors(),
			PolicyReport:         true,
			Rc:                   &resultCounts,
		}
		ers, err := processor.ApplyPolicyOnResource()
		if err != nil {
			return nil, fmt.Errorf("failed to apply policies on resource %s (%w)", resource.GetName(), err)
		}
		engineResponses = append(engineResponses, ers...)
	}
	return engineResponses, nil
}<|MERGE_RESOLUTION|>--- conflicted
+++ resolved
@@ -105,8 +105,8 @@
 	} else {
 		fmt.Fprintln(out, "  Applying", policyCount, policyPlural, "to", resourceCount, resourcePlural, "...")
 	}
-<<<<<<< HEAD
-	policyToUnknownRules := make(map[string]string)
+
+  policyToUnknownRules := make(map[string]string)
 	var policyerr string
 	for _, res := range testCase.Test.Results {
 		var ns string
@@ -153,10 +153,8 @@
 		}
 		return nil, fmt.Errorf(s)
 	}
-=======
-
->>>>>>> 92afacd2
-	// TODO document the code below
+
+  // TODO document the code below
 	ruleToCloneSourceResource := map[string]string{}
 	for _, policy := range results.Policies {
 		for _, rule := range autogen.ComputeRules(policy, "") {
