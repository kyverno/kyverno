package test

import (
	"context"
	"fmt"
	"io"

	"github.com/kyverno/kyverno-json/pkg/payload"
	kyvernov1 "github.com/kyverno/kyverno/api/kyverno/v1"
	kyvernov2 "github.com/kyverno/kyverno/api/kyverno/v2"
	policiesv1alpha1 "github.com/kyverno/kyverno/api/policies.kyverno.io/v1alpha1"
	clicontext "github.com/kyverno/kyverno/cmd/cli/kubectl-kyverno/context"
	"github.com/kyverno/kyverno/cmd/cli/kubectl-kyverno/data"
	"github.com/kyverno/kyverno/cmd/cli/kubectl-kyverno/deprecations"
	"github.com/kyverno/kyverno/cmd/cli/kubectl-kyverno/exception"
	"github.com/kyverno/kyverno/cmd/cli/kubectl-kyverno/log"
	"github.com/kyverno/kyverno/cmd/cli/kubectl-kyverno/path"
	"github.com/kyverno/kyverno/cmd/cli/kubectl-kyverno/policy"
	"github.com/kyverno/kyverno/cmd/cli/kubectl-kyverno/processor"
	"github.com/kyverno/kyverno/cmd/cli/kubectl-kyverno/resource"
	"github.com/kyverno/kyverno/cmd/cli/kubectl-kyverno/store"
	"github.com/kyverno/kyverno/cmd/cli/kubectl-kyverno/test"
	"github.com/kyverno/kyverno/cmd/cli/kubectl-kyverno/userinfo"
	"github.com/kyverno/kyverno/cmd/cli/kubectl-kyverno/utils/common"
	"github.com/kyverno/kyverno/cmd/cli/kubectl-kyverno/variables"
	"github.com/kyverno/kyverno/ext/output/pluralize"
	"github.com/kyverno/kyverno/pkg/autogen"
	"github.com/kyverno/kyverno/pkg/background/generate"
	celengine "github.com/kyverno/kyverno/pkg/cel/engine"
	"github.com/kyverno/kyverno/pkg/cel/matching"
	celpolicy "github.com/kyverno/kyverno/pkg/cel/policy"
	"github.com/kyverno/kyverno/pkg/clients/dclient"
	"github.com/kyverno/kyverno/pkg/config"
	engineapi "github.com/kyverno/kyverno/pkg/engine/api"
	gctxstore "github.com/kyverno/kyverno/pkg/globalcontext/store"
	eval "github.com/kyverno/kyverno/pkg/imageverification/evaluator"
	"github.com/kyverno/kyverno/pkg/imageverification/imagedataloader"
	policyvalidation "github.com/kyverno/kyverno/pkg/validation/policy"
	admissionv1 "k8s.io/api/admission/v1"
	authenticationv1 "k8s.io/api/authentication/v1"
	corev1 "k8s.io/api/core/v1"
	"k8s.io/apimachinery/pkg/api/meta"
	"k8s.io/apimachinery/pkg/apis/meta/v1/unstructured"
	"k8s.io/apimachinery/pkg/runtime"
	"k8s.io/apimachinery/pkg/runtime/schema"
	k8scorev1 "k8s.io/client-go/kubernetes/typed/core/v1"
	"k8s.io/client-go/restmapper"
)

type TestResponse struct {
	Trigger map[string][]engineapi.EngineResponse
	Target  map[string][]engineapi.EngineResponse
}

func runTest(out io.Writer, testCase test.TestCase, registryAccess bool) (*TestResponse, error) {
	// don't process test case with errors
	if testCase.Err != nil {
		return nil, testCase.Err
	}
	fmt.Fprintln(out, "Loading test", testCase.Test.Name, "(", testCase.Path, ")", "...")
	isGit := testCase.Fs != nil
	testDir := testCase.Dir()
	var dClient dclient.Interface
	// values/variables
	fmt.Fprintln(out, "  Loading values/variables", "...")
	vars, err := variables.New(out, testCase.Fs, testDir, testCase.Test.Variables, testCase.Test.Values)
	if err != nil {
		err = fmt.Errorf("failed to decode yaml (%w)", err)
		return nil, err
	}
	// user info
	var userInfo *kyvernov2.RequestInfo
	if testCase.Test.UserInfo != "" {
		fmt.Fprintln(out, "  Loading user infos", "...")
		info, err := userinfo.Load(testCase.Fs, testCase.Test.UserInfo, testDir)
		if err != nil {
			return nil, fmt.Errorf("error: failed to load request info (%s)", err)
		}
		deprecations.CheckUserInfo(out, testCase.Test.UserInfo, info)
		userInfo = &info.RequestInfo
	}
	// policies
	fmt.Fprintln(out, "  Loading policies", "...")
	policyFullPath := path.GetFullPaths(testCase.Test.Policies, testDir, isGit)
	results, err := policy.Load(testCase.Fs, testDir, policyFullPath...)
	if err != nil {
		return nil, fmt.Errorf("error: failed to load policies (%s)", err)
	}
	// resources
	fmt.Fprintln(out, "  Loading resources", "...")
	resourceFullPath := path.GetFullPaths(testCase.Test.Resources, testDir, isGit)
	resources, err := common.GetResourceAccordingToResourcePath(out, testCase.Fs, resourceFullPath, false, results.Policies, results.VAPs, dClient, "", false, false, testDir)
	if err != nil {
		return nil, fmt.Errorf("error: failed to load resources (%s)", err)
	}
	uniques, duplicates := resource.RemoveDuplicates(resources)
	if len(duplicates) > 0 {
		for dup := range duplicates {
			fmt.Fprintln(out, "  warning: found duplicated resource", dup.Kind, dup.Name, dup.Namespace)
		}
	}

	var json any
	if testCase.Test.JSONPayload != "" {
		// JSON payload
		fmt.Fprintln(out, "  Loading JSON payload", "...")
		jsonFullPath := path.GetFullPaths([]string{testCase.Test.JSONPayload}, testDir, isGit)
		json, err = payload.Load(jsonFullPath[0])
		if err != nil {
			return nil, fmt.Errorf("error: failed to load JSON payload (%s)", err)
		}
	}
	targetResourcesPath := path.GetFullPaths(testCase.Test.TargetResources, testDir, isGit)
	targetResources, err := common.GetResourceAccordingToResourcePath(out, testCase.Fs, targetResourcesPath, false, results.Policies, results.VAPs, dClient, "", false, false, testDir)
	if err != nil {
		return nil, fmt.Errorf("error: failed to load target resources (%s)", err)
	}

	targets := []runtime.Object{}
	for _, t := range targetResources {
		targets = append(targets, t)
	}

	// this will be a dclient containing all target resources. a policy may not do anything with any targets in these
	dClient, err = dclient.NewFakeClient(runtime.NewScheme(), map[schema.GroupVersionResource]string{}, targets...)
	if err != nil {
		return nil, err
	}
	dClient.SetDiscovery(dclient.NewFakeDiscoveryClient(nil))

	// exceptions
	fmt.Fprintln(out, "  Loading exceptions", "...")
	exceptionFullPath := path.GetFullPaths(testCase.Test.PolicyExceptions, testDir, isGit)
	polexLoader, err := exception.Load(exceptionFullPath...)
	if err != nil {
		return nil, fmt.Errorf("error: failed to load exceptions (%s)", err)
	}
	// Validates that exceptions cannot be used with ValidatingAdmissionPolicies.
	if len(results.VAPs) > 0 && len(polexLoader.Exceptions) > 0 {
		return nil, fmt.Errorf("error: use of exceptions with ValidatingAdmissionPolicies is not supported")
	}
	// init store
	var store store.Store
	store.SetLocal(true)
	store.SetRegistryAccess(registryAccess)
	if vars != nil {
		vars.SetInStore(&store)
	}

	policyCount := len(results.Policies) + len(results.VAPs)
	policyPlural := pluralize.Pluralize(len(results.Policies)+len(results.VAPs), "policy", "policies")
	resourceCount := len(uniques)
	resourcePlural := pluralize.Pluralize(len(uniques), "resource", "resources")
	if polexLoader != nil {
		exceptionCount := len(polexLoader.Exceptions)
		exceptionCount += len(polexLoader.CELExceptions)
		exceptionsPlural := pluralize.Pluralize(exceptionCount, "exception", "exceptions")
		fmt.Fprintln(out, "  Applying", policyCount, policyPlural, "to", resourceCount, resourcePlural, "with", exceptionCount, exceptionsPlural, "...")
	} else {
		fmt.Fprintln(out, "  Applying", policyCount, policyPlural, "to", resourceCount, resourcePlural, "...")
	}

	// TODO document the code below
	ruleToCloneSourceResource := map[string]string{}
	for _, policy := range results.Policies {
		for _, rule := range autogen.Default.ComputeRules(policy, "") {
			for _, res := range testCase.Test.Results {
				if res.IsValidatingAdmissionPolicy || res.IsValidatingPolicy {
					continue
				}
				// TODO: what if two policies have a rule with the same name ?
				if rule.Name == res.Rule {
					if rule.HasGenerate() {
						if len(rule.Generation.CloneList.Kinds) != 0 { // cloneList
							// We cannot cast this to an unstructured object because it doesn't have a kind.
							if isGit {
								ruleToCloneSourceResource[rule.Name] = res.CloneSourceResource
							} else {
								ruleToCloneSourceResource[rule.Name] = path.GetFullPath(res.CloneSourceResource, testDir)
							}
						} else { // clone or data
							ruleUnstr, err := generate.GetUnstrRule(rule.Generation.DeepCopy())
							if err != nil {
								fmt.Fprintf(out, "    Error: failed to get unstructured rule (%s)\n", err)
								break
							}
							genClone, _, err := unstructured.NestedMap(ruleUnstr.Object, "clone")
							if err != nil {
								fmt.Fprintf(out, "    Error: failed to read data (%s)\n", err)
								break
							}
							if len(genClone) != 0 {
								if isGit {
									ruleToCloneSourceResource[rule.Name] = res.CloneSourceResource
								} else {
									ruleToCloneSourceResource[rule.Name] = path.GetFullPath(res.CloneSourceResource, testDir)
								}
							}
						}
					}
					break
				}
			}
		}
	}
	// validate policies
	validPolicies := make([]kyvernov1.PolicyInterface, 0, len(results.Policies))
	for _, pol := range results.Policies {
		// TODO we should return this info to the caller
		sa := config.KyvernoUserName(config.KyvernoServiceAccountName())
		_, err := policyvalidation.Validate(pol, nil, nil, true, sa, sa)
		if err != nil {
			log.Log.Error(err, "skipping invalid policy", "name", pol.GetName())
			continue
		}
		validPolicies = append(validPolicies, pol)
	}
	// execute engine
	var engineResponses []engineapi.EngineResponse
	var resultCounts processor.ResultCounts
	testResponse := TestResponse{
		Trigger: map[string][]engineapi.EngineResponse{},
		Target:  map[string][]engineapi.EngineResponse{},
	}
	for _, resource := range uniques {
		// the policy processor is for multiple policies at once
		processor := processor.PolicyProcessor{
			Store:                             &store,
			Policies:                          validPolicies,
			ValidatingAdmissionPolicies:       results.VAPs,
			ValidatingAdmissionPolicyBindings: results.VAPBindings,
			ValidatingPolicies:                results.ValidatingPolicies,
			Resource:                          *resource,
			PolicyExceptions:                  polexLoader.Exceptions,
			CELExceptions:                     polexLoader.CELExceptions,
			MutateLogPath:                     "",
			Variables:                         vars,
			ContextPath:                       testCase.Test.Context,
			UserInfo:                          userInfo,
			PolicyReport:                      true,
			NamespaceSelectorMap:              vars.NamespaceSelectors(),
			Rc:                                &resultCounts,
			RuleToCloneSourceResource:         ruleToCloneSourceResource,
			Cluster:                           false,
			Client:                            dClient,
			Subresources:                      vars.Subresources(),
			Out:                               io.Discard,
		}
		ers, err := processor.ApplyPoliciesOnResource()
		if err != nil {
			return nil, fmt.Errorf("failed to apply policies on resource %v (%w)", resource.GetName(), err)
		}
<<<<<<< HEAD
		if len(results.ImageVerificationPolicies) != 0 {
			ivpols, err := applyImageValidatingPolicies(
				results.ImageVerificationPolicies,
=======
		if len(results.ImageValidatingPolicies) != 0 {
			ivpols, err := applyImageValidatingPolicies(
				results.ImageValidatingPolicies,
>>>>>>> 92288e01
				nil,
				[]*unstructured.Unstructured{resource},
				vars.Namespace,
				userInfo,
				&resultCounts,
				dClient,
				true,
				testCase.Test.Context,
				false,
			)
			if err != nil {
				return nil, fmt.Errorf("failed to apply policies on resource %v (%w)", resource.GetName(), err)
			}
			ers = append(ers, ivpols...)
		}
		resourceKey := generateResourceKey(resource)
		engineResponses = append(engineResponses, ers...)
		testResponse.Trigger[resourceKey] = ers
	}
	if json != nil {
		// the policy processor is for multiple policies at once
		processor := processor.PolicyProcessor{
			Store:                             &store,
			Policies:                          validPolicies,
			ValidatingAdmissionPolicies:       results.VAPs,
			ValidatingAdmissionPolicyBindings: results.VAPBindings,
			ValidatingPolicies:                results.ValidatingPolicies,
			JsonPayload:                       unstructured.Unstructured{Object: json.(map[string]any)},
			PolicyExceptions:                  polexLoader.Exceptions,
			CELExceptions:                     polexLoader.CELExceptions,
			MutateLogPath:                     "",
			Variables:                         vars,
			ContextPath:                       testCase.Test.Context,
			UserInfo:                          userInfo,
			PolicyReport:                      true,
			NamespaceSelectorMap:              vars.NamespaceSelectors(),
			Rc:                                &resultCounts,
			RuleToCloneSourceResource:         ruleToCloneSourceResource,
			Cluster:                           false,
			Client:                            dClient,
			Subresources:                      vars.Subresources(),
			Out:                               io.Discard,
		}
		ers, err := processor.ApplyPoliciesOnResource()
		if err != nil {
			return nil, fmt.Errorf("failed to apply validating policies on JSON payload %s (%w)", testCase.Test.JSONPayload, err)
		}
<<<<<<< HEAD
		if len(results.ImageVerificationPolicies) != 0 {
			ivpols, err := applyImageValidatingPolicies(
				results.ImageVerificationPolicies,
=======
		if len(results.ImageValidatingPolicies) != 0 {
			ivpols, err := applyImageValidatingPolicies(
				results.ImageValidatingPolicies,
>>>>>>> 92288e01
				[]*unstructured.Unstructured{{Object: json.(map[string]any)}},
				nil,
				vars.Namespace,
				userInfo,
				&resultCounts,
				dClient,
				true,
				testCase.Test.Context,
				false,
			)
			if err != nil {
				return nil, fmt.Errorf("failed to apply validating policies on JSON payload %s (%w)", testCase.Test.JSONPayload, err)
			}
			ers = append(ers, ivpols...)
		}
		testResponse.Trigger[testCase.Test.JSONPayload] = append(testResponse.Trigger[testCase.Test.JSONPayload], ers...)
		engineResponses = append(engineResponses, ers...)
	}
	for _, targetResource := range targetResources {
		for _, engineResponse := range engineResponses {
			if r, _ := extractPatchedTargetFromEngineResponse(targetResource.GetAPIVersion(), targetResource.GetKind(), targetResource.GetName(), targetResource.GetNamespace(), engineResponse); r != nil {
				resourceKey := generateResourceKey(targetResource)
				testResponse.Target[resourceKey] = append(testResponse.Target[resourceKey], engineResponse)
			}
		}
	}
	// this is an array of responses of all policies, generated by all of their rules
	return &testResponse, nil
}

func applyImageValidatingPolicies(
	ivps []policiesv1alpha1.ImageValidatingPolicy,
	jsonPayloads []*unstructured.Unstructured,
	resources []*unstructured.Unstructured,
	namespaceProvider func(string) *corev1.Namespace,
	userInfo *kyvernov2.RequestInfo,
	rc *processor.ResultCounts,
	dclient dclient.Interface,
	registryAccess bool,
	contextPath string,
	continueOnFail bool,
) ([]engineapi.EngineResponse, error) {
	provider, err := celengine.NewIVPOLProvider(ivps)
	if err != nil {
		return nil, err
	}
	var lister k8scorev1.SecretInterface
	if dclient != nil {
		lister = dclient.GetKubeClient().CoreV1().Secrets("")
	}
	engine := celengine.NewImageValidatingEngine(
		provider,
		namespaceProvider,
		matching.NewMatcher(),
		lister,
		[]imagedataloader.Option{imagedataloader.WithLocalCredentials(registryAccess)},
	)
	gctxStore := gctxstore.New()
	var restMapper meta.RESTMapper
	var contextProvider celpolicy.Context
	if dclient != nil {
		contextProvider, err = celpolicy.NewContextProvider(
			dclient,
			[]imagedataloader.Option{imagedataloader.WithLocalCredentials(registryAccess)},
			gctxStore,
		)
		if err != nil {
			return nil, err
		}
		apiGroupResources, err := restmapper.GetAPIGroupResources(dclient.GetKubeClient().Discovery())
		if err != nil {
			return nil, err
		}
		restMapper = restmapper.NewDiscoveryRESTMapper(apiGroupResources)
	} else {
		apiGroupResources, err := data.APIGroupResources()
		if err != nil {
			return nil, err
		}
		restMapper = restmapper.NewDiscoveryRESTMapper(apiGroupResources)
		fakeContextProvider := celpolicy.NewFakeContextProvider()
		if contextPath != "" {
			ctx, err := clicontext.Load(nil, contextPath)
			if err != nil {
				return nil, err
			}
			for _, resource := range ctx.ContextSpec.Resources {
				gvk := resource.GroupVersionKind()
				mapping, err := restMapper.RESTMapping(gvk.GroupKind(), gvk.Version)
				if err != nil {
					return nil, err
				}
				if err := fakeContextProvider.AddResource(mapping.Resource, &resource); err != nil {
					return nil, err
				}
			}
		}
		contextProvider = fakeContextProvider
	}
	responses := make([]engineapi.EngineResponse, 0)
	for _, resource := range resources {
		gvk := resource.GroupVersionKind()
		mapping, err := restMapper.RESTMapping(gvk.GroupKind(), gvk.Version)
		if err != nil {
			log.Log.Error(err, "failed to map gvk to gvr", "gkv", gvk)
			if continueOnFail {
				continue
			}
			return responses, fmt.Errorf("failed to map gvk to gvr %s (%v)\n", gvk, err)
		}
		gvr := mapping.Resource
		var user authenticationv1.UserInfo
		if userInfo != nil {
			user = userInfo.AdmissionUserInfo
		}
		request := celengine.Request(
			contextProvider,
			resource.GroupVersionKind(),
			gvr,
			"",
			resource.GetName(),
			resource.GetNamespace(),
			admissionv1.Create,
			user,
			resource,
			nil,
			false,
			nil,
		)
		engineResponse, _, err := engine.HandleMutating(context.TODO(), request)
		if err != nil {
			if continueOnFail {
				fmt.Printf("failed to apply image validating policies on resource %s (%v)\n", resource.GetName(), err)
				continue
			}
			return responses, fmt.Errorf("failed to apply image validating policies on resource %s (%w)", resource.GetName(), err)
		}
		resp := engineapi.EngineResponse{
			Resource:       *resource,
			PolicyResponse: engineapi.PolicyResponse{},
		}

		for _, r := range engineResponse.Policies {
			resp.PolicyResponse.Rules = []engineapi.RuleResponse{r.Result}
<<<<<<< HEAD
			resp = resp.WithPolicy(engineapi.NewImageVerificationPolicy(r.Policy))
=======
			resp = resp.WithPolicy(engineapi.NewImageValidatingPolicy(r.Policy))
>>>>>>> 92288e01
			rc.AddValidatingPolicyResponse(resp)
			responses = append(responses, resp)
		}
	}

<<<<<<< HEAD
	ivpols := make([]*eval.CompiledImageVerificationPolicy, 0)
=======
	ivpols := make([]*eval.CompiledImageValidatingPolicy, 0)
>>>>>>> 92288e01
	pMap := make(map[string]*policiesv1alpha1.ImageValidatingPolicy)
	for i := range ivps {
		p := ivps[i]
		pMap[p.GetName()] = &p
<<<<<<< HEAD
		ivpols = append(ivpols, &eval.CompiledImageVerificationPolicy{Policy: &p})
=======
		ivpols = append(ivpols, &eval.CompiledImageValidatingPolicy{Policy: &p})
>>>>>>> 92288e01
	}
	for _, json := range jsonPayloads {
		result, err := eval.Evaluate(context.TODO(), ivpols, json.Object, nil, nil, nil)
		if err != nil {
			if continueOnFail {
				fmt.Printf("failed to apply image validating policies on JSON payload: %v\n", err)
				continue
			}
			return responses, fmt.Errorf("failed to apply image validating policies on JSON payload: %w", err)
		}
		resp := engineapi.EngineResponse{
			Resource:       *json,
			PolicyResponse: engineapi.PolicyResponse{},
		}
		for p, rslt := range result {
			if rslt.Error != nil {
				resp.PolicyResponse.Rules = []engineapi.RuleResponse{
					*engineapi.RuleError("evaluation", engineapi.ImageVerify, "failed to evaluate policy for JSON", rslt.Error, nil),
				}
			} else if rslt.Result {
				resp.PolicyResponse.Rules = []engineapi.RuleResponse{
					*engineapi.RulePass(p, engineapi.ImageVerify, "success", nil),
				}
			} else {
				resp.PolicyResponse.Rules = []engineapi.RuleResponse{
					*engineapi.RuleFail(p, engineapi.ImageVerify, rslt.Message, nil),
				}
			}
<<<<<<< HEAD
			resp = resp.WithPolicy(engineapi.NewImageVerificationPolicy(pMap[p]))
=======
			resp = resp.WithPolicy(engineapi.NewImageValidatingPolicy(pMap[p]))
>>>>>>> 92288e01
			rc.AddValidatingPolicyResponse(resp)
			responses = append(responses, resp)
		}
	}
	return responses, nil
}

func generateResourceKey(resource *unstructured.Unstructured) string {
	return resource.GetAPIVersion() + "," + resource.GetKind() + "," + resource.GetNamespace() + "," + resource.GetName()
}<|MERGE_RESOLUTION|>--- conflicted
+++ resolved
@@ -250,15 +250,9 @@
 		if err != nil {
 			return nil, fmt.Errorf("failed to apply policies on resource %v (%w)", resource.GetName(), err)
 		}
-<<<<<<< HEAD
-		if len(results.ImageVerificationPolicies) != 0 {
-			ivpols, err := applyImageValidatingPolicies(
-				results.ImageVerificationPolicies,
-=======
 		if len(results.ImageValidatingPolicies) != 0 {
 			ivpols, err := applyImageValidatingPolicies(
 				results.ImageValidatingPolicies,
->>>>>>> 92288e01
 				nil,
 				[]*unstructured.Unstructured{resource},
 				vars.Namespace,
@@ -306,15 +300,9 @@
 		if err != nil {
 			return nil, fmt.Errorf("failed to apply validating policies on JSON payload %s (%w)", testCase.Test.JSONPayload, err)
 		}
-<<<<<<< HEAD
-		if len(results.ImageVerificationPolicies) != 0 {
-			ivpols, err := applyImageValidatingPolicies(
-				results.ImageVerificationPolicies,
-=======
 		if len(results.ImageValidatingPolicies) != 0 {
 			ivpols, err := applyImageValidatingPolicies(
 				results.ImageValidatingPolicies,
->>>>>>> 92288e01
 				[]*unstructured.Unstructured{{Object: json.(map[string]any)}},
 				nil,
 				vars.Namespace,
@@ -459,30 +447,18 @@
 
 		for _, r := range engineResponse.Policies {
 			resp.PolicyResponse.Rules = []engineapi.RuleResponse{r.Result}
-<<<<<<< HEAD
-			resp = resp.WithPolicy(engineapi.NewImageVerificationPolicy(r.Policy))
-=======
 			resp = resp.WithPolicy(engineapi.NewImageValidatingPolicy(r.Policy))
->>>>>>> 92288e01
 			rc.AddValidatingPolicyResponse(resp)
 			responses = append(responses, resp)
 		}
 	}
 
-<<<<<<< HEAD
-	ivpols := make([]*eval.CompiledImageVerificationPolicy, 0)
-=======
 	ivpols := make([]*eval.CompiledImageValidatingPolicy, 0)
->>>>>>> 92288e01
 	pMap := make(map[string]*policiesv1alpha1.ImageValidatingPolicy)
 	for i := range ivps {
 		p := ivps[i]
 		pMap[p.GetName()] = &p
-<<<<<<< HEAD
-		ivpols = append(ivpols, &eval.CompiledImageVerificationPolicy{Policy: &p})
-=======
 		ivpols = append(ivpols, &eval.CompiledImageValidatingPolicy{Policy: &p})
->>>>>>> 92288e01
 	}
 	for _, json := range jsonPayloads {
 		result, err := eval.Evaluate(context.TODO(), ivpols, json.Object, nil, nil, nil)
@@ -511,11 +487,7 @@
 					*engineapi.RuleFail(p, engineapi.ImageVerify, rslt.Message, nil),
 				}
 			}
-<<<<<<< HEAD
-			resp = resp.WithPolicy(engineapi.NewImageVerificationPolicy(pMap[p]))
-=======
 			resp = resp.WithPolicy(engineapi.NewImageValidatingPolicy(pMap[p]))
->>>>>>> 92288e01
 			rc.AddValidatingPolicyResponse(resp)
 			responses = append(responses, resp)
 		}
