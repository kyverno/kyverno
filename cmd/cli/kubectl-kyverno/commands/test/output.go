package test

import (
	"context"
	"fmt"
	"io"
	"strings"

	"github.com/go-git/go-billy/v5"
	"github.com/kyverno/kyverno-json/pkg/engine/assert"
	policyreportv1alpha2 "github.com/kyverno/kyverno/api/policyreport/v1alpha2"
	"github.com/kyverno/kyverno/cmd/cli/kubectl-kyverno/apis/v1alpha1"
	"github.com/kyverno/kyverno/cmd/cli/kubectl-kyverno/output/color"
	"github.com/kyverno/kyverno/cmd/cli/kubectl-kyverno/output/table"
	engineapi "github.com/kyverno/kyverno/pkg/engine/api"
	"k8s.io/apimachinery/pkg/apis/meta/v1/unstructured"
	"k8s.io/apimachinery/pkg/runtime"
)

func printCheckResult(
	checks []v1alpha1.CheckResult,
	responses TestResponse,
	rc *resultCounts,
	resultsTable *table.Table,
) error {
	ctx := context.Background()
	testCount := 1
	for _, check := range checks {
		// filter engine responses
		var matchingEngineResponses []engineapi.EngineResponse
		for _, engineresponses := range responses.Trigger {
			matchingEngineResponses = append(matchingEngineResponses, engineresponses...)
		}
		// 1. by resource
		if check.Match.Resource != nil {
			var filtered []engineapi.EngineResponse
			for _, response := range matchingEngineResponses {
				errs, err := assert.Assert(ctx, nil, assert.Parse(ctx, check.Match.Resource.Value), response.Resource.UnstructuredContent(), nil)
				if err != nil {
					return err
				}
				if len(errs) == 0 {
					filtered = append(filtered, response)
				}
			}
			matchingEngineResponses = filtered
		}
		// 2. by policy
		if check.Match.Policy != nil {
			var filtered []engineapi.EngineResponse
			for _, response := range matchingEngineResponses {
				data, err := runtime.DefaultUnstructuredConverter.ToUnstructured(response.Policy().MetaObject())
				if err != nil {
					return err
				}
				errs, err := assert.Assert(ctx, nil, assert.Parse(ctx, check.Match.Policy.Value), data, nil)
				if err != nil {
					return err
				}
				if len(errs) == 0 {
					filtered = append(filtered, response)
				}
			}
			matchingEngineResponses = filtered
		}
		for _, response := range matchingEngineResponses {
			// filter rule responses
			matchingRuleResponses := response.PolicyResponse.Rules
			if check.Match.Rule != nil {
				var filtered []engineapi.RuleResponse
				for _, response := range matchingRuleResponses {
					data := map[string]any{
						"name": response.Name(),
					}
					errs, err := assert.Assert(ctx, nil, assert.Parse(ctx, check.Match.Rule.Value), data, nil)
					if err != nil {
						return err
					}
					if len(errs) == 0 {
						filtered = append(filtered, response)
					}
				}
				matchingRuleResponses = filtered
			}
			for _, rule := range matchingRuleResponses {
				// perform check
				data := map[string]any{
					"name":     rule.Name(),
					"ruleType": rule.RuleType(),
					"message":  rule.Message(),
					"status":   string(rule.Status()),
					// generatedResource unstructured.Unstructured
					// patchedTarget *unstructured.Unstructured
					// patchedTargetParentResourceGVR metav1.GroupVersionResource
					// patchedTargetSubresourceName string
					// podSecurityChecks contains pod security checks (only if this is a pod security rule)
					"podSecurityChecks": rule.PodSecurityChecks(),
					"exceptions":        rule.Exceptions(),
				}
				if check.Assert.Value != nil {
					errs, err := assert.Assert(ctx, nil, assert.Parse(ctx, check.Assert.Value), data, nil)
					if err != nil {
						return err
					}
					row := table.Row{
						RowCompact: table.RowCompact{
							ID:        testCount,
							Policy:    color.Policy("", response.Policy().GetName()),
							Rule:      color.Rule(rule.Name()),
							Resource:  color.Resource(response.Resource.GetKind(), response.Resource.GetNamespace(), response.Resource.GetName()),
							IsFailure: len(errs) != 0,
						},
						Message: rule.Message(),
					}
					if len(errs) == 0 {
						row.Result = color.ResultPass()
						row.Reason = "Ok"
						if rule.Status() == engineapi.RuleStatusSkip {
							rc.Skip++
						} else {
							rc.Pass++
						}
					} else {
						row.Result = color.ResultFail()
						row.Reason = errs.ToAggregate().Error()
						rc.Fail++
					}
					resultsTable.Add(row)
					testCount++
				}
				if check.Error.Value != nil {
					errs, err := assert.Assert(ctx, nil, assert.Parse(ctx, check.Error.Value), data, nil)
					if err != nil {
						return err
					}
					row := table.Row{
						RowCompact: table.RowCompact{
							ID:        testCount,
							Policy:    color.Policy("", response.Policy().GetName()),
							Rule:      color.Rule(rule.Name()),
							Resource:  color.Resource(response.Resource.GetKind(), response.Resource.GetNamespace(), response.Resource.GetName()),
							IsFailure: len(errs) != 0,
						},
						Message: rule.Message(),
					}
					if len(errs) != 0 {
						row.Result = color.ResultPass()
						row.Reason = errs.ToAggregate().Error()
						if rule.Status() == engineapi.RuleStatusSkip {
							rc.Skip++
						} else {
							rc.Pass++
						}
					} else {
						row.Result = color.ResultFail()
						row.Reason = "The assertion succeeded but was expected to fail"
						rc.Fail++
					}
					resultsTable.Add(row)
					testCount++
				}
			}
		}
	}
	return nil
}

// a test that contains a policy that may contain several rules
func printTestResult(
	tests []v1alpha1.TestResult,
	responses *TestResponse,
	rc *resultCounts,
	resultsTable *table.Table,
	fs billy.Filesystem,
	resoucePath string,
) error {
	testCount := 1
	for _, test := range tests {
		var resources []string
		// The test specifies certain resources to check, results will be checked for those resources only
		if test.Resource != "" {
			test.Resources = append(test.Resources, test.Resource)
		}
		if test.Resources != nil {
			for _, r := range test.Resources {
				for _, m := range []map[string][]engineapi.EngineResponse{responses.Target, responses.Trigger} {
					for resourceGVKAndName := range m {
						nameParts := strings.Split(resourceGVKAndName, ",")
						if resourceString, ok := r.(string); ok {
							nsAndName := strings.Split(resourceString, "/")
							if len(nsAndName) == 1 {
								if resourceString == nameParts[len(nameParts)-1] {
									resources = append(resources, resourceGVKAndName)
								}
							}
							if len(nsAndName) == 2 {
								if nsAndName[0] == nameParts[len(nameParts)-2] && nsAndName[1] == nameParts[len(nameParts)-1] {
									resources = append(resources, resourceGVKAndName)
								}
							}
						}

						if resourceSpec, ok := r.(v1alpha1.TestResourceSpec); ok {
							if resourceSpec.Group == "" {
								if resourceSpec.Version != nameParts[0] {
									continue
								}
							} else {
								if resourceSpec.Group+"/"+resourceSpec.Version != nameParts[0] {
									continue
								}
							}
							if resourceSpec.Namespace != nameParts[len(nameParts)-2] {
								continue
							}
							if resourceSpec.Name == nameParts[len(nameParts)-1] {
								resources = append(resources, resourceGVKAndName)
							}
						}
					}
				}
			}
		}

		// The test specifies no resources, check all results
		if len(resources) == 0 {
			for r := range responses.Target {
				resources = append(resources, r)
			}
			for r := range responses.Trigger {
				resources = append(resources, r)
			}
		}

		for _, resource := range resources {
			var rows []table.Row
<<<<<<< HEAD
			// lookup matching engine responses (with the resource name this time)
			for _, response := range lookupEngineResponses(test, resource, responses...) {
				// lookup matching rule responses
				var rulesToCheck []engineapi.RuleResponse
				if test.Rule == "" {
					rulesToCheck = append(rulesToCheck, response.PolicyResponse.Rules...)
				} else {
					rulesToCheck = append(rulesToCheck, lookupRuleResponses(test, response.PolicyResponse.Rules...)...)
				}
				for _, rule := range rulesToCheck {
					// perform test checks
					ok, message, reason := checkResult(test, fs, resoucePath, response, rule)
					// if checks failed but we were expecting a fail it's considered a success
					success := ok || (!ok && test.Result == policyreportv1alpha2.StatusFail)
					row := table.Row{
						RowCompact: table.RowCompact{
							ID:        testCount,
							Policy:    color.Policy("", test.Policy),
							Rule:      color.Rule(rule.Name()),
							Resource:  color.Resource(test.Kind, test.Namespace, resource),
							Reason:    reason,
							IsFailure: !success,
						},
						Message: message,
=======
			var resourceSkipped bool
			if _, ok := responses.Trigger[resource]; ok {
				for _, response := range responses.Trigger[resource] {
					polNameNs := strings.Split(test.Policy, "/")
					if response.Policy().GetName() != polNameNs[len(polNameNs)-1] {
						continue
>>>>>>> c282f712
					}
					for _, rule := range lookupRuleResponses(test, response.PolicyResponse.Rules...) {
						r := response.Resource

						if rule.RuleType() != "Generation" {
							if rule.RuleType() == "Mutation" {
								r = response.PatchedResource
							}

							ok, message, reason := checkResult(test, fs, resoucePath, response, rule, r)
							if strings.Contains(message, "not found in manifest") {
								resourceSkipped = true
								continue
							}

							success := ok || (!ok && test.Result == policyreportv1alpha2.StatusFail)
							resourceRows := createRowsAccordingToResults(test, rc, &testCount, success, message, reason, strings.Replace(resource, ",", "/", -1))
							rows = append(rows, resourceRows...)
						} else {
							generatedResources := rule.GeneratedResources()
							for _, r := range generatedResources {
								ok, message, reason := checkResult(test, fs, resoucePath, response, rule, *r)

								success := ok || (!ok && test.Result == policyreportv1alpha2.StatusFail)
								resourceRows := createRowsAccordingToResults(test, rc, &testCount, success, message, reason, r.GetName())
								rows = append(rows, resourceRows...)
							}
						}
					}

					// if there are no RuleResponse, the resource has been excluded. This is a pass.
					if len(rows) == 0 && !resourceSkipped {
						row := table.Row{
							RowCompact: table.RowCompact{
								ID:        testCount,
								Policy:    color.Policy("", test.Policy),
								Rule:      color.Rule(test.Rule),
								Resource:  color.Resource(test.Kind, test.Namespace, strings.Replace(resource, ",", "/", -1)),
								Result:    color.ResultPass(),
								Reason:    color.Excluded(),
								IsFailure: false,
							},
							Message: color.Excluded(),
						}
						rc.Skip++
						testCount++
						rows = append(rows, row)
					}
				}
			}

			// Check if the resource specified exists in the targets
			if _, ok := responses.Target[resource]; ok {
				for _, response := range responses.Target[resource] {
					// we are doing this twice which is kinda not nice
					nameParts := strings.Split(resource, ",")
					name, ns, kind, apiVersion := nameParts[len(nameParts)-1], nameParts[len(nameParts)-2], nameParts[len(nameParts)-3], nameParts[len(nameParts)-4]

					r, rule := extractPatchedTargetFromEngineResponse(apiVersion, kind, name, ns, response)
					ok, message, reason := checkResult(test, fs, resoucePath, response, *rule, *r)

					success := ok || (!ok && test.Result == policyreportv1alpha2.StatusFail)
					resourceRows := createRowsAccordingToResults(test, rc, &testCount, success, message, reason, strings.Replace(resource, ",", "/", -1))
					rows = append(rows, resourceRows...)
				}
			}

			if len(rows) == 0 && !resourceSkipped {
				row := table.Row{
					RowCompact: table.RowCompact{
						ID:        testCount,
						Policy:    color.Policy("", test.Policy),
						Rule:      color.Rule(test.Rule),
						Resource:  color.Resource(test.Kind, test.Namespace, strings.Replace(resource, ",", "/", -1)),
						IsFailure: true,
						Result:    color.ResultFail(),
						Reason:    color.NotFound(),
					},
					Message: color.NotFound(),
				}
				testCount++
				resultsTable.Add(row)
				rc.Fail++
			} else {
				resultsTable.Add(rows...)
			}
		}
	}
	return nil
}

func createRowsAccordingToResults(test v1alpha1.TestResult, rc *resultCounts, globalTestCounter *int, success bool, message string, reason string, resourceGVKAndName string) []table.Row {
	resourceParts := strings.Split(resourceGVKAndName, "/")
	rows := []table.Row{}
	row := table.Row{
		RowCompact: table.RowCompact{
			ID:        *globalTestCounter,
			Policy:    color.Policy("", test.Policy),
			Rule:      color.Rule(test.Rule),
			Resource:  color.Resource(strings.Join(resourceParts[:len(resourceParts)-1], "/"), test.Namespace, resourceParts[len(resourceParts)-1]),
			Reason:    reason,
			IsFailure: !success,
		},
		Message: message,
	}
	if success {
		row.Result = color.ResultPass()
		if test.Result == policyreportv1alpha2.StatusSkip {
			rc.Skip++
		} else {
			rc.Pass++
		}
	} else {
		row.Result = color.ResultFail()
		rc.Fail++
	}
	*globalTestCounter++
	rows = append(rows, row)

	// if there are no RuleResponse, the resource has been excluded. This is a pass.
	if len(rows) == 0 {
		row := table.Row{
			RowCompact: table.RowCompact{
				ID:        *globalTestCounter,
				Policy:    color.Policy("", test.Policy),
				Rule:      color.Rule(test.Rule),
				Resource:  color.Resource(strings.Join(resourceParts[:len(resourceParts)-1], "/"), test.Namespace, resourceParts[len(resourceParts)-1]), // todo: handle namespace
				Result:    color.ResultPass(),
				Reason:    color.Excluded(),
				IsFailure: false,
			},
			Message: color.Excluded(),
		}
		rc.Skip++
		*globalTestCounter++
		rows = append(rows, row)
	}
	return rows
}

func extractPatchedTargetFromEngineResponse(apiVersion, kind, resourceName, resourceNamespace string, response engineapi.EngineResponse) (*unstructured.Unstructured, *engineapi.RuleResponse) {
	for _, rule := range response.PolicyResponse.Rules {
		r, _, _ := rule.PatchedTarget()
		if r != nil {
			if resourceNamespace == "" {
				resourceNamespace = r.GetNamespace()
			}
			if r.GetAPIVersion() == apiVersion && r.GetKind() == kind && r.GetName() == resourceName && r.GetNamespace() == resourceNamespace {
				return r, &rule
			}
		}
	}
	return nil, nil
}

func printFailedTestResult(out io.Writer, resultsTable table.Table, detailedResults bool) {
	printer := table.NewTablePrinter(out)
	for i := range resultsTable.RawRows {
		resultsTable.RawRows[i].ID = i + 1
	}
	fmt.Fprintf(out, "Aggregated Failed Test Cases : ")
	fmt.Fprintln(out)
	printer.Print(resultsTable.Rows(detailedResults))
}<|MERGE_RESOLUTION|>--- conflicted
+++ resolved
@@ -234,41 +234,20 @@
 
 		for _, resource := range resources {
 			var rows []table.Row
-<<<<<<< HEAD
-			// lookup matching engine responses (with the resource name this time)
-			for _, response := range lookupEngineResponses(test, resource, responses...) {
-				// lookup matching rule responses
-				var rulesToCheck []engineapi.RuleResponse
-				if test.Rule == "" {
-					rulesToCheck = append(rulesToCheck, response.PolicyResponse.Rules...)
-				} else {
-					rulesToCheck = append(rulesToCheck, lookupRuleResponses(test, response.PolicyResponse.Rules...)...)
-				}
-				for _, rule := range rulesToCheck {
-					// perform test checks
-					ok, message, reason := checkResult(test, fs, resoucePath, response, rule)
-					// if checks failed but we were expecting a fail it's considered a success
-					success := ok || (!ok && test.Result == policyreportv1alpha2.StatusFail)
-					row := table.Row{
-						RowCompact: table.RowCompact{
-							ID:        testCount,
-							Policy:    color.Policy("", test.Policy),
-							Rule:      color.Rule(rule.Name()),
-							Resource:  color.Resource(test.Kind, test.Namespace, resource),
-							Reason:    reason,
-							IsFailure: !success,
-						},
-						Message: message,
-=======
 			var resourceSkipped bool
 			if _, ok := responses.Trigger[resource]; ok {
 				for _, response := range responses.Trigger[resource] {
 					polNameNs := strings.Split(test.Policy, "/")
 					if response.Policy().GetName() != polNameNs[len(polNameNs)-1] {
 						continue
->>>>>>> c282f712
-					}
-					for _, rule := range lookupRuleResponses(test, response.PolicyResponse.Rules...) {
+					}
+					var rulesToCheck []engineapi.RuleResponse
+					if test.Rule == "" {
+						rulesToCheck = append(rulesToCheck, response.PolicyResponse.Rules...)
+					} else {
+						rulesToCheck = append(rulesToCheck, lookupRuleResponses(test, response.PolicyResponse.Rules...)...)
+					}
+					for _, rule := range rulesToCheck {
 						r := response.Resource
 
 						if rule.RuleType() != "Generation" {
@@ -283,7 +262,7 @@
 							}
 
 							success := ok || (!ok && test.Result == policyreportv1alpha2.StatusFail)
-							resourceRows := createRowsAccordingToResults(test, rc, &testCount, success, message, reason, strings.Replace(resource, ",", "/", -1))
+							resourceRows := createRowsAccordingToResults(test, rc, &testCount, rule.Name(), success, message, reason, strings.Replace(resource, ",", "/", -1))
 							rows = append(rows, resourceRows...)
 						} else {
 							generatedResources := rule.GeneratedResources()
@@ -291,7 +270,7 @@
 								ok, message, reason := checkResult(test, fs, resoucePath, response, rule, *r)
 
 								success := ok || (!ok && test.Result == policyreportv1alpha2.StatusFail)
-								resourceRows := createRowsAccordingToResults(test, rc, &testCount, success, message, reason, r.GetName())
+								resourceRows := createRowsAccordingToResults(test, rc, &testCount, rule.Name(), success, message, reason, r.GetName())
 								rows = append(rows, resourceRows...)
 							}
 						}
@@ -303,7 +282,7 @@
 							RowCompact: table.RowCompact{
 								ID:        testCount,
 								Policy:    color.Policy("", test.Policy),
-								Rule:      color.Rule(test.Rule),
+								Rule:      color.Rule(""),
 								Resource:  color.Resource(test.Kind, test.Namespace, strings.Replace(resource, ",", "/", -1)),
 								Result:    color.ResultPass(),
 								Reason:    color.Excluded(),
@@ -329,7 +308,7 @@
 					ok, message, reason := checkResult(test, fs, resoucePath, response, *rule, *r)
 
 					success := ok || (!ok && test.Result == policyreportv1alpha2.StatusFail)
-					resourceRows := createRowsAccordingToResults(test, rc, &testCount, success, message, reason, strings.Replace(resource, ",", "/", -1))
+					resourceRows := createRowsAccordingToResults(test, rc, &testCount, rule.Name(), success, message, reason, strings.Replace(resource, ",", "/", -1))
 					rows = append(rows, resourceRows...)
 				}
 			}
@@ -358,14 +337,14 @@
 	return nil
 }
 
-func createRowsAccordingToResults(test v1alpha1.TestResult, rc *resultCounts, globalTestCounter *int, success bool, message string, reason string, resourceGVKAndName string) []table.Row {
+func createRowsAccordingToResults(test v1alpha1.TestResult, rc *resultCounts, globalTestCounter *int, ruleName string, success bool, message string, reason string, resourceGVKAndName string) []table.Row {
 	resourceParts := strings.Split(resourceGVKAndName, "/")
 	rows := []table.Row{}
 	row := table.Row{
 		RowCompact: table.RowCompact{
 			ID:        *globalTestCounter,
 			Policy:    color.Policy("", test.Policy),
-			Rule:      color.Rule(test.Rule),
+			Rule:      color.Rule(ruleName),
 			Resource:  color.Resource(strings.Join(resourceParts[:len(resourceParts)-1], "/"), test.Namespace, resourceParts[len(resourceParts)-1]),
 			Reason:    reason,
 			IsFailure: !success,
@@ -392,7 +371,7 @@
 			RowCompact: table.RowCompact{
 				ID:        *globalTestCounter,
 				Policy:    color.Policy("", test.Policy),
-				Rule:      color.Rule(test.Rule),
+				Rule:      color.Rule(ruleName),
 				Resource:  color.Resource(strings.Join(resourceParts[:len(resourceParts)-1], "/"), test.Namespace, resourceParts[len(resourceParts)-1]), // todo: handle namespace
 				Result:    color.ResultPass(),
 				Reason:    color.Excluded(),
