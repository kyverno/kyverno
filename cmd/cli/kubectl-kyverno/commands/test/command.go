--- conflicted
+++ resolved
@@ -197,22 +197,19 @@
 	return nil
 }
 
-<<<<<<< HEAD
-func checkResult(test v1alpha1.TestResult, fs billy.Filesystem, resourcePath string, response engineapi.EngineResponse, rule engineapi.RuleResponse, actualResource unstructured.Unstructured) (bool, string, string) {
-=======
 func checkResult(
 	test v1alpha1.TestResult,
 	fs billy.Filesystem,
-	resoucePath string,
+	resourcePath string,
 	response engineapi.EngineResponse,
 	rule engineapi.RuleResponse,
 	actualResource unstructured.Unstructured,
 	removeColor bool,
 ) (bool, string, string) {
->>>>>>> 530c9899
 	expected := test.Result
-	if test.PatchedResources != "" {
-		equals, diff, err := getAndCompareResource(actualResource, fs, filepath.Join(resourcePath, test.PatchedResources), "PatchedResources")
+	expectedPatchResources := test.PatchedResources
+	if expectedPatchResources != "" {
+		equals, diff, err := getAndCompareResource(actualResource, fs, filepath.Join(resourcePath, expectedPatchResources), "PatchedResources")
 		if err != nil {
 			return false, err.Error(), "Resource error"
 		}
