--- conflicted
+++ resolved
@@ -116,14 +116,11 @@
 	}
 	rc := &resultCounts{}
 	var table table.Table
-<<<<<<< HEAD
 	for _, test := range tests {
 		if test.Err == nil {
 			resourcePath := filepath.Dir(test.Path)
 			if tests, responses, err := applyPoliciesFromPath(
-				fs,
-				test.Test,
-				fs != nil,
+				test,
 				resourcePath,
 				rc,
 				openApiManager,
@@ -131,30 +128,11 @@
 				false,
 			); err != nil {
 				return sanitizederror.NewWithError("failed to apply test command", err)
-			} else if t, err := printTestResult(tests, responses, rc, failOnly, detailedResults, fs, resourcePath); err != nil {
+			} else if t, err := printTestResult(tests, responses, rc, failOnly, detailedResults, test.Fs, resourcePath); err != nil {
 				return sanitizederror.NewWithError("failed to print test result:", err)
 			} else {
 				table.AddFailed(t.RawRows...)
 			}
-=======
-	for _, p := range tests {
-		resourcePath := filepath.Dir(p.Path)
-		if tests, responses, err := applyPoliciesFromPath(
-			p.Fs,
-			p.Test,
-			p.Fs != nil,
-			resourcePath,
-			rc,
-			openApiManager,
-			filter,
-			false,
-		); err != nil {
-			return rc, sanitizederror.NewWithError("failed to apply test command", err)
-		} else if t, err := printTestResult(tests, responses, rc, failOnly, detailedResults, p.Fs, resourcePath); err != nil {
-			return rc, sanitizederror.NewWithError("failed to print test result:", err)
-		} else {
-			table.AddFailed(t.RawRows...)
->>>>>>> 5615b883
 		}
 	}
 	if !failOnly {
