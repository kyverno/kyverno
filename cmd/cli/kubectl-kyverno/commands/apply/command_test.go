--- conflicted
+++ resolved
@@ -11,11 +11,8 @@
 	"testing"
 
 	"github.com/kyverno/kyverno/cmd/cli/kubectl-kyverno/report"
-<<<<<<< HEAD
 	engineapi "github.com/kyverno/kyverno/pkg/engine/api"
-=======
 	openreportsv1alpha1 "github.com/openreports/reports-api/apis/openreports.io/v1alpha1"
->>>>>>> 411b593d
 	"github.com/stretchr/testify/assert"
 )
 
@@ -1114,7 +1111,7 @@
 
 	_, _, _, responses, err := config.applyCommandHelper(os.Stdout)
 	assert.NoError(t, err)
-	
+
 	// Check the responses for the correct message
 	found := false
 	var actualMessage string
@@ -1141,7 +1138,7 @@
 
 	_, _, _, responses, err := config.applyCommandHelper(os.Stdout)
 	assert.NoError(t, err)
-	
+
 	// Check the responses for the correct message
 	found := false
 	var actualMessage string
