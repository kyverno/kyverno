package apply

import (
	"fmt"
	"os"
	"path/filepath"
	"strings"
	"testing"

	policyreportv1alpha2 "github.com/kyverno/kyverno/api/policyreport/v1alpha2"
	"github.com/kyverno/kyverno/cmd/cli/kubectl-kyverno/report"
	"github.com/stretchr/testify/assert"
)

func Test_Apply(t *testing.T) {
	type TestCase struct {
		gitBranch             string
		expectedPolicyReports []policyreportv1alpha2.PolicyReport
		config                ApplyCommandConfig
		stdinFile             string
	}
	// copy disallow_latest_tag.yaml to local path
	localFileName, err := copyFileToThisDir("../../../../../test/best_practices/disallow_latest_tag.yaml")
	assert.NoError(t, err)
	defer func() { _ = os.Remove(localFileName) }()

	testcases := []*TestCase{
		{
			config: ApplyCommandConfig{
				PolicyPaths:   []string{"../../../../../test/best_practices/disallow_latest_tag.yaml"},
				ResourcePaths: []string{"../../../../../test/resources/pod_with_version_tag.yaml"},
				PolicyReport:  true,
			},
			expectedPolicyReports: []policyreportv1alpha2.PolicyReport{{
				Summary: policyreportv1alpha2.PolicyReportSummary{
					Pass:  2,
					Fail:  0,
					Skip:  0,
					Error: 0,
					Warn:  0,
				},
			}},
		},
		{
			config: ApplyCommandConfig{
				PolicyPaths:   []string{localFileName},
				ResourcePaths: []string{"../../../../../test/resources/pod_with_version_tag.yaml"},
				PolicyReport:  true,
			},
			expectedPolicyReports: []policyreportv1alpha2.PolicyReport{{
				Summary: policyreportv1alpha2.PolicyReportSummary{
					Pass:  2,
					Fail:  0,
					Skip:  0,
					Error: 0,
					Warn:  0,
				},
			}},
		},
		{
			config: ApplyCommandConfig{
				PolicyPaths:   []string{"../../../../../test/best_practices/disallow_latest_tag.yaml"},
				ResourcePaths: []string{"../../../../../test/resources/pod_with_latest_tag.yaml"},
				PolicyReport:  true,
			},
			expectedPolicyReports: []policyreportv1alpha2.PolicyReport{{
				Summary: policyreportv1alpha2.PolicyReportSummary{
					Pass:  1,
					Fail:  1,
					Skip:  0,
					Error: 0,
					Warn:  0,
				},
			}},
		},
		{
			config: ApplyCommandConfig{
				PolicyPaths:   []string{"../../../../../test/cli/apply/policies"},
				ResourcePaths: []string{"../../../../../test/cli/apply/resource"},
				PolicyReport:  true,
			},
			expectedPolicyReports: []policyreportv1alpha2.PolicyReport{{
				Summary: policyreportv1alpha2.PolicyReportSummary{
					Pass:  1,
					Fail:  1,
					Skip:  0,
					Error: 0,
					Warn:  2,
				},
			}},
		},
		{
			config: ApplyCommandConfig{
				PolicyPaths:   []string{"../../../../../test/best_practices/disallow_latest_tag.yaml"},
				ResourcePaths: []string{"../../../../../test/resources/pod_with_latest_tag.yaml"},
				PolicyReport:  true,
				AuditWarn:     true,
			},
			expectedPolicyReports: []policyreportv1alpha2.PolicyReport{{
				Summary: policyreportv1alpha2.PolicyReportSummary{
					Pass:  1,
					Fail:  0,
					Skip:  0,
					Error: 0,
					Warn:  1,
				},
			}},
		},
		{
			config: ApplyCommandConfig{
				PolicyPaths:   []string{"-"},
				ResourcePaths: []string{"../../../../../test/resources/pod_with_latest_tag.yaml"},
				PolicyReport:  true,
				AuditWarn:     true,
			},
			stdinFile: "../../../../../test/best_practices/disallow_latest_tag.yaml",
			expectedPolicyReports: []policyreportv1alpha2.PolicyReport{{
				Summary: policyreportv1alpha2.PolicyReportSummary{
					Pass:  1,
					Fail:  0,
					Skip:  0,
					Error: 0,
					Warn:  1,
				},
			}},
		},
		{
			config: ApplyCommandConfig{
				PolicyPaths:   []string{"../../../../../test/best_practices/disallow_latest_tag.yaml"},
				ResourcePaths: []string{"-"},
				PolicyReport:  true,
				AuditWarn:     true,
			},
			stdinFile: "../../../../../test/resources/pod_with_latest_tag.yaml",
			expectedPolicyReports: []policyreportv1alpha2.PolicyReport{{
				Summary: policyreportv1alpha2.PolicyReportSummary{
					Pass:  1,
					Fail:  0,
					Skip:  0,
					Error: 0,
					Warn:  1,
				},
			}},
		},
		// {
		// 	// TODO
		// 	config: ApplyCommandConfig{
		// 		PolicyPaths:   []string{"https://github.com/kyverno/policies/openshift/team-validate-ns-name/"},
		// 		ResourcePaths: []string{"../../../../../test/openshift/team-validate-ns-name.yaml"},
		// 		GitBranch:     "main",
		// 		PolicyReport:  true,
		// 	},
		// 	expectedPolicyReports: []policyreportv1alpha2.PolicyReport{{
		// 		Summary: policyreportv1alpha2.PolicyReportSummary{
		// 			Pass:  2,
		// 			Fail:  0,
		// 			Skip:  0,
		// 			Error: 0,
		// 			Warn:  0,
		// 		},
		// 	}},
		// },
		{
			config: ApplyCommandConfig{
				PolicyPaths:   []string{"../../../../../test/cli/apply/policies-set"},
				ResourcePaths: []string{"../../../../../test/cli/apply/resources-set"},
				Variables:     []string{"request.operation=UPDATE"},
				PolicyReport:  true,
			},
			expectedPolicyReports: []policyreportv1alpha2.PolicyReport{{
				Summary: policyreportv1alpha2.PolicyReportSummary{
					Pass:  2,
					Fail:  0,
					Skip:  0,
					Error: 0,
					Warn:  0,
				},
			}},
		},
		{
			config: ApplyCommandConfig{
				PolicyPaths:   []string{"../../../../../test/cli/test-validating-admission-policy/check-deployments-replica/policy.yaml"},
				ResourcePaths: []string{"../../../../../test/cli/test-validating-admission-policy/check-deployments-replica/deployment1.yaml"},
				PolicyReport:  true,
			},
			expectedPolicyReports: []policyreportv1alpha2.PolicyReport{{
				Summary: policyreportv1alpha2.PolicyReportSummary{
					Pass:  1,
					Fail:  0,
					Skip:  0,
					Error: 0,
					Warn:  0,
				},
			}},
		},
		{
			config: ApplyCommandConfig{
				PolicyPaths:   []string{"../../../../../test/cli/test-validating-admission-policy/check-deployments-replica/policy.yaml"},
				ResourcePaths: []string{"../../../../../test/cli/test-validating-admission-policy/check-deployments-replica/deployment2.yaml"},
				PolicyReport:  true,
			},
			expectedPolicyReports: []policyreportv1alpha2.PolicyReport{{
				Summary: policyreportv1alpha2.PolicyReportSummary{
					Pass:  0,
					Fail:  1,
					Skip:  0,
					Error: 0,
					Warn:  0,
				},
			}},
		},
		{
			config: ApplyCommandConfig{
				PolicyPaths:   []string{"../../../../../test/cli/test-validating-admission-policy/disallow-host-path/policy.yaml"},
				ResourcePaths: []string{"../../../../../test/cli/test-validating-admission-policy/disallow-host-path/pod1.yaml"},
				PolicyReport:  true,
			},
			expectedPolicyReports: []policyreportv1alpha2.PolicyReport{{
				Summary: policyreportv1alpha2.PolicyReportSummary{
					Pass:  1,
					Fail:  0,
					Skip:  0,
					Error: 0,
					Warn:  0,
				},
			}},
		},
		{
			config: ApplyCommandConfig{
				PolicyPaths:   []string{"../../../../../test/cli/test-validating-admission-policy/disallow-host-path/policy.yaml"},
				ResourcePaths: []string{"../../../../../test/cli/test-validating-admission-policy/disallow-host-path/pod2.yaml"},
				PolicyReport:  true,
			},
			expectedPolicyReports: []policyreportv1alpha2.PolicyReport{{
				Summary: policyreportv1alpha2.PolicyReportSummary{
					Pass:  0,
					Fail:  1,
					Skip:  0,
					Error: 0,
					Warn:  0,
				},
			}},
		},
		{
			config: ApplyCommandConfig{
				PolicyPaths:   []string{"../../../../../test/cli/test-validating-admission-policy/check-deployment-labels/policy.yaml"},
				ResourcePaths: []string{"../../../../../test/cli/test-validating-admission-policy/check-deployment-labels/deployment1.yaml"},
				PolicyReport:  true,
			},
			expectedPolicyReports: []policyreportv1alpha2.PolicyReport{{
				Summary: policyreportv1alpha2.PolicyReportSummary{
					Pass:  1,
					Fail:  0,
					Skip:  0,
					Error: 0,
					Warn:  0,
				},
			}},
		},
		{
			config: ApplyCommandConfig{
				PolicyPaths:   []string{"../../../../../test/cli/test-validating-admission-policy/check-deployment-labels/policy.yaml"},
				ResourcePaths: []string{"../../../../../test/cli/test-validating-admission-policy/check-deployment-labels/deployment2.yaml"},
				PolicyReport:  true,
			},
			expectedPolicyReports: []policyreportv1alpha2.PolicyReport{{
				Summary: policyreportv1alpha2.PolicyReportSummary{
					Pass:  0,
					Fail:  1,
					Skip:  0,
					Error: 0,
					Warn:  0,
				},
			}},
		},
		{
			config: ApplyCommandConfig{
				PolicyPaths:   []string{"https://github.com/kyverno/policies/best-practices/require-labels/", "../../../../../test/best_practices/disallow_latest_tag.yaml"},
				ResourcePaths: []string{"../../../../../test/resources/pod_with_version_tag.yaml"},
				GitBranch:     "main",
				PolicyReport:  true,
			},
			expectedPolicyReports: []policyreportv1alpha2.PolicyReport{{
				Summary: policyreportv1alpha2.PolicyReportSummary{
					Pass:  2,
					Fail:  1,
					Skip:  0,
					Error: 0,
					Warn:  0,
				},
			}},
		},
		{
			// Same as the above test case but the policy paths are reordered
			config: ApplyCommandConfig{
				PolicyPaths:   []string{"../../../../../test/best_practices/disallow_latest_tag.yaml", "https://github.com/kyverno/policies/best-practices/require-labels/"},
				ResourcePaths: []string{"../../../../../test/resources/pod_with_version_tag.yaml"},
				GitBranch:     "main",
				PolicyReport:  true,
			},
			expectedPolicyReports: []policyreportv1alpha2.PolicyReport{{
				Summary: policyreportv1alpha2.PolicyReportSummary{
					Pass:  2,
					Fail:  1,
					Skip:  0,
					Error: 0,
					Warn:  0,
				},
			}},
		},
	}

	compareSummary := func(expected policyreportv1alpha2.PolicyReportSummary, actual policyreportv1alpha2.PolicyReportSummary, desc string) {
		assert.Equal(t, actual.Pass, expected.Pass, desc)
		assert.Equal(t, actual.Fail, expected.Fail, desc)
		assert.Equal(t, actual.Skip, expected.Skip, desc)
		assert.Equal(t, actual.Warn, expected.Warn, desc)
		assert.Equal(t, actual.Error, expected.Error, desc)
	}

	verifyTestcase := func(t *testing.T, tc *TestCase, compareSummary func(policyreportv1alpha2.PolicyReportSummary, policyreportv1alpha2.PolicyReportSummary, string)) {
		if tc.stdinFile != "" {
			oldStdin := os.Stdin
			input, err := os.OpenFile(tc.stdinFile, os.O_RDONLY, 0)
			assert.NoError(t, err)
			os.Stdin = input
			defer func() {
				// Restore original Stdin
				os.Stdin = oldStdin
				_ = input.Close()
			}()
		}
		desc := fmt.Sprintf("Policies: [%s], / Resources: [%s]", strings.Join(tc.config.PolicyPaths, ","), strings.Join(tc.config.ResourcePaths, ","))

		_, _, _, responses, err := tc.config.applyCommandHelper()
		assert.NoError(t, err, desc)

<<<<<<< HEAD
		clustered, _, _ := report.ComputePolicyReports(tc.config.AuditWarn, responses...)
		assert.Greater(t, len(clustered), 0, "policy reports should not be empty: %s", desc)
=======
		clustered, _ := report.ComputePolicyReports(tc.config.AuditWarn, responses...)
		assert.Assert(t, len(clustered) > 0, "policy reports should not be empty: %s", desc)
>>>>>>> 44f0de5c
		combined := []policyreportv1alpha2.ClusterPolicyReport{
			report.MergeClusterReports(clustered),
		}
		assert.Equal(t, len(combined), len(tc.expectedPolicyReports))
		for i, resp := range combined {
			compareSummary(tc.expectedPolicyReports[i].Summary, resp.Summary, desc)
		}
	}

	for _, tc := range testcases {
		t.Run("", func(t *testing.T) {
			verifyTestcase(t, tc, compareSummary)
		})
	}
}

func copyFileToThisDir(sourceFile string) (string, error) {
	input, err := os.ReadFile(sourceFile)
	if err != nil {
		return "", err
	}

	return filepath.Base(sourceFile), os.WriteFile(filepath.Base(sourceFile), input, 0o644)
}

func TestCommand(t *testing.T) {
	cmd := Command()
	cmd.SetArgs([]string{
		"../../_testdata/apply/test-1/policy.yaml",
		"--resource",
		"../../_testdata/apply/test-1/resources.yaml",
	})
	err := cmd.Execute()
	assert.NoError(t, err)
}<|MERGE_RESOLUTION|>--- conflicted
+++ resolved
@@ -335,13 +335,8 @@
 		_, _, _, responses, err := tc.config.applyCommandHelper()
 		assert.NoError(t, err, desc)
 
-<<<<<<< HEAD
-		clustered, _, _ := report.ComputePolicyReports(tc.config.AuditWarn, responses...)
+		clustered, _ := report.ComputePolicyReports(tc.config.AuditWarn, responses...)
 		assert.Greater(t, len(clustered), 0, "policy reports should not be empty: %s", desc)
-=======
-		clustered, _ := report.ComputePolicyReports(tc.config.AuditWarn, responses...)
-		assert.Assert(t, len(clustered) > 0, "policy reports should not be empty: %s", desc)
->>>>>>> 44f0de5c
 		combined := []policyreportv1alpha2.ClusterPolicyReport{
 			report.MergeClusterReports(clustered),
 		}
