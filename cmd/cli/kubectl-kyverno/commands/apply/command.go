--- conflicted
+++ resolved
@@ -248,15 +248,6 @@
 	if vars != nil {
 		vars.SetInStore()
 	}
-<<<<<<< HEAD
-	if !c.Stdin {
-		var policyRulesCount int
-		for _, policy := range policies {
-			policyRulesCount += len(autogen.ComputeRules(policy))
-		}
-		policyRulesCount += len(validatingAdmissionPolicies)
-		fmt.Printf("\nApplying %d policy rule(s) to %d resource(s)...\n", policyRulesCount, len(resources))
-	}
 	// validate policies
 	var validPolicies []kyvernov1.PolicyInterface
 	for _, pol := range policies {
@@ -268,23 +259,6 @@
 				skipInvalidPolicies.invalid = append(skipInvalidPolicies.invalid, pol.GetName())
 			} else {
 				skipInvalidPolicies.skipped = append(skipInvalidPolicies.skipped, pol.GetName())
-=======
-
-	var rc processor.ResultCounts
-	var responses []engineapi.EngineResponse
-	for _, resource := range resources {
-		for _, pol := range policies {
-			_, err := policyvalidation.Validate(pol, nil, nil, true, openApiManager, config.KyvernoUserName(config.KyvernoServiceAccountName()))
-			if err != nil {
-				log.Log.Error(err, "policy validation error")
-				if strings.HasPrefix(err.Error(), "variable 'element.name'") {
-					skipInvalidPolicies.invalid = append(skipInvalidPolicies.invalid, pol.GetName())
-				} else {
-					skipInvalidPolicies.skipped = append(skipInvalidPolicies.skipped, pol.GetName())
-				}
-
-				continue
->>>>>>> 6073f295
 			}
 			continue
 		}
@@ -299,42 +273,6 @@
 				fmt.Printf("test skipped for policy %v (as required variables are not provided by the users) \n \n", pol.GetName())
 				continue
 			}
-<<<<<<< HEAD
-=======
-			if !vars.HasVariables() && variables.NeedsVariables(matches...) {
-				// check policy in variable file
-				if !vars.HasPolicyVariables(pol.GetName()) {
-					skipInvalidPolicies.skipped = append(skipInvalidPolicies.skipped, pol.GetName())
-					continue
-				}
-			}
-			kindOnwhichPolicyIsApplied := common.GetKindsFromPolicy(pol, vars.Subresources(), dClient)
-			resourceValues, err := vars.ComputeVariables(pol.GetName(), resource.GetName(), resource.GetKind(), kindOnwhichPolicyIsApplied, matches...)
-			if err != nil {
-				return &rc, resources, responses, sanitizederror.NewWithError(fmt.Sprintf("policy `%s` have variables. pass the values for the variables for resource `%s` using set/values_file flag", pol.GetName(), resource.GetName()), err)
-			}
-			processor := processor.PolicyProcessor{
-				Policy:               pol,
-				Resource:             resource,
-				MutateLogPath:        c.MutateLogPath,
-				MutateLogPathIsDir:   mutateLogPathIsDir,
-				Variables:            resourceValues,
-				UserInfo:             userInfo,
-				PolicyReport:         c.PolicyReport,
-				NamespaceSelectorMap: vars.NamespaceSelectors(),
-				Stdin:                c.Stdin,
-				Rc:                   &rc,
-				PrintPatchResource:   true,
-				Client:               dClient,
-				AuditWarn:            c.AuditWarn,
-				Subresources:         vars.Subresources(),
-			}
-			ers, err := processor.ApplyPolicyOnResource()
-			if err != nil {
-				return &rc, resources, responses, sanitizederror.NewWithError(fmt.Errorf("failed to apply policy %v on resource %v", pol.GetName(), resource.GetName()).Error(), err)
-			}
-			responses = append(responses, processSkipEngineResponses(ers)...)
->>>>>>> 6073f295
 		}
 		validPolicies = append(validPolicies, pol)
 	}
@@ -364,7 +302,7 @@
 		}
 		ers, err := processor.ApplyPoliciesOnResource()
 		if err != nil {
-			return &rc, resources, skipInvalidPolicies, responses, sanitizederror.NewWithError(fmt.Errorf("failed to apply policies on resource %v", resource.GetName()).Error(), err)
+			return &rc, resources, responses, sanitizederror.NewWithError(fmt.Errorf("failed to apply policies on resource %v", resource.GetName()).Error(), err)
 		}
 		responses = append(responses, processSkipEngineResponses(ers)...)
 	}
