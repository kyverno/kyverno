package apply

import (
	"context"
	"fmt"
	"io"
	"net/url"
	"os"
	"path/filepath"
	"strings"
	"time"

	"github.com/go-git/go-billy/v5/memfs"
	"github.com/kyverno/kyverno-json/pkg/payload"
	kyvernov1 "github.com/kyverno/kyverno/api/kyverno/v1"
	kyvernov2 "github.com/kyverno/kyverno/api/kyverno/v2"
	policiesv1alpha1 "github.com/kyverno/kyverno/api/policies.kyverno.io/v1alpha1"
	"github.com/kyverno/kyverno/cmd/cli/kubectl-kyverno/command"
	clicontext "github.com/kyverno/kyverno/cmd/cli/kubectl-kyverno/context"
	"github.com/kyverno/kyverno/cmd/cli/kubectl-kyverno/deprecations"
	"github.com/kyverno/kyverno/cmd/cli/kubectl-kyverno/exception"
	"github.com/kyverno/kyverno/cmd/cli/kubectl-kyverno/log"
	"github.com/kyverno/kyverno/cmd/cli/kubectl-kyverno/output/color"
	"github.com/kyverno/kyverno/cmd/cli/kubectl-kyverno/policy"
	"github.com/kyverno/kyverno/cmd/cli/kubectl-kyverno/processor"
	"github.com/kyverno/kyverno/cmd/cli/kubectl-kyverno/source"
	"github.com/kyverno/kyverno/cmd/cli/kubectl-kyverno/store"
	"github.com/kyverno/kyverno/cmd/cli/kubectl-kyverno/userinfo"
	"github.com/kyverno/kyverno/cmd/cli/kubectl-kyverno/utils/common"
	"github.com/kyverno/kyverno/cmd/cli/kubectl-kyverno/variables"
	"github.com/kyverno/kyverno/pkg/autogen"
	celengine "github.com/kyverno/kyverno/pkg/cel/engine"
	"github.com/kyverno/kyverno/pkg/cel/libs"
	"github.com/kyverno/kyverno/pkg/cel/matching"
	ivpolengine "github.com/kyverno/kyverno/pkg/cel/policies/ivpol/engine"
	"github.com/kyverno/kyverno/pkg/clients/dclient"
	"github.com/kyverno/kyverno/pkg/config"
	engineapi "github.com/kyverno/kyverno/pkg/engine/api"
	gctxstore "github.com/kyverno/kyverno/pkg/globalcontext/store"
	eval "github.com/kyverno/kyverno/pkg/imageverification/evaluator"
	"github.com/kyverno/kyverno/pkg/imageverification/imagedataloader"
	gitutils "github.com/kyverno/kyverno/pkg/utils/git"
	utils "github.com/kyverno/kyverno/pkg/utils/restmapper"
	policyvalidation "github.com/kyverno/kyverno/pkg/validation/policy"
	"github.com/spf13/cobra"
	admissionv1 "k8s.io/api/admission/v1"
	admissionregistrationv1 "k8s.io/api/admissionregistration/v1"
	admissionregistrationv1alpha1 "k8s.io/api/admissionregistration/v1alpha1"
	authenticationv1 "k8s.io/api/authentication/v1"
	corev1 "k8s.io/api/core/v1"
	"k8s.io/apimachinery/pkg/apis/meta/v1/unstructured"
	"k8s.io/apimachinery/pkg/runtime"
	"k8s.io/apimachinery/pkg/runtime/schema"
	"k8s.io/client-go/dynamic"
	"k8s.io/client-go/kubernetes"
	k8scorev1 "k8s.io/client-go/kubernetes/typed/core/v1"
)

type SkippedInvalidPolicies struct {
	skipped []string
	invalid []string
}

type ApplyCommandConfig struct {
	KubeConfig            string
	Context               string
	Namespace             string
	MutateLogPath         string
	Variables             []string
	ValuesFile            string
	UserInfoPath          string
	ContextPath           string
	Cluster               bool
	PolicyReport          bool
	OutputFormat          string
	Stdin                 bool
	RegistryAccess        bool
	AuditWarn             bool
	ResourcePaths         []string
	PolicyPaths           []string
	TargetResourcePaths   []string
	GitBranch             string
	warnExitCode          int
	warnNoPassed          bool
	Exception             []string
	ContinueOnFail        bool
	inlineExceptions      bool
	GenerateExceptions    bool
	GeneratedExceptionTTL time.Duration
	JSONPaths             []string
	ClusterWideResources  bool
}

func Command() *cobra.Command {
	var removeColor, detailedResults, table bool
	applyCommandConfig := &ApplyCommandConfig{}
	cmd := &cobra.Command{
		Use:          "apply",
		Short:        command.FormatDescription(true, websiteUrl, false, description...),
		Long:         command.FormatDescription(false, websiteUrl, false, description...),
		Example:      command.FormatExamples(examples...),
		SilenceUsage: true,
		RunE: func(cmd *cobra.Command, args []string) (err error) {
			out := cmd.OutOrStdout()
			color.Init(removeColor)
			applyCommandConfig.PolicyPaths = args
			rc, _, skipInvalidPolicies, responses, err := applyCommandConfig.applyCommandHelper(out)
			if err != nil {
				return err
			}
			cmd.SilenceErrors = true
			printSkippedAndInvalidPolicies(out, skipInvalidPolicies)
			if applyCommandConfig.PolicyReport {
				printReports(out, responses, applyCommandConfig.AuditWarn, applyCommandConfig.OutputFormat)
			} else if applyCommandConfig.GenerateExceptions {
				printExceptions(out, responses, applyCommandConfig.AuditWarn, applyCommandConfig.OutputFormat, applyCommandConfig.GeneratedExceptionTTL)
			} else if table {
				printTable(out, detailedResults, applyCommandConfig.AuditWarn, responses...)
			} else {
				for _, response := range responses {
					var failedRules []engineapi.RuleResponse
					resPath := fmt.Sprintf("%s/%s/%s", response.Resource.GetNamespace(), response.Resource.GetKind(), response.Resource.GetName())
					if resPath == "//" {
						resPath = "JSON payload"
					}
					for _, rule := range response.PolicyResponse.Rules {
						if rule.Status() == engineapi.RuleStatusFail {
							failedRules = append(failedRules, rule)
						}
						if rule.RuleType() == engineapi.Mutation {
							if rule.Status() == engineapi.RuleStatusSkip {
								fmt.Fprintln(out, "\nskipped mutate policy", response.Policy().GetName(), "->", "resource", resPath)
							} else if rule.Status() == engineapi.RuleStatusError {
								fmt.Fprintln(out, "\nerror while applying mutate policy", response.Policy().GetName(), "->", "resource", resPath, "\nerror: ", rule.Message())
							}
						}
					}
					if len(failedRules) > 0 {
						auditWarn := false
						if applyCommandConfig.AuditWarn && response.GetValidationFailureAction().Audit() {
							auditWarn = true
						}
						if auditWarn {
							fmt.Fprintln(out, "policy", response.Policy().GetName(), "->", "resource", resPath, "failed as audit warning:")
						} else {
							fmt.Fprintln(out, "policy", response.Policy().GetName(), "->", "resource", resPath, "failed:")
						}
						for i, rule := range failedRules {
							fmt.Fprintln(out, i+1, "-", rule.Name(), rule.Message())
						}
						fmt.Fprintln(out, "")
					}
				}
				printViolations(out, rc)
			}
			return exit(out, rc, applyCommandConfig.warnExitCode, applyCommandConfig.warnNoPassed)
		},
	}

	cmd.Flags().StringSliceVarP(&applyCommandConfig.JSONPaths, "json", "", []string{}, "Path to JSON payload files")
	cmd.Flags().StringSliceVarP(&applyCommandConfig.ResourcePaths, "resource", "r", []string{}, "Path to resource files")
	cmd.Flags().StringSliceVarP(&applyCommandConfig.ResourcePaths, "resources", "", []string{}, "Path to resource files")
	cmd.Flags().StringSliceVarP(&applyCommandConfig.TargetResourcePaths, "target-resource", "", []string{}, "Path to individual files containing target resources files for policies that have mutate existing")
	cmd.Flags().StringSliceVarP(&applyCommandConfig.TargetResourcePaths, "target-resources", "", []string{}, "Path to a directory containing target resources files for policies that have mutate existing")
	cmd.Flags().BoolVarP(&applyCommandConfig.Cluster, "cluster", "c", false, "Checks if policies should be applied to cluster in the current context")
	cmd.Flags().StringVarP(&applyCommandConfig.MutateLogPath, "output", "o", "", "Prints the mutated/generated resources in provided file/directory")
	// currently `set` flag supports variable for single policy applied on single resource
	cmd.Flags().StringVarP(&applyCommandConfig.UserInfoPath, "userinfo", "u", "", "Admission Info including Roles, Cluster Roles and Subjects")
	cmd.Flags().StringSliceVarP(&applyCommandConfig.Variables, "set", "s", nil, "Variables that are required")
	cmd.Flags().StringVarP(&applyCommandConfig.ValuesFile, "values-file", "f", "", "File containing values for policy variables")
	cmd.Flags().StringVarP(&applyCommandConfig.ContextPath, "context-file", "", "", "File containing context data for CEL policies")
	cmd.Flags().BoolVarP(&applyCommandConfig.PolicyReport, "policy-report", "p", false, "Generates policy report when passed (default policyviolation)")
	cmd.Flags().StringVarP(&applyCommandConfig.OutputFormat, "output-format", "", "yaml", "Specifies the policy report format (json or yaml). Default: yaml.")
	cmd.Flags().StringVarP(&applyCommandConfig.Namespace, "namespace", "n", "", "Optional Policy parameter passed with cluster flag")
	cmd.Flags().BoolVarP(&applyCommandConfig.Stdin, "stdin", "i", false, "Optional mutate policy parameter to pipe directly through to kubectl")
	cmd.Flags().BoolVar(&applyCommandConfig.RegistryAccess, "registry", false, "If set to true, access the image registry using local docker credentials to populate external data")
	cmd.Flags().StringVar(&applyCommandConfig.KubeConfig, "kubeconfig", "", "path to kubeconfig file with authorization and master location information")
	cmd.Flags().StringVar(&applyCommandConfig.Context, "context", "", "The name of the kubeconfig context to use")
	cmd.Flags().StringVarP(&applyCommandConfig.GitBranch, "git-branch", "b", "", "test git repository branch")
	cmd.Flags().BoolVar(&applyCommandConfig.AuditWarn, "audit-warn", false, "If set to true, will flag audit policies as warnings instead of failures")
	cmd.Flags().IntVar(&applyCommandConfig.warnExitCode, "warn-exit-code", 0, "Set the exit code for warnings; if failures or errors are found, will exit 1")
	cmd.Flags().BoolVar(&applyCommandConfig.warnNoPassed, "warn-no-pass", false, "Specify if warning exit code should be raised if no objects satisfied a policy; can be used together with --warn-exit-code flag")
	cmd.Flags().BoolVar(&removeColor, "remove-color", false, "Remove any color from output")
	cmd.Flags().BoolVar(&detailedResults, "detailed-results", false, "If set to true, display detailed results")
	cmd.Flags().BoolVarP(&table, "table", "t", false, "Show results in table format")
	cmd.Flags().StringSliceVarP(&applyCommandConfig.Exception, "exception", "e", nil, "Policy exception to be considered when evaluating policies against resources")
	cmd.Flags().StringSliceVarP(&applyCommandConfig.Exception, "exceptions", "", nil, "Policy exception to be considered when evaluating policies against resources")
	cmd.Flags().BoolVar(&applyCommandConfig.ContinueOnFail, "continue-on-fail", false, "If set to true, will continue to apply policies on the next resource upon failure to apply to the current resource instead of exiting out")
	cmd.Flags().BoolVarP(&applyCommandConfig.inlineExceptions, "exceptions-with-resources", "", false, "Evaluate policy exceptions from the resources path")
	cmd.Flags().BoolVarP(&applyCommandConfig.GenerateExceptions, "generate-exceptions", "", false, "Generate policy exceptions for each violation")
	cmd.Flags().DurationVarP(&applyCommandConfig.GeneratedExceptionTTL, "generated-exception-ttl", "", time.Hour*24*30, "Default TTL for generated exceptions")
	cmd.Flags().BoolVarP(&applyCommandConfig.ClusterWideResources, "cluster-wide-resources", "", false, "If set to true, will apply policies to cluster-wide resources")
	return cmd
}

func (c *ApplyCommandConfig) applyCommandHelper(out io.Writer) (*processor.ResultCounts, []*unstructured.Unstructured, SkippedInvalidPolicies, []engineapi.EngineResponse, error) {
	var skippedInvalidPolicies SkippedInvalidPolicies
	err := c.checkArguments()
	if err != nil {
		return nil, nil, skippedInvalidPolicies, nil, err
	}
	mutateLogPathIsDir, err := c.getMutateLogPathIsDir()
	if err != nil {
		return nil, nil, skippedInvalidPolicies, nil, err
	}
	if err := c.cleanPreviousContent(mutateLogPathIsDir); err != nil {
		return nil, nil, skippedInvalidPolicies, nil, err
	}
	var userInfo *kyvernov2.RequestInfo
	if c.UserInfoPath != "" {
		info, err := userinfo.Load(nil, c.UserInfoPath, "")
		if err != nil {
			return nil, nil, skippedInvalidPolicies, nil, fmt.Errorf("failed to load request info (%w)", err)
		}
		deprecations.CheckUserInfo(out, c.UserInfoPath, info)
		userInfo = &info.RequestInfo
	}
	variables, err := variables.New(out, nil, "", c.ValuesFile, nil, c.Variables...)
	if err != nil {
		return nil, nil, skippedInvalidPolicies, nil, fmt.Errorf("failed to decode yaml (%w)", err)
	}
	var store store.Store
<<<<<<< HEAD
	policies, vaps, vapBindings, maps, mapBindings, vps, ivps, err := c.loadPolicies()
=======
	kpols, vaps, vapBindings, vps, ivps, err := c.loadPolicies()
>>>>>>> e8d75291
	if err != nil {
		return nil, nil, skippedInvalidPolicies, nil, err
	}
	genericPolicies := make([]engineapi.GenericPolicy, 0, len(kpols)+len(vaps)+len(vps)+len(ivps))
	for _, pol := range kpols {
		genericPolicies = append(genericPolicies, engineapi.NewKyvernoPolicy(pol))
	}
	for _, pol := range vaps {
		genericPolicies = append(genericPolicies, engineapi.NewValidatingAdmissionPolicy(&pol))
	}
	for _, pol := range vps {
		genericPolicies = append(genericPolicies, engineapi.NewValidatingPolicy(&pol))
	}
	for _, pol := range ivps {
		genericPolicies = append(genericPolicies, engineapi.NewImageValidatingPolicy(&pol))
	}
	var targetResources []*unstructured.Unstructured
	if len(c.TargetResourcePaths) > 0 {
		targetResources, _, err = c.loadResources(out, c.TargetResourcePaths, genericPolicies, nil)
		if err != nil {
			return nil, nil, skippedInvalidPolicies, nil, err
		}
	}
	dClient, err := c.initStoreAndClusterClient(&store, targetResources...)
	if err != nil {
		return nil, nil, skippedInvalidPolicies, nil, err
	}
<<<<<<< HEAD
	resources, jsonPayloads, err := c.loadResources(out, c.ResourcePaths, policies, vaps, dClient)

=======
	resources, jsonPayloads, err := c.loadResources(out, c.ResourcePaths, genericPolicies, dClient)
>>>>>>> e8d75291
	if err != nil {
		return nil, nil, skippedInvalidPolicies, nil, err
	}
	var exceptions []*kyvernov2.PolicyException
	var celexceptions []*policiesv1alpha1.PolicyException
	if c.inlineExceptions {
		exceptions = exception.SelectFrom(resources)
	} else {
		results, err := exception.Load(c.Exception...)
		if err != nil {
			return nil, nil, skippedInvalidPolicies, nil, fmt.Errorf("Error: failed to load exceptions (%s)", err)
		}
		if results != nil {
			exceptions = results.Exceptions
			celexceptions = results.CELExceptions
		}
	}
	if !c.Stdin && !c.PolicyReport && !c.GenerateExceptions {
		var policyRulesCount int
		for _, policy := range kpols {
			policyRulesCount += len(autogen.Default.ComputeRules(policy, ""))
		}
		policyRulesCount += len(vaps)
		policyRulesCount += len(vps)
		policyRulesCount += len(ivps)
		policyRulesCount += len(maps)
		exceptionsCount := len(exceptions)
		exceptionsCount += len(celexceptions)
		resourceCount := len(resources) + len(jsonPayloads)
		if exceptionsCount > 0 {
			fmt.Fprintf(out, "\nApplying %d policy rule(s) to %d resource(s) with %d exception(s)...\n", policyRulesCount, resourceCount, exceptionsCount)
		} else {
			fmt.Fprintf(out, "\nApplying %d policy rule(s) to %d resource(s)...\n", policyRulesCount, resourceCount)
		}
	}
	rc, resources1, responses1, err := c.applyPolicies(
		out,
		&store,
		variables,
		kpols,
		vaps,
		vapBindings,
		vps,
		maps,
		mapBindings,
		resources,
		jsonPayloads,
		exceptions,
		celexceptions,
		&skippedInvalidPolicies,
		dClient,
		userInfo,
		mutateLogPathIsDir,
	)
	if err != nil {
		return rc, resources1, skippedInvalidPolicies, responses1, err
	}
	responses4, err := c.applyImageValidatingPolicies(ivps, jsonPayloads, resources1, celexceptions, variables.Namespace, userInfo, rc, dClient)
	if err != nil {
		return rc, resources1, skippedInvalidPolicies, responses4, err
	}
	var responses []engineapi.EngineResponse
	responses = append(responses, responses1...)
	responses = append(responses, responses4...)
	return rc, resources1, skippedInvalidPolicies, responses, nil
}

func (c *ApplyCommandConfig) getMutateLogPathIsDir() (bool, error) {
	mutateLogPathIsDir, err := checkMutateLogPath(c.MutateLogPath)
	if err != nil {
		return false, fmt.Errorf("failed to create file/folder (%w)", err)
	}
	return mutateLogPathIsDir, nil
}

func (c *ApplyCommandConfig) applyPolicies(
	out io.Writer,
	store *store.Store,
	vars *variables.Variables,
	policies []kyvernov1.PolicyInterface,
	vaps []admissionregistrationv1.ValidatingAdmissionPolicy,
	vapBindings []admissionregistrationv1.ValidatingAdmissionPolicyBinding,
	vpols []policiesv1alpha1.ValidatingPolicy,
	maps []admissionregistrationv1alpha1.MutatingAdmissionPolicy,
	mapBindings []admissionregistrationv1alpha1.MutatingAdmissionPolicyBinding,
	resources []*unstructured.Unstructured,
	jsonPayloads []*unstructured.Unstructured,
	exceptions []*kyvernov2.PolicyException,
	celExceptions []*policiesv1alpha1.PolicyException,
	skipInvalidPolicies *SkippedInvalidPolicies,
	dClient dclient.Interface,
	userInfo *kyvernov2.RequestInfo,
	mutateLogPathIsDir bool,
) (*processor.ResultCounts, []*unstructured.Unstructured, []engineapi.EngineResponse, error) {
	if vars != nil {
		vars.SetInStore(store)
	}
	var rc processor.ResultCounts
	// validate policies
	validPolicies := make([]kyvernov1.PolicyInterface, 0, len(policies))
	for _, pol := range policies {
		// TODO we should return this info to the caller
		sa := config.KyvernoUserName(config.KyvernoServiceAccountName())
		_, err := policyvalidation.Validate(pol, nil, nil, true, sa, sa)
		if err != nil {
			log.Log.Error(err, "policy validation error")
			rc.IncrementError(1)
			if strings.HasPrefix(err.Error(), "variable 'element.name'") {
				skipInvalidPolicies.invalid = append(skipInvalidPolicies.invalid, pol.GetName())
			} else {
				skipInvalidPolicies.skipped = append(skipInvalidPolicies.skipped, pol.GetName())
			}
			continue
		}
		validPolicies = append(validPolicies, pol)
	}
	var responses []engineapi.EngineResponse
	for _, resource := range resources {
		processor := processor.PolicyProcessor{
			Store:                             store,
			Policies:                          validPolicies,
			ValidatingAdmissionPolicies:       vaps,
			ValidatingAdmissionPolicyBindings: vapBindings,
			ValidatingPolicies:                vpols,
			MutatingAdmissionPolicies:         maps,
			MutatingAdmissionPolicyBindings:   mapBindings,
			Resource:                          *resource,
			PolicyExceptions:                  exceptions,
			CELExceptions:                     celExceptions,
			MutateLogPath:                     c.MutateLogPath,
			MutateLogPathIsDir:                mutateLogPathIsDir,
			Variables:                         vars,
			ContextPath:                       c.ContextPath,
			UserInfo:                          userInfo,
			PolicyReport:                      c.PolicyReport,
			NamespaceSelectorMap:              vars.NamespaceSelectors(),
			Stdin:                             c.Stdin,
			Rc:                                &rc,
			PrintPatchResource:                true,
			Cluster:                           c.Cluster,
			Client:                            dClient,
			AuditWarn:                         c.AuditWarn,
			Subresources:                      vars.Subresources(),
			Out:                               out,
		}
		ers, err := processor.ApplyPoliciesOnResource()
		if err != nil {
			if c.ContinueOnFail {
				log.Log.V(2).Info(fmt.Sprintf("failed to apply policies on resource %s (%s)\n", resource.GetName(), err.Error()))
				continue
			}
			return &rc, resources, responses, fmt.Errorf("failed to apply policies on resource %s (%w)", resource.GetName(), err)
		}
		responses = append(responses, ers...)
	}
	for _, resource := range jsonPayloads {
		processor := processor.PolicyProcessor{
			Store:                             store,
			Policies:                          validPolicies,
			ValidatingAdmissionPolicies:       vaps,
			ValidatingAdmissionPolicyBindings: vapBindings,
			ValidatingPolicies:                vpols,
			MutatingAdmissionPolicies:         maps,
			MutatingAdmissionPolicyBindings:   mapBindings,
			JsonPayload:                       *resource,
			PolicyExceptions:                  exceptions,
			CELExceptions:                     celExceptions,
			MutateLogPath:                     c.MutateLogPath,
			MutateLogPathIsDir:                mutateLogPathIsDir,
			Variables:                         vars,
			ContextPath:                       c.ContextPath,
			UserInfo:                          userInfo,
			PolicyReport:                      c.PolicyReport,
			NamespaceSelectorMap:              vars.NamespaceSelectors(),
			Stdin:                             c.Stdin,
			Rc:                                &rc,
			PrintPatchResource:                true,
			Cluster:                           c.Cluster,
			Client:                            dClient,
			AuditWarn:                         c.AuditWarn,
			Subresources:                      vars.Subresources(),
			Out:                               out,
		}
		ers, err := processor.ApplyPoliciesOnResource()
		if err != nil {
			if c.ContinueOnFail {
				log.Log.V(2).Info(fmt.Sprintf("failed to apply policies on resource %s (%s)\n", resource.GetName(), err.Error()))
				continue
			}
			return &rc, resources, responses, fmt.Errorf("failed to apply policies on resource %s (%w)", resource.GetName(), err)
		}
		responses = append(responses, ers...)
	}
	for _, policy := range validPolicies {
		if policy.GetNamespace() == "" && policy.GetKind() == "Policy" {
			log.Log.V(3).Info(fmt.Sprintf("Policy %s has no namespace detected. Ensure that namespaced policies are correctly loaded.", policy.GetNamespace()))
		}
	}
	return &rc, resources, responses, nil
}

func (c *ApplyCommandConfig) applyImageValidatingPolicies(
	ivps []policiesv1alpha1.ImageValidatingPolicy,
	jsonPayloads []*unstructured.Unstructured,
	resources []*unstructured.Unstructured,
	celExceptions []*policiesv1alpha1.PolicyException,
	namespaceProvider func(string) *corev1.Namespace,
	userInfo *kyvernov2.RequestInfo,
	rc *processor.ResultCounts,
	dclient dclient.Interface,
) ([]engineapi.EngineResponse, error) {
	if len(ivps) == 0 {
		return nil, nil
	}
	provider, err := ivpolengine.NewProvider(ivps, celExceptions)
	if err != nil {
		return nil, err
	}
	var lister k8scorev1.SecretInterface
	if dclient != nil {
		lister = dclient.GetKubeClient().CoreV1().Secrets("")
	}
	engine := ivpolengine.NewEngine(
		provider,
		namespaceProvider,
		matching.NewMatcher(),
		lister,
		[]imagedataloader.Option{imagedataloader.WithLocalCredentials(c.RegistryAccess)},
	)

	restMapper, err := utils.GetRESTMapper(dclient, !c.Cluster)
	if err != nil {
		return nil, err
	}
	gctxStore := gctxstore.New()
	var contextProvider libs.Context
	if dclient != nil {
		contextProvider, err = libs.NewContextProvider(
			dclient,
			[]imagedataloader.Option{imagedataloader.WithLocalCredentials(c.RegistryAccess)},
			gctxStore,
		)
		if err != nil {
			return nil, err
		}
	} else {
		fakeContextProvider := libs.NewFakeContextProvider()
		if c.ContextPath != "" {
			ctx, err := clicontext.Load(nil, c.ContextPath)
			if err != nil {
				return nil, err
			}
			for _, resource := range ctx.ContextSpec.Resources {
				gvk := resource.GroupVersionKind()
				mapping, err := restMapper.RESTMapping(gvk.GroupKind(), gvk.Version)
				if err != nil {
					return nil, err
				}
				if err := fakeContextProvider.AddResource(mapping.Resource, &resource); err != nil {
					return nil, err
				}
			}
		}
		contextProvider = fakeContextProvider
	}

	responses := make([]engineapi.EngineResponse, 0)
	for _, resource := range resources {
		gvk := resource.GroupVersionKind()
		mapping, err := restMapper.RESTMapping(gvk.GroupKind(), gvk.Version)
		if err != nil {
			log.Log.Error(err, "failed to map gvk to gvr", "gkv", gvk)
			if c.ContinueOnFail {
				continue
			}
			return responses, fmt.Errorf("failed to map gvk to gvr %s (%v)\n", gvk, err)
		}
		gvr := mapping.Resource
		var user authenticationv1.UserInfo
		if userInfo != nil {
			user = userInfo.AdmissionUserInfo
		}
		request := celengine.Request(
			contextProvider,
			resource.GroupVersionKind(),
			gvr,
			"",
			resource.GetName(),
			resource.GetNamespace(),
			admissionv1.Create,
			user,
			resource,
			nil,
			false,
			nil,
		)
		engineResponse, _, err := engine.HandleMutating(context.TODO(), request)
		if err != nil {
			if c.ContinueOnFail {
				fmt.Printf("failed to apply image validating policies on resource %s (%v)\n", resource.GetName(), err)
				continue
			}
			return responses, fmt.Errorf("failed to apply image validating policies on resource %s (%w)", resource.GetName(), err)
		}
		resp := engineapi.EngineResponse{
			Resource:       *resource,
			PolicyResponse: engineapi.PolicyResponse{},
		}

		for _, r := range engineResponse.Policies {
			resp.PolicyResponse.Rules = []engineapi.RuleResponse{r.Result}
			resp = resp.WithPolicy(engineapi.NewImageValidatingPolicy(r.Policy))
			rc.AddValidatingPolicyResponse(resp)
			responses = append(responses, resp)
		}
	}

	ivpols := make([]*eval.CompiledImageValidatingPolicy, 0)
	pMap := make(map[string]*policiesv1alpha1.ImageValidatingPolicy)
	for i := range ivps {
		p := ivps[i]
		pMap[p.GetName()] = &p
		ivpols = append(ivpols, &eval.CompiledImageValidatingPolicy{Policy: &p})
	}
	for _, json := range jsonPayloads {
		result, err := eval.Evaluate(context.TODO(), ivpols, json.Object, nil, nil, nil)
		if err != nil {
			if c.ContinueOnFail {
				fmt.Printf("failed to apply image validating policies on JSON payload: %v\n", err)
				continue
			}
			return responses, fmt.Errorf("failed to apply image validating policies on JSON payload: %w", err)
		}
		resp := engineapi.EngineResponse{
			Resource:       *json,
			PolicyResponse: engineapi.PolicyResponse{},
		}
		for p, rslt := range result {
			if rslt.Error != nil {
				resp.PolicyResponse.Rules = []engineapi.RuleResponse{
					*engineapi.RuleError("evaluation", engineapi.ImageVerify, "failed to evaluate policy for JSON", rslt.Error, nil),
				}
			} else if rslt.Result {
				resp.PolicyResponse.Rules = []engineapi.RuleResponse{
					*engineapi.RulePass(p, engineapi.ImageVerify, "success", nil),
				}
			} else {
				resp.PolicyResponse.Rules = []engineapi.RuleResponse{
					*engineapi.RuleFail(p, engineapi.ImageVerify, rslt.Message, rslt.AuditAnnotations),
				}
			}
			resp = resp.WithPolicy(engineapi.NewImageValidatingPolicy(pMap[p]))
			rc.AddValidatingPolicyResponse(resp)
			responses = append(responses, resp)
		}
	}
	return responses, nil
}

func (c *ApplyCommandConfig) loadResources(out io.Writer, paths []string, policies []engineapi.GenericPolicy, dClient dclient.Interface) ([]*unstructured.Unstructured, []*unstructured.Unstructured, error) {
	resources, err := common.GetResourceAccordingToResourcePath(out, nil, paths, c.Cluster, policies, dClient, c.Namespace, c.PolicyReport, c.ClusterWideResources, "")
	if err != nil {
		return resources, nil, fmt.Errorf("failed to load resources (%w)", err)
	}

	var jsonPayloads []*unstructured.Unstructured
	if len(c.JSONPaths) > 0 {
		for _, path := range c.JSONPaths {
			payload, err := payload.Load(path)
			if err != nil {
				return nil, nil, fmt.Errorf("failed to load JSON payload (%w)", err)
			}

			jsonPayloads = append(jsonPayloads, &unstructured.Unstructured{Object: payload.(map[string]interface{})})
		}
	}
	return resources, jsonPayloads, nil
}

func (c *ApplyCommandConfig) loadPolicies() (
	[]kyvernov1.PolicyInterface,
	[]admissionregistrationv1.ValidatingAdmissionPolicy,
	[]admissionregistrationv1.ValidatingAdmissionPolicyBinding,
	[]admissionregistrationv1alpha1.MutatingAdmissionPolicy, // Add new
	[]admissionregistrationv1alpha1.MutatingAdmissionPolicyBinding,
	[]policiesv1alpha1.ValidatingPolicy,
	[]policiesv1alpha1.ImageValidatingPolicy,
	error,
) {
	// load policies
	var policies []kyvernov1.PolicyInterface
	var vaps []admissionregistrationv1.ValidatingAdmissionPolicy
	var vapBindings []admissionregistrationv1.ValidatingAdmissionPolicyBinding
	var vps []policiesv1alpha1.ValidatingPolicy
	var maps []admissionregistrationv1alpha1.MutatingAdmissionPolicy
	var mapBindings []admissionregistrationv1alpha1.MutatingAdmissionPolicyBinding
	var ivps []policiesv1alpha1.ImageValidatingPolicy
	for _, path := range c.PolicyPaths {
		isGit := source.IsGit(path)
		if isGit {
			gitSourceURL, err := url.Parse(path)
			if err != nil {
				return nil, nil, nil, nil, nil, nil, nil, fmt.Errorf("failed to load policies (%w)", err)
			}
			pathElems := strings.Split(gitSourceURL.Path[1:], "/")
			if len(pathElems) <= 1 {
				err := fmt.Errorf("invalid URL path %s - expected https://<any_git_source_domain>/:owner/:repository/:branch (without --git-branch flag) OR https://<any_git_source_domain>/:owner/:repository/:directory (with --git-branch flag)", gitSourceURL.Path)
				return nil, nil, nil, nil, nil, nil, nil, fmt.Errorf("failed to parse URL (%w)", err)
			}
			gitSourceURL.Path = strings.Join([]string{pathElems[0], pathElems[1]}, "/")
			repoURL := gitSourceURL.String()
			var gitPathToYamls string
			c.GitBranch, gitPathToYamls = common.GetGitBranchOrPolicyPaths(c.GitBranch, repoURL, path)
			fs := memfs.New()
			if _, err := gitutils.Clone(repoURL, fs, c.GitBranch); err != nil {
				log.Log.V(3).Info(fmt.Sprintf("failed to clone repository  %v as it is not valid", repoURL), "error", err)
				return nil, nil, nil, nil, nil, nil, nil, fmt.Errorf("failed to clone repository (%w)", err)
			}
			policyYamls, err := gitutils.ListYamls(fs, gitPathToYamls)
			if err != nil {
				return nil, nil, nil, nil, nil, nil, nil, fmt.Errorf("failed to list YAMLs in repository (%w)", err)
			}
			for _, policyYaml := range policyYamls {
				loaderResults, err := policy.Load(fs, "", policyYaml)
				if loaderResults != nil && loaderResults.NonFatalErrors != nil {
					for _, err := range loaderResults.NonFatalErrors {
						log.Log.Error(err.Error, "Non-fatal parsing error for single document")
					}
				}
				if err != nil {
					continue
				}
				policies = append(policies, loaderResults.Policies...)
				vaps = append(vaps, loaderResults.VAPs...)
				vapBindings = append(vapBindings, loaderResults.VAPBindings...)
				vps = append(vps, loaderResults.ValidatingPolicies...)
				maps = append(maps, loaderResults.MAPs...) // Assuming policy.Load returns MAP
				mapBindings = append(mapBindings, loaderResults.MAPBindings...)
				ivps = append(ivps, loaderResults.ImageValidatingPolicies...)

			}
		} else {
			loaderResults, err := policy.Load(nil, "", path)
			if loaderResults != nil && loaderResults.NonFatalErrors != nil {
				for _, err := range loaderResults.NonFatalErrors {
					log.Log.Error(err.Error, "Non-fatal parsing error for single document")
				}
			}
			if err != nil {
				log.Log.V(3).Info("skipping invalid YAML file", "path", path, "error", err)
			} else {
				policies = append(policies, loaderResults.Policies...)
				vaps = append(vaps, loaderResults.VAPs...)
				vapBindings = append(vapBindings, loaderResults.VAPBindings...)
				vps = append(vps, loaderResults.ValidatingPolicies...)
				maps = append(maps, loaderResults.MAPs...) //  Adding map
				mapBindings = append(mapBindings, loaderResults.MAPBindings...)
				ivps = append(ivps, loaderResults.ImageValidatingPolicies...)
			}
		}
		for _, policy := range policies {
			if policy.GetNamespace() == "" && policy.GetKind() == "Policy" {
				log.Log.V(3).Info(fmt.Sprintf("Namespace is empty for a namespaced Policy %s. This might cause incorrect report generation.", policy.GetName()))
			}
		}
	}
	return policies, vaps, vapBindings, maps, mapBindings, vps, ivps, nil
}

func (c *ApplyCommandConfig) initStoreAndClusterClient(store *store.Store, targetResources ...*unstructured.Unstructured) (dclient.Interface, error) {
	store.SetLocal(true)
	store.SetRegistryAccess(c.RegistryAccess)
	if c.Cluster {
		store.AllowApiCall(true)
	}
	var err error
	var dClient dclient.Interface
	if c.Cluster {
		restConfig, err := config.CreateClientConfigWithContext(c.KubeConfig, c.Context)
		if err != nil {
			return nil, err
		}
		kubeClient, err := kubernetes.NewForConfig(restConfig)
		if err != nil {
			return nil, err
		}
		dynamicClient, err := dynamic.NewForConfig(restConfig)
		if err != nil {
			return nil, err
		}
		dClient, err = dclient.NewClient(context.Background(), dynamicClient, kubeClient, 15*time.Minute)
		if err != nil {
			return nil, err
		}
	}
	if len(targetResources) > 0 && !c.Cluster {
		var targets []runtime.Object
		for _, t := range targetResources {
			targets = append(targets, t)
		}
		dClient, err = dclient.NewFakeClient(runtime.NewScheme(), map[schema.GroupVersionResource]string{}, targets...)
		dClient.SetDiscovery(dclient.NewFakeDiscoveryClient(nil))
		if err != nil {
			return nil, err
		}
	}
	return dClient, err
}

func (c *ApplyCommandConfig) cleanPreviousContent(mutateLogPathIsDir bool) error {
	// empty the previous contents of the file just in case if the file already existed before with some content(so as to perform overwrites)
	// the truncation of files for the case when mutateLogPath is dir, is handled under pkg/kyverno/apply/common.go
	if !mutateLogPathIsDir && c.MutateLogPath != "" {
		c.MutateLogPath = filepath.Clean(c.MutateLogPath)
		// Necessary for us to include the file via variable as it is part of the CLI.
		_, err := os.OpenFile(c.MutateLogPath, os.O_TRUNC|os.O_WRONLY, 0o600) // #nosec G304
		if err != nil {
			return fmt.Errorf("failed to truncate the existing file at %s (%w)", c.MutateLogPath, err)
		}
	}
	return nil
}

func (c *ApplyCommandConfig) checkArguments() error {
	if c.ValuesFile != "" && c.Variables != nil {
		return fmt.Errorf("pass the values either using set flag or values_file flag")
	}
	if len(c.PolicyPaths) == 0 {
		return fmt.Errorf("require policy")
	}
	if (len(c.PolicyPaths) > 0 && c.PolicyPaths[0] == "-") && len(c.ResourcePaths) > 0 && c.ResourcePaths[0] == "-" {
		return fmt.Errorf("a stdin pipe can be used for either policies or resources, not both")
	}
	if len(c.ResourcePaths) != 0 && len(c.JSONPaths) != 0 {
		return fmt.Errorf("both resource and json files can not be used together, use one or the other")
	}
	if len(c.ResourcePaths) == 0 && len(c.JSONPaths) == 0 && !c.Cluster {
		return fmt.Errorf("resource file(s) or cluster required")
	}
	return nil
}

type WarnExitCodeError struct {
	ExitCode int
}

func (w WarnExitCodeError) Error() string {
	return fmt.Sprintf("exit as warnExitCode is %d", w.ExitCode)
}

func exit(out io.Writer, rc *processor.ResultCounts, warnExitCode int, warnNoPassed bool) error {
	if rc.Fail > 0 {
		return fmt.Errorf("exit as there are policy violations")
	} else if rc.Error > 0 {
		return fmt.Errorf("exit as there are policy errors")
	} else if rc.Warn > 0 && warnExitCode != 0 {
		fmt.Printf("exit as warnExitCode is %d", warnExitCode)
		return WarnExitCodeError{
			ExitCode: warnExitCode,
		}
	} else if rc.Pass == 0 && warnNoPassed {
		fmt.Println(out, "exit as no objects satisfied policy")
		return WarnExitCodeError{
			ExitCode: warnExitCode,
		}
	}
	return nil
}<|MERGE_RESOLUTION|>--- conflicted
+++ resolved
@@ -220,11 +220,9 @@
 		return nil, nil, skippedInvalidPolicies, nil, fmt.Errorf("failed to decode yaml (%w)", err)
 	}
 	var store store.Store
-<<<<<<< HEAD
-	policies, vaps, vapBindings, maps, mapBindings, vps, ivps, err := c.loadPolicies()
-=======
-	kpols, vaps, vapBindings, vps, ivps, err := c.loadPolicies()
->>>>>>> e8d75291
+
+	kpols, vaps, vapBindings, maps, mapBindings, vps, ivps, err := c.loadPolicies()
+
 	if err != nil {
 		return nil, nil, skippedInvalidPolicies, nil, err
 	}
@@ -252,12 +250,9 @@
 	if err != nil {
 		return nil, nil, skippedInvalidPolicies, nil, err
 	}
-<<<<<<< HEAD
-	resources, jsonPayloads, err := c.loadResources(out, c.ResourcePaths, policies, vaps, dClient)
-
-=======
+
 	resources, jsonPayloads, err := c.loadResources(out, c.ResourcePaths, genericPolicies, dClient)
->>>>>>> e8d75291
+
 	if err != nil {
 		return nil, nil, skippedInvalidPolicies, nil, err
 	}
