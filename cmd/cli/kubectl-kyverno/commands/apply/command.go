--- conflicted
+++ resolved
@@ -49,7 +49,6 @@
 }
 
 type ApplyCommandConfig struct {
-<<<<<<< HEAD
 	KubeConfig       string
 	Context          string
 	Namespace        string
@@ -67,29 +66,9 @@
 	GitBranch        string
 	warnExitCode     int
 	warnNoPassed     bool
+	Exception        []string
+	continueOnFail   bool
 	inlineExceptions bool
-	Exception        []string
-=======
-	KubeConfig     string
-	Context        string
-	Namespace      string
-	MutateLogPath  string
-	Variables      []string
-	ValuesFile     string
-	UserInfoPath   string
-	Cluster        bool
-	PolicyReport   bool
-	Stdin          bool
-	RegistryAccess bool
-	AuditWarn      bool
-	ResourcePaths  []string
-	PolicyPaths    []string
-	GitBranch      string
-	warnExitCode   int
-	warnNoPassed   bool
-	Exception      []string
-	continueOnFail bool
->>>>>>> 5d362d36
 }
 
 func Command() *cobra.Command {
@@ -144,11 +123,8 @@
 	cmd.Flags().BoolVarP(&table, "table", "t", false, "Show results in table format")
 	cmd.Flags().StringSliceVarP(&applyCommandConfig.Exception, "exception", "e", nil, "Policy exception to be considered when evaluating policies against resources")
 	cmd.Flags().StringSliceVarP(&applyCommandConfig.Exception, "exceptions", "", nil, "Policy exception to be considered when evaluating policies against resources")
-<<<<<<< HEAD
+	cmd.Flags().BoolVar(&applyCommandConfig.continueOnFail, "continue-on-fail", false, "If set to true, will continue to apply policies on the next resource upon failure to apply to the current resource instead of exiting out")
 	cmd.Flags().BoolVarP(&applyCommandConfig.inlineExceptions, "evaluate-inline-exceptions", "", false, "Evaluate policy exception to be considered from the resources to be processed")
-=======
-	cmd.Flags().BoolVar(&applyCommandConfig.continueOnFail, "continue-on-fail", false, "If set to true, will continue to apply policies on the next resource upon failure to apply to the current resource instead of exiting out")
->>>>>>> 5d362d36
 	return cmd
 }
 
@@ -191,14 +167,9 @@
 	if err != nil {
 		return rc, resources1, skipInvalidPolicies, responses1, err
 	}
-	var exceptions []*kyvernov2beta1.PolicyException
-	if c.inlineExceptions {
-		exceptions = exception.SelectFrom(resources)
-	} else {
-		exceptions, err = exception.Load(c.Exception...)
-		if err != nil {
-			return rc, resources1, skipInvalidPolicies, responses1, fmt.Errorf("Error: failed to load exceptions (%s)", err)
-		}
+	exceptions, err := exception.Load(c.Exception...)
+	if err != nil {
+		return rc, resources1, skipInvalidPolicies, responses1, fmt.Errorf("Error: failed to load exceptions (%s)", err)
 	}
 	if !c.Stdin && !c.PolicyReport {
 		var policyRulesCount int
