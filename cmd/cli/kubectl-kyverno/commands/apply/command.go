--- conflicted
+++ resolved
@@ -239,11 +239,8 @@
 	}
 	var store store.Store
 
-<<<<<<< HEAD
 	kpols, vaps, vapBindings, maps, mapBindings, vps, nvps, ivps, gps, dps, ndps, mps, nmps, err := c.loadPolicies()
-=======
-	kpols, vaps, vapBindings, maps, mapBindings, vps, nvps, ivps, nivps, gps, dps, ndps, mps, err := c.loadPolicies()
->>>>>>> c8078eca
+	kpols, vaps, vapBindings, maps, mapBindings, vps, nvps, ivps, nivps, gps, dps, ndps, mps, nmps, err := c.loadPolicies()
 	if err != nil {
 		return nil, nil, skippedInvalidPolicies, nil, err
 	}
@@ -916,11 +913,7 @@
 			}
 		}
 	}
-<<<<<<< HEAD
-	return policies, vaps, vapBindings, maps, mapBindings, vps, nvps, ivps, gps, dps, ndps, mps, nmps, nil
-=======
-	return policies, vaps, vapBindings, maps, mapBindings, vps, nvps, ivps, nivps, gps, dps, ndps, mps, nil
->>>>>>> c8078eca
+	return policies, vaps, vapBindings, maps, mapBindings, vps, nvps, ivps, nivps, gps, dps, ndps, mps, nmps, nil
 }
 
 func (c *ApplyCommandConfig) initStoreAndClusterClient(store *store.Store, targetResources ...*unstructured.Unstructured) (dclient.Interface, error) {
