--- conflicted
+++ resolved
@@ -734,12 +734,9 @@
 				vaps = append(vaps, loaderResults.VAPs...)
 				vapBindings = append(vapBindings, loaderResults.VAPBindings...)
 				vps = append(vps, loaderResults.ValidatingPolicies...)
-<<<<<<< HEAD
-				maps = append(maps, loaderResults.MAPs...) // Assuming policy.Load returns MAPs
-				ivps = append(ivps, loaderResults.ImageVerificationPolicies...)
-=======
+				maps = append(maps, loaderResults.MAPs...) // Assuming policy.Load returns MAP
 				ivps = append(ivps, loaderResults.ImageValidatingPolicies...)
->>>>>>> 92288e01
+
 			}
 		} else {
 			loaderResults, err := policy.Load(nil, "", path)
@@ -755,12 +752,8 @@
 				vaps = append(vaps, loaderResults.VAPs...)
 				vapBindings = append(vapBindings, loaderResults.VAPBindings...)
 				vps = append(vps, loaderResults.ValidatingPolicies...)
-<<<<<<< HEAD
 				maps = append(maps, loaderResults.MAPs...) //  Adding map
-				ivps = append(ivps, loaderResults.ImageVerificationPolicies...)
-=======
 				ivps = append(ivps, loaderResults.ImageValidatingPolicies...)
->>>>>>> 92288e01
 			}
 		}
 		for _, policy := range policies {
