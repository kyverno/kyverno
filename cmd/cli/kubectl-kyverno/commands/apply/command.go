package apply

import (
	"context"
	"fmt"
	"io"
	"net/url"
	"os"
	"path/filepath"
	"strings"
	"time"

	"github.com/go-git/go-billy/v5/memfs"
	kyvernov1 "github.com/kyverno/kyverno/api/kyverno/v1"
	kyvernov2 "github.com/kyverno/kyverno/api/kyverno/v2"
	"github.com/kyverno/kyverno/cmd/cli/kubectl-kyverno/command"
	"github.com/kyverno/kyverno/cmd/cli/kubectl-kyverno/deprecations"
	"github.com/kyverno/kyverno/cmd/cli/kubectl-kyverno/exception"
	"github.com/kyverno/kyverno/cmd/cli/kubectl-kyverno/log"
	"github.com/kyverno/kyverno/cmd/cli/kubectl-kyverno/output/color"
	"github.com/kyverno/kyverno/cmd/cli/kubectl-kyverno/policy"
	"github.com/kyverno/kyverno/cmd/cli/kubectl-kyverno/processor"
	"github.com/kyverno/kyverno/cmd/cli/kubectl-kyverno/source"
	"github.com/kyverno/kyverno/cmd/cli/kubectl-kyverno/store"
	"github.com/kyverno/kyverno/cmd/cli/kubectl-kyverno/userinfo"
	"github.com/kyverno/kyverno/cmd/cli/kubectl-kyverno/utils/common"
	"github.com/kyverno/kyverno/cmd/cli/kubectl-kyverno/variables"
	"github.com/kyverno/kyverno/pkg/autogen"
	"github.com/kyverno/kyverno/pkg/clients/dclient"
	"github.com/kyverno/kyverno/pkg/config"
	engineapi "github.com/kyverno/kyverno/pkg/engine/api"
	gitutils "github.com/kyverno/kyverno/pkg/utils/git"
	policyvalidation "github.com/kyverno/kyverno/pkg/validation/policy"
	"github.com/spf13/cobra"
	"k8s.io/api/admissionregistration/v1alpha1"
	"k8s.io/apimachinery/pkg/apis/meta/v1/unstructured"
	"k8s.io/client-go/dynamic"
	"k8s.io/client-go/kubernetes"
)

const divider = "----------------------------------------------------------------------"

type SkippedInvalidPolicies struct {
	skipped []string
	invalid []string
}

type ApplyCommandConfig struct {
<<<<<<< HEAD
	KubeConfig            string
	Context               string
	Namespace             string
	MutateLogPath         string
	Variables             []string
	ValuesFile            string
	UserInfoPath          string
	Cluster               bool
	PolicyReport          bool
	Stdin                 bool
	RegistryAccess        bool
	AuditWarn             bool
	ResourcePaths         []string
	PolicyPaths           []string
	GitBranch             string
	warnExitCode          int
	warnNoPassed          bool
	Exception             []string
	GenerateExceptions    bool
	GeneratedExceptionTTL time.Duration
=======
	KubeConfig       string
	Context          string
	Namespace        string
	MutateLogPath    string
	Variables        []string
	ValuesFile       string
	UserInfoPath     string
	Cluster          bool
	PolicyReport     bool
	Stdin            bool
	RegistryAccess   bool
	AuditWarn        bool
	ResourcePaths    []string
	PolicyPaths      []string
	GitBranch        string
	warnExitCode     int
	warnNoPassed     bool
	Exception        []string
	ContinueOnFail   bool
	inlineExceptions bool
>>>>>>> a5915a31
}

func Command() *cobra.Command {
	var removeColor, detailedResults, table bool
	applyCommandConfig := &ApplyCommandConfig{}
	cmd := &cobra.Command{
		Use:          "apply",
		Short:        command.FormatDescription(true, websiteUrl, false, description...),
		Long:         command.FormatDescription(false, websiteUrl, false, description...),
		Example:      command.FormatExamples(examples...),
		SilenceUsage: true,
		RunE: func(cmd *cobra.Command, args []string) (err error) {
			out := cmd.OutOrStdout()
			color.Init(removeColor)
			applyCommandConfig.PolicyPaths = args
			rc, _, skipInvalidPolicies, responses, err := applyCommandConfig.applyCommandHelper(out)
			if err != nil {
				return err
			}
			cmd.SilenceErrors = true
			printSkippedAndInvalidPolicies(out, skipInvalidPolicies)
			if applyCommandConfig.PolicyReport {
				printReports(out, responses, applyCommandConfig.AuditWarn)
			} else if applyCommandConfig.GenerateExceptions {
				printExceptions(out, responses, applyCommandConfig.AuditWarn, applyCommandConfig.GeneratedExceptionTTL)
			} else if table {
				printTable(out, detailedResults, applyCommandConfig.AuditWarn, responses...)
			} else {
				printViolations(out, rc)
			}
			return exit(out, rc, applyCommandConfig.warnExitCode, applyCommandConfig.warnNoPassed)
		},
	}
	cmd.Flags().StringSliceVarP(&applyCommandConfig.ResourcePaths, "resource", "r", []string{}, "Path to resource files")
	cmd.Flags().StringSliceVarP(&applyCommandConfig.ResourcePaths, "resources", "", []string{}, "Path to resource files")
	cmd.Flags().BoolVarP(&applyCommandConfig.Cluster, "cluster", "c", false, "Checks if policies should be applied to cluster in the current context")
	cmd.Flags().StringVarP(&applyCommandConfig.MutateLogPath, "output", "o", "", "Prints the mutated resources in provided file/directory")
	// currently `set` flag supports variable for single policy applied on single resource
	cmd.Flags().StringVarP(&applyCommandConfig.UserInfoPath, "userinfo", "u", "", "Admission Info including Roles, Cluster Roles and Subjects")
	cmd.Flags().StringSliceVarP(&applyCommandConfig.Variables, "set", "s", nil, "Variables that are required")
	cmd.Flags().StringVarP(&applyCommandConfig.ValuesFile, "values-file", "f", "", "File containing values for policy variables")
	cmd.Flags().BoolVarP(&applyCommandConfig.PolicyReport, "policy-report", "p", false, "Generates policy report when passed (default policyviolation)")
	cmd.Flags().StringVarP(&applyCommandConfig.Namespace, "namespace", "n", "", "Optional Policy parameter passed with cluster flag")
	cmd.Flags().BoolVarP(&applyCommandConfig.Stdin, "stdin", "i", false, "Optional mutate policy parameter to pipe directly through to kubectl")
	cmd.Flags().BoolVar(&applyCommandConfig.RegistryAccess, "registry", false, "If set to true, access the image registry using local docker credentials to populate external data")
	cmd.Flags().StringVar(&applyCommandConfig.KubeConfig, "kubeconfig", "", "path to kubeconfig file with authorization and master location information")
	cmd.Flags().StringVar(&applyCommandConfig.Context, "context", "", "The name of the kubeconfig context to use")
	cmd.Flags().StringVarP(&applyCommandConfig.GitBranch, "git-branch", "b", "", "test git repository branch")
	cmd.Flags().BoolVar(&applyCommandConfig.AuditWarn, "audit-warn", false, "If set to true, will flag audit policies as warnings instead of failures")
	cmd.Flags().IntVar(&applyCommandConfig.warnExitCode, "warn-exit-code", 0, "Set the exit code for warnings; if failures or errors are found, will exit 1")
	cmd.Flags().BoolVar(&applyCommandConfig.warnNoPassed, "warn-no-pass", false, "Specify if warning exit code should be raised if no objects satisfied a policy; can be used together with --warn-exit-code flag")
	cmd.Flags().BoolVar(&removeColor, "remove-color", false, "Remove any color from output")
	cmd.Flags().BoolVar(&detailedResults, "detailed-results", false, "If set to true, display detailed results")
	cmd.Flags().BoolVarP(&table, "table", "t", false, "Show results in table format")
	cmd.Flags().StringSliceVarP(&applyCommandConfig.Exception, "exception", "e", nil, "Policy exception to be considered when evaluating policies against resources")
	cmd.Flags().StringSliceVarP(&applyCommandConfig.Exception, "exceptions", "", nil, "Policy exception to be considered when evaluating policies against resources")
<<<<<<< HEAD
	cmd.Flags().BoolVarP(&applyCommandConfig.GenerateExceptions, "generate-exceptions", "", false, "Generate policy exceptions for each violation")
	cmd.Flags().DurationVarP(&applyCommandConfig.GeneratedExceptionTTL, "generated-exception-ttl", "", time.Hour*24*30, "Default TTL for generated exceptions")
=======
	cmd.Flags().BoolVar(&applyCommandConfig.ContinueOnFail, "continue-on-fail", false, "If set to true, will continue to apply policies on the next resource upon failure to apply to the current resource instead of exiting out")
	cmd.Flags().BoolVarP(&applyCommandConfig.inlineExceptions, "exceptions-with-resources", "", false, "Evaluate policy exceptions from the resources path")
>>>>>>> a5915a31
	return cmd
}

func (c *ApplyCommandConfig) applyCommandHelper(out io.Writer) (*processor.ResultCounts, []*unstructured.Unstructured, SkippedInvalidPolicies, []engineapi.EngineResponse, error) {
	rc, resources1, skipInvalidPolicies, responses1, err := c.checkArguments()
	if err != nil {
		return rc, resources1, skipInvalidPolicies, responses1, err
	}
	rc, resources1, skipInvalidPolicies, responses1, err, mutateLogPathIsDir := c.getMutateLogPathIsDir(skipInvalidPolicies)
	if err != nil {
		return rc, resources1, skipInvalidPolicies, responses1, err
	}
	rc, resources1, skipInvalidPolicies, responses1, err = c.cleanPreviousContent(mutateLogPathIsDir, skipInvalidPolicies)
	if err != nil {
		return rc, resources1, skipInvalidPolicies, responses1, err
	}
	var userInfo *kyvernov2.RequestInfo
	if c.UserInfoPath != "" {
		info, err := userinfo.Load(nil, c.UserInfoPath, "")
		if err != nil {
			return nil, nil, skipInvalidPolicies, nil, fmt.Errorf("failed to load request info (%w)", err)
		}
		deprecations.CheckUserInfo(out, c.UserInfoPath, info)
		userInfo = &info.RequestInfo
	}
	variables, err := variables.New(out, nil, "", c.ValuesFile, nil, c.Variables...)
	if err != nil {
		return nil, nil, skipInvalidPolicies, nil, fmt.Errorf("failed to decode yaml (%w)", err)
	}
	var store store.Store
	rc, resources1, skipInvalidPolicies, responses1, dClient, err := c.initStoreAndClusterClient(&store, skipInvalidPolicies)
	if err != nil {
		return rc, resources1, skipInvalidPolicies, responses1, err
	}
	rc, resources1, skipInvalidPolicies, responses1, policies, vaps, vapBindings, err := c.loadPolicies(skipInvalidPolicies)
	if err != nil {
		return rc, resources1, skipInvalidPolicies, responses1, err
	}
	resources, err := c.loadResources(out, policies, vaps, dClient)
	if err != nil {
		return rc, resources1, skipInvalidPolicies, responses1, err
	}
	var exceptions []*kyvernov2.PolicyException
	if c.inlineExceptions {
		exceptions = exception.SelectFrom(resources)
	} else {
		exceptions, err = exception.Load(c.Exception...)
		if err != nil {
			return rc, resources1, skipInvalidPolicies, responses1, fmt.Errorf("Error: failed to load exceptions (%s)", err)
		}
	}
	if !c.Stdin && !c.PolicyReport && !c.GenerateExceptions {
		var policyRulesCount int
		for _, policy := range policies {
			policyRulesCount += len(autogen.ComputeRules(policy, ""))
		}
		policyRulesCount += len(vaps)
		if len(exceptions) > 0 {
			fmt.Fprintf(out, "\nApplying %d policy rule(s) to %d resource(s) with %d exception(s)...\n", policyRulesCount, len(resources), len(exceptions))
		} else {
			fmt.Fprintf(out, "\nApplying %d policy rule(s) to %d resource(s)...\n", policyRulesCount, len(resources))
		}
	}

	rc, resources1, responses1, err = c.applyPolicytoResource(
		out,
		&store,
		variables,
		policies,
		resources,
		exceptions,
		&skipInvalidPolicies,
		dClient,
		userInfo,
		mutateLogPathIsDir,
	)
	if err != nil {
		return rc, resources1, skipInvalidPolicies, responses1, err
	}
	responses2, err := c.applyValidatingAdmissionPolicytoResource(vaps, vapBindings, resources1, variables.NamespaceSelectors(), rc, dClient)
	if err != nil {
		return rc, resources1, skipInvalidPolicies, responses1, err
	}
	var responses []engineapi.EngineResponse
	responses = append(responses, responses1...)
	responses = append(responses, responses2...)
	return rc, resources1, skipInvalidPolicies, responses, nil
}

func (c *ApplyCommandConfig) getMutateLogPathIsDir(skipInvalidPolicies SkippedInvalidPolicies) (*processor.ResultCounts, []*unstructured.Unstructured, SkippedInvalidPolicies, []engineapi.EngineResponse, error, bool) {
	mutateLogPathIsDir, err := checkMutateLogPath(c.MutateLogPath)
	if err != nil {
		return nil, nil, skipInvalidPolicies, nil, fmt.Errorf("failed to create file/folder (%w)", err), false
	}
	return nil, nil, skipInvalidPolicies, nil, err, mutateLogPathIsDir
}

func (c *ApplyCommandConfig) applyValidatingAdmissionPolicytoResource(
	vaps []v1alpha1.ValidatingAdmissionPolicy,
	vapBindings []v1alpha1.ValidatingAdmissionPolicyBinding,
	resources []*unstructured.Unstructured,
	namespaceSelectorMap map[string]map[string]string,
	rc *processor.ResultCounts,
	dClient dclient.Interface,
) ([]engineapi.EngineResponse, error) {
	var responses []engineapi.EngineResponse
	for _, resource := range resources {
		processor := processor.ValidatingAdmissionPolicyProcessor{
			Policies:             vaps,
			Bindings:             vapBindings,
			Resource:             resource,
			NamespaceSelectorMap: namespaceSelectorMap,
			PolicyReport:         c.PolicyReport,
			Rc:                   rc,
			Client:               dClient,
		}
		ers, err := processor.ApplyPolicyOnResource()
		if err != nil {
			if c.ContinueOnFail {
				fmt.Printf("failed to apply policies on resource %s (%v)\n", resource.GetName(), err)
				continue
			}
			return responses, fmt.Errorf("failed to apply policies on resource %s (%w)", resource.GetName(), err)
		}
		responses = append(responses, ers...)
	}
	return responses, nil
}

func (c *ApplyCommandConfig) applyPolicytoResource(
	out io.Writer,
	store *store.Store,
	vars *variables.Variables,
	policies []kyvernov1.PolicyInterface,
	resources []*unstructured.Unstructured,
	exceptions []*kyvernov2.PolicyException,
	skipInvalidPolicies *SkippedInvalidPolicies,
	dClient dclient.Interface,
	userInfo *kyvernov2.RequestInfo,
	mutateLogPathIsDir bool,
) (*processor.ResultCounts, []*unstructured.Unstructured, []engineapi.EngineResponse, error) {
	if vars != nil {
		vars.SetInStore(store)
	}
	var rc processor.ResultCounts
	// validate policies
	validPolicies := make([]kyvernov1.PolicyInterface, 0, len(policies))
	for _, pol := range policies {
		// TODO we should return this info to the caller
		_, err := policyvalidation.Validate(pol, nil, nil, nil, true, config.KyvernoUserName(config.KyvernoServiceAccountName()))
		if err != nil {
			log.Log.Error(err, "policy validation error")
			rc.IncrementError(1)
			if strings.HasPrefix(err.Error(), "variable 'element.name'") {
				skipInvalidPolicies.invalid = append(skipInvalidPolicies.invalid, pol.GetName())
			} else {
				skipInvalidPolicies.skipped = append(skipInvalidPolicies.skipped, pol.GetName())
			}
			continue
		}
		validPolicies = append(validPolicies, pol)
	}

	var responses []engineapi.EngineResponse
	for _, resource := range resources {
		processor := processor.PolicyProcessor{
			Store:                store,
			Policies:             validPolicies,
			Resource:             *resource,
			PolicyExceptions:     exceptions,
			MutateLogPath:        c.MutateLogPath,
			MutateLogPathIsDir:   mutateLogPathIsDir,
			Variables:            vars,
			UserInfo:             userInfo,
			PolicyReport:         c.PolicyReport,
			NamespaceSelectorMap: vars.NamespaceSelectors(),
			Stdin:                c.Stdin,
			Rc:                   &rc,
			PrintPatchResource:   true,
			Client:               dClient,
			AuditWarn:            c.AuditWarn,
			Subresources:         vars.Subresources(),
			Out:                  out,
		}
		ers, err := processor.ApplyPoliciesOnResource()
		if err != nil {
			if c.ContinueOnFail {
				fmt.Printf("failed to apply policies on resource %v (%v)\n", resource.GetName(), err)
				continue
			}
			return &rc, resources, responses, fmt.Errorf("failed to apply policies on resource %v (%w)", resource.GetName(), err)
		}
		responses = append(responses, ers...)
	}
	return &rc, resources, responses, nil
}

func (c *ApplyCommandConfig) loadResources(out io.Writer, policies []kyvernov1.PolicyInterface, vap []v1alpha1.ValidatingAdmissionPolicy, dClient dclient.Interface) ([]*unstructured.Unstructured, error) {
	resources, err := common.GetResourceAccordingToResourcePath(out, nil, c.ResourcePaths, c.Cluster, policies, vap, dClient, c.Namespace, c.PolicyReport, "")
	if err != nil {
		return resources, fmt.Errorf("failed to load resources (%w)", err)
	}
	return resources, nil
}

func (c *ApplyCommandConfig) loadPolicies(skipInvalidPolicies SkippedInvalidPolicies) (*processor.ResultCounts, []*unstructured.Unstructured, SkippedInvalidPolicies, []engineapi.EngineResponse, []kyvernov1.PolicyInterface, []v1alpha1.ValidatingAdmissionPolicy, []v1alpha1.ValidatingAdmissionPolicyBinding, error) {
	// load policies
	var policies []kyvernov1.PolicyInterface
	var vaps []v1alpha1.ValidatingAdmissionPolicy
	var vapBindings []v1alpha1.ValidatingAdmissionPolicyBinding

	for _, path := range c.PolicyPaths {
		isGit := source.IsGit(path)
		if isGit {
			gitSourceURL, err := url.Parse(path)
			if err != nil {
				return nil, nil, skipInvalidPolicies, nil, nil, nil, nil, fmt.Errorf("failed to load policies (%w)", err)
			}
			pathElems := strings.Split(gitSourceURL.Path[1:], "/")
			if len(pathElems) <= 1 {
				err := fmt.Errorf("invalid URL path %s - expected https://<any_git_source_domain>/:owner/:repository/:branch (without --git-branch flag) OR https://<any_git_source_domain>/:owner/:repository/:directory (with --git-branch flag)", gitSourceURL.Path)
				return nil, nil, skipInvalidPolicies, nil, nil, nil, nil, fmt.Errorf("failed to parse URL (%w)", err)
			}
			gitSourceURL.Path = strings.Join([]string{pathElems[0], pathElems[1]}, "/")
			repoURL := gitSourceURL.String()
			var gitPathToYamls string
			c.GitBranch, gitPathToYamls = common.GetGitBranchOrPolicyPaths(c.GitBranch, repoURL, path)
			fs := memfs.New()
			if _, err := gitutils.Clone(repoURL, fs, c.GitBranch); err != nil {
				log.Log.V(3).Info(fmt.Sprintf("failed to clone repository  %v as it is not valid", repoURL), "error", err)
				return nil, nil, skipInvalidPolicies, nil, nil, nil, nil, fmt.Errorf("failed to clone repository (%w)", err)
			}
			policyYamls, err := gitutils.ListYamls(fs, gitPathToYamls)
			if err != nil {
				return nil, nil, skipInvalidPolicies, nil, nil, nil, nil, fmt.Errorf("failed to list YAMLs in repository (%w)", err)
			}
			for _, policyYaml := range policyYamls {
				loaderResults, err := policy.Load(fs, "", policyYaml)
				if err != nil {
					continue
				}
				policies = append(policies, loaderResults.Policies...)
				vaps = append(vaps, loaderResults.VAPs...)
				vapBindings = append(vapBindings, loaderResults.VAPBindings...)
			}
		} else {
			loaderResults, err := policy.Load(nil, "", path)
			if err != nil {
				log.Log.V(3).Info("skipping invalid YAML file", "path", path, "error", err)
			} else {
				policies = append(policies, loaderResults.Policies...)
				vaps = append(vaps, loaderResults.VAPs...)
				vapBindings = append(vapBindings, loaderResults.VAPBindings...)
			}
		}
	}

	return nil, nil, skipInvalidPolicies, nil, policies, vaps, vapBindings, nil
}

func (c *ApplyCommandConfig) initStoreAndClusterClient(store *store.Store, skipInvalidPolicies SkippedInvalidPolicies) (*processor.ResultCounts, []*unstructured.Unstructured, SkippedInvalidPolicies, []engineapi.EngineResponse, dclient.Interface, error) {
	store.SetLocal(true)
	store.SetRegistryAccess(c.RegistryAccess)
	if c.Cluster {
		store.AllowApiCall(true)
	}
	var err error
	var dClient dclient.Interface
	if c.Cluster {
		restConfig, err := config.CreateClientConfigWithContext(c.KubeConfig, c.Context)
		if err != nil {
			return nil, nil, skipInvalidPolicies, nil, nil, err
		}
		kubeClient, err := kubernetes.NewForConfig(restConfig)
		if err != nil {
			return nil, nil, skipInvalidPolicies, nil, nil, err
		}
		dynamicClient, err := dynamic.NewForConfig(restConfig)
		if err != nil {
			return nil, nil, skipInvalidPolicies, nil, nil, err
		}
		dClient, err = dclient.NewClient(context.Background(), dynamicClient, kubeClient, 15*time.Minute)
		if err != nil {
			return nil, nil, skipInvalidPolicies, nil, nil, err
		}
	}
	return nil, nil, skipInvalidPolicies, nil, dClient, err
}

func (c *ApplyCommandConfig) cleanPreviousContent(mutateLogPathIsDir bool, skipInvalidPolicies SkippedInvalidPolicies) (*processor.ResultCounts, []*unstructured.Unstructured, SkippedInvalidPolicies, []engineapi.EngineResponse, error) {
	// empty the previous contents of the file just in case if the file already existed before with some content(so as to perform overwrites)
	// the truncation of files for the case when mutateLogPath is dir, is handled under pkg/kyverno/apply/common.go
	if !mutateLogPathIsDir && c.MutateLogPath != "" {
		c.MutateLogPath = filepath.Clean(c.MutateLogPath)
		// Necessary for us to include the file via variable as it is part of the CLI.
		_, err := os.OpenFile(c.MutateLogPath, os.O_TRUNC|os.O_WRONLY, 0o600) // #nosec G304
		if err != nil {
			return nil, nil, skipInvalidPolicies, nil, fmt.Errorf("failed to truncate the existing file at %s (%w)", c.MutateLogPath, err)
		}
	}
	return nil, nil, skipInvalidPolicies, nil, nil
}

func (c *ApplyCommandConfig) checkArguments() (*processor.ResultCounts, []*unstructured.Unstructured, SkippedInvalidPolicies, []engineapi.EngineResponse, error) {
	var skipInvalidPolicies SkippedInvalidPolicies
	if c.ValuesFile != "" && c.Variables != nil {
		return nil, nil, skipInvalidPolicies, nil, fmt.Errorf("pass the values either using set flag or values_file flag")
	}
	if len(c.PolicyPaths) == 0 {
		return nil, nil, skipInvalidPolicies, nil, fmt.Errorf("require policy")
	}
	if (len(c.PolicyPaths) > 0 && c.PolicyPaths[0] == "-") && len(c.ResourcePaths) > 0 && c.ResourcePaths[0] == "-" {
		return nil, nil, skipInvalidPolicies, nil, fmt.Errorf("a stdin pipe can be used for either policies or resources, not both")
	}
	if len(c.ResourcePaths) == 0 && !c.Cluster {
		return nil, nil, skipInvalidPolicies, nil, fmt.Errorf("resource file(s) or cluster required")
	}
	return nil, nil, skipInvalidPolicies, nil, nil
}

<<<<<<< HEAD
=======
func printSkippedAndInvalidPolicies(out io.Writer, skipInvalidPolicies SkippedInvalidPolicies) {
	if len(skipInvalidPolicies.skipped) > 0 {
		fmt.Fprintln(out, divider)
		fmt.Fprintln(out, "Policies Skipped (as required variables are not provided by the user):")
		for i, policyName := range skipInvalidPolicies.skipped {
			fmt.Fprintf(out, "%d. %s\n", i+1, policyName)
		}
		fmt.Fprintln(out, divider)
	}
	if len(skipInvalidPolicies.invalid) > 0 {
		fmt.Fprintln(out, divider)
		fmt.Fprintln(out, "Invalid Policies:")
		for i, policyName := range skipInvalidPolicies.invalid {
			fmt.Fprintf(out, "%d. %s\n", i+1, policyName)
		}
		fmt.Fprintln(out, divider)
	}
}

func printReports(out io.Writer, engineResponses []engineapi.EngineResponse, auditWarn bool) {
	clustered, namespaced := report.ComputePolicyReports(auditWarn, engineResponses...)
	if len(clustered) > 0 {
		report := report.MergeClusterReports(clustered)
		yamlReport, _ := yaml.Marshal(report)
		fmt.Fprintln(out, string(yamlReport))
	}
	for _, r := range namespaced {
		fmt.Fprintln(out, string("---"))
		yamlReport, _ := yaml.Marshal(r)
		fmt.Fprintln(out, string(yamlReport))
	}
}

func printViolations(out io.Writer, rc *processor.ResultCounts) {
	fmt.Fprintf(out, "\npass: %d, fail: %d, warn: %d, error: %d, skip: %d \n", rc.Pass, rc.Fail, rc.Warn, rc.Error, rc.Skip)
}

>>>>>>> a5915a31
type WarnExitCodeError struct {
	ExitCode int
}

func (w WarnExitCodeError) Error() string {
	return fmt.Sprintf("exit as warnExitCode is %d", w.ExitCode)
}

func exit(out io.Writer, rc *processor.ResultCounts, warnExitCode int, warnNoPassed bool) error {
	if rc.Fail > 0 {
		return fmt.Errorf("exit as there are policy violations")
	} else if rc.Error > 0 {
		return fmt.Errorf("exit as there are policy errors")
	} else if rc.Warn > 0 && warnExitCode != 0 {
		fmt.Printf("exit as warnExitCode is %d", warnExitCode)
		return WarnExitCodeError{
			ExitCode: warnExitCode,
		}
	} else if rc.Pass == 0 && warnNoPassed {
		fmt.Println(out, "exit as no objects satisfied policy")
		return WarnExitCodeError{
			ExitCode: warnExitCode,
		}
	}
	return nil
}<|MERGE_RESOLUTION|>--- conflicted
+++ resolved
@@ -46,7 +46,6 @@
 }
 
 type ApplyCommandConfig struct {
-<<<<<<< HEAD
 	KubeConfig            string
 	Context               string
 	Namespace             string
@@ -65,30 +64,10 @@
 	warnExitCode          int
 	warnNoPassed          bool
 	Exception             []string
+	ContinueOnFail        bool
+	inlineExceptions      bool
 	GenerateExceptions    bool
 	GeneratedExceptionTTL time.Duration
-=======
-	KubeConfig       string
-	Context          string
-	Namespace        string
-	MutateLogPath    string
-	Variables        []string
-	ValuesFile       string
-	UserInfoPath     string
-	Cluster          bool
-	PolicyReport     bool
-	Stdin            bool
-	RegistryAccess   bool
-	AuditWarn        bool
-	ResourcePaths    []string
-	PolicyPaths      []string
-	GitBranch        string
-	warnExitCode     int
-	warnNoPassed     bool
-	Exception        []string
-	ContinueOnFail   bool
-	inlineExceptions bool
->>>>>>> a5915a31
 }
 
 func Command() *cobra.Command {
@@ -145,13 +124,10 @@
 	cmd.Flags().BoolVarP(&table, "table", "t", false, "Show results in table format")
 	cmd.Flags().StringSliceVarP(&applyCommandConfig.Exception, "exception", "e", nil, "Policy exception to be considered when evaluating policies against resources")
 	cmd.Flags().StringSliceVarP(&applyCommandConfig.Exception, "exceptions", "", nil, "Policy exception to be considered when evaluating policies against resources")
-<<<<<<< HEAD
+	cmd.Flags().BoolVar(&applyCommandConfig.ContinueOnFail, "continue-on-fail", false, "If set to true, will continue to apply policies on the next resource upon failure to apply to the current resource instead of exiting out")
+	cmd.Flags().BoolVarP(&applyCommandConfig.inlineExceptions, "exceptions-with-resources", "", false, "Evaluate policy exceptions from the resources path")
 	cmd.Flags().BoolVarP(&applyCommandConfig.GenerateExceptions, "generate-exceptions", "", false, "Generate policy exceptions for each violation")
 	cmd.Flags().DurationVarP(&applyCommandConfig.GeneratedExceptionTTL, "generated-exception-ttl", "", time.Hour*24*30, "Default TTL for generated exceptions")
-=======
-	cmd.Flags().BoolVar(&applyCommandConfig.ContinueOnFail, "continue-on-fail", false, "If set to true, will continue to apply policies on the next resource upon failure to apply to the current resource instead of exiting out")
-	cmd.Flags().BoolVarP(&applyCommandConfig.inlineExceptions, "exceptions-with-resources", "", false, "Evaluate policy exceptions from the resources path")
->>>>>>> a5915a31
 	return cmd
 }
 
@@ -472,46 +448,6 @@
 	return nil, nil, skipInvalidPolicies, nil, nil
 }
 
-<<<<<<< HEAD
-=======
-func printSkippedAndInvalidPolicies(out io.Writer, skipInvalidPolicies SkippedInvalidPolicies) {
-	if len(skipInvalidPolicies.skipped) > 0 {
-		fmt.Fprintln(out, divider)
-		fmt.Fprintln(out, "Policies Skipped (as required variables are not provided by the user):")
-		for i, policyName := range skipInvalidPolicies.skipped {
-			fmt.Fprintf(out, "%d. %s\n", i+1, policyName)
-		}
-		fmt.Fprintln(out, divider)
-	}
-	if len(skipInvalidPolicies.invalid) > 0 {
-		fmt.Fprintln(out, divider)
-		fmt.Fprintln(out, "Invalid Policies:")
-		for i, policyName := range skipInvalidPolicies.invalid {
-			fmt.Fprintf(out, "%d. %s\n", i+1, policyName)
-		}
-		fmt.Fprintln(out, divider)
-	}
-}
-
-func printReports(out io.Writer, engineResponses []engineapi.EngineResponse, auditWarn bool) {
-	clustered, namespaced := report.ComputePolicyReports(auditWarn, engineResponses...)
-	if len(clustered) > 0 {
-		report := report.MergeClusterReports(clustered)
-		yamlReport, _ := yaml.Marshal(report)
-		fmt.Fprintln(out, string(yamlReport))
-	}
-	for _, r := range namespaced {
-		fmt.Fprintln(out, string("---"))
-		yamlReport, _ := yaml.Marshal(r)
-		fmt.Fprintln(out, string(yamlReport))
-	}
-}
-
-func printViolations(out io.Writer, rc *processor.ResultCounts) {
-	fmt.Fprintf(out, "\npass: %d, fail: %d, warn: %d, error: %d, skip: %d \n", rc.Pass, rc.Fail, rc.Warn, rc.Error, rc.Skip)
-}
-
->>>>>>> a5915a31
 type WarnExitCodeError struct {
 	ExitCode int
 }
