--- conflicted
+++ resolved
@@ -65,16 +65,11 @@
 	if err != nil {
 		return
 	}
-	if len(results.Policies) == 0 {
+	if results == nil || len(results.Policies) == 0 {
 		return
 	}
-<<<<<<< HEAD
-	var fixed []kyvernov1.PolicyInterface
+	fixed := make([]kyvernov1.PolicyInterface, 0, len(results.Policies))
 	for _, policy := range results.Policies {
-=======
-	fixed := make([]kyvernov1.PolicyInterface, 0, len(policies))
-	for _, policy := range policies {
->>>>>>> 6bd52a28
 		copy := policy.CreateDeepCopy()
 		fmt.Fprintf(out, "Processing file (%s)...\n", path)
 		messages, err := fix.FixPolicy(copy)
