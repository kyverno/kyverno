--- conflicted
+++ resolved
@@ -124,12 +124,7 @@
 	}
 	printCount := 0
 	printMutatedRes := false
-<<<<<<< HEAD
 	for i, policyRule := range autogen.ComputeRules(policy) {
-		ruleFoundInEngineResponse := false
-=======
-	for _, policyRule := range autogen.ComputeRules(policy) {
->>>>>>> cde4ac71
 		for _, mutateResponseRule := range response.PolicyResponse.Rules {
 			if policyRule.Name == mutateResponseRule.Name() {
 				if mutateResponseRule.Status() == engineapi.RuleStatusPass {
