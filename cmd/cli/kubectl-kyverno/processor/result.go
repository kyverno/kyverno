--- conflicted
+++ resolved
@@ -23,15 +23,11 @@
 func (rc ResultCounts) Error() int { return rc.err }
 func (rc ResultCounts) Skip() int  { return rc.skip }
 
-<<<<<<< HEAD
-func (rc *ResultCounts) addEngineResponses(auditWarn bool, policyReport bool, resourcePath string, responses ...engineapi.EngineResponse) {
-=======
 func (rc *ResultCounts) IncrementError(inc int) {
 	rc.err += inc
 }
 
-func (rc *ResultCounts) addEngineResponses(auditWarn bool, responses ...engineapi.EngineResponse) {
->>>>>>> 55bdb21a
+func (rc *ResultCounts) addEngineResponses(auditWarn bool, policyReport bool, resourcePath string, responses ...engineapi.EngineResponse) {
 	for _, response := range responses {
 		rc.addEngineResponse(auditWarn, policyReport, resourcePath, response)
 	}
