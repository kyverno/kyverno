--- conflicted
+++ resolved
@@ -63,11 +63,7 @@
 	}
 }
 
-<<<<<<< HEAD
-func (rc *ResultCounts) addGenerateResponse(auditWarn bool, response engineapi.EngineResponse) {
-=======
 func (rc *ResultCounts) addGenerateResponse(response engineapi.EngineResponse) {
->>>>>>> 8e14e1e7
 	genericPolicy := response.Policy()
 	if polType := genericPolicy.GetType(); polType == engineapi.ValidatingAdmissionPolicyType {
 		return
@@ -112,13 +108,9 @@
 				} else if mutateResponseRule.Status() == engineapi.RuleStatusSkip {
 					rc.Skip++
 				} else if mutateResponseRule.Status() == engineapi.RuleStatusError {
-<<<<<<< HEAD
-					rc.err++
-=======
 					rc.Error++
 				} else {
 					rc.Fail++
->>>>>>> 8e14e1e7
 				}
 				continue
 			}
