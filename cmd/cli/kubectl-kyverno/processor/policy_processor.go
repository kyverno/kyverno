--- conflicted
+++ resolved
@@ -369,7 +369,6 @@
 	err := p.printOutput(response.PatchedResource.Object, response, resourcePath, false)
 	if err != nil {
 		return fmt.Errorf("failed to print mutated result (%w)", err)
-<<<<<<< HEAD
 	}
 	fmt.Fprintf(p.Out, "\n\nMutation:\nMutation has been applied successfully.")
 	return nil
@@ -396,19 +395,6 @@
 		}
 	}
 
-=======
-	}
-	fmt.Fprintf(p.Out, "\n\nMutation:\nMutation has been applied successfully.")
-	return nil
-}
-
-func (p *PolicyProcessor) printOutput(resource interface{}, response engineapi.EngineResponse, resourcePath string, isGenerate bool) error {
-	yamlEncodedResource, err := yamlv2.Marshal(resource)
-	if err != nil {
-		return fmt.Errorf("failed to marshal (%w)", err)
-	}
-
->>>>>>> d100202d
 	if p.MutateLogPath == "" {
 		resource := string(yamlEncodedResource) + string("\n---")
 		if len(strings.TrimSpace(resource)) > 0 {
@@ -416,15 +402,12 @@
 				fmt.Fprintf(p.Out, "\npolicy %s applied to %s:", response.Policy().GetName(), resourcePath)
 			}
 			fmt.Fprintf(p.Out, "\n"+resource+"\n") //nolint:govet
-<<<<<<< HEAD
 			if len(yamlEncodedTargetResources) > 0 {
 				fmt.Fprintf(p.Out, "patched targets: \n")
 				for _, patchedTarget := range yamlEncodedTargetResources {
 					fmt.Fprintf(p.Out, "\n"+string(patchedTarget)+"\n")
 				}
 			}
-=======
->>>>>>> d100202d
 		}
 		return nil
 	}
@@ -450,12 +433,6 @@
 		file = f
 	}
 	if _, err := file.Write([]byte(string(yamlEncodedResource) + "\n---\n\n")); err != nil {
-<<<<<<< HEAD
-=======
-		if err := file.Close(); err != nil {
-			log.Log.Error(err, "failed to close file")
-		}
->>>>>>> d100202d
 		return err
 	}
 
@@ -468,4 +445,4 @@
 		return err
 	}
 	return nil
-}+}
