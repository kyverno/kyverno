--- conflicted
+++ resolved
@@ -69,51 +69,11 @@
 	if p.Variables["request.operation"] == "DELETE" {
 		operation = kyvernov1.Delete
 	}
-	rules := autogen.ComputeRules(p.Policy)
-
-<<<<<<< HEAD
-	policyWithNamespaceSelector := false
-OuterLoop:
-	for _, p := range autogen.ComputeRules(policy) {
-		if p.MatchResources.ResourceDescription.NamespaceSelector != nil ||
-			p.ExcludeResources.ResourceDescription.NamespaceSelector != nil {
-			policyWithNamespaceSelector = true
-			break
-		}
-		for _, m := range p.MatchResources.Any {
-			if m.ResourceDescription.NamespaceSelector != nil {
-				policyWithNamespaceSelector = true
-				break OuterLoop
-			}
-		}
-		for _, m := range p.MatchResources.All {
-			if m.ResourceDescription.NamespaceSelector != nil {
-				policyWithNamespaceSelector = true
-				break OuterLoop
-			}
-		}
-		for _, e := range p.ExcludeResources.Any {
-			if e.ResourceDescription.NamespaceSelector != nil {
-				policyWithNamespaceSelector = true
-				break OuterLoop
-			}
-		}
-		for _, e := range p.ExcludeResources.All {
-			if e.ResourceDescription.NamespaceSelector != nil {
-				policyWithNamespaceSelector = true
-				break OuterLoop
-			}
-		}
-	}
-
-	if policyWithNamespaceSelector {
-		resourceNamespace := resource.GetNamespace()
-		namespaceLabels = p.NamespaceSelectorMap[resource.GetNamespace()]
-=======
+	rules := autogen.ComputeRules(policy)
+
 	if needsNamespaceLabels(rules...) {
 		resourceNamespace := p.Resource.GetNamespace()
 		namespaceLabels = p.NamespaceSelectorMap[p.Resource.GetNamespace()]
->>>>>>> 74fed89a
 		if resourceNamespace != "default" && len(namespaceLabels) < 1 {
 			return engineResponses, sanitizederror.NewWithError(fmt.Sprintf("failed to get namespace labels for resource %s. use --values-file flag to pass the namespace labels", resource.GetName()), nil)
 		}
@@ -214,11 +174,7 @@
 	}
 
 	var policyHasValidate bool
-<<<<<<< HEAD
-	for _, rule := range autogen.ComputeRules(policy) {
-=======
 	for _, rule := range rules {
->>>>>>> 74fed89a
 		if rule.HasValidate() || rule.HasVerifyImageChecks() {
 			policyHasValidate = true
 		}
@@ -237,11 +193,7 @@
 	}
 
 	var policyHasGenerate bool
-<<<<<<< HEAD
-	for _, rule := range autogen.ComputeRules(policy) {
-=======
 	for _, rule := range rules {
->>>>>>> 74fed89a
 		if rule.HasGenerate() {
 			policyHasGenerate = true
 		}
@@ -279,7 +231,7 @@
 			mutatedResource := string(yamlEncodedResource) + string("\n---")
 			if len(strings.TrimSpace(mutatedResource)) > 0 {
 				if !p.Stdin {
-					fmt.Printf("\nmutate policy %s applied to %s:", p.Policy.GetName(), resourcePath)
+					fmt.Printf("\nmutate policy %s applied to %s:", response.Policy().GetName(), resourcePath)
 				}
 				fmt.Printf("\n" + mutatedResource + "\n")
 			}
