--- conflicted
+++ resolved
@@ -179,7 +179,6 @@
 			}
 			generateResponse := eng.ApplyBackgroundChecks(context.TODO(), policyContext)
 			if !generateResponse.IsEmpty() {
-<<<<<<< HEAD
 				for _, rule := range generateResponse.PolicyResponse.Rules {
 					if rule.Status() != "skip" {
 						newRuleResponse, err := handleGeneratePolicy(p.Out, &generateResponse, *policyContext, p.RuleToCloneSourceResource)
@@ -192,13 +191,6 @@
 					} else {
 						responses = append(responses, generateResponse)
 					}
-=======
-				newRuleResponse, err := handleGeneratePolicy(p.Out, p.Store, &generateResponse, *policyContext, p.RuleToCloneSourceResource)
-				if err != nil {
-					log.Log.Error(err, "failed to apply generate policy")
-				} else {
-					generateResponse.PolicyResponse.Rules = newRuleResponse
->>>>>>> f8c5571d
 				}
 			}
 			p.Rc.addGenerateResponse(p.AuditWarn, resPath, generateResponse)
