--- conflicted
+++ resolved
@@ -215,12 +215,10 @@
 		responses = append(responses, validateResponse)
 		resource = validateResponse.PatchedResource
 	}
-<<<<<<< HEAD
+
 
 	restMapper, err := getRESTMapper(p.Client, !p.Cluster)
-=======
 	restMapper, err := utils.GetRESTMapper(p.Client, !p.Cluster)
->>>>>>> 2aba2ea0
 	if err != nil {
 		return nil, err
 	}
