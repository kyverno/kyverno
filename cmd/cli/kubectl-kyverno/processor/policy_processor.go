package processor

import (
	"context"
	"fmt"
	"io"
	"os"
	"path/filepath"
	"strings"

	json_patch "github.com/evanphx/json-patch/v5"
	kyvernov1 "github.com/kyverno/kyverno/api/kyverno/v1"
	kyvernov2 "github.com/kyverno/kyverno/api/kyverno/v2"
	policiesv1alpha1 "github.com/kyverno/kyverno/api/policies.kyverno.io/v1alpha1"
	"github.com/kyverno/kyverno/cmd/cli/kubectl-kyverno/apis/v1alpha1"
	clicontext "github.com/kyverno/kyverno/cmd/cli/kubectl-kyverno/context"
	"github.com/kyverno/kyverno/cmd/cli/kubectl-kyverno/log"
	"github.com/kyverno/kyverno/cmd/cli/kubectl-kyverno/store"
	"github.com/kyverno/kyverno/cmd/cli/kubectl-kyverno/utils/common"
	"github.com/kyverno/kyverno/cmd/cli/kubectl-kyverno/variables"
	"github.com/kyverno/kyverno/pkg/admissionpolicy"
	celengine "github.com/kyverno/kyverno/pkg/cel/engine"
	"github.com/kyverno/kyverno/pkg/cel/libs"
	"github.com/kyverno/kyverno/pkg/cel/matching"
	vpolcompiler "github.com/kyverno/kyverno/pkg/cel/policies/vpol/compiler"
	vpolengine "github.com/kyverno/kyverno/pkg/cel/policies/vpol/engine"
	"github.com/kyverno/kyverno/pkg/clients/dclient"
	"github.com/kyverno/kyverno/pkg/config"
	"github.com/kyverno/kyverno/pkg/engine"
	"github.com/kyverno/kyverno/pkg/engine/adapters"
	engineapi "github.com/kyverno/kyverno/pkg/engine/api"
	"github.com/kyverno/kyverno/pkg/engine/factories"
	"github.com/kyverno/kyverno/pkg/engine/jmespath"
	"github.com/kyverno/kyverno/pkg/engine/mutate/patch"
	"github.com/kyverno/kyverno/pkg/engine/policycontext"
	"github.com/kyverno/kyverno/pkg/exceptions"
	gctxstore "github.com/kyverno/kyverno/pkg/globalcontext/store"
	"github.com/kyverno/kyverno/pkg/imageverification/imagedataloader"
	"github.com/kyverno/kyverno/pkg/imageverifycache"
	"github.com/kyverno/kyverno/pkg/registryclient"
	jsonutils "github.com/kyverno/kyverno/pkg/utils/json"
	"gomodules.xyz/jsonpatch/v2"
	yamlv2 "gopkg.in/yaml.v2"
	admissionv1 "k8s.io/api/admission/v1"
	admissionregistrationv1 "k8s.io/api/admissionregistration/v1"
	admissionregistrationv1alpha1 "k8s.io/api/admissionregistration/v1alpha1"
	authenticationv1 "k8s.io/api/authentication/v1"
	"k8s.io/apimachinery/pkg/apis/meta/v1/unstructured"
	"k8s.io/apimachinery/pkg/runtime/schema"
)

type PolicyProcessor struct {
	Store                             *store.Store
	Policies                          []kyvernov1.PolicyInterface
	ValidatingAdmissionPolicies       []admissionregistrationv1.ValidatingAdmissionPolicy
	ValidatingAdmissionPolicyBindings []admissionregistrationv1.ValidatingAdmissionPolicyBinding
	MutatingAdmissionPolicies         []admissionregistrationv1alpha1.MutatingAdmissionPolicy
	MutatingAdmissionPolicyBindings   []admissionregistrationv1alpha1.MutatingAdmissionPolicyBinding
	ValidatingPolicies                []policiesv1alpha1.ValidatingPolicy
	Resource                          unstructured.Unstructured
	JsonPayload                       unstructured.Unstructured
	PolicyExceptions                  []*kyvernov2.PolicyException
	CELExceptions                     []*policiesv1alpha1.PolicyException
	MutateLogPath                     string
	MutateLogPathIsDir                bool
	Variables                         *variables.Variables
	// TODO
	ContextPath               string
	Cluster                   bool
	UserInfo                  *kyvernov2.RequestInfo
	PolicyReport              bool
	NamespaceSelectorMap      map[string]map[string]string
	Stdin                     bool
	Rc                        *ResultCounts
	PrintPatchResource        bool
	RuleToCloneSourceResource map[string]string
	Client                    dclient.Interface
	AuditWarn                 bool
	Subresources              []v1alpha1.Subresource
	Out                       io.Writer
}

func (p *PolicyProcessor) ApplyPoliciesOnResource() ([]engineapi.EngineResponse, error) {
	cfg := config.NewDefaultConfiguration(false)
	jp := jmespath.New(cfg)
	resource := p.Resource
	namespaceLabels := p.NamespaceSelectorMap[resource.GetNamespace()]
	policyExceptionLister := &policyExceptionLister{
		exceptions: p.PolicyExceptions,
	}
	var client engineapi.Client
	if p.Client != nil {
		client = adapters.Client(p.Client)
	}
	rclient := p.Store.GetRegistryClient()
	if rclient == nil {
		rclient = registryclient.NewOrDie()
	}
	isCluster := false
	eng := engine.NewEngine(
		cfg,
		config.NewDefaultMetricsConfiguration(),
		jmespath.New(cfg),
		client,
		factories.DefaultRegistryClientFactory(adapters.RegistryClient(rclient), nil),
		imageverifycache.DisabledImageVerifyCache(),
		store.ContextLoaderFactory(p.Store, nil),
		exceptions.New(policyExceptionLister),
		&isCluster,
	)
	gvk, subresource := resource.GroupVersionKind(), ""
	resourceKind := resource.GetKind()
	resourceName := resource.GetName()
	resourceNamespace := resource.GetNamespace()
	// If --cluster flag is not set, then we need to find the top level resource GVK and subresource
	if !p.Cluster {
		for _, s := range p.Subresources {
			subgvk := schema.GroupVersionKind{
				Group:   s.Subresource.Group,
				Version: s.Subresource.Version,
				Kind:    s.Subresource.Kind,
			}
			if gvk == subgvk {
				gvk = schema.GroupVersionKind{
					Group:   s.ParentResource.Group,
					Version: s.ParentResource.Version,
					Kind:    s.ParentResource.Kind,
				}
				parts := strings.Split(s.Subresource.Name, "/")
				subresource = parts[1]
			}
		}
	} else {
		if len(namespaceLabels) == 0 && resourceKind != "Namespace" && resourceNamespace != "" {
			ns, err := p.Client.GetResource(context.TODO(), "v1", "Namespace", "", resourceNamespace)
			if err != nil {
				log.Log.Error(err, "failed to get the resource's namespace")
				return nil, fmt.Errorf("failed to get the resource's namespace (%w)", err)
			}
			namespaceLabels = ns.GetLabels()
		}
	}
	resPath := fmt.Sprintf("%s/%s/%s", resourceNamespace, resourceKind, resourceName)
	responses := make([]engineapi.EngineResponse, 0, len(p.Policies))
	// mutate
	for _, policy := range p.Policies {
		if !policy.GetSpec().HasMutate() {
			continue
		}
		policyContext, err := p.makePolicyContext(jp, cfg, resource, policy, namespaceLabels, gvk, subresource)
		if err != nil {
			return responses, err
		}
		mutateResponse := eng.Mutate(context.Background(), policyContext)
		err = p.processMutateEngineResponse(mutateResponse, resPath)
		if err != nil {
			return responses, fmt.Errorf("failed to print mutated result (%w)", err)
		}
		responses = append(responses, mutateResponse)
		resource = mutateResponse.PatchedResource
	}
	// verify images
	for _, policy := range p.Policies {
		if !policy.GetSpec().HasVerifyImages() {
			continue
		}
		policyContext, err := p.makePolicyContext(jp, cfg, resource, policy, namespaceLabels, gvk, subresource)
		if err != nil {
			return responses, err
		}
		verifyImageResponse, verifiedImageData := eng.VerifyAndPatchImages(context.TODO(), policyContext)
		// update annotation to reflect verified images
		var patches []jsonpatch.JsonPatchOperation
		if !verifiedImageData.IsEmpty() {
			annotationPatches, err := verifiedImageData.Patches(len(verifyImageResponse.PatchedResource.GetAnnotations()) != 0, log.Log)
			if err != nil {
				return responses, err
			}
			// add annotation patches first
			patches = append(annotationPatches, patches...)
		}
		if len(patches) != 0 {
			patch := jsonutils.JoinPatches(patch.ConvertPatches(patches...)...)
			decoded, err := json_patch.DecodePatch(patch)
			if err != nil {
				return responses, err
			}
			options := &json_patch.ApplyOptions{SupportNegativeIndices: true, AllowMissingPathOnRemove: true, EnsurePathExistsOnAdd: true}
			resourceBytes, err := verifyImageResponse.PatchedResource.MarshalJSON()
			if err != nil {
				return responses, err
			}
			patchedResourceBytes, err := decoded.ApplyWithOptions(resourceBytes, options)
			if err != nil {
				return responses, err
			}
			if err := verifyImageResponse.PatchedResource.UnmarshalJSON(patchedResourceBytes); err != nil {
				return responses, err
			}
		}
		responses = append(responses, verifyImageResponse)
		resource = verifyImageResponse.PatchedResource
	}
	// validate
	for _, policy := range p.Policies {
		if !policyHasValidateOrVerifyImageChecks(policy) {
			continue
		}
		policyContext, err := p.makePolicyContext(jp, cfg, resource, policy, namespaceLabels, gvk, subresource)
		if err != nil {
			return responses, err
		}
		validateResponse := eng.Validate(context.TODO(), policyContext)
		responses = append(responses, validateResponse)
		resource = validateResponse.PatchedResource
	}
<<<<<<< HEAD
	// Mutate Admission Policies
	for _, mapPolicy := range p.MutatingAdmissionPolicies {
		// build the policy+binding data
		data := admissionpolicy.NewMutatingPolicyData(mapPolicy)
		for _, b := range p.MutatingAdmissionPolicyBindings {
			if b.Spec.PolicyName == mapPolicy.Name {
				data.AddBinding(b)
			}
		}

		// apply the MAP
		mutateResponse, err := admissionpolicy.Mutate(data, resource, p.Client, p.NamespaceSelectorMap)

		if err != nil {
			log.Log.Error(err, "failed to apply MAP", "policy", mapPolicy.Name)
			continue
		}
		if mutateResponse.IsEmpty() {
			continue
		}

		// this single call both increments the counter and prints the patch
		if err := p.processMutateEngineResponse(mutateResponse, resPath); err != nil {
			log.Log.Error(err, "failed to log MAP mutation")
		}
		// update resource for the next loop
		resource = mutateResponse.PatchedResource
		// include in the final result list
		responses = append(responses, mutateResponse)
	}

=======
	restMapper, err := getRESTMapper(p.Client, !p.Cluster)
	if err != nil {
		return nil, err
	}
>>>>>>> 775a03ee
	// validating admission policies
	vapResponses := make([]engineapi.EngineResponse, 0, len(p.ValidatingAdmissionPolicies))
	if len(p.ValidatingAdmissionPolicies) != 0 {
		// map gvk to gvr
		mapping, err := restMapper.RESTMapping(gvk.GroupKind(), gvk.Version)
		if err != nil {
			return nil, fmt.Errorf("failed to map gvk to gvr %s (%v)\n", gvk, err)
		}
		gvr := mapping.Resource
		for _, policy := range p.ValidatingAdmissionPolicies {
			policyData := engineapi.NewValidatingAdmissionPolicyData(&policy)
			for _, binding := range p.ValidatingAdmissionPolicyBindings {
				if binding.Spec.PolicyName == policy.Name {
					policyData.AddBinding(binding)
				}
			}
			validateResponse, _ := admissionpolicy.Validate(policyData, resource, gvk, gvr, p.NamespaceSelectorMap, p.Client, !p.Cluster)
			vapResponses = append(vapResponses, validateResponse)
			p.Rc.addValidatingAdmissionResponse(validateResponse)
		}
	}
	// validating policies
	if len(p.ValidatingPolicies) != 0 {
		ctx := context.TODO()
		compiler := vpolcompiler.NewCompiler()
		provider, err := vpolengine.NewProvider(compiler, p.ValidatingPolicies, p.CELExceptions)
		if err != nil {
			return nil, err
		}
		// TODO: mock when no cluster provided
		gctxStore := gctxstore.New()
		var contextProvider libs.Context
		if p.Client != nil && p.Cluster {
			contextProvider, err = libs.NewContextProvider(
				p.Client,
				// TODO
				[]imagedataloader.Option{imagedataloader.WithLocalCredentials(true)},
				gctxStore,
			)
			if err != nil {
				return nil, err
			}
		} else {
			fakeContextProvider := libs.NewFakeContextProvider()
			if p.ContextPath != "" {
				ctx, err := clicontext.Load(nil, p.ContextPath)
				if err != nil {
					return nil, err
				}
				for _, resource := range ctx.ContextSpec.Resources {
					gvk := resource.GroupVersionKind()
					mapping, err := restMapper.RESTMapping(gvk.GroupKind(), gvk.Version)
					if err != nil {
						return nil, err
					}
					if err := fakeContextProvider.AddResource(mapping.Resource, &resource); err != nil {
						return nil, err
					}
				}
			}
			contextProvider = fakeContextProvider
		}
		if resource.Object != nil {
			eng := vpolengine.NewEngine(provider, p.Variables.Namespace, matching.NewMatcher())
			// map gvk to gvr
			mapping, err := restMapper.RESTMapping(gvk.GroupKind(), gvk.Version)
			if err != nil {
				return nil, fmt.Errorf("failed to map gvk to gvr %s (%v)\n", gvk, err)
			}
			gvr := mapping.Resource
			var user authenticationv1.UserInfo
			if p.UserInfo != nil {
				user = p.UserInfo.AdmissionUserInfo
			}
			// create engine request
			request := celengine.Request(
				contextProvider,
				gvk,
				gvr,
				// TODO: how to manage subresource ?
				"",
				resource.GetName(),
				resource.GetNamespace(),
				// TODO: how to manage other operations ?
				admissionv1.Create,
				user,
				&resource,
				nil,
				false,
				nil,
			)
			reps, err := eng.Handle(ctx, request)
			if err != nil {
				return nil, fmt.Errorf("failed to apply validating policies on resource %s (%w)", resource.GetName(), err)
			}
			for _, r := range reps.Policies {
				response := engineapi.EngineResponse{
					Resource: *reps.Resource,
					PolicyResponse: engineapi.PolicyResponse{
						Rules: r.Rules,
					},
				}
				response = response.WithPolicy(engineapi.NewValidatingPolicy(&r.Policy))
				p.Rc.AddValidatingPolicyResponse(response)
				responses = append(responses, response)
			}
		}
		if p.JsonPayload.Object != nil {
			eng := vpolengine.NewEngine(provider, nil, nil)
			request := celengine.RequestFromJSON(contextProvider, &unstructured.Unstructured{Object: p.JsonPayload.Object})
			reps, err := eng.Handle(ctx, request)
			if err != nil {
				return nil, err
			}
			for _, r := range reps.Policies {
				response := engineapi.EngineResponse{
					Resource: *reps.Resource,
					PolicyResponse: engineapi.PolicyResponse{
						Rules: r.Rules,
					},
				}
				response = response.WithPolicy(engineapi.NewValidatingPolicy(&r.Policy))
				p.Rc.AddValidatingPolicyResponse(response)
				responses = append(responses, response)
			}
		}
	}
	// generate
	for _, policy := range p.Policies {
		if policy.GetSpec().HasGenerate() {
			policyContext, err := p.makePolicyContext(jp, cfg, resource, policy, namespaceLabels, gvk, subresource)
			if err != nil {
				return responses, err
			}
			generateResponse := eng.ApplyBackgroundChecks(context.TODO(), policyContext)
			if !generateResponse.IsEmpty() {
				newRuleResponse, err := handleGeneratePolicy(p.Out, p.Store, &generateResponse, *policyContext, p.RuleToCloneSourceResource)
				if err != nil {
					log.Log.Error(err, "failed to apply generate policy")
				} else {
					generateResponse.PolicyResponse.Rules = newRuleResponse
				}
				if err := p.processGenerateResponse(generateResponse, resPath); err != nil {
					return responses, err
				}
				responses = append(responses, generateResponse)
			}
			p.Rc.addGenerateResponse(generateResponse)
		}
	}
	p.Rc.addEngineResponses(p.AuditWarn, responses...)
	responses = append(responses, vapResponses...)
	return responses, nil
}

func (p *PolicyProcessor) makePolicyContext(
	jp jmespath.Interface,
	cfg config.Configuration,
	resource unstructured.Unstructured,
	policy kyvernov1.PolicyInterface,
	namespaceLabels map[string]string,
	gvk schema.GroupVersionKind,
	subresource string,
) (*policycontext.PolicyContext, error) {
	operation := kyvernov1.Create
	var resourceValues map[string]interface{}
	if p.Variables != nil {
		kindOnwhichPolicyIsApplied := common.GetKindsFromPolicy(p.Out, policy, p.Variables.Subresources(), p.Client)
		vals, err := p.Variables.ComputeVariables(p.Store, policy.GetName(), resource.GetName(), resource.GetKind(), kindOnwhichPolicyIsApplied /*matches...*/)
		if err != nil {
			return nil, fmt.Errorf("policy `%s` have variables. pass the values for the variables for resource `%s` using set/values_file flag (%w)",
				policy.GetName(),
				resource.GetName(),
				err,
			)
		}
		resourceValues = vals
	}
	// TODO: this is kind of buggy, we should read that from the json context
	switch resourceValues["request.operation"] {
	case "DELETE":
		operation = kyvernov1.Delete
	case "UPDATE":
		operation = kyvernov1.Update
	}
	policyContext, err := engine.NewPolicyContext(
		jp,
		resource,
		operation,
		p.UserInfo,
		cfg,
	)
	if err != nil {
		log.Log.Error(err, "failed to create policy context")
		return nil, fmt.Errorf("failed to create policy context (%w)", err)
	}
	if operation == kyvernov1.Update {
		resource := resource.DeepCopy()
		policyContext = policyContext.WithOldResource(*resource)
		if err := policyContext.JSONContext().AddOldResource(resource.Object); err != nil {
			return nil, fmt.Errorf("failed to update old resource in json context (%w)", err)
		}
	}
	if operation == kyvernov1.Delete {
		policyContext = policyContext.WithOldResource(resource)
		if err := policyContext.JSONContext().AddOldResource(resource.Object); err != nil {
			return nil, fmt.Errorf("failed to update old resource in json context (%w)", err)
		}
	}
	policyContext = policyContext.
		WithPolicy(policy).
		WithNamespaceLabels(namespaceLabels).
		WithResourceKind(gvk, subresource)
	for key, value := range resourceValues {
		err = policyContext.JSONContext().AddVariable(key, value)
		if err != nil {
			log.Log.Error(err, "failed to add variable to context", "key", key, "value", value)
			return nil, fmt.Errorf("failed to add variable to context %s (%w)", key, err)
		}
	}
	// we need to get the resources back from the context to account for injected variables
	switch operation {
	case kyvernov1.Create:
		ret, err := policyContext.JSONContext().Query("request.object")
		if err != nil {
			return nil, err
		}
		if ret == nil {
			policyContext = policyContext.WithNewResource(unstructured.Unstructured{})
		} else {
			object, ok := ret.(map[string]interface{})
			if !ok {
				return nil, fmt.Errorf("the object retrieved from the json context is not valid")
			}
			policyContext = policyContext.WithNewResource(unstructured.Unstructured{Object: object})
		}
	case kyvernov1.Update:
		{
			ret, err := policyContext.JSONContext().Query("request.object")
			if err != nil {
				return nil, err
			}
			if ret == nil {
				policyContext = policyContext.WithNewResource(unstructured.Unstructured{})
			} else {
				object, ok := ret.(map[string]interface{})
				if !ok {
					return nil, fmt.Errorf("the object retrieved from the json context is not valid")
				}
				policyContext = policyContext.WithNewResource(unstructured.Unstructured{Object: object})
			}
		}
		{
			ret, err := policyContext.JSONContext().Query("request.oldObject")
			if err != nil {
				return nil, err
			}
			if ret == nil {
				policyContext = policyContext.WithOldResource(unstructured.Unstructured{})
			} else {
				object, ok := ret.(map[string]interface{})
				if !ok {
					return nil, fmt.Errorf("the object retrieved from the json context is not valid")
				}
				policyContext = policyContext.WithOldResource(unstructured.Unstructured{Object: object})
			}
		}
	case kyvernov1.Delete:
		ret, err := policyContext.JSONContext().Query("request.oldObject")
		if err != nil {
			return nil, err
		}
		if ret == nil {
			policyContext = policyContext.WithOldResource(unstructured.Unstructured{})
		} else {
			object, ok := ret.(map[string]interface{})
			if !ok {
				return nil, fmt.Errorf("the object retrieved from the json context is not valid")
			}
			policyContext = policyContext.WithOldResource(unstructured.Unstructured{Object: object})
		}
	}
	return policyContext, nil
}

func (p *PolicyProcessor) processGenerateResponse(response engineapi.EngineResponse, resourcePath string) error {
	generatedResources := []*unstructured.Unstructured{}
	for _, rule := range response.PolicyResponse.Rules {
		gen := rule.GeneratedResources()
		generatedResources = append(generatedResources, gen...)
	}
	for _, r := range generatedResources {
		err := p.printOutput(r.Object, response, resourcePath, true)
		if err != nil {
			return fmt.Errorf("failed to print generate result (%w)", err)
		}
		fmt.Fprintf(p.Out, "\n\nGenerate:\nGeneration completed successfully.")
	}
	return nil
}

// func (p *PolicyProcessor) processMutateEngineResponse(response engineapi.EngineResponse, resourcePath string) error {
// 	p.Rc.addMutateResponse(response)

// 	err := p.printOutput(response.PatchedResource.Object, response, resourcePath, false)
// 	if err != nil {
// 		return fmt.Errorf("failed to print mutated result (%w)", err)
// 	}

// 	hasPass := false
// 	hasSkip := false
// 	hasError := false
// 	hasFail := false

// 	for _, rule := range response.PolicyResponse.Rules {
// 		if rule.RuleType() == engineapi.Mutation {
// 			switch rule.Status() {
// 			case "pass":
// 				hasPass = true
// 			case "skip":
// 				hasSkip = true
// 			case "error":
// 				hasError = true
// 			case "fail":
// 				hasFail = true
// 			}
// 		}
// 	}

// 	switch {
// 	case hasPass:
// 		fmt.Fprintf(p.Out, "\n\nMutation:\nMutation has been applied successfully.")
// 	case hasSkip:
// 		fmt.Fprintf(p.Out, "\n\nMutation:\nMutation was skipped based on policy conditions.")
// 	case hasError:
// 		fmt.Fprintf(p.Out, "\n\nMutation:\nMutation failed due to an error during evaluation.")
// 	case hasFail:
// 		fmt.Fprintf(p.Out, "\n\nMutation:\nMutation rule failed to apply.")
// 	default:
// 		fmt.Fprintf(p.Out, "\n\nMutation:\nNo applicable mutation rules found.")
// 	}

// 	return nil
// }

func (p *PolicyProcessor) processMutateEngineResponse(response engineapi.EngineResponse, resourcePath string) error {
	// Record in the counters
	p.Rc.addMutateResponse(response)

	// Print the patched resource
	if err := p.printOutput(response.PatchedResource.Object, response, resourcePath, false); err != nil {
		return fmt.Errorf("failed to print mutated result (%w)", err)
	}
	return nil
}

func (p *PolicyProcessor) printOutput(resource interface{}, response engineapi.EngineResponse, resourcePath string, isGenerate bool) error {
	yamlEncodedResource, err := yamlv2.Marshal(resource)
	if err != nil {
		return fmt.Errorf("failed to marshal (%w)", err)
	}

	var yamlEncodedTargetResources [][]byte
	for _, ruleResponese := range response.PolicyResponse.Rules {
		patchedTarget, _, _ := ruleResponese.PatchedTarget()

		if patchedTarget != nil {
			yamlEncodedResource, err := yamlv2.Marshal(patchedTarget.Object)
			if err != nil {
				return fmt.Errorf("failed to marshal (%w)", err)
			}

			yamlEncodedResource = append(yamlEncodedResource, []byte("\n---\n")...)
			yamlEncodedTargetResources = append(yamlEncodedTargetResources, yamlEncodedResource)
		}
	}

	if p.MutateLogPath == "" {
		resource := string(yamlEncodedResource) + string("\n---")
		if len(strings.TrimSpace(resource)) > 0 {
			if !p.Stdin {
				fmt.Fprintf(p.Out, "\npolicy %s applied to %s:", response.Policy().GetName(), resourcePath)
			}
			fmt.Fprintf(p.Out, "\n"+resource+"\n") //nolint:govet
			if len(yamlEncodedTargetResources) > 0 {
				fmt.Fprintf(p.Out, "patched targets: \n")
				for _, patchedTarget := range yamlEncodedTargetResources {
					fmt.Fprintf(p.Out, "\n"+string(patchedTarget)+"\n")
				}
			}
		}
		return nil
	}

	var file *os.File
	mutateLogPath := filepath.Clean(p.MutateLogPath)
	filename := p.Resource.GetName() + "-mutated"
	if isGenerate {
		filename = response.Policy().GetName() + "-generated"
	}

	file, err = os.OpenFile(filepath.Join(mutateLogPath, filename+".yaml"), os.O_CREATE|os.O_WRONLY|os.O_APPEND, 0o600) // #nosec G304
	if err != nil {
		return err
	}

	if !p.MutateLogPathIsDir {
		// truncation for the case when mutateLogPath is a file (not a directory) is handled under pkg/kyverno/apply/test_command.go
		f, err := os.OpenFile(mutateLogPath, os.O_APPEND|os.O_WRONLY, 0o600) // #nosec G304
		if err != nil {
			return err
		}
		file = f
	}
	if _, err := file.Write([]byte(string(yamlEncodedResource) + "\n---\n\n")); err != nil {
		return err
	}

	for _, patchedTarget := range yamlEncodedTargetResources {
		if _, err := file.Write(patchedTarget); err != nil {
			return err
		}
	}
	if err := file.Close(); err != nil {
		return err
	}
	return nil
}<|MERGE_RESOLUTION|>--- conflicted
+++ resolved
@@ -214,7 +214,7 @@
 		responses = append(responses, validateResponse)
 		resource = validateResponse.PatchedResource
 	}
-<<<<<<< HEAD
+
 	// Mutate Admission Policies
 	for _, mapPolicy := range p.MutatingAdmissionPolicies {
 		// build the policy+binding data
@@ -246,12 +246,10 @@
 		responses = append(responses, mutateResponse)
 	}
 
-=======
 	restMapper, err := getRESTMapper(p.Client, !p.Cluster)
 	if err != nil {
 		return nil, err
 	}
->>>>>>> 775a03ee
 	// validating admission policies
 	vapResponses := make([]engineapi.EngineResponse, 0, len(p.ValidatingAdmissionPolicies))
 	if len(p.ValidatingAdmissionPolicies) != 0 {
