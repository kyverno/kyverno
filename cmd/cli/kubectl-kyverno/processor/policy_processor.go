package processor

import (
	"context"
	"fmt"
	"io"
	"os"
	"path/filepath"
	"strings"

	json_patch "github.com/evanphx/json-patch/v5"
	kyvernov1 "github.com/kyverno/kyverno/api/kyverno/v1"
	kyvernov2 "github.com/kyverno/kyverno/api/kyverno/v2"
	"github.com/kyverno/kyverno/cmd/cli/kubectl-kyverno/apis/v1alpha1"
	"github.com/kyverno/kyverno/cmd/cli/kubectl-kyverno/log"
	"github.com/kyverno/kyverno/cmd/cli/kubectl-kyverno/store"
	"github.com/kyverno/kyverno/cmd/cli/kubectl-kyverno/utils/common"
	"github.com/kyverno/kyverno/cmd/cli/kubectl-kyverno/variables"
	"github.com/kyverno/kyverno/pkg/clients/dclient"
	"github.com/kyverno/kyverno/pkg/config"
	"github.com/kyverno/kyverno/pkg/engine"
	"github.com/kyverno/kyverno/pkg/engine/adapters"
	engineapi "github.com/kyverno/kyverno/pkg/engine/api"
	"github.com/kyverno/kyverno/pkg/engine/factories"
	"github.com/kyverno/kyverno/pkg/engine/jmespath"
	"github.com/kyverno/kyverno/pkg/engine/mutate/patch"
	"github.com/kyverno/kyverno/pkg/engine/policycontext"
	"github.com/kyverno/kyverno/pkg/exceptions"
	"github.com/kyverno/kyverno/pkg/imageverifycache"
	"github.com/kyverno/kyverno/pkg/registryclient"
	jsonutils "github.com/kyverno/kyverno/pkg/utils/json"
	"gomodules.xyz/jsonpatch/v2"
	yamlv2 "gopkg.in/yaml.v2"
	"k8s.io/apimachinery/pkg/apis/meta/v1/unstructured"
	"k8s.io/apimachinery/pkg/runtime/schema"
)

type PolicyProcessor struct {
	Store                     *store.Store
	Policies                  []kyvernov1.PolicyInterface
	Resource                  unstructured.Unstructured
	PolicyExceptions          []*kyvernov2.PolicyException
	MutateLogPath             string
	MutateLogPathIsDir        bool
	Variables                 *variables.Variables
	UserInfo                  *kyvernov2.RequestInfo
	PolicyReport              bool
	NamespaceSelectorMap      map[string]map[string]string
	Stdin                     bool
	Rc                        *ResultCounts
	PrintPatchResource        bool
	RuleToCloneSourceResource map[string]string
	Client                    dclient.Interface
	AuditWarn                 bool
	Subresources              []v1alpha1.Subresource
	Out                       io.Writer
}

func (p *PolicyProcessor) ApplyPoliciesOnResource() ([]engineapi.EngineResponse, error) {
	cfg := config.NewDefaultConfiguration(false)
	jp := jmespath.New(cfg)
	resource := p.Resource
	namespaceLabels := p.NamespaceSelectorMap[p.Resource.GetNamespace()]
	policyExceptionLister := &policyExceptionLister{
		exceptions: p.PolicyExceptions,
	}
	var client engineapi.Client
	if p.Client != nil {
		client = adapters.Client(p.Client)
	}
	rclient := p.Store.GetRegistryClient()
	if rclient == nil {
		rclient = registryclient.NewOrDie()
	}
	eng := engine.NewEngine(
		cfg,
		config.NewDefaultMetricsConfiguration(),
		jmespath.New(cfg),
		client,
		factories.DefaultRegistryClientFactory(adapters.RegistryClient(rclient), nil),
		imageverifycache.DisabledImageVerifyCache(),
		store.ContextLoaderFactory(p.Store, nil),
		exceptions.New(policyExceptionLister),
	)
	gvk, subresource := resource.GroupVersionKind(), ""
	resourceKind := resource.GetKind()
	resourceName := resource.GetName()
	resourceNamespace := resource.GetNamespace()
	// If --cluster flag is not set, then we need to find the top level resource GVK and subresource
	if p.Client == nil {
		for _, s := range p.Subresources {
			subgvk := schema.GroupVersionKind{
				Group:   s.Subresource.Group,
				Version: s.Subresource.Version,
				Kind:    s.Subresource.Kind,
			}
			if gvk == subgvk {
				gvk = schema.GroupVersionKind{
					Group:   s.ParentResource.Group,
					Version: s.ParentResource.Version,
					Kind:    s.ParentResource.Kind,
				}
				parts := strings.Split(s.Subresource.Name, "/")
				subresource = parts[1]
			}
		}
	} else {
		if len(namespaceLabels) == 0 && resourceKind != "Namespace" && resourceNamespace != "" {
			ns, err := p.Client.GetResource(context.TODO(), "v1", "Namespace", "", resourceNamespace)
			if err != nil {
				log.Log.Error(err, "failed to get the resource's namespace")
				return nil, fmt.Errorf("failed to get the resource's namespace (%w)", err)
			}
			namespaceLabels = ns.GetLabels()
		}
	}
	resPath := fmt.Sprintf("%s/%s/%s", resourceNamespace, resourceKind, resourceName)
	responses := make([]engineapi.EngineResponse, 0, len(p.Policies))
	// mutate
	for _, policy := range p.Policies {
		if !policy.GetSpec().HasMutate() {
			continue
		}
		policyContext, err := p.makePolicyContext(jp, cfg, resource, policy, namespaceLabels, gvk, subresource)
		if err != nil {
			return responses, err
		}
		mutateResponse := eng.Mutate(context.Background(), policyContext)
		err = p.processMutateEngineResponse(mutateResponse, resPath)
		if err != nil {
			return responses, fmt.Errorf("failed to print mutated result (%w)", err)
		}
		responses = append(responses, mutateResponse)
		resource = mutateResponse.PatchedResource
	}
	// verify images
	for _, policy := range p.Policies {
		if !policy.GetSpec().HasVerifyImages() {
			continue
		}
		policyContext, err := p.makePolicyContext(jp, cfg, resource, policy, namespaceLabels, gvk, subresource)
		if err != nil {
			return responses, err
		}
		verifyImageResponse, verifiedImageData := eng.VerifyAndPatchImages(context.TODO(), policyContext)
		// update annotation to reflect verified images
		var patches []jsonpatch.JsonPatchOperation
		if !verifiedImageData.IsEmpty() {
			annotationPatches, err := verifiedImageData.Patches(len(verifyImageResponse.PatchedResource.GetAnnotations()) != 0, log.Log)
			if err != nil {
				return responses, err
			}
			// add annotation patches first
			patches = append(annotationPatches, patches...)
		}
		if len(patches) != 0 {
			patch := jsonutils.JoinPatches(patch.ConvertPatches(patches...)...)
			decoded, err := json_patch.DecodePatch(patch)
			if err != nil {
				return responses, err
			}
			options := &json_patch.ApplyOptions{SupportNegativeIndices: true, AllowMissingPathOnRemove: true, EnsurePathExistsOnAdd: true}
			resourceBytes, err := verifyImageResponse.PatchedResource.MarshalJSON()
			if err != nil {
				return responses, err
			}
			patchedResourceBytes, err := decoded.ApplyWithOptions(resourceBytes, options)
			if err != nil {
				return responses, err
			}
			if err := verifyImageResponse.PatchedResource.UnmarshalJSON(patchedResourceBytes); err != nil {
				return responses, err
			}
		}
		responses = append(responses, verifyImageResponse)
		resource = verifyImageResponse.PatchedResource
	}
	// validate
	for _, policy := range p.Policies {
		if !policyHasValidateOrVerifyImageChecks(policy) {
			continue
		}
		policyContext, err := p.makePolicyContext(jp, cfg, resource, policy, namespaceLabels, gvk, subresource)
		if err != nil {
			return responses, err
		}
		validateResponse := eng.Validate(context.TODO(), policyContext)
		responses = append(responses, validateResponse)
		resource = validateResponse.PatchedResource
	}
	// generate
	for _, policy := range p.Policies {
		if policy.GetSpec().HasGenerate() {
			policyContext, err := p.makePolicyContext(jp, cfg, resource, policy, namespaceLabels, gvk, subresource)
			if err != nil {
				return responses, err
			}
			generateResponse := eng.ApplyBackgroundChecks(context.TODO(), policyContext)
			if !generateResponse.IsEmpty() {
				newRuleResponse, err := handleGeneratePolicy(p.Out, p.Store, &generateResponse, *policyContext, p.RuleToCloneSourceResource)
				if err != nil {
					log.Log.Error(err, "failed to apply generate policy")
				} else {
					generateResponse.PolicyResponse.Rules = newRuleResponse
				}
				responses = append(responses, generateResponse)
			}
<<<<<<< HEAD
			p.Rc.addGenerateResponse(p.AuditWarn, generateResponse)
=======
			p.Rc.addGenerateResponse(generateResponse)
>>>>>>> 8e14e1e7
		}
	}
	p.Rc.addEngineResponses(p.AuditWarn, responses...)
	return responses, nil
}

func (p *PolicyProcessor) makePolicyContext(
	jp jmespath.Interface,
	cfg config.Configuration,
	resource unstructured.Unstructured,
	policy kyvernov1.PolicyInterface,
	namespaceLabels map[string]string,
	gvk schema.GroupVersionKind,
	subresource string,
) (*policycontext.PolicyContext, error) {
	operation := kyvernov1.Create
	var resourceValues map[string]interface{}
	if p.Variables != nil {
		kindOnwhichPolicyIsApplied := common.GetKindsFromPolicy(p.Out, policy, p.Variables.Subresources(), p.Client)
		vals, err := p.Variables.ComputeVariables(p.Store, policy.GetName(), resource.GetName(), resource.GetKind(), kindOnwhichPolicyIsApplied /*matches...*/)
		if err != nil {
			return nil, fmt.Errorf("policy `%s` have variables. pass the values for the variables for resource `%s` using set/values_file flag (%w)",
				policy.GetName(),
				resource.GetName(),
				err,
			)
		}
		resourceValues = vals
	}
	// TODO: this is kind of buggy, we should read that from the json context
	switch resourceValues["request.operation"] {
	case "DELETE":
		operation = kyvernov1.Delete
	case "UPDATE":
		operation = kyvernov1.Update
	}
	policyContext, err := engine.NewPolicyContext(
		jp,
		resource,
		operation,
		p.UserInfo,
		cfg,
	)
	if err != nil {
		log.Log.Error(err, "failed to create policy context")
		return nil, fmt.Errorf("failed to create policy context (%w)", err)
	}
	if operation == kyvernov1.Update {
		resource := resource.DeepCopy()
		policyContext = policyContext.WithOldResource(*resource)
		if err := policyContext.JSONContext().AddOldResource(resource.Object); err != nil {
			return nil, fmt.Errorf("failed to update old resource in json context (%w)", err)
		}
	}
	if operation == kyvernov1.Delete {
		policyContext = policyContext.WithOldResource(resource)
		if err := policyContext.JSONContext().AddOldResource(resource.Object); err != nil {
			return nil, fmt.Errorf("failed to update old resource in json context (%w)", err)
		}
	}
	policyContext = policyContext.
		WithPolicy(policy).
		WithNamespaceLabels(namespaceLabels).
		WithResourceKind(gvk, subresource)
	for key, value := range resourceValues {
		err = policyContext.JSONContext().AddVariable(key, value)
		if err != nil {
			log.Log.Error(err, "failed to add variable to context", "key", key, "value", value)
			return nil, fmt.Errorf("failed to add variable to context %s (%w)", key, err)
		}
	}
	// we need to get the resources back from the context to account for injected variables
	switch operation {
	case kyvernov1.Create:
		ret, err := policyContext.JSONContext().Query("request.object")
		if err != nil {
			return nil, err
		}
		if ret == nil {
			policyContext = policyContext.WithNewResource(unstructured.Unstructured{})
		} else {
			object, ok := ret.(map[string]interface{})
			if !ok {
				return nil, fmt.Errorf("the object retrieved from the json context is not valid")
			}
			policyContext = policyContext.WithNewResource(unstructured.Unstructured{Object: object})
		}
	case kyvernov1.Update:
		{
			ret, err := policyContext.JSONContext().Query("request.object")
			if err != nil {
				return nil, err
			}
			if ret == nil {
				policyContext = policyContext.WithNewResource(unstructured.Unstructured{})
			} else {
				object, ok := ret.(map[string]interface{})
				if !ok {
					return nil, fmt.Errorf("the object retrieved from the json context is not valid")
				}
				policyContext = policyContext.WithNewResource(unstructured.Unstructured{Object: object})
			}
		}
		{
			ret, err := policyContext.JSONContext().Query("request.oldObject")
			if err != nil {
				return nil, err
			}
			if ret == nil {
				policyContext = policyContext.WithOldResource(unstructured.Unstructured{})
			} else {
				object, ok := ret.(map[string]interface{})
				if !ok {
					return nil, fmt.Errorf("the object retrieved from the json context is not valid")
				}
				policyContext = policyContext.WithOldResource(unstructured.Unstructured{Object: object})
			}
		}
	case kyvernov1.Delete:
		ret, err := policyContext.JSONContext().Query("request.oldObject")
		if err != nil {
			return nil, err
		}
		if ret == nil {
			policyContext = policyContext.WithOldResource(unstructured.Unstructured{})
		} else {
			object, ok := ret.(map[string]interface{})
			if !ok {
				return nil, fmt.Errorf("the object retrieved from the json context is not valid")
			}
			policyContext = policyContext.WithOldResource(unstructured.Unstructured{Object: object})
		}
	}
	return policyContext, nil
}

func (p *PolicyProcessor) processMutateEngineResponse(response engineapi.EngineResponse, resourcePath string) error {
	printMutatedRes := p.Rc.addMutateResponse(response)
	if printMutatedRes && p.PrintPatchResource {
		yamlEncodedResource, err := yamlv2.Marshal(response.PatchedResource.Object)
		if err != nil {
			return fmt.Errorf("failed to marshal (%w)", err)
		}

		if p.MutateLogPath == "" {
			mutatedResource := string(yamlEncodedResource) + string("\n---")
			if len(strings.TrimSpace(mutatedResource)) > 0 {
				if !p.Stdin {
					fmt.Fprintf(p.Out, "\nmutate policy %s applied to %s:", response.Policy().GetName(), resourcePath)
				}
				fmt.Fprintf(p.Out, "\n"+mutatedResource+"\n") //nolint:govet
			}
		} else {
			err := p.printMutatedOutput(string(yamlEncodedResource))
			if err != nil {
				return fmt.Errorf("failed to print mutated result (%w)", err)
			}
			fmt.Fprintf(p.Out, "\n\nMutation:\nMutation has been applied successfully. Check the files.")
		}
	}
	return nil
}

func (p *PolicyProcessor) printMutatedOutput(yaml string) error {
	var file *os.File
	mutateLogPath := filepath.Clean(p.MutateLogPath)
	filename := p.Resource.GetName() + "-mutated"
	if !p.MutateLogPathIsDir {
		// truncation for the case when mutateLogPath is a file (not a directory) is handled under pkg/kyverno/apply/test_command.go
		f, err := os.OpenFile(mutateLogPath, os.O_APPEND|os.O_WRONLY, 0o600) // #nosec G304
		if err != nil {
			return err
		}
		file = f
	} else {
		f, err := os.OpenFile(filepath.Join(mutateLogPath, filename+".yaml"), os.O_CREATE|os.O_WRONLY, 0o600) // #nosec G304
		if err != nil {
			return err
		}
		file = f
	}
	if _, err := file.Write([]byte(yaml + "\n---\n\n")); err != nil {
		if err := file.Close(); err != nil {
			log.Log.Error(err, "failed to close file")
		}
		return err
	}
	if err := file.Close(); err != nil {
		return err
	}
	return nil
}<|MERGE_RESOLUTION|>--- conflicted
+++ resolved
@@ -205,11 +205,7 @@
 				}
 				responses = append(responses, generateResponse)
 			}
-<<<<<<< HEAD
-			p.Rc.addGenerateResponse(p.AuditWarn, generateResponse)
-=======
 			p.Rc.addGenerateResponse(generateResponse)
->>>>>>> 8e14e1e7
 		}
 	}
 	p.Rc.addEngineResponses(p.AuditWarn, responses...)
