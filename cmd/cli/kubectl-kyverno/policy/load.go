--- conflicted
+++ resolved
@@ -98,7 +98,6 @@
 			vapBindings = append(vapBindings, b...)
 		}
 	}
-<<<<<<< HEAD
 
 	// It's hard to use apply with the fake client, so disable all server side
 	// https://github.com/kubernetes/kubernetes/issues/99953
@@ -106,10 +105,7 @@
 		policy.GetSpec().UseServerSideApply = false
 	}
 
-	return pols, vaps, nil
-=======
 	return pols, vaps, vapBindings, nil
->>>>>>> 3bf23592
 }
 
 func kubectlValidateLoader(content []byte) ([]kyvernov1.PolicyInterface, []v1alpha1.ValidatingAdmissionPolicy, []v1alpha1.ValidatingAdmissionPolicyBinding, error) {
