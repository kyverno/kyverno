package policy

import (
	"bufio"
	"context"
	"fmt"
	"io"
	"net/http"
	"os"
	"path/filepath"
	"strings"

	"github.com/go-git/go-billy/v5"
	kyvernov1 "github.com/kyverno/kyverno/api/kyverno/v1"
	kyvernov2beta1 "github.com/kyverno/kyverno/api/kyverno/v2beta1"
	policiesv1alpha1 "github.com/kyverno/kyverno/api/policies.kyverno.io/v1alpha1"
	policiesv1beta1 "github.com/kyverno/kyverno/api/policies.kyverno.io/v1beta1"
	"github.com/kyverno/kyverno/cmd/cli/kubectl-kyverno/data"
	"github.com/kyverno/kyverno/cmd/cli/kubectl-kyverno/source"
	"github.com/kyverno/kyverno/ext/resource/convert"
	resourceloader "github.com/kyverno/kyverno/ext/resource/loader"
	extyaml "github.com/kyverno/kyverno/ext/yaml"
	"github.com/kyverno/kyverno/pkg/utils/git"
	"github.com/pkg/errors"
	admissionregistrationv1 "k8s.io/api/admissionregistration/v1"
	admissionregistrationv1alpha1 "k8s.io/api/admissionregistration/v1alpha1"
	"sigs.k8s.io/kubectl-validate/pkg/openapiclient"
)

var (
	policyV1           = kyvernov1.SchemeGroupVersion.WithKind("Policy")
	policyV2           = kyvernov2beta1.SchemeGroupVersion.WithKind("Policy")
	clusterPolicyV1    = kyvernov1.SchemeGroupVersion.WithKind("ClusterPolicy")
	clusterPolicyV2    = kyvernov2beta1.SchemeGroupVersion.WithKind("ClusterPolicy")
	vapV1              = admissionregistrationv1.SchemeGroupVersion.WithKind("ValidatingAdmissionPolicy")
	vapBindingV1       = admissionregistrationv1.SchemeGroupVersion.WithKind("ValidatingAdmissionPolicyBinding")
	vpV1alpha1         = policiesv1alpha1.SchemeGroupVersion.WithKind("ValidatingPolicy")
	nvpV1alpha1        = policiesv1alpha1.SchemeGroupVersion.WithKind("NamespacedValidatingPolicy")
	ivpV1alpha1        = policiesv1alpha1.SchemeGroupVersion.WithKind("ImageValidatingPolicy")
	gpsV1alpha1        = policiesv1alpha1.SchemeGroupVersion.WithKind("GeneratingPolicy")
	dpV1alpha1         = policiesv1alpha1.SchemeGroupVersion.WithKind("DeletingPolicy")
	dpV1beta1          = policiesv1beta1.SchemeGroupVersion.WithKind("DeletingPolicy")
	ndpV1beta1         = policiesv1beta1.SchemeGroupVersion.WithKind("NamespacedDeletingPolicy")
	mpV1alpha1         = policiesv1alpha1.SchemeGroupVersion.WithKind("MutatingPolicy")
	mapV1alpha1        = admissionregistrationv1alpha1.SchemeGroupVersion.WithKind("MutatingAdmissionPolicy")
	mapBindingV1alpha1 = admissionregistrationv1alpha1.SchemeGroupVersion.WithKind("MutatingAdmissionPolicyBinding")
	defaultLoader      = kubectlValidateLoader
)

type LoaderError struct {
	Path  string
	Error error
}

type LoaderResults struct {
<<<<<<< HEAD
	Policies                     []kyvernov1.PolicyInterface
	VAPs                         []admissionregistrationv1.ValidatingAdmissionPolicy
	VAPBindings                  []admissionregistrationv1.ValidatingAdmissionPolicyBinding
	MAPs                         []admissionregistrationv1alpha1.MutatingAdmissionPolicy
	MAPBindings                  []admissionregistrationv1alpha1.MutatingAdmissionPolicyBinding
	ValidatingPolicies           []policiesv1alpha1.ValidatingPolicy
	NamespacedValidatingPolicies []policiesv1alpha1.NamespacedValidatingPolicy
	ImageValidatingPolicies      []policiesv1alpha1.ImageValidatingPolicy
	GeneratingPolicies           []policiesv1alpha1.GeneratingPolicy
	DeletingPolicies             []policiesv1alpha1.DeletingPolicy
	NamespacedDeletingPolicies   []policiesv1alpha1.NamespacedDeletingPolicy
	MutatingPolicies             []policiesv1alpha1.MutatingPolicy
	NonFatalErrors               []LoaderError
=======
	Policies                   []kyvernov1.PolicyInterface
	VAPs                       []admissionregistrationv1.ValidatingAdmissionPolicy
	VAPBindings                []admissionregistrationv1.ValidatingAdmissionPolicyBinding
	MAPs                       []admissionregistrationv1alpha1.MutatingAdmissionPolicy
	MAPBindings                []admissionregistrationv1alpha1.MutatingAdmissionPolicyBinding
	ValidatingPolicies         []policiesv1alpha1.ValidatingPolicy
	ImageValidatingPolicies    []policiesv1alpha1.ImageValidatingPolicy
	GeneratingPolicies         []policiesv1alpha1.GeneratingPolicy
	DeletingPolicies           []policiesv1beta1.DeletingPolicy
	NamespacedDeletingPolicies []policiesv1beta1.NamespacedDeletingPolicy
	MutatingPolicies           []policiesv1alpha1.MutatingPolicy
	NonFatalErrors             []LoaderError
>>>>>>> ad558dc3
}

func (l *LoaderResults) merge(results *LoaderResults) {
	if results == nil {
		return
	}
	l.Policies = append(l.Policies, results.Policies...)
	l.VAPs = append(l.VAPs, results.VAPs...)
	l.VAPBindings = append(l.VAPBindings, results.VAPBindings...)
	l.ValidatingPolicies = append(l.ValidatingPolicies, results.ValidatingPolicies...)
	l.MAPs = append(l.MAPs, results.MAPs...)
	l.MAPBindings = append(l.MAPBindings, results.MAPBindings...)
	l.ImageValidatingPolicies = append(l.ImageValidatingPolicies, results.ImageValidatingPolicies...)
	l.GeneratingPolicies = append(l.GeneratingPolicies, results.GeneratingPolicies...)
	l.NonFatalErrors = append(l.NonFatalErrors, results.NonFatalErrors...)
	l.DeletingPolicies = append(l.DeletingPolicies, results.DeletingPolicies...)
	l.NamespacedDeletingPolicies = append(l.NamespacedDeletingPolicies, results.NamespacedDeletingPolicies...)
	l.MutatingPolicies = append(l.MutatingPolicies, results.MutatingPolicies...)
}

func (l *LoaderResults) addError(path string, err error) {
	l.NonFatalErrors = append(l.NonFatalErrors, LoaderError{
		Path:  path,
		Error: err,
	})
}

type loader = func(string, []byte) (*LoaderResults, error)

func Load(fs billy.Filesystem, resourcePath string, paths ...string) (*LoaderResults, error) {
	return LoadWithLoader(nil, fs, resourcePath, paths...)
}

func LoadWithLoader(loader loader, fs billy.Filesystem, resourcePath string, paths ...string) (*LoaderResults, error) {
	if loader == nil {
		loader = defaultLoader
	}
	aggregateResults := &LoaderResults{}
	for _, path := range paths {
		var err error
		var results *LoaderResults
		if source.IsStdin(path) {
			results, err = stdinLoad(loader)
		} else if fs != nil {
			results, err = gitLoad(loader, fs, filepath.Join(resourcePath, path))
		} else if source.IsHttp(path) {
			results, err = httpLoad(loader, path)
		} else {
			results, err = fsLoad(loader, path)
		}
		if err != nil {
			return nil, err
		}
		aggregateResults.merge(results)
	}
	// It's hard to use apply with the fake client, so disable all server side
	// https://github.com/kubernetes/kubernetes/issues/99953
	for _, policy := range aggregateResults.Policies {
		policy.GetSpec().UseServerSideApply = false
	}
	return aggregateResults, nil
}

func kubectlValidateLoader(path string, content []byte) (*LoaderResults, error) {
	documents, err := extyaml.SplitDocuments(content)
	if err != nil {
		return nil, err
	}
	results := &LoaderResults{}
	crds, err := data.Crds()
	if err != nil {
		return nil, err
	}
	factory, err := resourceloader.New(openapiclient.NewComposite(
		openapiclient.NewHardcodedBuiltins("1.32"),
		openapiclient.NewLocalCRDFiles(crds),
	))
	if err != nil {
		return nil, err
	}
	for _, document := range documents {
		gvk, untyped, err := factory.Load(document)
		if err != nil {
			msg := err.Error()
			if strings.Contains(msg, "Invalid value: value provided for unknown field") {
				return nil, err
			}
			// skip non-Kubernetes YAMLs and invalid types
			results.addError(path, err)
			continue
		}
		switch gvk {
		case policyV1, policyV2:
			typed, err := convert.To[kyvernov1.Policy](untyped)
			if err != nil {
				return nil, err
			}
			results.Policies = append(results.Policies, typed)
		case clusterPolicyV1, clusterPolicyV2:
			typed, err := convert.To[kyvernov1.ClusterPolicy](untyped)
			if err != nil {
				return nil, err
			}
			results.Policies = append(results.Policies, typed)
		case vapV1:
			typed, err := convert.To[admissionregistrationv1.ValidatingAdmissionPolicy](untyped)
			if err != nil {
				return nil, err
			}
			results.VAPs = append(results.VAPs, *typed)
		case vapBindingV1:
			typed, err := convert.To[admissionregistrationv1.ValidatingAdmissionPolicyBinding](untyped)
			if err != nil {
				return nil, err
			}
			results.VAPBindings = append(results.VAPBindings, *typed)
		case vpV1alpha1:
			typed, err := convert.To[policiesv1alpha1.ValidatingPolicy](untyped)
			if err != nil {
				return nil, err
			}
			results.ValidatingPolicies = append(results.ValidatingPolicies, *typed)
		case nvpV1alpha1:
			typed, err := convert.To[policiesv1alpha1.NamespacedValidatingPolicy](untyped)
			if err != nil {
				return nil, err
			}
			results.NamespacedValidatingPolicies = append(results.NamespacedValidatingPolicies, *typed)
		case ivpV1alpha1:
			typed, err := convert.To[policiesv1alpha1.ImageValidatingPolicy](untyped)
			if err != nil {
				return nil, err
			}
			results.ImageValidatingPolicies = append(results.ImageValidatingPolicies, *typed)
		case mapV1alpha1:
			typed, err := convert.To[admissionregistrationv1alpha1.MutatingAdmissionPolicy](untyped)
			if err != nil {
				return nil, err
			}
			results.MAPs = append(results.MAPs, *typed)
		case mapBindingV1alpha1:
			typed, err := convert.To[admissionregistrationv1alpha1.MutatingAdmissionPolicyBinding](untyped)
			if err != nil {
				return nil, err
			}
			results.MAPBindings = append(results.MAPBindings, *typed)
		case gpsV1alpha1:
			typed, err := convert.To[policiesv1alpha1.GeneratingPolicy](untyped)
			if err != nil {
				return nil, err
			}
			results.GeneratingPolicies = append(results.GeneratingPolicies, *typed)
		case dpV1alpha1, dpV1beta1:
			typed, err := convert.To[policiesv1beta1.DeletingPolicy](untyped)
			if err != nil {
				return nil, err
			}
			results.DeletingPolicies = append(results.DeletingPolicies, *typed)
		case ndpV1beta1:
			typed, err := convert.To[policiesv1beta1.NamespacedDeletingPolicy](untyped)
			if err != nil {
				return nil, err
			}
			results.NamespacedDeletingPolicies = append(results.NamespacedDeletingPolicies, *typed)
		case mpV1alpha1:
			typed, err := convert.To[policiesv1alpha1.MutatingPolicy](untyped)
			if err != nil {
				return nil, err
			}
			results.MutatingPolicies = append(results.MutatingPolicies, *typed)
		default:
			return nil, fmt.Errorf("policy type not supported %s", gvk)
		}
	}
	return results, nil
}

func fsLoad(loader loader, path string) (*LoaderResults, error) {
	fi, err := os.Stat(filepath.Clean(path))
	if err != nil {
		return nil, err
	}
	if strings.HasPrefix(fi.Name(), ".") {
		// skip hidden files and dirs
		return nil, err
	}
	aggregateResults := &LoaderResults{}
	if fi.IsDir() {
		files, err := os.ReadDir(path)
		if err != nil {
			return nil, errors.Wrapf(err, "failed to read %s", path)
		}
		for _, file := range files {
			results, err := fsLoad(loader, filepath.Join(path, file.Name()))
			if err != nil {
				return nil, errors.Wrapf(err, "failed to load %s", path)
			}
			aggregateResults.merge(results)
		}
	} else if git.IsYaml(fi) {
		fileBytes, err := os.ReadFile(filepath.Clean(path))
		if err != nil {
			return nil, errors.Wrapf(err, "failed to read file %s", path)
		}
		results, err := loader(path, fileBytes)
		if err != nil {
			return nil, errors.Wrapf(err, "failed to load file %s", path)
		}
		aggregateResults.merge(results)
	}
	return aggregateResults, nil
}

func httpLoad(loader loader, path string) (*LoaderResults, error) {
	// We accept here that a random URL might be called based on user provided input.
	req, err := http.NewRequestWithContext(context.TODO(), http.MethodGet, path, nil)
	if err != nil {
		return nil, fmt.Errorf("failed to process %v: %v", path, err)
	}
	resp, err := http.DefaultClient.Do(req)
	if err != nil {
		return nil, fmt.Errorf("failed to process %v: %v", path, err)
	}
	defer resp.Body.Close()
	if resp.StatusCode != http.StatusOK {
		return nil, fmt.Errorf("failed to process %v: %v", path, err)
	}
	fileBytes, err := io.ReadAll(resp.Body)
	if err != nil {
		return nil, fmt.Errorf("failed to process %v: %v", path, err)
	}
	return loader(path, fileBytes)
}

func gitLoad(loader loader, fs billy.Filesystem, path string) (*LoaderResults, error) {
	file, err := fs.Open(path)
	if err != nil {
		return nil, err
	}
	fileBytes, err := io.ReadAll(file)
	if err != nil {
		return nil, err
	}
	return loader(path, fileBytes)
}

func stdinLoad(loader loader) (*LoaderResults, error) {
	policyStr := ""
	scanner := bufio.NewScanner(os.Stdin)
	for scanner.Scan() {
		policyStr = policyStr + scanner.Text() + "\n"
	}
	return loader("-", []byte(policyStr))
}<|MERGE_RESOLUTION|>--- conflicted
+++ resolved
@@ -53,7 +53,6 @@
 }
 
 type LoaderResults struct {
-<<<<<<< HEAD
 	Policies                     []kyvernov1.PolicyInterface
 	VAPs                         []admissionregistrationv1.ValidatingAdmissionPolicy
 	VAPBindings                  []admissionregistrationv1.ValidatingAdmissionPolicyBinding
@@ -63,24 +62,10 @@
 	NamespacedValidatingPolicies []policiesv1alpha1.NamespacedValidatingPolicy
 	ImageValidatingPolicies      []policiesv1alpha1.ImageValidatingPolicy
 	GeneratingPolicies           []policiesv1alpha1.GeneratingPolicy
-	DeletingPolicies             []policiesv1alpha1.DeletingPolicy
-	NamespacedDeletingPolicies   []policiesv1alpha1.NamespacedDeletingPolicy
+	DeletingPolicies             []policiesv1beta1.DeletingPolicy
+	NamespacedDeletingPolicies   []policiesv1beta1.NamespacedDeletingPolicy
 	MutatingPolicies             []policiesv1alpha1.MutatingPolicy
 	NonFatalErrors               []LoaderError
-=======
-	Policies                   []kyvernov1.PolicyInterface
-	VAPs                       []admissionregistrationv1.ValidatingAdmissionPolicy
-	VAPBindings                []admissionregistrationv1.ValidatingAdmissionPolicyBinding
-	MAPs                       []admissionregistrationv1alpha1.MutatingAdmissionPolicy
-	MAPBindings                []admissionregistrationv1alpha1.MutatingAdmissionPolicyBinding
-	ValidatingPolicies         []policiesv1alpha1.ValidatingPolicy
-	ImageValidatingPolicies    []policiesv1alpha1.ImageValidatingPolicy
-	GeneratingPolicies         []policiesv1alpha1.GeneratingPolicy
-	DeletingPolicies           []policiesv1beta1.DeletingPolicy
-	NamespacedDeletingPolicies []policiesv1beta1.NamespacedDeletingPolicy
-	MutatingPolicies           []policiesv1alpha1.MutatingPolicy
-	NonFatalErrors             []LoaderError
->>>>>>> ad558dc3
 }
 
 func (l *LoaderResults) merge(results *LoaderResults) {
