--- conflicted
+++ resolved
@@ -207,21 +207,13 @@
 			}
 			results.ImageValidatingPolicies = append(results.ImageValidatingPolicies, *typed)
 		case mapV1alpha1, mapV1beta1:
-<<<<<<< HEAD
-			typed, err := convert.To[admissionregistrationv1alpha1.MutatingAdmissionPolicy](untyped)
-=======
 			typed, err := convert.To[admissionregistrationv1beta1.MutatingAdmissionPolicy](untyped)
->>>>>>> d9ba93b8
 			if err != nil {
 				return nil, err
 			}
 			results.MAPs = append(results.MAPs, *typed)
 		case mapBindingV1alpha1, mapBindingV1beta1:
-<<<<<<< HEAD
-			typed, err := convert.To[admissionregistrationv1alpha1.MutatingAdmissionPolicyBinding](untyped)
-=======
 			typed, err := convert.To[admissionregistrationv1beta1.MutatingAdmissionPolicyBinding](untyped)
->>>>>>> d9ba93b8
 			if err != nil {
 				return nil, err
 			}
