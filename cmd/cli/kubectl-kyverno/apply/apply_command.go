--- conflicted
+++ resolved
@@ -334,13 +334,6 @@
 		osExit(1)
 	}
 
-<<<<<<< HEAD
-=======
-	if (len(resources) > 1 || len(policies) > 1) && c.VariablesString != "" {
-		return rc, resources, skipInvalidPolicies, responses, sanitizederror.NewWithError("currently `set` flag supports variable for single policy applied on single resource ", nil)
-	}
-
->>>>>>> 3ab84a2c
 	// get the user info as request info from a different file
 	var userInfo v1beta1.RequestInfo
 	if c.UserInfoPath != "" {
