package apply

import (
	"context"
	"fmt"
	"net/url"
	"os"
	"path/filepath"
	"strings"
	"time"

	"github.com/go-git/go-billy/v5/memfs"
	kyvernov1 "github.com/kyverno/kyverno/api/kyverno/v1"
	"github.com/kyverno/kyverno/api/kyverno/v1beta1"
	"github.com/kyverno/kyverno/cmd/cli/kubectl-kyverno/utils/color"
	"github.com/kyverno/kyverno/cmd/cli/kubectl-kyverno/utils/common"
	sanitizederror "github.com/kyverno/kyverno/cmd/cli/kubectl-kyverno/utils/sanitizedError"
	"github.com/kyverno/kyverno/cmd/cli/kubectl-kyverno/utils/store"
	"github.com/kyverno/kyverno/cmd/cli/kubectl-kyverno/utils/values"
	"github.com/kyverno/kyverno/pkg/autogen"
	"github.com/kyverno/kyverno/pkg/clients/dclient"
	"github.com/kyverno/kyverno/pkg/config"
	engineapi "github.com/kyverno/kyverno/pkg/engine/api"
	"github.com/kyverno/kyverno/pkg/openapi"
	gitutils "github.com/kyverno/kyverno/pkg/utils/git"
	policyvalidation "github.com/kyverno/kyverno/pkg/validation/policy"
	"github.com/spf13/cobra"
	"k8s.io/api/admissionregistration/v1alpha1"
	"k8s.io/apimachinery/pkg/apis/meta/v1/unstructured"
	"k8s.io/client-go/dynamic"
	"k8s.io/client-go/kubernetes"
	"sigs.k8s.io/controller-runtime/pkg/log"
	"sigs.k8s.io/yaml"
)

// load res
// load pol
// apply
// show res
const divider = "----------------------------------------------------------------------"

type SkippedInvalidPolicies struct {
	skipped []string
	invalid []string
}

type ApplyCommandConfig struct {
	KubeConfig     string
	Context        string
	Namespace      string
	MutateLogPath  string
	Variables      []string
	ValuesFile     string
	UserInfoPath   string
	Cluster        bool
	PolicyReport   bool
	Stdin          bool
	RegistryAccess bool
	AuditWarn      bool
	ResourcePaths  []string
	PolicyPaths    []string
	GitBranch      string
	warnExitCode   int
	warnNoPassed   bool
}

var (
	applyHelp = `
To apply on a resource:
        kyverno apply /path/to/policy.yaml /path/to/folderOfPolicies --resource=/path/to/resource1 --resource=/path/to/resource2

To apply on a folder of resources:
        kyverno apply /path/to/policy.yaml /path/to/folderOfPolicies --resource=/path/to/resources/

To apply on a cluster:
        kyverno apply /path/to/policy.yaml /path/to/folderOfPolicies --cluster

To apply policies from a gitSourceURL on a cluster:
    Example: Taking github.com as a gitSourceURL here. Some other standards  gitSourceURL are: gitlab.com , bitbucket.org , etc.
        kyverno apply https://github.com/kyverno/policies/openshift/ --git-branch main --cluster

To apply policy with variables:

    1. To apply single policy with variable on single resource use flag "set".
        Example:
        kyverno apply /path/to/policy.yaml --resource /path/to/resource.yaml --set <variable1>=<value1>,<variable2>=<value2>

    2. To apply multiple policy with variable on multiple resource use flag "values_file".
        Example:
        kyverno apply /path/to/policy1.yaml /path/to/policy2.yaml --resource /path/to/resource1.yaml --resource /path/to/resource2.yaml -f /path/to/value.yaml

        Format of value.yaml:

        policies:
          - name: <policy1 name>
            rules:
              - name: <rule1 name>
                values:
                  <context variable1 in policy1 rule1>: <value>
                  <context variable2 in policy1 rule1>: <value>
          - name: <rule2 name>
            values:
              <context variable1 in policy1 rule2>: <value>
              <context variable2 in policy1 rule2>: <value>
            resources:
              - name: <resource1 name>
                values:
                  <variable1 in policy1>: <value>
                  <variable2 in policy1>: <value>
              - name: <resource2 name>
                values:
                  <variable1 in policy1>: <value>
                  <variable2 in policy1>: <value>
          - name: <policy2 name>
            resources:
              - name: <resource1 name>
                values:
                  <variable1 in policy2>: <value>
                  <variable2 in policy2>: <value>
              - name: <resource2 name>
                values:
                  <variable1 in policy2>: <value>
                  <variable2 in policy2>: <value>
        namespaceSelector:
          - name: <namespace1 name>
            labels:
              <label key>: <label value>
          - name: <namespace2 name>
            labels:
              <label key>: <label value>
        # If policy is matching on Kind/Subresource, then this is required
        subresources:
          - subresource:
              name: <name of subresource>
              kind: <kind of subresource>
              group: <group of subresource>
              version: <version of subresource>
            parentResource:
              name: <name of parent resource>
              kind: <kind of parent resource>
              group: <group of parent resource>
              version: <version of parent resource>

More info: https://kyverno.io/docs/kyverno-cli/
`

	// allow os.exit to be overwritten during unit tests
	osExit = os.Exit
)

func Command() *cobra.Command {
	var cmd *cobra.Command
	var removeColor, detailedResults, table bool
	applyCommandConfig := &ApplyCommandConfig{}
	cmd = &cobra.Command{
		Use:     "apply",
		Short:   "Applies policies on resources.",
		Example: applyHelp,
		RunE: func(cmd *cobra.Command, policyPaths []string) (err error) {
			color.InitColors(removeColor)
			defer func() {
				if err != nil {
					if !sanitizederror.IsErrorSanitized(err) {
						log.Log.Error(err, "failed to sanitize")
						err = fmt.Errorf("internal error")
					}
				}
			}()
			applyCommandConfig.PolicyPaths = policyPaths
			rc, _, skipInvalidPolicies, responses, err := applyCommandConfig.applyCommandHelper()
			if err != nil {
				return err
			}
			printSkippedAndInvalidPolicies(skipInvalidPolicies)
			if applyCommandConfig.PolicyReport {
				printReport(responses, applyCommandConfig.AuditWarn)
			} else if table {
				printTable(detailedResults, applyCommandConfig.AuditWarn, responses...)
			} else {
				printViolations(rc)
			}
			exit(rc, applyCommandConfig.warnExitCode, applyCommandConfig.warnNoPassed)
			return nil
		},
	}
	cmd.Flags().StringSliceVarP(&applyCommandConfig.ResourcePaths, "resource", "r", []string{}, "Path to resource files")
	cmd.Flags().BoolVarP(&applyCommandConfig.Cluster, "cluster", "c", false, "Checks if policies should be applied to cluster in the current context")
	cmd.Flags().StringVarP(&applyCommandConfig.MutateLogPath, "output", "o", "", "Prints the mutated resources in provided file/directory")
	// currently `set` flag supports variable for single policy applied on single resource
	cmd.Flags().StringVarP(&applyCommandConfig.UserInfoPath, "userinfo", "u", "", "Admission Info including Roles, Cluster Roles and Subjects")
	cmd.Flags().StringSliceVarP(&applyCommandConfig.Variables, "set", "s", nil, "Variables that are required")
	cmd.Flags().StringVarP(&applyCommandConfig.ValuesFile, "values-file", "f", "", "File containing values for policy variables")
	cmd.Flags().BoolVarP(&applyCommandConfig.PolicyReport, "policy-report", "p", false, "Generates policy report when passed (default policyviolation)")
	cmd.Flags().StringVarP(&applyCommandConfig.Namespace, "namespace", "n", "", "Optional Policy parameter passed with cluster flag")
	cmd.Flags().BoolVarP(&applyCommandConfig.Stdin, "stdin", "i", false, "Optional mutate policy parameter to pipe directly through to kubectl")
	cmd.Flags().BoolVar(&applyCommandConfig.RegistryAccess, "registry", false, "If set to true, access the image registry using local docker credentials to populate external data")
	cmd.Flags().StringVar(&applyCommandConfig.KubeConfig, "kubeconfig", "", "path to kubeconfig file with authorization and master location information")
	cmd.Flags().StringVar(&applyCommandConfig.Context, "context", "", "The name of the kubeconfig context to use")
	cmd.Flags().StringVarP(&applyCommandConfig.GitBranch, "git-branch", "b", "", "test git repository branch")
	cmd.Flags().BoolVar(&applyCommandConfig.AuditWarn, "audit-warn", false, "If set to true, will flag audit policies as warnings instead of failures")
	cmd.Flags().IntVar(&applyCommandConfig.warnExitCode, "warn-exit-code", 0, "Set the exit code for warnings; if failures or errors are found, will exit 1")
	cmd.Flags().BoolVar(&applyCommandConfig.warnNoPassed, "warn-no-pass", false, "Specify if warning exit code should be raised if no objects satisfied a policy; can be used together with --warn-exit-code flag")
	cmd.Flags().BoolVar(&removeColor, "remove-color", false, "Remove any color from output")
	cmd.Flags().BoolVar(&detailedResults, "detailed-results", false, "If set to true, display detailed results")
	cmd.Flags().BoolVarP(&table, "table", "t", false, "Show results in table format")
	return cmd
}

func (c *ApplyCommandConfig) applyCommandHelper() (*common.ResultCounts, []*unstructured.Unstructured, SkippedInvalidPolicies, []engineapi.EngineResponse, error) {
	rc, uu, skipInvalidPolicies, er, err := c.checkArguments()
	if err != nil {
		return rc, uu, skipInvalidPolicies, er, err
	}
	rc, uu, skipInvalidPolicies, er, err, mutateLogPathIsDir := c.getMutateLogPathIsDir(skipInvalidPolicies)
	if err != nil {
		return rc, uu, skipInvalidPolicies, er, err
	}
	rc, uu, skipInvalidPolicies, er, err = c.cleanPreviousContent(mutateLogPathIsDir, skipInvalidPolicies)
	if err != nil {
		return rc, uu, skipInvalidPolicies, er, err
	}
	var userInfo v1beta1.RequestInfo
	if c.UserInfoPath != "" {
		userInfo, err = common.GetUserInfoFromPath(nil, c.UserInfoPath, false, "")
		if err != nil {
			fmt.Printf("Error: failed to load request info\nCause: %s\n", err)
			osExit(1)
		}
	}
	variables, globalValMap, valuesMap, namespaceSelectorMap, subresources, err := common.GetVariable(c.Variables, c.ValuesFile, nil, false, "")
	if err != nil {
		if !sanitizederror.IsErrorSanitized(err) {
			return nil, nil, skipInvalidPolicies, nil, sanitizederror.NewWithError("failed to decode yaml", err)
		}
		return nil, nil, skipInvalidPolicies, nil, err
	}
	openApiManager, err := openapi.NewManager(log.Log)
	if err != nil {
		return nil, nil, skipInvalidPolicies, nil, sanitizederror.NewWithError("failed to initialize openAPIController", err)
	}
	rc, uu, skipInvalidPolicies, er, err, dClient := c.initStoreAndClusterClient(skipInvalidPolicies)
	if err != nil {
		return rc, uu, skipInvalidPolicies, er, err
	}
	rc, uu, skipInvalidPolicies, er, err, policies, validatingAdmissionPolicies := c.loadPolicies(skipInvalidPolicies)
	if err != nil {
		return rc, uu, skipInvalidPolicies, er, err
	}
	resources := c.loadResources(policies, validatingAdmissionPolicies, dClient)
	rc, uu, skipInvalidPolicies, er, err = c.applyPolicytoResource(variables, policies, validatingAdmissionPolicies, resources, openApiManager, skipInvalidPolicies, valuesMap, dClient, subresources, globalValMap, userInfo, mutateLogPathIsDir, namespaceSelectorMap)
	rc, uu, skipInvalidPolicies, er, err = c.applyValidatingAdmissionPolicytoResource(validatingAdmissionPolicies, resources, rc, dClient, subresources, skipInvalidPolicies, er)

<<<<<<< HEAD
	return rc, resources, skipInvalidPolicies, er, nil
}

func (c *ApplyCommandConfig) getMutateLogPathIsDir(skipInvalidPolicies SkippedInvalidPolicies) (*common.ResultCounts, []*unstructured.Unstructured, SkippedInvalidPolicies, []engineapi.EngineResponse, error, bool) {
	mutateLogPathIsDir, err := checkMutateLogPath(c.MutateLogPath)
	if err != nil {
		if !sanitizederror.IsErrorSanitized(err) {
			return nil, nil, skipInvalidPolicies, nil, sanitizederror.NewWithError("failed to create file/folder", err), false
		}
		return nil, nil, skipInvalidPolicies, nil, err, false
	}
	return nil, nil, skipInvalidPolicies, nil, err, mutateLogPathIsDir
}

func (c *ApplyCommandConfig) applyValidatingAdmissionPolicytoResource(validatingAdmissionPolicies []v1alpha1.ValidatingAdmissionPolicy, resources []*unstructured.Unstructured, rc *common.ResultCounts, dClient dclient.Interface, subresources []values.Subresource, skipInvalidPolicies SkippedInvalidPolicies, responses []engineapi.EngineResponse) (*common.ResultCounts, []*unstructured.Unstructured, SkippedInvalidPolicies, []engineapi.EngineResponse, error) {
	validatingAdmissionPolicy := common.ValidatingAdmissionPolicies{}
	for _, resource := range resources {
		for _, policy := range validatingAdmissionPolicies {
			applyPolicyConfig := common.ApplyPolicyConfig{
				ValidatingAdmissionPolicy: policy,
				Resource:                  resource,
				PolicyReport:              c.PolicyReport,
				Rc:                        rc,
				Client:                    dClient,
				AuditWarn:                 c.AuditWarn,
				Subresources:              subresources,
			}
			ers, err := validatingAdmissionPolicy.ApplyPolicyOnResource(applyPolicyConfig)
			if err != nil {
				return rc, resources, skipInvalidPolicies, responses, sanitizederror.NewWithError(fmt.Errorf("failed to apply policy %v on resource %v", policy.GetName(), resource.GetName()).Error(), err)
			}
			responses = append(responses, ers...)
		}
	}
	return rc, resources, skipInvalidPolicies, responses, nil
}

func (c *ApplyCommandConfig) applyPolicytoResource(variables map[string]string, policies []kyvernov1.PolicyInterface, validatingAdmissionPolicies []v1alpha1.ValidatingAdmissionPolicy, resources []*unstructured.Unstructured, openApiManager openapi.Manager, skipInvalidPolicies SkippedInvalidPolicies, valuesMap map[string]map[string]values.Resource, dClient dclient.Interface, subresources []values.Subresource, globalValMap map[string]string, userInfo v1beta1.RequestInfo, mutateLogPathIsDir bool, namespaceSelectorMap map[string]map[string]string) (*common.ResultCounts, []*unstructured.Unstructured, SkippedInvalidPolicies, []engineapi.EngineResponse, error) {
=======
	for _, policy := range c.PolicyPaths {
		policyPaths := []string{policy}
		isGit := common.IsGitSourcePath(policyPaths)

		if isGit {
			gitSourceURL, err := url.Parse(policyPaths[0])
			if err != nil {
				fmt.Printf("Error: failed to load policies\nCause: %s\n", err)
				osExit(1)
			}

			pathElems := strings.Split(gitSourceURL.Path[1:], "/")
			if len(pathElems) <= 1 {
				err := fmt.Errorf("invalid URL path %s - expected https://<any_git_source_domain>/:owner/:repository/:branch (without --git-branch flag) OR https://<any_git_source_domain>/:owner/:repository/:directory (with --git-branch flag)", gitSourceURL.Path)
				fmt.Printf("Error: failed to parse URL \nCause: %s\n", err)
				osExit(1)
			}

			gitSourceURL.Path = strings.Join([]string{pathElems[0], pathElems[1]}, "/")
			repoURL := gitSourceURL.String()
			var gitPathToYamls string
			c.GitBranch, gitPathToYamls = common.GetGitBranchOrPolicyPaths(c.GitBranch, repoURL, policyPaths)
			_, cloneErr := gitutils.Clone(repoURL, fs, c.GitBranch)
			if cloneErr != nil {
				fmt.Printf("Error: failed to clone repository \nCause: %s\n", cloneErr)
				log.Log.V(3).Info(fmt.Sprintf("failed to clone repository  %v as it is not valid", repoURL), "error", cloneErr)
				osExit(1)
			}
			policyYamls, err := gitutils.ListYamls(fs, gitPathToYamls)
			if err != nil {
				return nil, nil, skipInvalidPolicies, nil, sanitizederror.NewWithError("failed to list YAMLs in repository", err)
			}

			policyPaths = policyYamls
		}

		policiesFromFile, admissionPoliciesFromFile, err := common.GetPoliciesFromPaths(fs, policyPaths, isGit, "")
		if err != nil {
			fmt.Printf("Error: failed to load policies\nCause: %s\n", err)
			osExit(1)
		}

		policies = append(policies, policiesFromFile...)
		validatingAdmissionPolicies = append(validatingAdmissionPolicies, admissionPoliciesFromFile...)
	}

	// load resources
	resources, err := common.GetResourceAccordingToResourcePath(nil, c.ResourcePaths, c.Cluster, policies, validatingAdmissionPolicies, dClient, c.Namespace, c.PolicyReport, false, "")
	if err != nil {
		fmt.Printf("Error: failed to load resources\nCause: %s\n", err)
		osExit(1)
	}
	// init variables
>>>>>>> c0f329e4
	if len(variables) != 0 {
		variables = common.SetInStoreContext(policies, variables)
	}

	if !c.Stdin {
		var policyRulesCount int
		for _, policy := range policies {
			policyRulesCount += len(autogen.ComputeRules(policy))
		}
		policyRulesCount += len(validatingAdmissionPolicies)
		fmt.Printf("\nApplying %d policy rule(s) to %d resource(s)...\n", policyRulesCount, len(resources))
	}

	var rc common.ResultCounts
	var responses []engineapi.EngineResponse
	for _, resource := range resources {

		for _, policy := range policies {

			_, err := policyvalidation.Validate(policy, nil, nil, true, openApiManager, config.KyvernoUserName(config.KyvernoServiceAccountName()))
			if err != nil {
				log.Log.Error(err, "policy validation error")
				if strings.HasPrefix(err.Error(), "variable 'element.name'") {
					skipInvalidPolicies.invalid = append(skipInvalidPolicies.invalid, policy.GetName())
				} else {
					skipInvalidPolicies.skipped = append(skipInvalidPolicies.skipped, policy.GetName())
				}

				continue
			}
			matches := common.HasVariables(policy)
			variable := common.RemoveDuplicateAndObjectVariables(matches)
			if len(variable) > 0 {
				if len(variables) == 0 {
					// check policy in variable file
					if c.ValuesFile == "" || valuesMap[policy.GetName()] == nil {
						skipInvalidPolicies.skipped = append(skipInvalidPolicies.skipped, policy.GetName())
						continue
					}
				}
			}
			kindOnwhichPolicyIsApplied := common.GetKindsFromPolicy(policy, subresources, dClient)
			thisPolicyResourceValues, err := common.CheckVariableForPolicy(valuesMap, globalValMap, policy.GetName(), resource.GetName(), resource.GetKind(), variables, kindOnwhichPolicyIsApplied, variable)
			if err != nil {
				return &rc, resources, skipInvalidPolicies, responses, sanitizederror.NewWithError(fmt.Sprintf("policy `%s` have variables. pass the values for the variables for resource `%s` using set/values_file flag", policy.GetName(), resource.GetName()), err)
			}
			applyPolicyConfig := common.ApplyPolicyConfig{
				Policy:               policy,
				Resource:             resource,
				MutateLogPath:        c.MutateLogPath,
				MutateLogPathIsDir:   mutateLogPathIsDir,
				Variables:            thisPolicyResourceValues,
				UserInfo:             userInfo,
				PolicyReport:         c.PolicyReport,
				NamespaceSelectorMap: namespaceSelectorMap,
				Stdin:                c.Stdin,
				Rc:                   &rc,
				PrintPatchResource:   true,
				Client:               dClient,
				AuditWarn:            c.AuditWarn,
				Subresources:         subresources,
			}
			ers, err := common.ApplyPolicyOnResource(applyPolicyConfig)
			if err != nil {
				return &rc, resources, skipInvalidPolicies, responses, sanitizederror.NewWithError(fmt.Errorf("failed to apply policy %v on resource %v", policy.GetName(), resource.GetName()).Error(), err)
			}
			responses = append(responses, processSkipEngineResponses(ers, applyPolicyConfig)...)
		}
	}
	return &rc, resources, skipInvalidPolicies, responses, nil

}

func (c *ApplyCommandConfig) loadResources(policies []kyvernov1.PolicyInterface, validatingAdmissionPolicies []v1alpha1.ValidatingAdmissionPolicy, dClient dclient.Interface) []*unstructured.Unstructured {
	resources, err := common.GetResourceAccordingToResourcePath(nil, c.ResourcePaths, c.Cluster, policies, validatingAdmissionPolicies, dClient, c.Namespace, c.PolicyReport, false, "")
	if err != nil {
		fmt.Printf("Error: failed to load resources\nCause: %s\n", err)
		osExit(1)
	}
	return resources
}

func (c *ApplyCommandConfig) loadPolicies(skipInvalidPolicies SkippedInvalidPolicies) (*common.ResultCounts, []*unstructured.Unstructured, SkippedInvalidPolicies, []engineapi.EngineResponse, error, []kyvernov1.PolicyInterface, []v1alpha1.ValidatingAdmissionPolicy) {
	// load policies
	fs := memfs.New()

	isGit := common.IsGitSourcePath(c.PolicyPaths)

	if isGit {
		gitSourceURL, err := url.Parse(c.PolicyPaths[0])
		if err != nil {
			fmt.Printf("Error: failed to load policies\nCause: %s\n", err)
			osExit(1)
		}

		pathElems := strings.Split(gitSourceURL.Path[1:], "/")
		if len(pathElems) <= 1 {
			err := fmt.Errorf("invalid URL path %s - expected https://<any_git_source_domain>/:owner/:repository/:branch (without --git-branch flag) OR https://<any_git_source_domain>/:owner/:repository/:directory (with --git-branch flag)", gitSourceURL.Path)
			fmt.Printf("Error: failed to parse URL \nCause: %s\n", err)
			osExit(1)
		}

		gitSourceURL.Path = strings.Join([]string{pathElems[0], pathElems[1]}, "/")
		repoURL := gitSourceURL.String()
		var gitPathToYamls string
		c.GitBranch, gitPathToYamls = common.GetGitBranchOrPolicyPaths(c.GitBranch, repoURL, c.PolicyPaths)
		_, cloneErr := gitutils.Clone(repoURL, fs, c.GitBranch)
		if cloneErr != nil {
			fmt.Printf("Error: failed to clone repository \nCause: %s\n", cloneErr)
			log.Log.V(3).Info(fmt.Sprintf("failed to clone repository  %v as it is not valid", repoURL), "error", cloneErr)
			osExit(1)
		}
		policyYamls, err := gitutils.ListYamls(fs, gitPathToYamls)
		if err != nil {
			return nil, nil, skipInvalidPolicies, nil, sanitizederror.NewWithError("failed to list YAMLs in repository", err), nil, nil
		}
		sort.Strings(policyYamls)
		c.PolicyPaths = policyYamls
	}
	// var policies []kyvernov1.PolicyInterface
	// var validatingAdmissionPolicies []v1alpha1.ValidatingAdmissionPolicy
	policies, validatingAdmissionPolicies, err := common.GetPoliciesFromPaths(fs, c.PolicyPaths, isGit, "")
	if err != nil {
		fmt.Printf("Error: failed to load policies\nCause: %s\n", err)
		osExit(1)
	}
	return nil, nil, skipInvalidPolicies, nil, nil, policies, validatingAdmissionPolicies
}

func (c *ApplyCommandConfig) initStoreAndClusterClient(skipInvalidPolicies SkippedInvalidPolicies) (*common.ResultCounts, []*unstructured.Unstructured, SkippedInvalidPolicies, []engineapi.EngineResponse, error, dclient.Interface) {
	store.SetLocal(true)
	store.SetRegistryAccess(c.RegistryAccess)
	if c.Cluster {
		store.AllowApiCall(true)
	}
	var err error
	var dClient dclient.Interface
	if c.Cluster {
		restConfig, err := config.CreateClientConfigWithContext(c.KubeConfig, c.Context)
		if err != nil {
			return nil, nil, skipInvalidPolicies, nil, err, nil
		}
		kubeClient, err := kubernetes.NewForConfig(restConfig)
		if err != nil {
			return nil, nil, skipInvalidPolicies, nil, err, nil
		}
		dynamicClient, err := dynamic.NewForConfig(restConfig)
		if err != nil {
			return nil, nil, skipInvalidPolicies, nil, err, nil
		}
		dClient, err = dclient.NewClient(context.Background(), dynamicClient, kubeClient, 15*time.Minute)
		if err != nil {
			return nil, nil, skipInvalidPolicies, nil, err, nil
		}
	}
	return nil, nil, skipInvalidPolicies, nil, err, dClient
}

func (c *ApplyCommandConfig) cleanPreviousContent(mutateLogPathIsDir bool, skipInvalidPolicies SkippedInvalidPolicies) (*common.ResultCounts, []*unstructured.Unstructured, SkippedInvalidPolicies, []engineapi.EngineResponse, error) {
	// empty the previous contents of the file just in case if the file already existed before with some content(so as to perform overwrites)
	// the truncation of files for the case when mutateLogPath is dir, is handled under pkg/kyverno/apply/common.go
	if !mutateLogPathIsDir && c.MutateLogPath != "" {
		c.MutateLogPath = filepath.Clean(c.MutateLogPath)
		// Necessary for us to include the file via variable as it is part of the CLI.
		_, err := os.OpenFile(c.MutateLogPath, os.O_TRUNC|os.O_WRONLY, 0o600) // #nosec G304
		if err != nil {
			if !sanitizederror.IsErrorSanitized(err) {
				return nil, nil, skipInvalidPolicies, nil, sanitizederror.NewWithError("failed to truncate the existing file at "+c.MutateLogPath, err)
			}
			return nil, nil, skipInvalidPolicies, nil, err
		}
	}
	return nil, nil, skipInvalidPolicies, nil, nil
}

func (c *ApplyCommandConfig) checkArguments() (*common.ResultCounts, []*unstructured.Unstructured, SkippedInvalidPolicies, []engineapi.EngineResponse, error) {
	var skipInvalidPolicies SkippedInvalidPolicies
	if c.ValuesFile != "" && c.Variables != nil {
		return nil, nil, skipInvalidPolicies, nil, sanitizederror.New("pass the values either using set flag or values_file flag")
	}
	if len(c.PolicyPaths) == 0 {
		return nil, nil, skipInvalidPolicies, nil, sanitizederror.New("require policy")
	}
	if (len(c.PolicyPaths) > 0 && c.PolicyPaths[0] == "-") && len(c.ResourcePaths) > 0 && c.ResourcePaths[0] == "-" {
		return nil, nil, skipInvalidPolicies, nil, sanitizederror.New("a stdin pipe can be used for either policies or resources, not both")
	}
	if len(c.ResourcePaths) == 0 && !c.Cluster {
		return nil, nil, skipInvalidPolicies, nil, sanitizederror.New("resource file(s) or cluster required")
	}
	return nil, nil, skipInvalidPolicies, nil, nil
}

func printSkippedAndInvalidPolicies(skipInvalidPolicies SkippedInvalidPolicies) {
	if len(skipInvalidPolicies.skipped) > 0 {
		fmt.Println(divider)
		fmt.Println("Policies Skipped (as required variables are not provided by the user):")
		for i, policyName := range skipInvalidPolicies.skipped {
			fmt.Printf("%d. %s\n", i+1, policyName)
		}
		fmt.Println(divider)
	}
	if len(skipInvalidPolicies.invalid) > 0 {
		fmt.Println(divider)
		fmt.Println("Invalid Policies:")
		for i, policyName := range skipInvalidPolicies.invalid {
			fmt.Printf("%d. %s\n", i+1, policyName)
		}
		fmt.Println(divider)
	}
}

func printReport(engineResponses []engineapi.EngineResponse, auditWarn bool) {
	clustered, namespaced := buildPolicyReports(auditWarn, engineResponses...)
	if len(clustered) > 0 || len(namespaced) > 0 {
		fmt.Println(divider)
		fmt.Println("POLICY REPORT:")
		fmt.Println(divider)
		report := mergeClusterReport(clustered, namespaced)
		yamlReport, _ := yaml.Marshal(report)
		fmt.Println(string(yamlReport))
	} else {
		fmt.Println(divider)
		fmt.Println("POLICY REPORT: skip generating policy report (no validate policy found/resource skipped)")
	}
}

func printViolations(rc *common.ResultCounts) {
	fmt.Printf("\npass: %d, fail: %d, warn: %d, error: %d, skip: %d \n", rc.Pass, rc.Fail, rc.Warn, rc.Error, rc.Skip)
}

func exit(rc *common.ResultCounts, warnExitCode int, warnNoPassed bool) {
	if rc.Fail > 0 || rc.Error > 0 {
		osExit(1)
	} else if rc.Warn > 0 && warnExitCode != 0 {
		osExit(warnExitCode)
	} else if rc.Pass == 0 && warnNoPassed {
		osExit(warnExitCode)
	}
}

func processSkipEngineResponses(responses []engineapi.EngineResponse, c common.ApplyPolicyConfig) []engineapi.EngineResponse {
	var processedEngineResponses []engineapi.EngineResponse
	for _, response := range responses {
		if !response.IsEmpty() {
			pol := response.Policy()
			if polType := pol.GetType(); polType == engineapi.ValidatingAdmissionPolicyType {
				return processedEngineResponses
			}

			for _, rule := range autogen.ComputeRules(pol.GetPolicy().(kyvernov1.PolicyInterface)) {
				if rule.HasValidate() || rule.HasVerifyImageChecks() || rule.HasVerifyImages() {
					ruleFoundInEngineResponse := false
					for _, valResponseRule := range response.PolicyResponse.Rules {
						if rule.Name == valResponseRule.Name() {
							ruleFoundInEngineResponse = true
						}
					}
					if !ruleFoundInEngineResponse {
						response.PolicyResponse.Rules = append(response.PolicyResponse.Rules,
							*engineapi.RuleSkip(
								rule.Name,
								engineapi.Validation,
								rule.Validation.Message,
							),
						)
					}
				}
			}
		}
		processedEngineResponses = append(processedEngineResponses, response)
	}
	return processedEngineResponses
}<|MERGE_RESOLUTION|>--- conflicted
+++ resolved
@@ -250,7 +250,6 @@
 	rc, uu, skipInvalidPolicies, er, err = c.applyPolicytoResource(variables, policies, validatingAdmissionPolicies, resources, openApiManager, skipInvalidPolicies, valuesMap, dClient, subresources, globalValMap, userInfo, mutateLogPathIsDir, namespaceSelectorMap)
 	rc, uu, skipInvalidPolicies, er, err = c.applyValidatingAdmissionPolicytoResource(validatingAdmissionPolicies, resources, rc, dClient, subresources, skipInvalidPolicies, er)
 
-<<<<<<< HEAD
 	return rc, resources, skipInvalidPolicies, er, nil
 }
 
@@ -289,61 +288,6 @@
 }
 
 func (c *ApplyCommandConfig) applyPolicytoResource(variables map[string]string, policies []kyvernov1.PolicyInterface, validatingAdmissionPolicies []v1alpha1.ValidatingAdmissionPolicy, resources []*unstructured.Unstructured, openApiManager openapi.Manager, skipInvalidPolicies SkippedInvalidPolicies, valuesMap map[string]map[string]values.Resource, dClient dclient.Interface, subresources []values.Subresource, globalValMap map[string]string, userInfo v1beta1.RequestInfo, mutateLogPathIsDir bool, namespaceSelectorMap map[string]map[string]string) (*common.ResultCounts, []*unstructured.Unstructured, SkippedInvalidPolicies, []engineapi.EngineResponse, error) {
-=======
-	for _, policy := range c.PolicyPaths {
-		policyPaths := []string{policy}
-		isGit := common.IsGitSourcePath(policyPaths)
-
-		if isGit {
-			gitSourceURL, err := url.Parse(policyPaths[0])
-			if err != nil {
-				fmt.Printf("Error: failed to load policies\nCause: %s\n", err)
-				osExit(1)
-			}
-
-			pathElems := strings.Split(gitSourceURL.Path[1:], "/")
-			if len(pathElems) <= 1 {
-				err := fmt.Errorf("invalid URL path %s - expected https://<any_git_source_domain>/:owner/:repository/:branch (without --git-branch flag) OR https://<any_git_source_domain>/:owner/:repository/:directory (with --git-branch flag)", gitSourceURL.Path)
-				fmt.Printf("Error: failed to parse URL \nCause: %s\n", err)
-				osExit(1)
-			}
-
-			gitSourceURL.Path = strings.Join([]string{pathElems[0], pathElems[1]}, "/")
-			repoURL := gitSourceURL.String()
-			var gitPathToYamls string
-			c.GitBranch, gitPathToYamls = common.GetGitBranchOrPolicyPaths(c.GitBranch, repoURL, policyPaths)
-			_, cloneErr := gitutils.Clone(repoURL, fs, c.GitBranch)
-			if cloneErr != nil {
-				fmt.Printf("Error: failed to clone repository \nCause: %s\n", cloneErr)
-				log.Log.V(3).Info(fmt.Sprintf("failed to clone repository  %v as it is not valid", repoURL), "error", cloneErr)
-				osExit(1)
-			}
-			policyYamls, err := gitutils.ListYamls(fs, gitPathToYamls)
-			if err != nil {
-				return nil, nil, skipInvalidPolicies, nil, sanitizederror.NewWithError("failed to list YAMLs in repository", err)
-			}
-
-			policyPaths = policyYamls
-		}
-
-		policiesFromFile, admissionPoliciesFromFile, err := common.GetPoliciesFromPaths(fs, policyPaths, isGit, "")
-		if err != nil {
-			fmt.Printf("Error: failed to load policies\nCause: %s\n", err)
-			osExit(1)
-		}
-
-		policies = append(policies, policiesFromFile...)
-		validatingAdmissionPolicies = append(validatingAdmissionPolicies, admissionPoliciesFromFile...)
-	}
-
-	// load resources
-	resources, err := common.GetResourceAccordingToResourcePath(nil, c.ResourcePaths, c.Cluster, policies, validatingAdmissionPolicies, dClient, c.Namespace, c.PolicyReport, false, "")
-	if err != nil {
-		fmt.Printf("Error: failed to load resources\nCause: %s\n", err)
-		osExit(1)
-	}
-	// init variables
->>>>>>> c0f329e4
 	if len(variables) != 0 {
 		variables = common.SetInStoreContext(policies, variables)
 	}
@@ -429,47 +373,54 @@
 func (c *ApplyCommandConfig) loadPolicies(skipInvalidPolicies SkippedInvalidPolicies) (*common.ResultCounts, []*unstructured.Unstructured, SkippedInvalidPolicies, []engineapi.EngineResponse, error, []kyvernov1.PolicyInterface, []v1alpha1.ValidatingAdmissionPolicy) {
 	// load policies
 	fs := memfs.New()
-
-	isGit := common.IsGitSourcePath(c.PolicyPaths)
-
-	if isGit {
-		gitSourceURL, err := url.Parse(c.PolicyPaths[0])
+	var policies []kyvernov1.PolicyInterface
+	var validatingAdmissionPolicies []v1alpha1.ValidatingAdmissionPolicy
+
+	for _, policy := range c.PolicyPaths {
+		policyPaths := []string{policy}
+		isGit := common.IsGitSourcePath(policyPaths)
+
+		if isGit {
+			gitSourceURL, err := url.Parse(policyPaths[0])
+			if err != nil {
+				fmt.Printf("Error: failed to load policies\nCause: %s\n", err)
+				osExit(1)
+			}
+
+			pathElems := strings.Split(gitSourceURL.Path[1:], "/")
+			if len(pathElems) <= 1 {
+				err := fmt.Errorf("invalid URL path %s - expected https://<any_git_source_domain>/:owner/:repository/:branch (without --git-branch flag) OR https://<any_git_source_domain>/:owner/:repository/:directory (with --git-branch flag)", gitSourceURL.Path)
+				fmt.Printf("Error: failed to parse URL \nCause: %s\n", err)
+				osExit(1)
+			}
+			gitSourceURL.Path = strings.Join([]string{pathElems[0], pathElems[1]}, "/")
+			repoURL := gitSourceURL.String()
+			var gitPathToYamls string
+			c.GitBranch, gitPathToYamls = common.GetGitBranchOrPolicyPaths(c.GitBranch, repoURL, policyPaths)
+			_, cloneErr := gitutils.Clone(repoURL, fs, c.GitBranch)
+			if cloneErr != nil {
+				fmt.Printf("Error: failed to clone repository \nCause: %s\n", cloneErr)
+				log.Log.V(3).Info(fmt.Sprintf("failed to clone repository  %v as it is not valid", repoURL), "error", cloneErr)
+				osExit(1)
+			}
+			policyYamls, err := gitutils.ListYamls(fs, gitPathToYamls)
+			if err != nil {
+				return nil, nil, skipInvalidPolicies, nil, sanitizederror.NewWithError("failed to list YAMLs in repository", err), nil, nil
+			}
+
+			policyPaths = policyYamls
+		}
+
+		policiesFromFile, admissionPoliciesFromFile, err := common.GetPoliciesFromPaths(fs, policyPaths, isGit, "")
 		if err != nil {
 			fmt.Printf("Error: failed to load policies\nCause: %s\n", err)
 			osExit(1)
 		}
 
-		pathElems := strings.Split(gitSourceURL.Path[1:], "/")
-		if len(pathElems) <= 1 {
-			err := fmt.Errorf("invalid URL path %s - expected https://<any_git_source_domain>/:owner/:repository/:branch (without --git-branch flag) OR https://<any_git_source_domain>/:owner/:repository/:directory (with --git-branch flag)", gitSourceURL.Path)
-			fmt.Printf("Error: failed to parse URL \nCause: %s\n", err)
-			osExit(1)
-		}
-
-		gitSourceURL.Path = strings.Join([]string{pathElems[0], pathElems[1]}, "/")
-		repoURL := gitSourceURL.String()
-		var gitPathToYamls string
-		c.GitBranch, gitPathToYamls = common.GetGitBranchOrPolicyPaths(c.GitBranch, repoURL, c.PolicyPaths)
-		_, cloneErr := gitutils.Clone(repoURL, fs, c.GitBranch)
-		if cloneErr != nil {
-			fmt.Printf("Error: failed to clone repository \nCause: %s\n", cloneErr)
-			log.Log.V(3).Info(fmt.Sprintf("failed to clone repository  %v as it is not valid", repoURL), "error", cloneErr)
-			osExit(1)
-		}
-		policyYamls, err := gitutils.ListYamls(fs, gitPathToYamls)
-		if err != nil {
-			return nil, nil, skipInvalidPolicies, nil, sanitizederror.NewWithError("failed to list YAMLs in repository", err), nil, nil
-		}
-		sort.Strings(policyYamls)
-		c.PolicyPaths = policyYamls
-	}
-	// var policies []kyvernov1.PolicyInterface
-	// var validatingAdmissionPolicies []v1alpha1.ValidatingAdmissionPolicy
-	policies, validatingAdmissionPolicies, err := common.GetPoliciesFromPaths(fs, c.PolicyPaths, isGit, "")
-	if err != nil {
-		fmt.Printf("Error: failed to load policies\nCause: %s\n", err)
-		osExit(1)
-	}
+		policies = append(policies, policiesFromFile...)
+		validatingAdmissionPolicies = append(validatingAdmissionPolicies, admissionPoliciesFromFile...)
+	}
+
 	return nil, nil, skipInvalidPolicies, nil, nil, policies, validatingAdmissionPolicies
 }
 
