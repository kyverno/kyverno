--- conflicted
+++ resolved
@@ -415,11 +415,10 @@
 			if err != nil {
 				return rc, resources, skipInvalidPolicies, pvInfos, sanitizederror.NewWithError(fmt.Sprintf("policy `%s` have variables. pass the values for the variables for resource `%s` using set/values_file flag", policy.GetName(), resource.GetName()), err)
 			}
-<<<<<<< HEAD
-
-			_, info, err := common.ApplyPolicyOnResource(nil, policy, resource, mutateLogPath, mutateLogPathIsDir, thisPolicyResourceValues, userInfo, policyReport, namespaceSelectorMap, stdin, rc, true, nil)
-=======
+			//conflict
+			//_, info, err := common.ApplyPolicyOnResource(nil, policy, resource, mutateLogPath, mutateLogPathIsDir, thisPolicyResourceValues, userInfo, policyReport, namespaceSelectorMap, stdin, rc, true, nil)
 			applyPolicyConfig := common.ApplyPolicyConfig{
+				ResourcesMap:         nil,
 				Policy:               policy,
 				Resource:             resource,
 				MutateLogPath:        c.MutateLogPath,
@@ -436,7 +435,7 @@
 				Subresources:         subresources,
 			}
 			_, info, err := common.ApplyPolicyOnResource(applyPolicyConfig)
->>>>>>> 021975f7
+
 			if err != nil {
 				return rc, resources, skipInvalidPolicies, pvInfos, sanitizederror.NewWithError(fmt.Errorf("failed to apply policy %v on resource %v", policy.GetName(), resource.GetName()).Error(), err)
 			}
