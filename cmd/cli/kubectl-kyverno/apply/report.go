package apply

import (
	"encoding/json"
	"fmt"
	"strings"
	"time"

	kyvernov1 "github.com/kyverno/kyverno/api/kyverno/v1"
	policyreportv1alpha2 "github.com/kyverno/kyverno/api/policyreport/v1alpha2"
	engineapi "github.com/kyverno/kyverno/pkg/engine/api"
	kubeutils "github.com/kyverno/kyverno/pkg/utils/kube"
	corev1 "k8s.io/api/core/v1"
	metav1 "k8s.io/apimachinery/pkg/apis/meta/v1"
	"k8s.io/apimachinery/pkg/apis/meta/v1/unstructured"
	"sigs.k8s.io/controller-runtime/pkg/log"
)

const clusterpolicyreport = "clusterpolicyreport"

// resps is the engine responses generated for a single policy
<<<<<<< HEAD
func buildPolicyReports(engineResponses ...engineapi.EngineResponse) (res []*unstructured.Unstructured) {
	var raw []byte
	var err error

	resultsMap := buildPolicyResults(engineResponses...)
=======
func buildPolicyReports(auditWarn bool, engineResponses ...engineapi.EngineResponse) (res []*unstructured.Unstructured) {
	var raw []byte
	var err error

	resultsMap := buildPolicyResults(auditWarn, engineResponses...)
>>>>>>> b82c1bc3
	for scope, result := range resultsMap {
		if scope == clusterpolicyreport {
			report := &policyreportv1alpha2.ClusterPolicyReport{
				TypeMeta: metav1.TypeMeta{
					APIVersion: policyreportv1alpha2.SchemeGroupVersion.String(),
					Kind:       "ClusterPolicyReport",
				},
				Results: result,
				Summary: calculateSummary(result),
			}

			report.SetName(scope)
			if raw, err = json.Marshal(report); err != nil {
				log.Log.V(3).Info("failed to serialize policy report", "name", report.Name, "scope", scope, "error", err)
			}
		} else {
			report := &policyreportv1alpha2.PolicyReport{
				TypeMeta: metav1.TypeMeta{
					APIVersion: policyreportv1alpha2.SchemeGroupVersion.String(),
					Kind:       "PolicyReport",
				},
				Results: result,
				Summary: calculateSummary(result),
			}

			ns := strings.ReplaceAll(scope, "policyreport-ns-", "")
			report.SetName(scope)
			report.SetNamespace(ns)

			if raw, err = json.Marshal(report); err != nil {
				log.Log.V(3).Info("failed to serialize policy report", "name", report.Name, "scope", scope, "error", err)
			}
		}

		reportUnstructured, err := kubeutils.BytesToUnstructured(raw)
		if err != nil {
			log.Log.V(3).Info("failed to convert policy report", "scope", scope, "error", err)
			continue
		}

		res = append(res, reportUnstructured)
	}

	return
}

// buildPolicyResults returns a string-PolicyReportResult map
// the key of the map is one of "clusterpolicyreport", "policyreport-ns-<namespace>"
<<<<<<< HEAD
func buildPolicyResults(engineResponses ...engineapi.EngineResponse) map[string][]policyreportv1alpha2.PolicyReportResult {
=======
func buildPolicyResults(auditWarn bool, engineResponses ...engineapi.EngineResponse) map[string][]policyreportv1alpha2.PolicyReportResult {
>>>>>>> b82c1bc3
	results := make(map[string][]policyreportv1alpha2.PolicyReportResult)
	now := metav1.Timestamp{Seconds: time.Now().Unix()}

	for _, engineResponse := range engineResponses {
<<<<<<< HEAD
		var ns string
		var policyName string

		if engineResponse.IsValidatingAdmissionPolicy() {
			validatingAdmissionPolicy := engineResponse.ValidatingAdmissionPolicy
			ns = validatingAdmissionPolicy.GetNamespace()
			policyName = validatingAdmissionPolicy.GetName()
		} else {
			kyvernoPolicy := engineResponse.Policy
			ns = kyvernoPolicy.GetNamespace()
			policyName = kyvernoPolicy.GetName()
		}

		var appname string
=======
		policy := engineResponse.Policy
		var appname string
		ns := policy.GetNamespace()
>>>>>>> b82c1bc3
		if ns != "" {
			appname = fmt.Sprintf("policyreport-ns-%s", ns)
		} else {
			appname = clusterpolicyreport
		}

		for _, ruleResponse := range engineResponse.PolicyResponse.Rules {
			if ruleResponse.RuleType() != engineapi.Validation {
				continue
			}

			result := policyreportv1alpha2.PolicyReportResult{
<<<<<<< HEAD
				Policy: policyName,
=======
				Policy: policy.GetName(),
>>>>>>> b82c1bc3
				Resources: []corev1.ObjectReference{
					{
						Kind:       engineResponse.Resource.GetKind(),
						Namespace:  engineResponse.Resource.GetNamespace(),
						APIVersion: engineResponse.Resource.GetAPIVersion(),
						Name:       engineResponse.Resource.GetName(),
						UID:        engineResponse.Resource.GetUID(),
					},
				},
				Scored: true,
<<<<<<< HEAD
=======
			}

			ann := engineResponse.Policy.GetAnnotations()
			if ruleResponse.Status() == engineapi.RuleStatusSkip {
				result.Result = policyreportv1alpha2.StatusSkip
			} else if ruleResponse.Status() == engineapi.RuleStatusError {
				result.Result = policyreportv1alpha2.StatusError
			} else if ruleResponse.Status() == engineapi.RuleStatusPass {
				result.Result = policyreportv1alpha2.StatusPass
			} else if ruleResponse.Status() == engineapi.RuleStatusFail {
				if scored, ok := ann[kyvernov1.AnnotationPolicyScored]; ok && scored == "false" {
					result.Result = policyreportv1alpha2.StatusWarn
				} else if auditWarn && engineResponse.GetValidationFailureAction().Audit() {
					result.Result = policyreportv1alpha2.StatusWarn
				} else {
					result.Result = policyreportv1alpha2.StatusFail
				}
			} else {
				fmt.Println(ruleResponse)
>>>>>>> b82c1bc3
			}

			result.Rule = ruleResponse.Name()
			result.Message = ruleResponse.Message()
<<<<<<< HEAD
			result.Result = policyreportv1alpha2.PolicyResult(ruleResponse.Status())
=======
>>>>>>> b82c1bc3
			result.Source = kyvernov1.ValueKyvernoApp
			result.Timestamp = now
			results[appname] = append(results[appname], result)
		}
	}

	return results
}

func calculateSummary(results []policyreportv1alpha2.PolicyReportResult) (summary policyreportv1alpha2.PolicyReportSummary) {
	for _, res := range results {
		switch string(res.Result) {
		case policyreportv1alpha2.StatusPass:
			summary.Pass++
		case policyreportv1alpha2.StatusFail:
			summary.Fail++
		case "warn":
			summary.Warn++
		case "error":
			summary.Error++
		case "skip":
			summary.Skip++
		}
	}
	return
}<|MERGE_RESOLUTION|>--- conflicted
+++ resolved
@@ -19,19 +19,11 @@
 const clusterpolicyreport = "clusterpolicyreport"
 
 // resps is the engine responses generated for a single policy
-<<<<<<< HEAD
-func buildPolicyReports(engineResponses ...engineapi.EngineResponse) (res []*unstructured.Unstructured) {
-	var raw []byte
-	var err error
-
-	resultsMap := buildPolicyResults(engineResponses...)
-=======
 func buildPolicyReports(auditWarn bool, engineResponses ...engineapi.EngineResponse) (res []*unstructured.Unstructured) {
 	var raw []byte
 	var err error
 
 	resultsMap := buildPolicyResults(auditWarn, engineResponses...)
->>>>>>> b82c1bc3
 	for scope, result := range resultsMap {
 		if scope == clusterpolicyreport {
 			report := &policyreportv1alpha2.ClusterPolicyReport{
@@ -80,16 +72,11 @@
 
 // buildPolicyResults returns a string-PolicyReportResult map
 // the key of the map is one of "clusterpolicyreport", "policyreport-ns-<namespace>"
-<<<<<<< HEAD
-func buildPolicyResults(engineResponses ...engineapi.EngineResponse) map[string][]policyreportv1alpha2.PolicyReportResult {
-=======
 func buildPolicyResults(auditWarn bool, engineResponses ...engineapi.EngineResponse) map[string][]policyreportv1alpha2.PolicyReportResult {
->>>>>>> b82c1bc3
 	results := make(map[string][]policyreportv1alpha2.PolicyReportResult)
 	now := metav1.Timestamp{Seconds: time.Now().Unix()}
 
 	for _, engineResponse := range engineResponses {
-<<<<<<< HEAD
 		var ns string
 		var policyName string
 
@@ -104,11 +91,6 @@
 		}
 
 		var appname string
-=======
-		policy := engineResponse.Policy
-		var appname string
-		ns := policy.GetNamespace()
->>>>>>> b82c1bc3
 		if ns != "" {
 			appname = fmt.Sprintf("policyreport-ns-%s", ns)
 		} else {
@@ -121,11 +103,7 @@
 			}
 
 			result := policyreportv1alpha2.PolicyReportResult{
-<<<<<<< HEAD
 				Policy: policyName,
-=======
-				Policy: policy.GetName(),
->>>>>>> b82c1bc3
 				Resources: []corev1.ObjectReference{
 					{
 						Kind:       engineResponse.Resource.GetKind(),
@@ -136,8 +114,6 @@
 					},
 				},
 				Scored: true,
-<<<<<<< HEAD
-=======
 			}
 
 			ann := engineResponse.Policy.GetAnnotations()
@@ -157,15 +133,10 @@
 				}
 			} else {
 				fmt.Println(ruleResponse)
->>>>>>> b82c1bc3
 			}
 
 			result.Rule = ruleResponse.Name()
 			result.Message = ruleResponse.Message()
-<<<<<<< HEAD
-			result.Result = policyreportv1alpha2.PolicyResult(ruleResponse.Status())
-=======
->>>>>>> b82c1bc3
 			result.Source = kyvernov1.ValueKyvernoApp
 			result.Timestamp = now
 			results[appname] = append(results[appname], result)
