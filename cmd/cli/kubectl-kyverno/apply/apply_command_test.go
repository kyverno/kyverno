package apply

import (
	"testing"

	preport "github.com/kyverno/kyverno/api/policyreport/v1alpha2"
	"gotest.tools/assert"
)

func Test_Apply(t *testing.T) {
	type TestCase struct {
		PolicyPaths           []string
		GitBranch             string
		ResourcePaths         []string
		Cluster               bool
		expectedPolicyReports []preport.PolicyReport
		config                ApplyCommandConfig
	}

	testcases := []TestCase{
		{
			config: ApplyCommandConfig{
				PolicyPaths:   []string{"../../../../test/best_practices/disallow_latest_tag.yaml"},
				ResourcePaths: []string{"../../../../test/resources/pod_with_version_tag.yaml"},
				PolicyReport:  true,
			},
			expectedPolicyReports: []preport.PolicyReport{
				{
					Summary: preport.PolicyReportSummary{
						Pass:  2,
						Fail:  0,
						Skip:  0,
						Error: 0,
						Warn:  0,
					},
				},
			},
		},
		{
			config: ApplyCommandConfig{
				PolicyPaths:   []string{"../../../../test/best_practices/disallow_latest_tag.yaml"},
				ResourcePaths: []string{"../../../../test/resources/pod_with_latest_tag.yaml"},
				PolicyReport:  true,
			},
			expectedPolicyReports: []preport.PolicyReport{
				{
					Summary: preport.PolicyReportSummary{
						Pass:  1,
						Fail:  1,
						Skip:  0,
						Error: 0,
						Warn:  0,
					},
				},
			},
		},
		{
			config: ApplyCommandConfig{
				PolicyPaths:   []string{"../../../../test/cli/apply/policies"},
				ResourcePaths: []string{"../../../../test/cli/apply/resource"},
				PolicyReport:  true,
			},
			expectedPolicyReports: []preport.PolicyReport{
				{
					Summary: preport.PolicyReportSummary{
						Pass:  1,
						Fail:  1,
						Skip:  8,
						Error: 0,
						Warn:  2,
					},
				},
			},
		},
		{
			config: ApplyCommandConfig{
<<<<<<< HEAD
				PolicyPaths:  []string{"https://github.com/kyverno/policies/openshift/team-validate-ns-name/"},
				GitBranch:    "main",
				PolicyReport: true,
				Cluster:      true,
=======
				PolicyPaths:   []string{"../../../../test/best_practices/disallow_latest_tag.yaml"},
				ResourcePaths: []string{"../../../../test/resources/pod_with_latest_tag.yaml"},
				PolicyReport:  true,
				AuditWarn:     true,
>>>>>>> f4c2f242
			},
			expectedPolicyReports: []preport.PolicyReport{
				{
					Summary: preport.PolicyReportSummary{
<<<<<<< HEAD
						Pass:  9,
						Fail:  0,
						Skip:  0,
						Error: 0,
						Warn:  0,
=======
						Pass:  1,
						Fail:  0,
						Skip:  0,
						Error: 0,
						Warn:  1,
>>>>>>> f4c2f242
					},
				},
			},
		},
	}

	compareSummary := func(expected preport.PolicyReportSummary, actual map[string]interface{}) {
		assert.Equal(t, actual[preport.StatusPass].(int64), int64(expected.Pass))
		assert.Equal(t, actual[preport.StatusFail].(int64), int64(expected.Fail))
		assert.Equal(t, actual[preport.StatusSkip].(int64), int64(expected.Skip))
		assert.Equal(t, actual[preport.StatusWarn].(int64), int64(expected.Warn))
		assert.Equal(t, actual[preport.StatusError].(int64), int64(expected.Error))
	}

	for _, tc := range testcases {
		_, _, _, info, _ := tc.config.applyCommandHelper()
		resps := buildPolicyReports(info)
		for i, resp := range resps {
			compareSummary(tc.expectedPolicyReports[i].Summary, resp.UnstructuredContent()["summary"].(map[string]interface{}))
		}
	}
}<|MERGE_RESOLUTION|>--- conflicted
+++ resolved
@@ -74,34 +74,38 @@
 		},
 		{
 			config: ApplyCommandConfig{
-<<<<<<< HEAD
 				PolicyPaths:  []string{"https://github.com/kyverno/policies/openshift/team-validate-ns-name/"},
 				GitBranch:    "main",
 				PolicyReport: true,
 				Cluster:      true,
-=======
-				PolicyPaths:   []string{"../../../../test/best_practices/disallow_latest_tag.yaml"},
-				ResourcePaths: []string{"../../../../test/resources/pod_with_latest_tag.yaml"},
-				PolicyReport:  true,
-				AuditWarn:     true,
->>>>>>> f4c2f242
 			},
 			expectedPolicyReports: []preport.PolicyReport{
 				{
 					Summary: preport.PolicyReportSummary{
-<<<<<<< HEAD
 						Pass:  9,
 						Fail:  0,
 						Skip:  0,
 						Error: 0,
 						Warn:  0,
-=======
+					},
+				},
+			},
+		},
+		{
+			config: ApplyCommandConfig{
+				PolicyPaths:   []string{"../../../../test/best_practices/disallow_latest_tag.yaml"},
+				ResourcePaths: []string{"../../../../test/resources/pod_with_latest_tag.yaml"},
+				PolicyReport:  true,
+				AuditWarn:     true,
+			},
+			expectedPolicyReports: []preport.PolicyReport{
+				{
+					Summary: preport.PolicyReportSummary{
 						Pass:  1,
 						Fail:  0,
 						Skip:  0,
 						Error: 0,
 						Warn:  1,
->>>>>>> f4c2f242
 					},
 				},
 			},
