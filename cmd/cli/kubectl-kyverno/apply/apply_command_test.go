--- conflicted
+++ resolved
@@ -81,11 +81,8 @@
 	}
 
 	for _, tc := range testcases {
-<<<<<<< HEAD
 		_, _, _, info, _, _ := applyCommandHelper(tc.ResourcePaths, "", false, true, "", "", "", "", tc.PolicyPaths, false, false)
-=======
 		_, _, _, info, _ := tc.config.applyCommandHelper()
->>>>>>> bec56323
 		resps := buildPolicyReports(info)
 		for i, resp := range resps {
 			compareSummary(tc.expectedPolicyReports[i].Summary, resp.UnstructuredContent()["summary"].(map[string]interface{}))
