--- conflicted
+++ resolved
@@ -176,8 +176,6 @@
 		},
 		{
 			config: ApplyCommandConfig{
-<<<<<<< HEAD
-=======
 				PolicyPaths:   []string{"../../../../test/cli/apply/policies-set"},
 				ResourcePaths: []string{"../../../../test/cli/apply/resources-set"},
 				Variables:     []string{"request.operation=UPDATE"},
@@ -197,7 +195,6 @@
 		},
 		{
 			config: ApplyCommandConfig{
->>>>>>> d7771cb8
 				PolicyPaths:   []string{"../../../../test/cli/test-validating-admission-policy/check-deployments-replica/policy.yaml"},
 				ResourcePaths: []string{"../../../../test/cli/test-validating-admission-policy/check-deployments-replica/deployment1.yaml"},
 				PolicyReport:  true,
@@ -218,45 +215,6 @@
 			config: ApplyCommandConfig{
 				PolicyPaths:   []string{"../../../../test/cli/test-validating-admission-policy/check-deployments-replica/policy.yaml"},
 				ResourcePaths: []string{"../../../../test/cli/test-validating-admission-policy/check-deployments-replica/deployment2.yaml"},
-<<<<<<< HEAD
-				PolicyReport:  true,
-			},
-			expectedPolicyReports: []preport.PolicyReport{
-				{
-					Summary: preport.PolicyReportSummary{
-						Pass:  0,
-						Fail:  1,
-						Skip:  0,
-						Error: 0,
-						Warn:  0,
-					},
-				},
-			},
-		},
-		{
-			config: ApplyCommandConfig{
-				PolicyPaths:   []string{"../../../../test/cli/test-validating-admission-policy/disallow-host-path/policy.yaml"},
-				ResourcePaths: []string{"../../../../test/cli/test-validating-admission-policy/disallow-host-path/pod1.yaml"},
-				PolicyReport:  true,
-			},
-			expectedPolicyReports: []preport.PolicyReport{
-				{
-					Summary: preport.PolicyReportSummary{
-						Pass:  1,
-						Fail:  0,
-						Skip:  0,
-						Error: 0,
-						Warn:  0,
-					},
-				},
-			},
-		},
-		{
-			config: ApplyCommandConfig{
-				PolicyPaths:   []string{"../../../../test/cli/test-validating-admission-policy/disallow-host-path/policy.yaml"},
-				ResourcePaths: []string{"../../../../test/cli/test-validating-admission-policy/disallow-host-path/pod2.yaml"},
-=======
->>>>>>> d7771cb8
 				PolicyReport:  true,
 			},
 			expectedPolicyReports: []preport.PolicyReport{
