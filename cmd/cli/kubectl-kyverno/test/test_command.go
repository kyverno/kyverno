--- conflicted
+++ resolved
@@ -109,18 +109,7 @@
 	removeColor bool,
 	auditWarn bool,
 ) (rc *resultCounts, err error) {
-<<<<<<< HEAD
-	var errors []error
-	fs := memfs.New()
-	rc = &resultCounts{}
-	var testYamlCount int
-	tf := &testFilter{
-		enabled: true,
-	}
-
-=======
 	// check input dir
->>>>>>> b82c1bc3
 	if len(dirPath) == 0 {
 		return rc, sanitizederror.NewWithError("a directory is required", err)
 	}
@@ -208,11 +197,7 @@
 					errors = append(errors, sanitizederror.NewWithError("failed to convert to JSON", err))
 					continue
 				}
-<<<<<<< HEAD
-				if err := applyPoliciesFromPath(fs, policyBytes, true, policyresoucePath, rc, openApiManager, tf, failOnly, removeColor, auditWarn); err != nil {
-=======
 				if err := applyPoliciesFromPath(fs, policyBytes, true, policyresoucePath, rc, openApiManager, filter, failOnly, removeColor, auditWarn); err != nil {
->>>>>>> b82c1bc3
 					return rc, sanitizederror.NewWithError("failed to apply test command", err)
 				}
 			}
@@ -224,11 +209,7 @@
 	} else {
 		var testFiles int
 		path := filepath.Clean(dirPath[0])
-<<<<<<< HEAD
-		errors = getLocalDirTestFiles(fs, path, fileName, rc, &testFiles, openApiManager, tf, failOnly, removeColor, auditWarn)
-=======
 		errors = getLocalDirTestFiles(fs, path, fileName, rc, &testFiles, openApiManager, filter, failOnly, removeColor, auditWarn)
->>>>>>> b82c1bc3
 
 		if testFiles == 0 {
 			fmt.Printf("\n No test files found. Please provide test YAML files named kyverno-test.yaml \n")
@@ -264,11 +245,7 @@
 	rc *resultCounts,
 	testFiles *int,
 	openApiManager openapi.Manager,
-<<<<<<< HEAD
-	tf *testFilter,
-=======
 	filter filter,
->>>>>>> b82c1bc3
 	failOnly bool,
 	removeColor bool,
 	auditWarn bool,
@@ -281,11 +258,7 @@
 	}
 	for _, file := range files {
 		if file.IsDir() {
-<<<<<<< HEAD
-			getLocalDirTestFiles(fs, filepath.Join(path, file.Name()), fileName, rc, testFiles, openApiManager, tf, failOnly, removeColor, auditWarn)
-=======
 			getLocalDirTestFiles(fs, filepath.Join(path, file.Name()), fileName, rc, testFiles, openApiManager, filter, failOnly, removeColor, auditWarn)
->>>>>>> b82c1bc3
 			continue
 		}
 		if file.Name() == fileName {
@@ -301,11 +274,7 @@
 				errors = append(errors, sanitizederror.NewWithError("failed to convert json", err))
 				continue
 			}
-<<<<<<< HEAD
-			if err := applyPoliciesFromPath(fs, valuesBytes, false, path, rc, openApiManager, tf, failOnly, removeColor, auditWarn); err != nil {
-=======
 			if err := applyPoliciesFromPath(fs, valuesBytes, false, path, rc, openApiManager, filter, failOnly, removeColor, auditWarn); err != nil {
->>>>>>> b82c1bc3
 				errors = append(errors, sanitizederror.NewWithError(fmt.Sprintf("failed to apply test command from file %s", file.Name()), err))
 				continue
 			}
@@ -537,10 +506,6 @@
 						continue
 					}
 
-<<<<<<< HEAD
-=======
-					ann := resp.Policy.GetAnnotations()
->>>>>>> b82c1bc3
 					if rule.Status() == engineapi.RuleStatusSkip {
 						result.Result = policyreportv1alpha2.StatusSkip
 					} else if rule.Status() == engineapi.RuleStatusError {
@@ -659,11 +624,7 @@
 	policyResourcePath string,
 	rc *resultCounts,
 	openApiManager openapi.Manager,
-<<<<<<< HEAD
-	tf *testFilter,
-=======
 	filter filter,
->>>>>>> b82c1bc3
 	failOnly bool,
 	removeColor bool,
 	auditWarn bool,
@@ -742,7 +703,6 @@
 		for _, res := range values.Results {
 			if p.GetName() == res.Policy {
 				filteredPolicies = append(filteredPolicies, p)
-				break
 			}
 		}
 	}
@@ -807,7 +767,6 @@
 		fmt.Printf("applying %s to %s... \n", msgPolicies, msgResources)
 	}
 
-	kyvernoPolicy := common.KyvernoPolicies{}
 	for _, policy := range policies {
 		_, err := policy2.Validate(policy, nil, nil, true, openApiManager)
 		if err != nil {
@@ -847,8 +806,7 @@
 				Client:                    dClient,
 				Subresources:              subresources,
 			}
-<<<<<<< HEAD
-			ers, err := kyvernoPolicy.ApplyPolicyOnResource(applyPolicyConfig)
+			ers, err := common.ApplyPolicyOnResource(applyPolicyConfig)
 			if err != nil {
 				return sanitizederror.NewWithError(fmt.Errorf("failed to apply policy %v on resource %v", policy.GetName(), resource.GetName()).Error(), err)
 			}
@@ -868,19 +826,13 @@
 				Subresources:              subresources,
 			}
 			ers, err := validatingAdmissionPolicy.ApplyPolicyOnResource(applyPolicyConfig)
-=======
-			ers, err := common.ApplyPolicyOnResource(applyPolicyConfig)
->>>>>>> b82c1bc3
 			if err != nil {
 				return sanitizederror.NewWithError(fmt.Errorf("failed to apply policy %v on resource %v", policy.GetName(), resource.GetName()).Error(), err)
 			}
 			engineResponses = append(engineResponses, ers...)
 		}
 	}
-<<<<<<< HEAD
-
-=======
->>>>>>> b82c1bc3
+
 	resultsMap, testResults := buildPolicyResults(engineResponses, values.Results, policyResourcePath, fs, isGit, auditWarn)
 	resultErr := printTestResult(resultsMap, testResults, rc, failOnly, removeColor)
 	if resultErr != nil {
