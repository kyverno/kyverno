--- conflicted
+++ resolved
@@ -571,7 +571,6 @@
 					results[resultsKey] = result
 				}
 			}
-<<<<<<< HEAD
 
 			for _, rule := range resp.PolicyResponse.Rules {
 				if rule.Type != response.Generation || test.Rule != rule.Name {
@@ -607,8 +606,6 @@
 					results[resultKey] = result
 				}
 			}
-=======
->>>>>>> 87ac5485
 		}
 
 		for _, rule := range resp.PolicyResponse.Rules {
