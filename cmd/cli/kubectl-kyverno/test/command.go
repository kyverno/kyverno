--- conflicted
+++ resolved
@@ -120,24 +120,20 @@
 	}
 	rc = &resultCounts{}
 	var table table.Table
-<<<<<<< HEAD
 	for _, p := range tests {
-		if reports, tests, err := applyPoliciesFromPath(
-=======
-	for _, p := range policies {
+		resourcePath := filepath.Dir(p.Path)
 		if tests, responses, err := applyPoliciesFromPath(
->>>>>>> 381fbedf
 			fs,
 			p.Test,
 			fs != nil,
-			filepath.Dir(p.Path),
+			resourcePath,
 			rc,
 			openApiManager,
 			filter,
 			false,
 		); err != nil {
 			return rc, sanitizederror.NewWithError("failed to apply test command", err)
-		} else if t, err := printTestResult(tests, responses, rc, failOnly, detailedResults, fs, p.resourcePath); err != nil {
+		} else if t, err := printTestResult(tests, responses, rc, failOnly, detailedResults, fs, resourcePath); err != nil {
 			return rc, sanitizederror.NewWithError("failed to print test result:", err)
 		} else {
 			table.AddFailed(t.RawRows...)
