package create

import (
	metricsconfig "github.com/kyverno/kyverno/cmd/cli/kubectl-kyverno/create/metrics-config"
	"github.com/kyverno/kyverno/cmd/cli/kubectl-kyverno/create/test"
	"github.com/kyverno/kyverno/cmd/cli/kubectl-kyverno/create/userinfo"
	"github.com/kyverno/kyverno/cmd/cli/kubectl-kyverno/create/values"
	"github.com/spf13/cobra"
)

func Command() *cobra.Command {
	cmd := &cobra.Command{
		Use:     "create",
		Example: "",
		RunE: func(cmd *cobra.Command, args []string) error {
			return cmd.Help()
		},
	}
<<<<<<< HEAD
	cmd.AddCommand(test.Command(), userinfo.Command(), values.Command())
=======
	cmd.AddCommand(
		metricsconfig.Command(),
		test.Command(),
		userinfo.Command(),
	)
>>>>>>> ee897b3e
	return cmd
}<|MERGE_RESOLUTION|>--- conflicted
+++ resolved
@@ -16,14 +16,11 @@
 			return cmd.Help()
 		},
 	}
-<<<<<<< HEAD
-	cmd.AddCommand(test.Command(), userinfo.Command(), values.Command())
-=======
 	cmd.AddCommand(
 		metricsconfig.Command(),
 		test.Command(),
 		userinfo.Command(),
+    values.Command(),
 	)
->>>>>>> ee897b3e
 	return cmd
 }