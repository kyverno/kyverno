--- conflicted
+++ resolved
@@ -1,41 +1,12 @@
 package store
 
 import (
-<<<<<<< HEAD
-=======
 	"context"
 
->>>>>>> b4d2aae7
 	kyvernov1 "github.com/kyverno/kyverno/api/kyverno/v1"
 	engineapi "github.com/kyverno/kyverno/pkg/engine/api"
 	enginecontext "github.com/kyverno/kyverno/pkg/engine/context"
 	"github.com/kyverno/kyverno/pkg/engine/factories"
-<<<<<<< HEAD
-)
-
-func ContextLoaderFactory(
-	apiClient engineapi.RawClient,
-	registryClient engineapi.RegistryClientFactory,
-	cmResolver engineapi.ConfigmapResolver,
-) engineapi.ContextLoaderFactory {
-	return func(policy kyvernov1.PolicyInterface, rule kyvernov1.Rule) engineapi.ContextLoader {
-		if IsLocal() {
-			contextLoaderFactory := createLocalContextLoaderFactory(
-				apiClient,
-				registryClient,
-				cmResolver,
-				policy.GetName(),
-				rule.Name,
-			)
-			return contextLoaderFactory(policy, rule)
-		} else {
-			contextLoader := factories.DefaultContextLoaderFactory(
-				factories.WithAPIClient(apiClient),
-				factories.WithRegistryClientFactory(registryClient),
-				factories.WithConfigMapResolver(cmResolver),
-			)
-			return contextLoader(policy, rule)
-=======
 	"github.com/kyverno/kyverno/pkg/engine/jmespath"
 )
 
@@ -62,59 +33,12 @@
 				}
 			}
 			return nil
->>>>>>> b4d2aae7
 		}
 		factory := factories.DefaultContextLoaderFactory(cmResolver, factories.WithInitializer(init))
 		return wrapper{factory(policy, rule)}
 	}
 }
 
-<<<<<<< HEAD
-func createLocalContextLoaderFactory(
-	apiClient engineapi.RawClient,
-	registryClient engineapi.RegistryClientFactory,
-	cmResolver engineapi.ConfigmapResolver,
-	policy string,
-	rule string,
-) engineapi.ContextLoaderFactory {
-	var opts []factories.ContextLoaderFactoryOptions
-	if IsApiCallAllowed() {
-		opts = append(opts, factories.WithAPIClient(apiClient))
-	}
-
-	if GetRegistryAccess() {
-		rc := GetRegistryClient()
-		rcf := factories.DefaultRegistryClientFactory(adapters.RegistryClient(rc), nil)
-		opts = append(opts, factories.WithRegistryClientFactory(rcf))
-	}
-
-	init := func(jsonContext enginecontext.Interface) error {
-		rule := GetPolicyRule(policy, rule)
-		if rule != nil && len(rule.Values) > 0 {
-			variables := rule.Values
-			for key, value := range variables {
-				if err := jsonContext.AddVariable(key, value); err != nil {
-					return err
-				}
-			}
-		}
-
-		if rule != nil && len(rule.ForEachValues) > 0 {
-			for key, value := range rule.ForEachValues {
-				if err := jsonContext.AddVariable(key, value[GetForeachElement()]); err != nil {
-					return err
-				}
-			}
-		}
-
-		return nil
-	}
-
-	opts = append(opts, factories.WithInitializer(init))
-
-	contextLoader := factories.DefaultContextLoaderFactory(opts...)
-	return contextLoader
-=======
 type wrapper struct {
 	inner engineapi.ContextLoader
 }
@@ -134,5 +58,4 @@
 		rclientFactory = nil
 	}
 	return w.inner.Load(ctx, jp, client, rclientFactory, contextEntries, jsonContext)
->>>>>>> b4d2aae7
 }