--- conflicted
+++ resolved
@@ -76,23 +76,19 @@
 }
 
 type Context struct {
-<<<<<<< HEAD
 	Policies []kyvernov1.Policies `json:"policies"`
-=======
-	Policies []Policy `json:"policies"`
 }
 
-type Policy struct {
-	Name  string `json:"name"`
-	Rules []Rule `json:"rules"`
-}
+// type Policy struct {
+// 	Name  string `json:"name"`
+// 	Rules []Rule `json:"rules"`
+// }
 
-type Rule struct {
-	Name          string                   `json:"name"`
-	Values        map[string]interface{}   `json:"values"`
-	ForEachValues map[string][]interface{} `json:"foreachValues"`
->>>>>>> 021975f7
-}
+// type Rule struct {
+// 	Name          string                   `json:"name"`
+// 	Values        map[string]interface{}   `json:"values"`
+// 	ForEachValues map[string][]interface{} `json:"foreachValues"`
+// }
 
 func SetSubjects(subjects Subject) {
 	Subjects = subjects
@@ -103,10 +99,7 @@
 }
 
 type Subject struct {
-<<<<<<< HEAD
 	Subject []rbacv1.Subject `json:"subject,omitempty" yaml:"subject,omitempty"`
-=======
-	Subject rbacv1.Subject `json:"subject,omitempty" yaml:"subject,omitempty"`
 }
 
 func AllowApiCall(allow bool) {
@@ -115,5 +108,4 @@
 
 func IsAllowApiCall() bool {
 	return AllowApiCalls
->>>>>>> 021975f7
 }