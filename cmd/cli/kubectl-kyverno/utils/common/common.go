--- conflicted
+++ resolved
@@ -386,13 +386,8 @@
 func ApplyPolicyOnResource(policy v1.PolicyInterface, resource *unstructured.Unstructured,
 	mutateLogPath string, mutateLogPathIsDir bool, variables map[string]interface{}, userInfo v1beta1.RequestInfo, policyReport bool,
 	namespaceSelectorMap map[string]map[string]string, stdin bool, rc *ResultCounts,
-<<<<<<< HEAD
-	printPatchResource bool, ruleToCloneSourceResource map[string]string) ([]*response.EngineResponse, policyreport.Info, error) {
-
-=======
-	printPatchResource bool,
+	printPatchResource bool, ruleToCloneSourceResource map[string]string,
 ) ([]*response.EngineResponse, policyreport.Info, error) {
->>>>>>> 87ac5485
 	var engineResponses []*response.EngineResponse
 	namespaceLabels := make(map[string]string)
 	operationIsDelete := false
@@ -555,11 +550,7 @@
 			ExcludeResourceFunc: func(s1, s2, s3 string) bool {
 				return false
 			},
-<<<<<<< HEAD
-			JSONContext:     ctx,
-=======
 			JSONContext:     engineContext.NewContext(),
->>>>>>> 87ac5485
 			NamespaceLabels: namespaceLabels,
 		}
 		generateResponse := engine.ApplyBackgroundChecks(policyContext)
@@ -1006,15 +997,9 @@
 
 	if isGit {
 		if len(path) > 0 {
-<<<<<<< HEAD
-			filep, err := fs.Open(filepath.Join(policyResourcePath, path))
-			if err != nil {
-				fmt.Printf("Unable to open %s file: %s. \nerror: %s", resourceType, path, err)
-=======
 			filep, fileErr := fs.Open(filepath.Join(policyResourcePath, path))
 			if fileErr != nil {
-				fmt.Printf("Unable to open patchedResource file: %s. \nerror: %s", path, fileErr)
->>>>>>> 87ac5485
+				fmt.Printf("Unable to open %s file: %s. \nerror: %s", resourceType, path, err)
 			}
 			resourceBytes, err = ioutil.ReadAll(filep)
 		}
@@ -1044,7 +1029,7 @@
 		return nil, err
 	}
 
-	dclient.DiscoveryClient = client.NewFakeDiscoveryClient(nil)
+	dclient.SetDiscovery(client.NewFakeDiscoveryClient(nil))
 	c := generate.NewGenerateControllerWithOnlyClient(dclient)
 	return c, nil
 }
