package common

import (
	"bufio"
	"context"
	"encoding/json"
	"fmt"
	"io"
	"net/http"
	"os"
	"path/filepath"
	"strings"

	"github.com/go-git/go-billy/v5"
	kyvernov1 "github.com/kyverno/kyverno/api/kyverno/v1"
	kyvernov1beta1 "github.com/kyverno/kyverno/api/kyverno/v1beta1"
	sanitizederror "github.com/kyverno/kyverno/cmd/cli/kubectl-kyverno/utils/sanitizedError"
	"github.com/kyverno/kyverno/cmd/cli/kubectl-kyverno/utils/store"
	"github.com/kyverno/kyverno/pkg/autogen"
	"github.com/kyverno/kyverno/pkg/background/generate"
	"github.com/kyverno/kyverno/pkg/clients/dclient"
	"github.com/kyverno/kyverno/pkg/config"
	"github.com/kyverno/kyverno/pkg/engine"
	engineapi "github.com/kyverno/kyverno/pkg/engine/api"
<<<<<<< HEAD
=======
	engineContext "github.com/kyverno/kyverno/pkg/engine/context"
	"github.com/kyverno/kyverno/pkg/engine/jmespath"
>>>>>>> da5687d5
	"github.com/kyverno/kyverno/pkg/engine/variables/regex"
	datautils "github.com/kyverno/kyverno/pkg/utils/data"
	kubeutils "github.com/kyverno/kyverno/pkg/utils/kube"
	yamlutils "github.com/kyverno/kyverno/pkg/utils/yaml"
	yamlv2 "gopkg.in/yaml.v2"
	"k8s.io/api/admissionregistration/v1alpha1"
	metav1 "k8s.io/apimachinery/pkg/apis/meta/v1"
	"k8s.io/apimachinery/pkg/apis/meta/v1/unstructured"
	"k8s.io/apimachinery/pkg/runtime"
	"k8s.io/apimachinery/pkg/runtime/schema"
	"k8s.io/apimachinery/pkg/util/yaml"
	"sigs.k8s.io/controller-runtime/pkg/log"
)

type ResultCounts struct {
	Pass  int
	Fail  int
	Warn  int
	Error int
	Skip  int
}
type Policy struct {
	Name      string     `json:"name"`
	Resources []Resource `json:"resources"`
	Rules     []Rule     `json:"rules"`
}

type Rule struct {
	Name          string                   `json:"name"`
	Values        map[string]interface{}   `json:"values"`
	ForeachValues map[string][]interface{} `json:"foreachValues"`
}

type Values struct {
	Policies           []Policy            `json:"policies"`
	GlobalValues       map[string]string   `json:"globalValues"`
	NamespaceSelectors []NamespaceSelector `json:"namespaceSelector"`
	Subresources       []Subresource       `json:"subresources"`
}

type Resource struct {
	Name   string                 `json:"name"`
	Values map[string]interface{} `json:"values"`
}

type Subresource struct {
	APIResource    metav1.APIResource `json:"subresource"`
	ParentResource metav1.APIResource `json:"parentResource"`
}

type NamespaceSelector struct {
	Name   string            `json:"name"`
	Labels map[string]string `json:"labels"`
}

type ApplyPolicyConfig struct {
	Policy                    kyvernov1.PolicyInterface
	ValidatingAdmissionPolicy v1alpha1.ValidatingAdmissionPolicy
	Resource                  *unstructured.Unstructured
	MutateLogPath             string
	MutateLogPathIsDir        bool
	Variables                 map[string]interface{}
	UserInfo                  kyvernov1beta1.RequestInfo
	PolicyReport              bool
	NamespaceSelectorMap      map[string]map[string]string
	Stdin                     bool
	Rc                        *ResultCounts
	PrintPatchResource        bool
	RuleToCloneSourceResource map[string]string
	Client                    dclient.Interface
	AuditWarn                 bool
	Subresources              []Subresource
}

// HasVariables - check for variables in the policy
func HasVariables(policy kyvernov1.PolicyInterface) [][]string {
	policyRaw, _ := json.Marshal(policy)
	matches := regex.RegexVariables.FindAllStringSubmatch(string(policyRaw), -1)
	return matches
}

// GetPolicies - Extracting the policies from multiple YAML
func GetPolicies(paths []string) (policies []kyvernov1.PolicyInterface, validatingAdmissionPolicies []v1alpha1.ValidatingAdmissionPolicy, errors []error) {
	for _, path := range paths {
		log.Log.V(5).Info("reading policies", "path", path)

		var (
			fileDesc os.FileInfo
			err      error
		)

		isHTTPPath := IsHTTPRegex.MatchString(path)

		// path clean and retrieving file info can be possible if it's not an HTTP URL
		if !isHTTPPath {
			path = filepath.Clean(path)
			fileDesc, err = os.Stat(path)
			if err != nil {
				err := fmt.Errorf("failed to process %v: %v", path, err.Error())
				errors = append(errors, err)
				continue
			}
		}

		// apply file from a directory is possible only if the path is not HTTP URL
		if !isHTTPPath && fileDesc.IsDir() {
			files, err := os.ReadDir(path)
			if err != nil {
				err := fmt.Errorf("failed to process %v: %v", path, err.Error())
				errors = append(errors, err)
				continue
			}

			listOfFiles := make([]string, 0)
			for _, file := range files {
				ext := filepath.Ext(file.Name())
				if ext == "" || ext == ".yaml" || ext == ".yml" {
					listOfFiles = append(listOfFiles, filepath.Join(path, file.Name()))
				}
			}

			policiesFromDir, admissionPoliciesFromDir, errorsFromDir := GetPolicies(listOfFiles)
			errors = append(errors, errorsFromDir...)
			policies = append(policies, policiesFromDir...)
			validatingAdmissionPolicies = append(validatingAdmissionPolicies, admissionPoliciesFromDir...)
		} else {
			var fileBytes []byte
			if isHTTPPath {
				// We accept here that a random URL might be called based on user provided input.
				req, err := http.NewRequestWithContext(context.TODO(), http.MethodGet, path, nil)
				if err != nil {
					err := fmt.Errorf("failed to process %v: %v", path, err.Error())
					errors = append(errors, err)
					continue
				}
				resp, err := http.DefaultClient.Do(req)
				if err != nil {
					err := fmt.Errorf("failed to process %v: %v", path, err.Error())
					errors = append(errors, err)
					continue
				}
				defer resp.Body.Close()

				if resp.StatusCode != http.StatusOK {
					err := fmt.Errorf("failed to process %v: %v", path, err.Error())
					errors = append(errors, err)
					continue
				}

				fileBytes, err = io.ReadAll(resp.Body)
				if err != nil {
					err := fmt.Errorf("failed to process %v: %v", path, err.Error())
					errors = append(errors, err)
					continue
				}
			} else {
				path = filepath.Clean(path)
				// We accept the risk of including a user provided file here.
				fileBytes, err = os.ReadFile(path) // #nosec G304
				if err != nil {
					err := fmt.Errorf("failed to process %v: %v", path, err.Error())
					errors = append(errors, err)
					continue
				}
			}

			policiesFromFile, admissionPoliciesFromFile, errFromFile := yamlutils.GetPolicy(fileBytes)
			if errFromFile != nil {
				err := fmt.Errorf("failed to process %s: %v", path, errFromFile.Error())
				errors = append(errors, err)
				continue
			}

			policies = append(policies, policiesFromFile...)
			validatingAdmissionPolicies = append(validatingAdmissionPolicies, admissionPoliciesFromFile...)
		}
	}

	log.Log.V(3).Info("read policies", "policies", len(policies), "errors", len(errors))
	return policies, validatingAdmissionPolicies, errors
}

// IsInputFromPipe - check if input is passed using pipe
func IsInputFromPipe() bool {
	fileInfo, _ := os.Stdin.Stat()
	return fileInfo.Mode()&os.ModeCharDevice == 0
}

// RemoveDuplicateAndObjectVariables - remove duplicate variables
func RemoveDuplicateAndObjectVariables(matches [][]string) string {
	var variableStr string
	for _, m := range matches {
		for _, v := range m {
			foundVariable := strings.Contains(variableStr, v)
			if !foundVariable {
				if !strings.Contains(v, "request.object") && !strings.Contains(v, "element") && v == "elementIndex" {
					variableStr = variableStr + " " + v
				}
			}
		}
	}
	return variableStr
}

func GetVariable(variablesString, valuesFile string, fs billy.Filesystem, isGit bool, policyResourcePath string) (map[string]string, map[string]string, map[string]map[string]Resource, map[string]map[string]string, []Subresource, error) {
	valuesMapResource := make(map[string]map[string]Resource)
	valuesMapRule := make(map[string]map[string]Rule)
	namespaceSelectorMap := make(map[string]map[string]string)
	variables := make(map[string]string)
	subresources := make([]Subresource, 0)
	globalValMap := make(map[string]string)
	reqObjVars := ""

	var yamlFile []byte
	var err error
	if variablesString != "" {
		kvpairs := strings.Split(strings.Trim(variablesString, " "), ",")
		for _, kvpair := range kvpairs {
			kvs := strings.Split(strings.Trim(kvpair, " "), "=")
			if strings.Contains(kvs[0], "request.object") {
				if !strings.Contains(reqObjVars, kvs[0]) {
					reqObjVars = reqObjVars + "," + kvs[0]
				}
				continue
			}

			variables[strings.Trim(kvs[0], " ")] = strings.Trim(kvs[1], " ")
		}
	}

	if valuesFile != "" {
		if isGit {
			filep, err := fs.Open(filepath.Join(policyResourcePath, valuesFile))
			if err != nil {
				fmt.Printf("Unable to open variable file: %s. error: %s", valuesFile, err)
			}
			yamlFile, err = io.ReadAll(filep)
			if err != nil {
				fmt.Printf("Unable to read variable files: %s. error: %s \n", filep, err)
			}
		} else {
			// We accept the risk of including a user provided file here.
			yamlFile, err = os.ReadFile(filepath.Join(policyResourcePath, valuesFile)) // #nosec G304
			if err != nil {
				fmt.Printf("\n Unable to open variable file: %s. error: %s \n", valuesFile, err)
			}
		}

		if err != nil {
			return variables, globalValMap, valuesMapResource, namespaceSelectorMap, subresources, sanitizederror.NewWithError("unable to read yaml", err)
		}

		valuesBytes, err := yaml.ToJSON(yamlFile)
		if err != nil {
			return variables, globalValMap, valuesMapResource, namespaceSelectorMap, subresources, sanitizederror.NewWithError("failed to convert json", err)
		}

		values := &Values{}
		if err := json.Unmarshal(valuesBytes, values); err != nil {
			return variables, globalValMap, valuesMapResource, namespaceSelectorMap, subresources, sanitizederror.NewWithError("failed to decode yaml", err)
		}

		if values.GlobalValues == nil {
			values.GlobalValues = make(map[string]string)
			values.GlobalValues["request.operation"] = "CREATE"
			log.Log.V(3).Info("Defaulting request.operation to CREATE")
		} else {
			if val, ok := values.GlobalValues["request.operation"]; ok {
				if val == "" {
					values.GlobalValues["request.operation"] = "CREATE"
					log.Log.V(3).Info("Globally request.operation value provided by the user is empty, defaulting it to CREATE", "request.opearation: ", values.GlobalValues)
				}
			}
		}

		globalValMap = values.GlobalValues

		for _, p := range values.Policies {
			resourceMap := make(map[string]Resource)
			for _, r := range p.Resources {
				if val, ok := r.Values["request.operation"]; ok {
					if val == "" {
						r.Values["request.operation"] = "CREATE"
						log.Log.V(3).Info("No request.operation found, defaulting it to CREATE", "policy", p.Name)
					}
				}
				for variableInFile := range r.Values {
					if strings.Contains(variableInFile, "request.object") {
						if !strings.Contains(reqObjVars, variableInFile) {
							reqObjVars = reqObjVars + "," + variableInFile
						}
						delete(r.Values, variableInFile)
						continue
					}
				}
				resourceMap[r.Name] = r
			}
			valuesMapResource[p.Name] = resourceMap

			if p.Rules != nil {
				ruleMap := make(map[string]Rule)
				for _, r := range p.Rules {
					ruleMap[r.Name] = r
				}
				valuesMapRule[p.Name] = ruleMap
			}
		}

		for _, n := range values.NamespaceSelectors {
			namespaceSelectorMap[n.Name] = n.Labels
		}

		subresources = values.Subresources
	}

	if reqObjVars != "" {
		fmt.Printf("\nNOTICE: request.object.* variables are automatically parsed from the supplied resource. Ignoring value of variables `%v`.\n", reqObjVars)
	}

	if globalValMap != nil {
		if _, ok := globalValMap["request.operation"]; !ok {
			globalValMap["request.operation"] = "CREATE"
			log.Log.V(3).Info("Defaulting request.operation to CREATE")
		}
	}

	storePolicies := make([]store.Policy, 0)
	for policyName, ruleMap := range valuesMapRule {
		storeRules := make([]store.Rule, 0)
		for _, rule := range ruleMap {
			storeRules = append(storeRules, store.Rule{
				Name:          rule.Name,
				Values:        rule.Values,
				ForEachValues: rule.ForeachValues,
			})
		}
		storePolicies = append(storePolicies, store.Policy{
			Name:  policyName,
			Rules: storeRules,
		})
	}

	store.SetPolicies(storePolicies...)

	return variables, globalValMap, valuesMapResource, namespaceSelectorMap, subresources, nil
}

<<<<<<< HEAD
=======
// ApplyPolicyOnResource - function to apply policy on resource
func ApplyPolicyOnResource(c ApplyPolicyConfig) ([]engineapi.EngineResponse, error) {
	jp := jmespath.New(config.NewDefaultConfiguration(false))

	var engineResponses []engineapi.EngineResponse
	namespaceLabels := make(map[string]string)
	operationIsDelete := false

	if c.Variables["request.operation"] == "DELETE" {
		operationIsDelete = true
	}

	policyWithNamespaceSelector := false
OuterLoop:
	for _, p := range autogen.ComputeRules(c.Policy) {
		if p.MatchResources.ResourceDescription.NamespaceSelector != nil ||
			p.ExcludeResources.ResourceDescription.NamespaceSelector != nil {
			policyWithNamespaceSelector = true
			break
		}
		for _, m := range p.MatchResources.Any {
			if m.ResourceDescription.NamespaceSelector != nil {
				policyWithNamespaceSelector = true
				break OuterLoop
			}
		}
		for _, m := range p.MatchResources.All {
			if m.ResourceDescription.NamespaceSelector != nil {
				policyWithNamespaceSelector = true
				break OuterLoop
			}
		}
		for _, e := range p.ExcludeResources.Any {
			if e.ResourceDescription.NamespaceSelector != nil {
				policyWithNamespaceSelector = true
				break OuterLoop
			}
		}
		for _, e := range p.ExcludeResources.All {
			if e.ResourceDescription.NamespaceSelector != nil {
				policyWithNamespaceSelector = true
				break OuterLoop
			}
		}
	}

	if policyWithNamespaceSelector {
		resourceNamespace := c.Resource.GetNamespace()
		namespaceLabels = c.NamespaceSelectorMap[c.Resource.GetNamespace()]
		if resourceNamespace != "default" && len(namespaceLabels) < 1 {
			return engineResponses, sanitizederror.NewWithError(fmt.Sprintf("failed to get namespace labels for resource %s. use --values-file flag to pass the namespace labels", c.Resource.GetName()), nil)
		}
	}

	resPath := fmt.Sprintf("%s/%s/%s", c.Resource.GetNamespace(), c.Resource.GetKind(), c.Resource.GetName())
	log.Log.V(3).Info("applying policy on resource", "policy", c.Policy.GetName(), "resource", resPath)

	resourceRaw, err := c.Resource.MarshalJSON()
	if err != nil {
		log.Log.Error(err, "failed to marshal resource")
	}

	updatedResource, err := kubeutils.BytesToUnstructured(resourceRaw)
	if err != nil {
		log.Log.Error(err, "unable to convert raw resource to unstructured")
	}
	ctx := engineContext.NewContext(jp)

	if operationIsDelete {
		err = engineContext.AddOldResource(ctx, resourceRaw)
	} else {
		err = engineContext.AddResource(ctx, resourceRaw)
	}

	if err != nil {
		log.Log.Error(err, "failed to load resource in context")
	}

	for key, value := range c.Variables {
		err = ctx.AddVariable(key, value)
		if err != nil {
			log.Log.Error(err, "failed to add variable to context")
		}
	}

	cfg := config.NewDefaultConfiguration(false)
	if err := ctx.AddImageInfos(c.Resource, cfg); err != nil {
		log.Log.Error(err, "failed to add image variables to context")
	}

	gvk, subresource := updatedResource.GroupVersionKind(), ""
	// If --cluster flag is not set, then we need to find the top level resource GVK and subresource
	if c.Client == nil {
		for _, s := range c.Subresources {
			subgvk := schema.GroupVersionKind{
				Group:   s.APIResource.Group,
				Version: s.APIResource.Version,
				Kind:    s.APIResource.Kind,
			}
			if gvk == subgvk {
				gvk = schema.GroupVersionKind{
					Group:   s.ParentResource.Group,
					Version: s.ParentResource.Version,
					Kind:    s.ParentResource.Kind,
				}
				parts := strings.Split(s.APIResource.Name, "/")
				subresource = parts[1]
			}
		}
	}
	eng := engine.NewEngine(
		cfg,
		config.NewDefaultMetricsConfiguration(),
		jmespath.New(cfg),
		c.Client,
		registryclient.NewOrDie(),
		store.ContextLoaderFactory(nil),
		nil,
	)
	policyContext := engine.NewPolicyContextWithJsonContext(kyvernov1.Create, ctx).
		WithPolicy(c.Policy).
		WithNewResource(*updatedResource).
		WithNamespaceLabels(namespaceLabels).
		WithAdmissionInfo(c.UserInfo).
		WithResourceKind(gvk, subresource)

	mutateResponse := eng.Mutate(context.Background(), policyContext)
	engineResponses = append(engineResponses, mutateResponse)

	err = processMutateEngineResponse(c, &mutateResponse, resPath)
	if err != nil {
		if !sanitizederror.IsErrorSanitized(err) {
			return engineResponses, sanitizederror.NewWithError("failed to print mutated result", err)
		}
	}

	var policyHasValidate bool
	for _, rule := range autogen.ComputeRules(c.Policy) {
		if rule.HasValidate() || rule.HasVerifyImageChecks() {
			policyHasValidate = true
		}
	}

	policyContext = policyContext.WithNewResource(mutateResponse.PatchedResource)

	var validateResponse engineapi.EngineResponse
	if policyHasValidate {
		validateResponse = eng.Validate(context.Background(), policyContext)
		ProcessValidateEngineResponse(c.Policy, validateResponse, resPath, c.Rc, c.PolicyReport, c.AuditWarn)
	}

	if !validateResponse.IsEmpty() {
		engineResponses = append(engineResponses, validateResponse)
	}

	verifyImageResponse, _ := eng.VerifyAndPatchImages(context.TODO(), policyContext)
	if !verifyImageResponse.IsEmpty() {
		engineResponses = append(engineResponses, verifyImageResponse)
		ProcessValidateEngineResponse(c.Policy, verifyImageResponse, resPath, c.Rc, c.PolicyReport, c.AuditWarn)
	}

	var policyHasGenerate bool
	for _, rule := range autogen.ComputeRules(c.Policy) {
		if rule.HasGenerate() {
			policyHasGenerate = true
		}
	}

	if policyHasGenerate {
		generateResponse := eng.ApplyBackgroundChecks(context.TODO(), policyContext)
		if !generateResponse.IsEmpty() {
			newRuleResponse, err := handleGeneratePolicy(&generateResponse, *policyContext, c.RuleToCloneSourceResource)
			if err != nil {
				log.Log.Error(err, "failed to apply generate policy")
			} else {
				generateResponse.PolicyResponse.Rules = newRuleResponse
			}
			engineResponses = append(engineResponses, generateResponse)
		}
		updateResultCounts(c.Policy, &generateResponse, resPath, c.Rc, c.AuditWarn)
	}

	return engineResponses, nil
}

>>>>>>> da5687d5
func ProcessValidateEngineResponse(policy kyvernov1.PolicyInterface, validateResponse engineapi.EngineResponse, resPath string, rc *ResultCounts, policyReport bool, auditWarn bool) {
	printCount := 0
	for _, policyRule := range autogen.ComputeRules(policy) {
		ruleFoundInEngineResponse := false
		if !policyRule.HasValidate() && !policyRule.HasVerifyImageChecks() && !policyRule.HasVerifyImages() {
			continue
		}

		for i, valResponseRule := range validateResponse.PolicyResponse.Rules {
			if policyRule.Name == valResponseRule.Name() {
				ruleFoundInEngineResponse = true
				switch valResponseRule.Status() {
				case engineapi.RuleStatusPass:
					rc.Pass++
				case engineapi.RuleStatusFail:
					auditWarning := false
					ann := policy.GetAnnotations()
					if scored, ok := ann[kyvernov1.AnnotationPolicyScored]; ok && scored == "false" {
						rc.Warn++
						break
					} else if auditWarn && validateResponse.GetValidationFailureAction().Audit() {
						rc.Warn++
						auditWarning = true
					} else {
						rc.Fail++
					}
					if !policyReport {
						if printCount < 1 {
							if auditWarning {
								fmt.Printf("\npolicy %s -> resource %s failed as audit warning: \n", policy.GetName(), resPath)
							} else {
								fmt.Printf("\npolicy %s -> resource %s failed: \n", policy.GetName(), resPath)
							}
							printCount++
						}

						fmt.Printf("%d. %s: %s \n", i+1, valResponseRule.Name(), valResponseRule.Message())
					}
				case engineapi.RuleStatusError:
					rc.Error++
				case engineapi.RuleStatusWarn:
					rc.Warn++
				case engineapi.RuleStatusSkip:
					rc.Skip++
				}
				continue
			}
		}
		if !ruleFoundInEngineResponse {
			rc.Skip++
		}
	}
}

// PrintMutatedOutput - function to print output in provided file or directory
func PrintMutatedOutput(mutateLogPath string, mutateLogPathIsDir bool, yaml string, fileName string) error {
	var f *os.File
	var err error
	yaml = yaml + ("\n---\n\n")

	mutateLogPath = filepath.Clean(mutateLogPath)
	if !mutateLogPathIsDir {
		// truncation for the case when mutateLogPath is a file (not a directory) is handled under pkg/kyverno/apply/test_command.go
		f, err = os.OpenFile(mutateLogPath, os.O_APPEND|os.O_WRONLY, 0o600) // #nosec G304
	} else {
		f, err = os.OpenFile(mutateLogPath+"/"+fileName+".yaml", os.O_CREATE|os.O_WRONLY, 0o600) // #nosec G304
	}

	if err != nil {
		return err
	}
	if _, err := f.Write([]byte(yaml)); err != nil {
		closeErr := f.Close()
		if closeErr != nil {
			log.Log.Error(closeErr, "failed to close file")
		}
		return err
	}
	if err := f.Close(); err != nil {
		return err
	}

	return nil
}

// GetPoliciesFromPaths - get policies according to the resource path
func GetPoliciesFromPaths(fs billy.Filesystem, dirPath []string, isGit bool, policyResourcePath string) (policies []kyvernov1.PolicyInterface, validatingAdmissionPolicies []v1alpha1.ValidatingAdmissionPolicy, err error) {
	if isGit {
		for _, pp := range dirPath {
			filep, err := fs.Open(filepath.Join(policyResourcePath, pp))
			if err != nil {
				fmt.Printf("Error: file not available with path %s: %v", filep.Name(), err.Error())
				continue
			}
			bytes, err := io.ReadAll(filep)
			if err != nil {
				fmt.Printf("Error: failed to read file %s: %v", filep.Name(), err.Error())
				continue
			}
			policyBytes, err := yaml.ToJSON(bytes)
			if err != nil {
				fmt.Printf("failed to convert to JSON: %v", err)
				continue
			}
			policiesFromFile, admissionPoliciesFromFile, errFromFile := yamlutils.GetPolicy(policyBytes)
			if errFromFile != nil {
				fmt.Printf("failed to process : %v", errFromFile.Error())
				continue
			}
			policies = append(policies, policiesFromFile...)
			validatingAdmissionPolicies = append(validatingAdmissionPolicies, admissionPoliciesFromFile...)
		}
	} else {
		if len(dirPath) > 0 && dirPath[0] == "-" {
			if IsInputFromPipe() {
				policyStr := ""
				scanner := bufio.NewScanner(os.Stdin)
				for scanner.Scan() {
					policyStr = policyStr + scanner.Text() + "\n"
				}
				yamlBytes := []byte(policyStr)
				policies, validatingAdmissionPolicies, err = yamlutils.GetPolicy(yamlBytes)
				if err != nil {
					return nil, nil, sanitizederror.NewWithError("failed to extract the resources", err)
				}
			}
		} else {
			var errors []error
			policies, validatingAdmissionPolicies, errors = GetPolicies(dirPath)
			if len(policies) == 0 && len(validatingAdmissionPolicies) == 0 {
				if len(errors) > 0 {
					return nil, nil, sanitizederror.NewWithErrors("failed to read file", errors)
				}
				return nil, nil, sanitizederror.New(fmt.Sprintf("no file found in paths %v", dirPath))
			}
			if len(errors) > 0 && log.Log.V(1).Enabled() {
				fmt.Printf("ignoring errors: \n")
				for _, e := range errors {
					fmt.Printf("    %v \n", e.Error())
				}
			}
		}
	}
	return
}

// GetResourceAccordingToResourcePath - get resources according to the resource path
func GetResourceAccordingToResourcePath(fs billy.Filesystem, resourcePaths []string,
	cluster bool, policies []kyvernov1.PolicyInterface, validatingAdmissionPolicies []v1alpha1.ValidatingAdmissionPolicy, dClient dclient.Interface, namespace string, policyReport bool, isGit bool, policyResourcePath string,
) (resources []*unstructured.Unstructured, err error) {
	if isGit {
		resources, err = GetResourcesWithTest(fs, policies, resourcePaths, isGit, policyResourcePath)
		if err != nil {
			return nil, sanitizederror.NewWithError("failed to extract the resources", err)
		}
	} else {
		if len(resourcePaths) > 0 && resourcePaths[0] == "-" {
			if IsInputFromPipe() {
				resourceStr := ""
				scanner := bufio.NewScanner(os.Stdin)
				for scanner.Scan() {
					resourceStr = resourceStr + scanner.Text() + "\n"
				}

				yamlBytes := []byte(resourceStr)
				resources, err = GetResource(yamlBytes)
				if err != nil {
					return nil, sanitizederror.NewWithError("failed to extract the resources", err)
				}
			}
		} else {
			if len(resourcePaths) > 0 {
				fileDesc, err := os.Stat(resourcePaths[0])
				if err != nil {
					return nil, err
				}
				if fileDesc.IsDir() {
					files, err := os.ReadDir(resourcePaths[0])
					if err != nil {
						return nil, sanitizederror.NewWithError(fmt.Sprintf("failed to parse %v", resourcePaths[0]), err)
					}
					listOfFiles := make([]string, 0)
					for _, file := range files {
						ext := filepath.Ext(file.Name())
						if ext == ".yaml" || ext == ".yml" {
							listOfFiles = append(listOfFiles, filepath.Join(resourcePaths[0], file.Name()))
						}
					}
					resourcePaths = listOfFiles
				}
			}

			resources, err = GetResources(policies, validatingAdmissionPolicies, resourcePaths, dClient, cluster, namespace, policyReport)
			if err != nil {
				return resources, err
			}
		}
	}
	return resources, err
}

func updateResultCounts(policy kyvernov1.PolicyInterface, engineResponse *engineapi.EngineResponse, resPath string, rc *ResultCounts, auditWarn bool) {
	printCount := 0
	for _, policyRule := range autogen.ComputeRules(policy) {
		ruleFoundInEngineResponse := false
		for i, ruleResponse := range engineResponse.PolicyResponse.Rules {
			if policyRule.Name == ruleResponse.Name() {
				ruleFoundInEngineResponse = true

				if ruleResponse.Status() == engineapi.RuleStatusPass {
					rc.Pass++
				} else {
					if printCount < 1 {
						fmt.Println("\ninvalid resource", "policy", policy.GetName(), "resource", resPath)
						printCount++
					}
					fmt.Printf("%d. %s - %s\n", i+1, ruleResponse.Name(), ruleResponse.Message())

					if auditWarn && engineResponse.GetValidationFailureAction().Audit() {
						rc.Warn++
					} else {
						rc.Fail++
					}
				}
				continue
			}
		}

		if !ruleFoundInEngineResponse {
			rc.Skip++
		}
	}
}

func SetInStoreContext(mutatedPolicies []kyvernov1.PolicyInterface, variables map[string]string) map[string]string {
	storePolicies := make([]store.Policy, 0)
	for _, policy := range mutatedPolicies {
		storeRules := make([]store.Rule, 0)
		for _, rule := range autogen.ComputeRules(policy) {
			contextVal := make(map[string]interface{})
			if len(rule.Context) != 0 {
				for _, contextVar := range rule.Context {
					for k, v := range variables {
						if strings.HasPrefix(k, contextVar.Name) {
							contextVal[k] = v
							delete(variables, k)
						}
					}
				}
				storeRules = append(storeRules, store.Rule{
					Name:   rule.Name,
					Values: contextVal,
				})
			}
		}
		storePolicies = append(storePolicies, store.Policy{
			Name:  policy.GetName(),
			Rules: storeRules,
		})
	}

	store.SetPolicies(storePolicies...)

	return variables
}

func processMutateEngineResponse(c ApplyPolicyConfig, mutateResponse *engineapi.EngineResponse, resPath string) error {
	var policyHasMutate bool
	for _, rule := range autogen.ComputeRules(c.Policy) {
		if rule.HasMutate() {
			policyHasMutate = true
		}
	}
	if !policyHasMutate {
		return nil
	}

	printCount := 0
	printMutatedRes := false
	for _, policyRule := range autogen.ComputeRules(c.Policy) {
		ruleFoundInEngineResponse := false
		for i, mutateResponseRule := range mutateResponse.PolicyResponse.Rules {
			if policyRule.Name == mutateResponseRule.Name() {
				ruleFoundInEngineResponse = true
				if mutateResponseRule.Status() == engineapi.RuleStatusPass {
					c.Rc.Pass++
					printMutatedRes = true
				} else if mutateResponseRule.Status() == engineapi.RuleStatusSkip {
					fmt.Printf("\nskipped mutate policy %s -> resource %s", c.Policy.GetName(), resPath)
					c.Rc.Skip++
				} else if mutateResponseRule.Status() == engineapi.RuleStatusError {
					fmt.Printf("\nerror while applying mutate policy %s -> resource %s\nerror: %s", c.Policy.GetName(), resPath, mutateResponseRule.Message())
					c.Rc.Error++
				} else {
					if printCount < 1 {
						fmt.Printf("\nfailed to apply mutate policy %s -> resource %s", c.Policy.GetName(), resPath)
						printCount++
					}
					fmt.Printf("%d. %s - %s \n", i+1, mutateResponseRule.Name(), mutateResponseRule.Message())
					c.Rc.Fail++
				}
				continue
			}
		}
		if !ruleFoundInEngineResponse {
			c.Rc.Skip++
		}
	}

	if printMutatedRes && c.PrintPatchResource {
		yamlEncodedResource, err := yamlv2.Marshal(mutateResponse.PatchedResource.Object)
		if err != nil {
			return sanitizederror.NewWithError("failed to marshal", err)
		}

		if c.MutateLogPath == "" {
			mutatedResource := string(yamlEncodedResource) + string("\n---")
			if len(strings.TrimSpace(mutatedResource)) > 0 {
				if !c.Stdin {
					fmt.Printf("\nmutate policy %s applied to %s:", c.Policy.GetName(), resPath)
				}
				fmt.Printf("\n" + mutatedResource + "\n")
			}
		} else {
			err := PrintMutatedOutput(c.MutateLogPath, c.MutateLogPathIsDir, string(yamlEncodedResource), c.Resource.GetName()+"-mutated")
			if err != nil {
				return sanitizederror.NewWithError("failed to print mutated result", err)
			}
			fmt.Printf("\n\nMutation:\nMutation has been applied successfully. Check the files.")
		}
	}

	return nil
}

func PrintMutatedPolicy(mutatedPolicies []kyvernov1.PolicyInterface) error {
	for _, policy := range mutatedPolicies {
		p, err := json.Marshal(policy)
		if err != nil {
			return sanitizederror.NewWithError("failed to marsal mutated policy", err)
		}
		log.Log.V(5).Info("mutated Policy:", string(p))
	}
	return nil
}

func CheckVariableForPolicy(valuesMap map[string]map[string]Resource, globalValMap map[string]string, policyName string, resourceName string, resourceKind string, variables map[string]string, kindOnwhichPolicyIsApplied map[string]struct{}, variable string) (map[string]interface{}, error) {
	// get values from file for this policy resource combination
	thisPolicyResourceValues := make(map[string]interface{})
	if len(valuesMap[policyName]) != 0 && !datautils.DeepEqual(valuesMap[policyName][resourceName], Resource{}) {
		thisPolicyResourceValues = valuesMap[policyName][resourceName].Values
	}

	for k, v := range variables {
		thisPolicyResourceValues[k] = v
	}

	if thisPolicyResourceValues == nil && len(globalValMap) > 0 {
		thisPolicyResourceValues = make(map[string]interface{})
	}

	for k, v := range globalValMap {
		if _, ok := thisPolicyResourceValues[k]; !ok {
			thisPolicyResourceValues[k] = v
		}
	}

	// skipping the variable check for non matching kind
	if _, ok := kindOnwhichPolicyIsApplied[resourceKind]; ok {
		if len(variable) > 0 && len(thisPolicyResourceValues) == 0 && store.HasPolicies() {
			return thisPolicyResourceValues, sanitizederror.NewWithError(fmt.Sprintf("policy `%s` have variables. pass the values for the variables for resource `%s` using set/values_file flag", policyName, resourceName), nil)
		}
	}
	return thisPolicyResourceValues, nil
}

func GetKindsFromPolicy(policy kyvernov1.PolicyInterface, subresources []Subresource, dClient dclient.Interface) map[string]struct{} {
	kindOnwhichPolicyIsApplied := make(map[string]struct{})
	for _, rule := range autogen.ComputeRules(policy) {
		for _, kind := range rule.MatchResources.ResourceDescription.Kinds {
			k, err := getKind(kind, subresources, dClient)
			if err != nil {
				fmt.Printf("Error: %s", err.Error())
				continue
			}
			kindOnwhichPolicyIsApplied[k] = struct{}{}
		}
		for _, kind := range rule.ExcludeResources.ResourceDescription.Kinds {
			k, err := getKind(kind, subresources, dClient)
			if err != nil {
				fmt.Printf("Error: %s", err.Error())
				continue
			}
			kindOnwhichPolicyIsApplied[k] = struct{}{}
		}
	}
	return kindOnwhichPolicyIsApplied
}

func getKind(kind string, subresources []Subresource, dClient dclient.Interface) (string, error) {
	group, version, kind, subresource := kubeutils.ParseKindSelector(kind)
	if subresource == "" {
		return kind, nil
	}
	if dClient == nil {
		gv := schema.GroupVersion{Group: group, Version: version}
		return getSubresourceKind(gv.String(), kind, subresource, subresources)
	}
	gvrss, err := dClient.Discovery().FindResources(group, version, kind, subresource)
	if err != nil {
		return kind, err
	}
	if len(gvrss) != 1 {
		return kind, fmt.Errorf("no unique match for kind %s", kind)
	}
	for _, api := range gvrss {
		return api.Kind, nil
	}
	return kind, nil
}

func getSubresourceKind(groupVersion, parentKind, subresourceName string, subresources []Subresource) (string, error) {
	for _, subresource := range subresources {
		parentResourceGroupVersion := metav1.GroupVersion{
			Group:   subresource.ParentResource.Group,
			Version: subresource.ParentResource.Version,
		}.String()
		if groupVersion == "" || kubeutils.GroupVersionMatches(groupVersion, parentResourceGroupVersion) {
			if parentKind == subresource.ParentResource.Kind {
				if strings.ToLower(subresourceName) == strings.Split(subresource.APIResource.Name, "/")[1] {
					return subresource.APIResource.Kind, nil
				}
			}
		}
	}
	return "", sanitizederror.NewWithError(fmt.Sprintf("subresource %s not found for parent resource %s", subresourceName, parentKind), nil)
}

// GetResourceFromPath - get patchedResource and generatedResource from given path
func GetResourceFromPath(fs billy.Filesystem, path string, isGit bool, policyResourcePath string, resourceType string) (unstructured.Unstructured, error) {
	var resourceBytes []byte
	var resource unstructured.Unstructured
	var err error
	if isGit {
		if len(path) > 0 {
			filep, fileErr := fs.Open(filepath.Join(policyResourcePath, path))
			if fileErr != nil {
				fmt.Printf("Unable to open %s file: %s. \nerror: %s", resourceType, path, err)
			}
			resourceBytes, err = io.ReadAll(filep)
		}
	} else {
		resourceBytes, err = getFileBytes(path)
	}

	if err != nil {
		fmt.Printf("\n----------------------------------------------------------------------\nfailed to load %s: %s. \nerror: %s\n----------------------------------------------------------------------\n", resourceType, path, err)
		return resource, err
	}

	resource, err = GetPatchedAndGeneratedResource(resourceBytes)
	if err != nil {
		return resource, err
	}

	return resource, nil
}

// initializeMockController initializes a basic Generate Controller with a fake dynamic client.
func initializeMockController(objects []runtime.Object) (*generate.GenerateController, error) {
	client, err := dclient.NewFakeClient(runtime.NewScheme(), nil, objects...)
	if err != nil {
		fmt.Printf("Failed to mock dynamic client")
		return nil, err
	}

	client.SetDiscovery(dclient.NewFakeDiscoveryClient(nil))
	cfg := config.NewDefaultConfiguration(false)
	c := generate.NewGenerateControllerWithOnlyClient(client, engine.NewEngine(
		cfg,
		config.NewDefaultMetricsConfiguration(),
		jmespath.New(cfg),
		client,
		nil,
		store.ContextLoaderFactory(nil),
		nil,
	))
	return c, nil
}

// handleGeneratePolicy returns a new RuleResponse with the Kyverno generated resource configuration by applying the generate rule.
func handleGeneratePolicy(generateResponse *engineapi.EngineResponse, policyContext engine.PolicyContext, ruleToCloneSourceResource map[string]string) ([]engineapi.RuleResponse, error) {
	resource := policyContext.NewResource()
	objects := []runtime.Object{&resource}
	resources := []*unstructured.Unstructured{}
	for _, rule := range generateResponse.PolicyResponse.Rules {
		if path, ok := ruleToCloneSourceResource[rule.Name()]; ok {
			resourceBytes, err := getFileBytes(path)
			if err != nil {
				fmt.Printf("failed to get resource bytes\n")
			} else {
				resources, err = GetResource(resourceBytes)
				if err != nil {
					fmt.Printf("failed to convert resource bytes to unstructured format\n")
				}
			}
		}
	}

	for _, res := range resources {
		objects = append(objects, res)
	}

	c, err := initializeMockController(objects)
	if err != nil {
		fmt.Println("error at controller")
		return nil, err
	}

	gr := kyvernov1beta1.UpdateRequest{
		Spec: kyvernov1beta1.UpdateRequestSpec{
			Type:   kyvernov1beta1.Generate,
			Policy: generateResponse.Policy.GetName(),
			Resource: kyvernov1.ResourceSpec{
				Kind:       generateResponse.Resource.GetKind(),
				Namespace:  generateResponse.Resource.GetNamespace(),
				Name:       generateResponse.Resource.GetName(),
				APIVersion: generateResponse.Resource.GetAPIVersion(),
			},
		},
	}

	var newRuleResponse []engineapi.RuleResponse

	for _, rule := range generateResponse.PolicyResponse.Rules {
		genResource, err := c.ApplyGeneratePolicy(log.Log, &policyContext, gr, []string{rule.Name()})
		if err != nil {
			return nil, err
		}

		unstrGenResource, err := c.GetUnstrResource(genResource[0])
		if err != nil {
			return nil, err
		}

		newRuleResponse = append(newRuleResponse, *rule.WithGeneratedResource(*unstrGenResource))
	}

	return newRuleResponse, nil
}

// GetUserInfoFromPath - get the request info as user info from a given path
func GetUserInfoFromPath(fs billy.Filesystem, path string, isGit bool, policyResourcePath string) (kyvernov1beta1.RequestInfo, error) {
	userInfo := &kyvernov1beta1.RequestInfo{}
	if isGit {
		filep, err := fs.Open(filepath.Join(policyResourcePath, path))
		if err != nil {
			fmt.Printf("Unable to open userInfo file: %s. \nerror: %s", path, err)
		}
		bytes, err := io.ReadAll(filep)
		if err != nil {
			fmt.Printf("Error: failed to read file %s: %v", filep.Name(), err.Error())
		}
		userInfoBytes, err := yaml.ToJSON(bytes)
		if err != nil {
			fmt.Printf("failed to convert to JSON: %v", err)
		}

		if err := json.Unmarshal(userInfoBytes, userInfo); err != nil {
			fmt.Printf("failed to decode yaml: %v", err)
		}
	} else {
		var errors []error
		pathname := filepath.Clean(filepath.Join(policyResourcePath, path))
		bytes, err := os.ReadFile(pathname)
		if err != nil {
			errors = append(errors, sanitizederror.NewWithError("unable to read yaml", err))
		}
		userInfoBytes, err := yaml.ToJSON(bytes)
		if err != nil {
			errors = append(errors, sanitizederror.NewWithError("failed to convert json", err))
		}
		if err := json.Unmarshal(userInfoBytes, userInfo); err != nil {
			errors = append(errors, sanitizederror.NewWithError("failed to decode yaml", err))
		}
		if len(errors) > 0 && log.Log.V(1).Enabled() {
			fmt.Printf("ignoring errors: \n")
			for _, e := range errors {
				fmt.Printf("    %v \n", e.Error())
			}
		}
	}
	return *userInfo, nil
}

func IsGitSourcePath(policyPaths []string) bool {
	return strings.Contains(policyPaths[0], "https://")
}

func GetGitBranchOrPolicyPaths(gitBranch, repoURL string, policyPaths []string) (string, string) {
	var gitPathToYamls string
	if gitBranch == "" {
		gitPathToYamls = "/"
		if string(policyPaths[0][len(policyPaths[0])-1]) == "/" {
			gitBranch = strings.ReplaceAll(policyPaths[0], repoURL+"/", "")
		} else {
			gitBranch = strings.ReplaceAll(policyPaths[0], repoURL, "")
		}
		if gitBranch == "" {
			gitBranch = "main"
		} else if string(gitBranch[0]) == "/" {
			gitBranch = gitBranch[1:]
		}
		return gitBranch, gitPathToYamls
	}
	if string(policyPaths[0][len(policyPaths[0])-1]) == "/" {
		gitPathToYamls = strings.ReplaceAll(policyPaths[0], repoURL+"/", "/")
	} else {
		gitPathToYamls = strings.ReplaceAll(policyPaths[0], repoURL, "/")
	}
	return gitBranch, gitPathToYamls
}<|MERGE_RESOLUTION|>--- conflicted
+++ resolved
@@ -22,11 +22,7 @@
 	"github.com/kyverno/kyverno/pkg/config"
 	"github.com/kyverno/kyverno/pkg/engine"
 	engineapi "github.com/kyverno/kyverno/pkg/engine/api"
-<<<<<<< HEAD
-=======
-	engineContext "github.com/kyverno/kyverno/pkg/engine/context"
 	"github.com/kyverno/kyverno/pkg/engine/jmespath"
->>>>>>> da5687d5
 	"github.com/kyverno/kyverno/pkg/engine/variables/regex"
 	datautils "github.com/kyverno/kyverno/pkg/utils/data"
 	kubeutils "github.com/kyverno/kyverno/pkg/utils/kube"
@@ -374,194 +370,6 @@
 	return variables, globalValMap, valuesMapResource, namespaceSelectorMap, subresources, nil
 }
 
-<<<<<<< HEAD
-=======
-// ApplyPolicyOnResource - function to apply policy on resource
-func ApplyPolicyOnResource(c ApplyPolicyConfig) ([]engineapi.EngineResponse, error) {
-	jp := jmespath.New(config.NewDefaultConfiguration(false))
-
-	var engineResponses []engineapi.EngineResponse
-	namespaceLabels := make(map[string]string)
-	operationIsDelete := false
-
-	if c.Variables["request.operation"] == "DELETE" {
-		operationIsDelete = true
-	}
-
-	policyWithNamespaceSelector := false
-OuterLoop:
-	for _, p := range autogen.ComputeRules(c.Policy) {
-		if p.MatchResources.ResourceDescription.NamespaceSelector != nil ||
-			p.ExcludeResources.ResourceDescription.NamespaceSelector != nil {
-			policyWithNamespaceSelector = true
-			break
-		}
-		for _, m := range p.MatchResources.Any {
-			if m.ResourceDescription.NamespaceSelector != nil {
-				policyWithNamespaceSelector = true
-				break OuterLoop
-			}
-		}
-		for _, m := range p.MatchResources.All {
-			if m.ResourceDescription.NamespaceSelector != nil {
-				policyWithNamespaceSelector = true
-				break OuterLoop
-			}
-		}
-		for _, e := range p.ExcludeResources.Any {
-			if e.ResourceDescription.NamespaceSelector != nil {
-				policyWithNamespaceSelector = true
-				break OuterLoop
-			}
-		}
-		for _, e := range p.ExcludeResources.All {
-			if e.ResourceDescription.NamespaceSelector != nil {
-				policyWithNamespaceSelector = true
-				break OuterLoop
-			}
-		}
-	}
-
-	if policyWithNamespaceSelector {
-		resourceNamespace := c.Resource.GetNamespace()
-		namespaceLabels = c.NamespaceSelectorMap[c.Resource.GetNamespace()]
-		if resourceNamespace != "default" && len(namespaceLabels) < 1 {
-			return engineResponses, sanitizederror.NewWithError(fmt.Sprintf("failed to get namespace labels for resource %s. use --values-file flag to pass the namespace labels", c.Resource.GetName()), nil)
-		}
-	}
-
-	resPath := fmt.Sprintf("%s/%s/%s", c.Resource.GetNamespace(), c.Resource.GetKind(), c.Resource.GetName())
-	log.Log.V(3).Info("applying policy on resource", "policy", c.Policy.GetName(), "resource", resPath)
-
-	resourceRaw, err := c.Resource.MarshalJSON()
-	if err != nil {
-		log.Log.Error(err, "failed to marshal resource")
-	}
-
-	updatedResource, err := kubeutils.BytesToUnstructured(resourceRaw)
-	if err != nil {
-		log.Log.Error(err, "unable to convert raw resource to unstructured")
-	}
-	ctx := engineContext.NewContext(jp)
-
-	if operationIsDelete {
-		err = engineContext.AddOldResource(ctx, resourceRaw)
-	} else {
-		err = engineContext.AddResource(ctx, resourceRaw)
-	}
-
-	if err != nil {
-		log.Log.Error(err, "failed to load resource in context")
-	}
-
-	for key, value := range c.Variables {
-		err = ctx.AddVariable(key, value)
-		if err != nil {
-			log.Log.Error(err, "failed to add variable to context")
-		}
-	}
-
-	cfg := config.NewDefaultConfiguration(false)
-	if err := ctx.AddImageInfos(c.Resource, cfg); err != nil {
-		log.Log.Error(err, "failed to add image variables to context")
-	}
-
-	gvk, subresource := updatedResource.GroupVersionKind(), ""
-	// If --cluster flag is not set, then we need to find the top level resource GVK and subresource
-	if c.Client == nil {
-		for _, s := range c.Subresources {
-			subgvk := schema.GroupVersionKind{
-				Group:   s.APIResource.Group,
-				Version: s.APIResource.Version,
-				Kind:    s.APIResource.Kind,
-			}
-			if gvk == subgvk {
-				gvk = schema.GroupVersionKind{
-					Group:   s.ParentResource.Group,
-					Version: s.ParentResource.Version,
-					Kind:    s.ParentResource.Kind,
-				}
-				parts := strings.Split(s.APIResource.Name, "/")
-				subresource = parts[1]
-			}
-		}
-	}
-	eng := engine.NewEngine(
-		cfg,
-		config.NewDefaultMetricsConfiguration(),
-		jmespath.New(cfg),
-		c.Client,
-		registryclient.NewOrDie(),
-		store.ContextLoaderFactory(nil),
-		nil,
-	)
-	policyContext := engine.NewPolicyContextWithJsonContext(kyvernov1.Create, ctx).
-		WithPolicy(c.Policy).
-		WithNewResource(*updatedResource).
-		WithNamespaceLabels(namespaceLabels).
-		WithAdmissionInfo(c.UserInfo).
-		WithResourceKind(gvk, subresource)
-
-	mutateResponse := eng.Mutate(context.Background(), policyContext)
-	engineResponses = append(engineResponses, mutateResponse)
-
-	err = processMutateEngineResponse(c, &mutateResponse, resPath)
-	if err != nil {
-		if !sanitizederror.IsErrorSanitized(err) {
-			return engineResponses, sanitizederror.NewWithError("failed to print mutated result", err)
-		}
-	}
-
-	var policyHasValidate bool
-	for _, rule := range autogen.ComputeRules(c.Policy) {
-		if rule.HasValidate() || rule.HasVerifyImageChecks() {
-			policyHasValidate = true
-		}
-	}
-
-	policyContext = policyContext.WithNewResource(mutateResponse.PatchedResource)
-
-	var validateResponse engineapi.EngineResponse
-	if policyHasValidate {
-		validateResponse = eng.Validate(context.Background(), policyContext)
-		ProcessValidateEngineResponse(c.Policy, validateResponse, resPath, c.Rc, c.PolicyReport, c.AuditWarn)
-	}
-
-	if !validateResponse.IsEmpty() {
-		engineResponses = append(engineResponses, validateResponse)
-	}
-
-	verifyImageResponse, _ := eng.VerifyAndPatchImages(context.TODO(), policyContext)
-	if !verifyImageResponse.IsEmpty() {
-		engineResponses = append(engineResponses, verifyImageResponse)
-		ProcessValidateEngineResponse(c.Policy, verifyImageResponse, resPath, c.Rc, c.PolicyReport, c.AuditWarn)
-	}
-
-	var policyHasGenerate bool
-	for _, rule := range autogen.ComputeRules(c.Policy) {
-		if rule.HasGenerate() {
-			policyHasGenerate = true
-		}
-	}
-
-	if policyHasGenerate {
-		generateResponse := eng.ApplyBackgroundChecks(context.TODO(), policyContext)
-		if !generateResponse.IsEmpty() {
-			newRuleResponse, err := handleGeneratePolicy(&generateResponse, *policyContext, c.RuleToCloneSourceResource)
-			if err != nil {
-				log.Log.Error(err, "failed to apply generate policy")
-			} else {
-				generateResponse.PolicyResponse.Rules = newRuleResponse
-			}
-			engineResponses = append(engineResponses, generateResponse)
-		}
-		updateResultCounts(c.Policy, &generateResponse, resPath, c.Rc, c.AuditWarn)
-	}
-
-	return engineResponses, nil
-}
-
->>>>>>> da5687d5
 func ProcessValidateEngineResponse(policy kyvernov1.PolicyInterface, validateResponse engineapi.EngineResponse, resPath string, rc *ResultCounts, policyReport bool, auditWarn bool) {
 	printCount := 0
 	for _, policyRule := range autogen.ComputeRules(policy) {
