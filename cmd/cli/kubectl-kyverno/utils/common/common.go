--- conflicted
+++ resolved
@@ -79,6 +79,7 @@
 }
 
 type ApplyPolicyConfig struct {
+	ResourcesMap              map[string][]*unstructured.Unstructured
 	Policy                    kyvernov1.PolicyInterface
 	Resource                  *unstructured.Unstructured
 	MutateLogPath             string
@@ -370,15 +371,14 @@
 }
 
 // ApplyPolicyOnResource - function to apply policy on resource
-<<<<<<< HEAD
-func ApplyPolicyOnResource(resourcesMap map[string][]*unstructured.Unstructured, policy kyvernov1.PolicyInterface, resource *unstructured.Unstructured,
-	mutateLogPath string, mutateLogPathIsDir bool, variables map[string]interface{}, userInfo kyvernov1beta1.RequestInfo, policyReport bool,
-	namespaceSelectorMap map[string]map[string]string, stdin bool, rc *ResultCounts,
-	printPatchResource bool, ruleToCloneSourceResource map[string]string,
-) ([]*response.EngineResponse, policyreport.Info, error) {
-=======
+//conflict
+// func ApplyPolicyOnResource(resourcesMap map[string][]*unstructured.Unstructured, policy kyvernov1.PolicyInterface, resource *unstructured.Unstructured,
+// 	mutateLogPath string, mutateLogPathIsDir bool, variables map[string]interface{}, userInfo kyvernov1beta1.RequestInfo, policyReport bool,
+// 	namespaceSelectorMap map[string]map[string]string, stdin bool, rc *ResultCounts,
+// 	printPatchResource bool, ruleToCloneSourceResource map[string]string,
+// ) ([]*response.EngineResponse, policyreport.Info, error) {
+
 func ApplyPolicyOnResource(c ApplyPolicyConfig) ([]*response.EngineResponse, Info, error) {
->>>>>>> 021975f7
 	var engineResponses []*response.EngineResponse
 	namespaceLabels := make(map[string]string)
 	operationIsDelete := false
@@ -543,11 +543,10 @@
 	if policyHasGenerate {
 		generateResponse := engine.ApplyBackgroundChecks(registryclient.NewOrDie(), policyContext)
 		if generateResponse != nil && !generateResponse.IsEmpty() {
-<<<<<<< HEAD
-			newRuleResponse, err := handleGeneratePolicy(resourcesMap, generateResponse, *policyContext, ruleToCloneSourceResource)
-=======
-			newRuleResponse, err := handleGeneratePolicy(generateResponse, *policyContext, c.RuleToCloneSourceResource)
->>>>>>> 021975f7
+			//conflict
+			newRuleResponse, err := handleGeneratePolicy(c.ResourcesMap, generateResponse, *policyContext, c.RuleToCloneSourceResource)
+
+			//newRuleResponse, err := handleGeneratePolicy(generateResponse, *policyContext, c.RuleToCloneSourceResource)
 			if err != nil {
 				log.Log.Error(err, "failed to apply generate policy")
 			} else {
@@ -1089,16 +1088,13 @@
 }
 
 // handleGeneratePolicy returns a new RuleResponse with the Kyverno generated resource configuration by applying the generate rule.
-<<<<<<< HEAD
+// conflict
 func handleGeneratePolicy(resourcesMap map[string][]*unstructured.Unstructured, generateResponse *response.EngineResponse, policyContext engine.PolicyContext, ruleToCloneSourceResource map[string]string) ([]response.RuleResponse, error) {
-	objects := []runtime.Object{&policyContext.NewResource}
-	var resources = []*unstructured.Unstructured{}
-=======
-func handleGeneratePolicy(generateResponse *response.EngineResponse, policyContext engine.PolicyContext, ruleToCloneSourceResource map[string]string) ([]response.RuleResponse, error) {
+	//func handleGeneratePolicy(generateResponse *response.EngineResponse, policyContext engine.PolicyContext, ruleToCloneSourceResource map[string]string) ([]response.RuleResponse, error) {
 	resource := policyContext.NewResource()
 	objects := []runtime.Object{&resource}
 	resources := []*unstructured.Unstructured{}
->>>>>>> 021975f7
+
 	for _, rule := range generateResponse.PolicyResponse.Rules {
 		if !strings.Contains(ruleToCloneSourceResource[rule.Name], "cloneSourceResource_pool") {
 			if path, ok := ruleToCloneSourceResource[rule.Name]; ok {
@@ -1231,10 +1227,7 @@
 			}
 		}
 	}
-<<<<<<< HEAD
 	return *userInfo, *subject, nil
-=======
-	return *userInfo, *subjectInfo, nil
 }
 
 func IsGitSourcePath(policyPaths []string) bool {
@@ -1263,5 +1256,4 @@
 		gitPathToYamls = strings.ReplaceAll(policyPaths[0], repoURL, "/")
 	}
 	return gitBranch, gitPathToYamls
->>>>>>> 021975f7
 }