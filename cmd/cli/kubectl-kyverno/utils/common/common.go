--- conflicted
+++ resolved
@@ -881,15 +881,11 @@
 func processEngineResponses(responses []engineapi.EngineResponse, c ApplyPolicyConfig) {
 	for _, response := range responses {
 		if !response.IsEmpty() {
-<<<<<<< HEAD
-			for _, rule := range autogen.ComputeRules(response.Policy()) {
-=======
 			pol := response.Policy()
 			if polType := pol.GetType(); polType == engineapi.ValidatingAdmissionPolicyType {
 				return
 			}
 			for _, rule := range autogen.ComputeRules(pol.GetPolicy().(kyvernov1.PolicyInterface)) {
->>>>>>> d7771cb8
 				if rule.HasValidate() || rule.HasVerifyImageChecks() || rule.HasVerifyImages() {
 					ruleFoundInEngineResponse := false
 					for _, valResponseRule := range response.PolicyResponse.Rules {
