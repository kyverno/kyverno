--- conflicted
+++ resolved
@@ -548,17 +548,13 @@
 			NamespaceLabels: namespaceLabels,
 		}
 		generateResponse := engine.ApplyBackgroundChecks(policyContext)
-<<<<<<< HEAD
-		if generateResponse != nil {
+		if generateResponse != nil && !generateResponse.IsEmpty() {
 			newRuleResponse, err := handleGeneratePolicy(generateResponse, *policyContext, ruleToCloneSourceResource)
 			if err != nil {
 				log.Log.Error(err, "failed to apply generate policy")
 			} else {
 				generateResponse.PolicyResponse.Rules = newRuleResponse
 			}
-=======
-		if generateResponse != nil && !generateResponse.IsEmpty() {
->>>>>>> 96b33f62
 			engineResponses = append(engineResponses, generateResponse)
 		}
 		updateResultCounts(policy, generateResponse, resPath, rc)
