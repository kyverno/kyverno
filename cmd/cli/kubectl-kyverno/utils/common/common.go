package common

import (
	"bufio"
	"context"
	"encoding/json"
	"fmt"
	"io/ioutil"
	"net/http"
	"os"
	"path/filepath"
	"reflect"
	"strings"

	jsonpatch "github.com/evanphx/json-patch/v5"
	"github.com/go-git/go-billy/v5"
	"github.com/go-logr/logr"
	kyvernov1 "github.com/kyverno/kyverno/api/kyverno/v1"
	kyvernov1beta1 "github.com/kyverno/kyverno/api/kyverno/v1beta1"
	policyreportv1alpha2 "github.com/kyverno/kyverno/api/policyreport/v1alpha2"
	sanitizederror "github.com/kyverno/kyverno/cmd/cli/kubectl-kyverno/utils/sanitizedError"
	"github.com/kyverno/kyverno/cmd/cli/kubectl-kyverno/utils/store"
	"github.com/kyverno/kyverno/pkg/autogen"
<<<<<<< HEAD
	"github.com/kyverno/kyverno/pkg/background/generate"
	client "github.com/kyverno/kyverno/pkg/dclient"
=======
	"github.com/kyverno/kyverno/pkg/dclient"
>>>>>>> c988d519
	"github.com/kyverno/kyverno/pkg/engine"
	engineContext "github.com/kyverno/kyverno/pkg/engine/context"
	"github.com/kyverno/kyverno/pkg/engine/response"
	ut "github.com/kyverno/kyverno/pkg/engine/utils"
	"github.com/kyverno/kyverno/pkg/engine/variables"
	"github.com/kyverno/kyverno/pkg/policymutation"
	"github.com/kyverno/kyverno/pkg/policyreport"
	"github.com/kyverno/kyverno/pkg/utils"
	yamlv2 "gopkg.in/yaml.v2"
	"k8s.io/apimachinery/pkg/apis/meta/v1/unstructured"
	"k8s.io/apimachinery/pkg/runtime"
	"k8s.io/apimachinery/pkg/util/yaml"
	"sigs.k8s.io/controller-runtime/pkg/log"
)

type ResultCounts struct {
	Pass  int
	Fail  int
	Warn  int
	Error int
	Skip  int
}
type Policy struct {
	Name      string     `json:"name"`
	Resources []Resource `json:"resources"`
	Rules     []Rule     `json:"rules"`
}

type Rule struct {
	Name          string                   `json:"name"`
	Values        map[string]interface{}   `json:"values"`
	ForeachValues map[string][]interface{} `json:"foreachValues"`
}

type Values struct {
	Policies           []Policy            `json:"policies"`
	GlobalValues       map[string]string   `json:"globalValues"`
	NamespaceSelectors []NamespaceSelector `json:"namespaceSelector"`
}

type Resource struct {
	Name   string                 `json:"name"`
	Values map[string]interface{} `json:"values"`
}

type NamespaceSelector struct {
	Name   string            `json:"name"`
	Labels map[string]string `json:"labels"`
}

// HasVariables - check for variables in the policy
func HasVariables(policy kyvernov1.PolicyInterface) [][]string {
	policyRaw, _ := json.Marshal(policy)
	matches := variables.RegexVariables.FindAllStringSubmatch(string(policyRaw), -1)
	return matches
}

// GetPolicies - Extracting the policies from multiple YAML
func GetPolicies(paths []string) (policies []kyvernov1.PolicyInterface, errors []error) {
	for _, path := range paths {
		log.Log.V(5).Info("reading policies", "path", path)

		var (
			fileDesc os.FileInfo
			err      error
		)

		isHTTPPath := IsHTTPRegex.MatchString(path)

		// path clean and retrieving file info can be possible if it's not an HTTP URL
		if !isHTTPPath {
			path = filepath.Clean(path)
			fileDesc, err = os.Stat(path)
			if err != nil {
				err := fmt.Errorf("failed to process %v: %v", path, err.Error())
				errors = append(errors, err)
				continue
			}
		}

		// apply file from a directory is possible only if the path is not HTTP URL
		if !isHTTPPath && fileDesc.IsDir() {
			files, err := ioutil.ReadDir(path)
			if err != nil {
				err := fmt.Errorf("failed to process %v: %v", path, err.Error())
				errors = append(errors, err)
				continue
			}

			listOfFiles := make([]string, 0)
			for _, file := range files {
				ext := filepath.Ext(file.Name())
				if ext == "" || ext == ".yaml" || ext == ".yml" {
					listOfFiles = append(listOfFiles, filepath.Join(path, file.Name()))
				}
			}

			policiesFromDir, errorsFromDir := GetPolicies(listOfFiles)
			errors = append(errors, errorsFromDir...)
			policies = append(policies, policiesFromDir...)
		} else {
			var fileBytes []byte
			if isHTTPPath {
				// We accept here that a random URL might be called based on user provided input.
				req, err := http.NewRequestWithContext(context.TODO(), http.MethodGet, path, nil)
				if err != nil {
					err := fmt.Errorf("failed to process %v: %v", path, err.Error())
					errors = append(errors, err)
					continue
				}
				resp, err := http.DefaultClient.Do(req)
				if err != nil {
					err := fmt.Errorf("failed to process %v: %v", path, err.Error())
					errors = append(errors, err)
					continue
				}
				defer resp.Body.Close()

				if resp.StatusCode != http.StatusOK {
					err := fmt.Errorf("failed to process %v: %v", path, err.Error())
					errors = append(errors, err)
					continue
				}

				fileBytes, err = ioutil.ReadAll(resp.Body)
				if err != nil {
					err := fmt.Errorf("failed to process %v: %v", path, err.Error())
					errors = append(errors, err)
					continue
				}
			} else {
				path = filepath.Clean(path)
				// We accept the risk of including a user provided file here.
				fileBytes, err = ioutil.ReadFile(path) // #nosec G304
				if err != nil {
					err := fmt.Errorf("failed to process %v: %v", path, err.Error())
					errors = append(errors, err)
					continue
				}
			}

			policiesFromFile, errFromFile := utils.GetPolicy(fileBytes)
			if errFromFile != nil {
				err := fmt.Errorf("failed to process %s: %v", path, errFromFile.Error())
				errors = append(errors, err)
				continue
			}

			policies = append(policies, policiesFromFile...)
		}
	}

	log.Log.V(3).Info("read policies", "policies", len(policies), "errors", len(errors))
	return policies, errors
}

// MutatePolicy - applies mutation to a policy
func MutatePolicy(policy kyvernov1.PolicyInterface, logger logr.Logger) (kyvernov1.PolicyInterface, error) {
	patches, _ := policymutation.GenerateJSONPatchesForDefaults(policy, logger)
	if len(patches) == 0 {
		return policy, nil
	}
	patch, err := jsonpatch.DecodePatch(patches)
	if err != nil {
		return nil, sanitizederror.NewWithError(fmt.Sprintf("failed to decode patch for %s policy", policy.GetName()), err)
	}
	policyBytes, err := json.Marshal(policy)
	if err != nil {
		return nil, sanitizederror.NewWithError(fmt.Sprintf("failed to marshal %s policy", policy.GetName()), err)
	}
	modifiedPolicy, err := patch.Apply(policyBytes)
	if err != nil {
		return nil, sanitizederror.NewWithError(fmt.Sprintf("failed to apply %s policy", policy.GetName()), err)
	}
	if policy.IsNamespaced() {
		var p kyvernov1.Policy
		err = json.Unmarshal(modifiedPolicy, &p)
		if err != nil {
			return nil, sanitizederror.NewWithError(fmt.Sprintf("failed to unmarshal %s policy", policy.GetName()), err)
		}
		return &p, nil
	} else {
		var p kyvernov1.ClusterPolicy
		err = json.Unmarshal(modifiedPolicy, &p)
		if err != nil {
			return nil, sanitizederror.NewWithError(fmt.Sprintf("failed to unmarshal %s policy", policy.GetName()), err)
		}
		return &p, nil
	}
}

// IsInputFromPipe - check if input is passed using pipe
func IsInputFromPipe() bool {
	fileInfo, _ := os.Stdin.Stat()
	return fileInfo.Mode()&os.ModeCharDevice == 0
}

// RemoveDuplicateAndObjectVariables - remove duplicate variables
func RemoveDuplicateAndObjectVariables(matches [][]string) string {
	var variableStr string
	for _, m := range matches {
		for _, v := range m {
			foundVariable := strings.Contains(variableStr, v)
			if !foundVariable {
				if !strings.Contains(v, "request.object") && !strings.Contains(v, "element") && v == "elementIndex" {
					variableStr = variableStr + " " + v
				}
			}
		}
	}
	return variableStr
}

func GetVariable(variablesString, valuesFile string, fs billy.Filesystem, isGit bool, policyResourcePath string) (map[string]string, map[string]string, map[string]map[string]Resource, map[string]map[string]string, error) {
	valuesMapResource := make(map[string]map[string]Resource)
	valuesMapRule := make(map[string]map[string]Rule)
	namespaceSelectorMap := make(map[string]map[string]string)
	variables := make(map[string]string)
	globalValMap := make(map[string]string)
	reqObjVars := ""

	var yamlFile []byte
	var err error
	if variablesString != "" {
		kvpairs := strings.Split(strings.Trim(variablesString, " "), ",")
		for _, kvpair := range kvpairs {
			kvs := strings.Split(strings.Trim(kvpair, " "), "=")
			if strings.Contains(kvs[0], "request.object") {
				if !strings.Contains(reqObjVars, kvs[0]) {
					reqObjVars = reqObjVars + "," + kvs[0]
				}
				continue
			}

			variables[strings.Trim(kvs[0], " ")] = strings.Trim(kvs[1], " ")
		}
	}

	if valuesFile != "" {
		if isGit {
			filep, err := fs.Open(filepath.Join(policyResourcePath, valuesFile))
			if err != nil {
				fmt.Printf("Unable to open variable file: %s. error: %s", valuesFile, err)
			}
			yamlFile, err = ioutil.ReadAll(filep)
			if err != nil {
				fmt.Printf("Unable to read variable files: %s. error: %s \n", filep, err)
			}
		} else {
			// We accept the risk of including a user provided file here.
			yamlFile, err = ioutil.ReadFile(filepath.Join(policyResourcePath, valuesFile)) // #nosec G304
			if err != nil {
				fmt.Printf("\n Unable to open variable file: %s. error: %s \n", valuesFile, err)
			}
		}

		if err != nil {
			return variables, globalValMap, valuesMapResource, namespaceSelectorMap, sanitizederror.NewWithError("unable to read yaml", err)
		}

		valuesBytes, err := yaml.ToJSON(yamlFile)
		if err != nil {
			return variables, globalValMap, valuesMapResource, namespaceSelectorMap, sanitizederror.NewWithError("failed to convert json", err)
		}

		values := &Values{}
		if err := json.Unmarshal(valuesBytes, values); err != nil {
			return variables, globalValMap, valuesMapResource, namespaceSelectorMap, sanitizederror.NewWithError("failed to decode yaml", err)
		}

		globalValMap = values.GlobalValues

		for _, p := range values.Policies {
			resourceMap := make(map[string]Resource)
			for _, r := range p.Resources {
				if val, ok := r.Values["request.operation"]; ok {
					if val == "" {
						r.Values["request.operation"] = "CREATE"
						log.Log.V(3).Info("No request.operation found, defaulting it to CREATE", "policy", p.Name)
					}
				} else {
					if r.Values == nil {
						r.Values = make(map[string]interface{})
					}
					r.Values["request.operation"] = "CREATE"
					log.Log.V(3).Info("No request.operation found, defaulting it to CREATE", "policy", p.Name)
				}
				for variableInFile := range r.Values {
					if strings.Contains(variableInFile, "request.object") {
						if !strings.Contains(reqObjVars, variableInFile) {
							reqObjVars = reqObjVars + "," + variableInFile
						}
						delete(r.Values, variableInFile)
						continue
					}
				}
				resourceMap[r.Name] = r
			}
			valuesMapResource[p.Name] = resourceMap

			if p.Rules != nil {
				ruleMap := make(map[string]Rule)
				for _, r := range p.Rules {
					ruleMap[r.Name] = r
				}
				valuesMapRule[p.Name] = ruleMap
			}
		}

		for _, n := range values.NamespaceSelectors {
			namespaceSelectorMap[n.Name] = n.Labels
		}
	}

	if reqObjVars != "" {
		fmt.Printf(("\nNOTICE: request.object.* variables are automatically parsed from the supplied resource. Ignoring value of variables `%v`.\n"), reqObjVars)
	}

	storePolicies := make([]store.Policy, 0)
	for policyName, ruleMap := range valuesMapRule {
		storeRules := make([]store.Rule, 0)
		for _, rule := range ruleMap {
			storeRules = append(storeRules, store.Rule{
				Name:          rule.Name,
				Values:        rule.Values,
				ForeachValues: rule.ForeachValues,
			})
		}
		storePolicies = append(storePolicies, store.Policy{
			Name:  policyName,
			Rules: storeRules,
		})
	}

	store.SetContext(store.Context{
		Policies: storePolicies,
	})

	return variables, globalValMap, valuesMapResource, namespaceSelectorMap, nil
}

// MutatePolicies - function to apply mutation on policies
func MutatePolicies(policies []kyvernov1.PolicyInterface) ([]kyvernov1.PolicyInterface, error) {
	newPolicies := make([]kyvernov1.PolicyInterface, 0)
	logger := log.Log.WithName("apply")

	for _, policy := range policies {
		p, err := MutatePolicy(policy, logger)
		if err != nil {
			if !sanitizederror.IsErrorSanitized(err) {
				return nil, sanitizederror.NewWithError("failed to mutate policy.", err)
			}
			return nil, err
		}
		newPolicies = append(newPolicies, p)
	}
	return newPolicies, nil
}

// ApplyPolicyOnResource - function to apply policy on resource
func ApplyPolicyOnResource(policy kyvernov1.PolicyInterface, resource *unstructured.Unstructured,
	mutateLogPath string, mutateLogPathIsDir bool, variables map[string]interface{}, userInfo kyvernov1beta1.RequestInfo, policyReport bool,
	namespaceSelectorMap map[string]map[string]string, stdin bool, rc *ResultCounts,
	printPatchResource bool, ruleToCloneSourceResource map[string]string,
) ([]*response.EngineResponse, policyreport.Info, error) {
	var engineResponses []*response.EngineResponse
	namespaceLabels := make(map[string]string)
	operationIsDelete := false

	if variables["request.operation"] == "DELETE" {
		operationIsDelete = true
	}

	policyWithNamespaceSelector := false
OuterLoop:
	for _, p := range autogen.ComputeRules(policy) {
		if p.MatchResources.ResourceDescription.NamespaceSelector != nil ||
			p.ExcludeResources.ResourceDescription.NamespaceSelector != nil {
			policyWithNamespaceSelector = true
			break
		}
		for _, m := range p.MatchResources.Any {
			if m.ResourceDescription.NamespaceSelector != nil {
				policyWithNamespaceSelector = true
				break OuterLoop
			}
		}
		for _, m := range p.MatchResources.All {
			if m.ResourceDescription.NamespaceSelector != nil {
				policyWithNamespaceSelector = true
				break OuterLoop
			}
		}
		for _, e := range p.ExcludeResources.Any {
			if e.ResourceDescription.NamespaceSelector != nil {
				policyWithNamespaceSelector = true
				break OuterLoop
			}
		}
		for _, e := range p.ExcludeResources.All {
			if e.ResourceDescription.NamespaceSelector != nil {
				policyWithNamespaceSelector = true
				break OuterLoop
			}
		}
	}

	if policyWithNamespaceSelector {
		resourceNamespace := resource.GetNamespace()
		namespaceLabels = namespaceSelectorMap[resource.GetNamespace()]
		if resourceNamespace != "default" && len(namespaceLabels) < 1 {
			return engineResponses, policyreport.Info{}, sanitizederror.NewWithError(fmt.Sprintf("failed to get namespace labels for resource %s. use --values-file flag to pass the namespace labels", resource.GetName()), nil)
		}
	}

	resPath := fmt.Sprintf("%s/%s/%s", resource.GetNamespace(), resource.GetKind(), resource.GetName())
	log.Log.V(3).Info("applying policy on resource", "policy", policy.GetName(), "resource", resPath)

	resourceRaw, err := resource.MarshalJSON()
	if err != nil {
		log.Log.Error(err, "failed to marshal resource")
	}

	updatedResource, err := ut.ConvertToUnstructured(resourceRaw)
	if err != nil {
		log.Log.Error(err, "unable to convert raw resource to unstructured")
	}
	ctx := engineContext.NewContext()

	if operationIsDelete {
		err = engineContext.AddOldResource(ctx, resourceRaw)
	} else {
		err = engineContext.AddResource(ctx, resourceRaw)
	}

	if err != nil {
		log.Log.Error(err, "failed to load resource in context")
	}

	for key, value := range variables {
		err = ctx.AddVariable(key, value)
		if err != nil {
			log.Log.Error(err, "failed to add variable to context")
		}
	}

	if err := ctx.AddImageInfos(resource); err != nil {
		if err != nil {
			log.Log.Error(err, "failed to add image variables to context")
		}
	}

	if err := engineContext.MutateResourceWithImageInfo(resourceRaw, ctx); err != nil {
		log.Log.Error(err, "failed to add image variables to context")
	}

	policyContext := &engine.PolicyContext{
		Policy:          policy,
		NewResource:     *updatedResource,
		JSONContext:     ctx,
		NamespaceLabels: namespaceLabels,
		AdmissionInfo:   userInfo,
	}

	mutateResponse := engine.Mutate(policyContext)
	if mutateResponse != nil {
		engineResponses = append(engineResponses, mutateResponse)
	}

	err = processMutateEngineResponse(policy, mutateResponse, resPath, rc, mutateLogPath, stdin, mutateLogPathIsDir, resource.GetName(), printPatchResource)
	if err != nil {
		if !sanitizederror.IsErrorSanitized(err) {
			return engineResponses, policyreport.Info{}, sanitizederror.NewWithError("failed to print mutated result", err)
		}
	}

	if resource.GetKind() == "Pod" && len(resource.GetOwnerReferences()) > 0 {
		if policy.HasAutoGenAnnotation() {
			annotations := policy.GetAnnotations()
			if _, ok := annotations[kyvernov1.PodControllersAnnotation]; ok {
				delete(annotations, kyvernov1.PodControllersAnnotation)
				policy.SetAnnotations(annotations)
			}
		}
	}

	var policyHasValidate bool
	for _, rule := range autogen.ComputeRules(policy) {
		if rule.HasValidate() || rule.HasImagesValidationChecks() {
			policyHasValidate = true
		}
	}

	policyContext.NewResource = mutateResponse.PatchedResource

	var info policyreport.Info
	var validateResponse *response.EngineResponse
	if policyHasValidate {
		validateResponse = engine.Validate(policyContext)
		info = ProcessValidateEngineResponse(policy, validateResponse, resPath, rc, policyReport)
	}

	if validateResponse != nil && !validateResponse.IsEmpty() {
		engineResponses = append(engineResponses, validateResponse)
	}

	verifyImageResponse, _ := engine.VerifyAndPatchImages(policyContext)
	if verifyImageResponse != nil && !verifyImageResponse.IsEmpty() {
		engineResponses = append(engineResponses, verifyImageResponse)
		info = ProcessValidateEngineResponse(policy, verifyImageResponse, resPath, rc, policyReport)
	}

	var policyHasGenerate bool
	for _, rule := range autogen.ComputeRules(policy) {
		if rule.HasGenerate() {
			policyHasGenerate = true
		}
	}

	if policyHasGenerate {
		policyContext := &engine.PolicyContext{
			NewResource:      *resource,
			Policy:           policy,
			ExcludeGroupRole: []string{},
			ExcludeResourceFunc: func(s1, s2, s3 string) bool {
				return false
			},
			JSONContext:     ctx,
			NamespaceLabels: namespaceLabels,
		}
		generateResponse := engine.ApplyBackgroundChecks(policyContext)
		if generateResponse != nil && !generateResponse.IsEmpty() {
			newRuleResponse, err := handleGeneratePolicy(generateResponse, *policyContext, ruleToCloneSourceResource)
			if err != nil {
				log.Log.Error(err, "failed to apply generate policy")
			} else {
				generateResponse.PolicyResponse.Rules = newRuleResponse
			}
			engineResponses = append(engineResponses, generateResponse)
		}
		updateResultCounts(policy, generateResponse, resPath, rc)
	}

	return engineResponses, info, nil
}

// PrintMutatedOutput - function to print output in provided file or directory
func PrintMutatedOutput(mutateLogPath string, mutateLogPathIsDir bool, yaml string, fileName string) error {
	var f *os.File
	var err error
	yaml = yaml + ("\n---\n\n")

	mutateLogPath = filepath.Clean(mutateLogPath)
	if !mutateLogPathIsDir {
		// truncation for the case when mutateLogPath is a file (not a directory) is handled under pkg/kyverno/apply/test_command.go
		f, err = os.OpenFile(mutateLogPath, os.O_APPEND|os.O_WRONLY, 0o600) // #nosec G304
	} else {
		f, err = os.OpenFile(mutateLogPath+"/"+fileName+".yaml", os.O_CREATE|os.O_WRONLY, 0o600) // #nosec G304
	}

	if err != nil {
		return err
	}
	if _, err := f.Write([]byte(yaml)); err != nil {
		closeErr := f.Close()
		if closeErr != nil {
			log.Log.Error(closeErr, "failed to close file")
		}
		return err
	}
	if err := f.Close(); err != nil {
		return err
	}

	return nil
}

// GetPoliciesFromPaths - get policies according to the resource path
func GetPoliciesFromPaths(fs billy.Filesystem, dirPath []string, isGit bool, policyResourcePath string) (policies []kyvernov1.PolicyInterface, err error) {
	if isGit {
		for _, pp := range dirPath {
			filep, err := fs.Open(filepath.Join(policyResourcePath, pp))
			if err != nil {
				fmt.Printf("Error: file not available with path %s: %v", filep.Name(), err.Error())
				continue
			}
			bytes, err := ioutil.ReadAll(filep)
			if err != nil {
				fmt.Printf("Error: failed to read file %s: %v", filep.Name(), err.Error())
				continue
			}
			policyBytes, err := yaml.ToJSON(bytes)
			if err != nil {
				fmt.Printf("failed to convert to JSON: %v", err)
				continue
			}
			policiesFromFile, errFromFile := utils.GetPolicy(policyBytes)
			if errFromFile != nil {
				fmt.Printf("failed to process : %v", errFromFile.Error())
				continue
			}
			policies = append(policies, policiesFromFile...)
		}
	} else {
		if len(dirPath) > 0 && dirPath[0] == "-" {
			if IsInputFromPipe() {
				policyStr := ""
				scanner := bufio.NewScanner(os.Stdin)
				for scanner.Scan() {
					policyStr = policyStr + scanner.Text() + "\n"
				}
				yamlBytes := []byte(policyStr)
				policies, err = utils.GetPolicy(yamlBytes)
				if err != nil {
					return nil, sanitizederror.NewWithError("failed to extract the resources", err)
				}
			}
		} else {
			var errors []error
			policies, errors = GetPolicies(dirPath)
			if len(policies) == 0 {
				if len(errors) > 0 {
					return nil, sanitizederror.NewWithErrors("failed to read file", errors)
				}
				return nil, sanitizederror.New(fmt.Sprintf("no file found in paths %v", dirPath))
			}
			if len(errors) > 0 && log.Log.V(1).Enabled() {
				fmt.Printf("ignoring errors: \n")
				for _, e := range errors {
					fmt.Printf("    %v \n", e.Error())
				}
			}
		}
	}
	return
}

// GetResourceAccordingToResourcePath - get resources according to the resource path
func GetResourceAccordingToResourcePath(fs billy.Filesystem, resourcePaths []string,
	cluster bool, policies []kyvernov1.PolicyInterface, dClient dclient.Interface, namespace string, policyReport bool, isGit bool, policyResourcePath string,
) (resources []*unstructured.Unstructured, err error) {
	if isGit {
		resources, err = GetResourcesWithTest(fs, policies, resourcePaths, isGit, policyResourcePath)
		if err != nil {
			return nil, sanitizederror.NewWithError("failed to extract the resources", err)
		}
	} else {
		if len(resourcePaths) > 0 && resourcePaths[0] == "-" {
			if IsInputFromPipe() {
				resourceStr := ""
				scanner := bufio.NewScanner(os.Stdin)
				for scanner.Scan() {
					resourceStr = resourceStr + scanner.Text() + "\n"
				}

				yamlBytes := []byte(resourceStr)
				resources, err = GetResource(yamlBytes)
				if err != nil {
					return nil, sanitizederror.NewWithError("failed to extract the resources", err)
				}
			}
		} else {
			if len(resourcePaths) > 0 {
				fileDesc, err := os.Stat(resourcePaths[0])
				if err != nil {
					return nil, err
				}
				if fileDesc.IsDir() {
					files, err := ioutil.ReadDir(resourcePaths[0])
					if err != nil {
						return nil, sanitizederror.NewWithError(fmt.Sprintf("failed to parse %v", resourcePaths[0]), err)
					}
					listOfFiles := make([]string, 0)
					for _, file := range files {
						ext := filepath.Ext(file.Name())
						if ext == ".yaml" || ext == ".yml" {
							listOfFiles = append(listOfFiles, filepath.Join(resourcePaths[0], file.Name()))
						}
					}
					resourcePaths = listOfFiles
				}
			}

			resources, err = GetResources(policies, resourcePaths, dClient, cluster, namespace, policyReport)
			if err != nil {
				return resources, err
			}
		}
	}
	return resources, err
}

func ProcessValidateEngineResponse(policy kyvernov1.PolicyInterface, validateResponse *response.EngineResponse, resPath string, rc *ResultCounts, policyReport bool) policyreport.Info {
	var violatedRules []kyvernov1.ViolatedRule

	printCount := 0
	for _, policyRule := range autogen.ComputeRules(policy) {
		ruleFoundInEngineResponse := false
		if !policyRule.HasValidate() && !policyRule.HasImagesValidationChecks() && !policyRule.HasVerifyImages() {
			continue
		}

		for i, valResponseRule := range validateResponse.PolicyResponse.Rules {
			if policyRule.Name == valResponseRule.Name {
				ruleFoundInEngineResponse = true
				vrule := kyvernov1.ViolatedRule{
					Name:    valResponseRule.Name,
					Type:    string(valResponseRule.Type),
					Message: valResponseRule.Message,
				}

				switch valResponseRule.Status {
				case response.RuleStatusPass:
					rc.Pass++
					vrule.Status = policyreportv1alpha2.StatusPass

				case response.RuleStatusFail:
					ann := policy.GetAnnotations()
					if scored, ok := ann[policyreport.ScoredLabel]; ok && scored == "false" {
						rc.Warn++
						vrule.Status = policyreportv1alpha2.StatusWarn
						break
					} else {
						rc.Fail++
						vrule.Status = policyreportv1alpha2.StatusFail
					}

					if !policyReport {
						if printCount < 1 {
							fmt.Printf("\npolicy %s -> resource %s failed: \n", policy.GetName(), resPath)
							printCount++
						}

						fmt.Printf("%d. %s: %s \n", i+1, valResponseRule.Name, valResponseRule.Message)
					}

				case response.RuleStatusError:
					rc.Error++
					vrule.Status = policyreportv1alpha2.StatusError

				case response.RuleStatusWarn:
					rc.Warn++
					vrule.Status = policyreportv1alpha2.StatusWarn

				case response.RuleStatusSkip:
					rc.Skip++
					vrule.Status = policyreportv1alpha2.StatusSkip
				}

				violatedRules = append(violatedRules, vrule)
				continue
			}
		}

		if !ruleFoundInEngineResponse {
			rc.Skip++
			vruleSkip := kyvernov1.ViolatedRule{
				Name:    policyRule.Name,
				Type:    "Validation",
				Message: policyRule.Validation.Message,
				Status:  policyreportv1alpha2.StatusSkip,
			}
			violatedRules = append(violatedRules, vruleSkip)
		}
	}
	return buildPVInfo(validateResponse, violatedRules)
}

func buildPVInfo(er *response.EngineResponse, violatedRules []kyvernov1.ViolatedRule) policyreport.Info {
	info := policyreport.Info{
		PolicyName: er.PolicyResponse.Policy.Name,
		Namespace:  er.PatchedResource.GetNamespace(),
		Results: []policyreport.EngineResponseResult{
			{
				Resource: er.GetResourceSpec(),
				Rules:    violatedRules,
			},
		},
	}
	return info
}

func updateResultCounts(policy kyvernov1.PolicyInterface, engineResponse *response.EngineResponse, resPath string, rc *ResultCounts) {
	printCount := 0
	for _, policyRule := range autogen.ComputeRules(policy) {
		ruleFoundInEngineResponse := false
		for i, ruleResponse := range engineResponse.PolicyResponse.Rules {
			if policyRule.Name == ruleResponse.Name {
				ruleFoundInEngineResponse = true

				if ruleResponse.Status == response.RuleStatusPass {
					rc.Pass++
				} else {
					if printCount < 1 {
						fmt.Println("\ninvalid resource", "policy", policy.GetName(), "resource", resPath)
						printCount++
					}
					fmt.Printf("%d. %s - %s\n", i+1, ruleResponse.Name, ruleResponse.Message)
					rc.Fail++
				}
				continue
			}
		}

		if !ruleFoundInEngineResponse {
			rc.Skip++
		}
	}
}

func SetInStoreContext(mutatedPolicies []kyvernov1.PolicyInterface, variables map[string]string) map[string]string {
	storePolicies := make([]store.Policy, 0)
	for _, policy := range mutatedPolicies {
		storeRules := make([]store.Rule, 0)
		for _, rule := range autogen.ComputeRules(policy) {
			contextVal := make(map[string]interface{})
			if len(rule.Context) != 0 {
				for _, contextVar := range rule.Context {
					for k, v := range variables {
						if strings.HasPrefix(k, contextVar.Name) {
							contextVal[k] = v
							delete(variables, k)
						}
					}
				}
				storeRules = append(storeRules, store.Rule{
					Name:   rule.Name,
					Values: contextVal,
				})
			}
		}
		storePolicies = append(storePolicies, store.Policy{
			Name:  policy.GetName(),
			Rules: storeRules,
		})
	}

	store.SetContext(store.Context{
		Policies: storePolicies,
	})

	return variables
}

func processMutateEngineResponse(policy kyvernov1.PolicyInterface, mutateResponse *response.EngineResponse, resPath string, rc *ResultCounts, mutateLogPath string, stdin bool, mutateLogPathIsDir bool, resourceName string, printPatchResource bool) error {
	var policyHasMutate bool
	for _, rule := range autogen.ComputeRules(policy) {
		if rule.HasMutate() {
			policyHasMutate = true
		}
	}
	if !policyHasMutate {
		return nil
	}

	printCount := 0
	printMutatedRes := false
	for _, policyRule := range autogen.ComputeRules(policy) {
		ruleFoundInEngineResponse := false
		for i, mutateResponseRule := range mutateResponse.PolicyResponse.Rules {
			if policyRule.Name == mutateResponseRule.Name {
				ruleFoundInEngineResponse = true
				if mutateResponseRule.Status == response.RuleStatusPass {
					rc.Pass++
					printMutatedRes = true
				} else if mutateResponseRule.Status == response.RuleStatusSkip {
					fmt.Printf("\nskipped mutate policy %s -> resource %s", policy.GetName(), resPath)
					rc.Skip++
				} else if mutateResponseRule.Status == response.RuleStatusError {
					fmt.Printf("\nerror while applying mutate policy %s -> resource %s\nerror: %s", policy.GetName(), resPath, mutateResponseRule.Message)
					rc.Error++
				} else {
					if printCount < 1 {
						fmt.Printf("\nfailed to apply mutate policy %s -> resource %s", policy.GetName(), resPath)
						printCount++
					}
					fmt.Printf("%d. %s - %s \n", i+1, mutateResponseRule.Name, mutateResponseRule.Message)
					rc.Fail++
				}
				continue
			}
		}
		if !ruleFoundInEngineResponse {
			rc.Skip++
		}
	}

	if printMutatedRes && printPatchResource {
		yamlEncodedResource, err := yamlv2.Marshal(mutateResponse.PatchedResource.Object)
		if err != nil {
			return sanitizederror.NewWithError("failed to marshal", err)
		}

		if mutateLogPath == "" {
			mutatedResource := string(yamlEncodedResource) + string("\n---")
			if len(strings.TrimSpace(mutatedResource)) > 0 {
				if !stdin {
					fmt.Printf("\nmutate policy %s applied to %s:", policy.GetName(), resPath)
				}
				fmt.Printf("\n" + mutatedResource + "\n")
			}
		} else {
			err := PrintMutatedOutput(mutateLogPath, mutateLogPathIsDir, string(yamlEncodedResource), resourceName+"-mutated")
			if err != nil {
				return sanitizederror.NewWithError("failed to print mutated result", err)
			}
			fmt.Printf("\n\nMutation:\nMutation has been applied successfully. Check the files.")
		}
	}

	return nil
}

func PrintMutatedPolicy(mutatedPolicies []kyvernov1.PolicyInterface) error {
	for _, policy := range mutatedPolicies {
		p, err := json.Marshal(policy)
		if err != nil {
			return sanitizederror.NewWithError("failed to marsal mutated policy", err)
		}
		log.Log.V(5).Info("mutated Policy:", string(p))
	}
	return nil
}

func CheckVariableForPolicy(valuesMap map[string]map[string]Resource, globalValMap map[string]string, policyName string, resourceName string, resourceKind string, variables map[string]string, kindOnwhichPolicyIsApplied map[string]struct{}, variable string) (map[string]interface{}, error) {
	// get values from file for this policy resource combination
	thisPolicyResourceValues := make(map[string]interface{})
	if len(valuesMap[policyName]) != 0 && !reflect.DeepEqual(valuesMap[policyName][resourceName], Resource{}) {
		thisPolicyResourceValues = valuesMap[policyName][resourceName].Values
	}

	for k, v := range variables {
		thisPolicyResourceValues[k] = v
	}

	if thisPolicyResourceValues == nil && len(globalValMap) > 0 {
		thisPolicyResourceValues = make(map[string]interface{})
	}

	for k, v := range globalValMap {
		if _, ok := thisPolicyResourceValues[k]; !ok {
			thisPolicyResourceValues[k] = v
		}
	}

	// skipping the variable check for non matching kind
	if _, ok := kindOnwhichPolicyIsApplied[resourceKind]; ok {
		if len(variable) > 0 && len(thisPolicyResourceValues) == 0 && len(store.GetContext().Policies) == 0 {
			return thisPolicyResourceValues, sanitizederror.NewWithError(fmt.Sprintf("policy `%s` have variables. pass the values for the variables for resource `%s` using set/values_file flag", policyName, resourceName), nil)
		}
	}
	return thisPolicyResourceValues, nil
}

func GetKindsFromPolicy(policy kyvernov1.PolicyInterface) map[string]struct{} {
	kindOnwhichPolicyIsApplied := make(map[string]struct{})
	for _, rule := range autogen.ComputeRules(policy) {
		for _, kind := range rule.MatchResources.ResourceDescription.Kinds {
			kindOnwhichPolicyIsApplied[kind] = struct{}{}
		}
		for _, kind := range rule.ExcludeResources.ResourceDescription.Kinds {
			kindOnwhichPolicyIsApplied[kind] = struct{}{}
		}
	}
	return kindOnwhichPolicyIsApplied
}

<<<<<<< HEAD
//GetResourceFromPath - get patchedResource and generatedResource from given path
func GetResourceFromPath(fs billy.Filesystem, path string, isGit bool, policyResourcePath string, resourceType string) (unstructured.Unstructured, error) {
	var resourceBytes []byte
	var resource unstructured.Unstructured
=======
// GetPatchedResourceFromPath - get patchedResource from given path
func GetPatchedResourceFromPath(fs billy.Filesystem, path string, isGit bool, policyResourcePath string) (unstructured.Unstructured, error) {
	var patchedResourceBytes []byte
	var patchedResource unstructured.Unstructured
>>>>>>> c988d519
	var err error

	if isGit {
		if len(path) > 0 {
			filep, fileErr := fs.Open(filepath.Join(policyResourcePath, path))
			if fileErr != nil {
				fmt.Printf("Unable to open %s file: %s. \nerror: %s", resourceType, path, err)
			}
			resourceBytes, err = ioutil.ReadAll(filep)
		}
	} else {
		resourceBytes, err = getFileBytes(path)
	}

	if err != nil {
		fmt.Printf("\n----------------------------------------------------------------------\nfailed to load %s: %s. \nerror: %s\n----------------------------------------------------------------------\n", resourceType, path, err)
		return resource, err
	}

	resource, err = GetPatchedAndGeneratedResource(resourceBytes)
	if err != nil {
		return resource, err
	}

	return resource, nil
}

// initializeMockController initializes a basic Generate Controller with a fake dynamic client.
func initializeMockController(objects []runtime.Object) (*generate.GenerateController, error) {
	dclient, err := client.NewMockClient(runtime.NewScheme(), nil, objects...)
	if err != nil {
		fmt.Printf("Failed to mock dynamic client")
		return nil, err
	}

	dclient.SetDiscovery(client.NewFakeDiscoveryClient(nil))
	c := generate.NewGenerateControllerWithOnlyClient(dclient)
	return c, nil
}

// handleGeneratePolicy returns a new RuleResponse with the Kyverno generated resource configuration by applying the generate rule.
func handleGeneratePolicy(generateResponse *response.EngineResponse, policyContext engine.PolicyContext, ruleToCloneSourceResource map[string]string) ([]response.RuleResponse, error) {
	objects := []runtime.Object{&policyContext.NewResource}
	var resources = []*unstructured.Unstructured{}

	for _, rule := range generateResponse.PolicyResponse.Rules {
		if path, ok := ruleToCloneSourceResource[rule.Name]; ok {
			resourceBytes, err := getFileBytes(path)
			if err != nil {
				fmt.Printf("failed to get resource bytes\n")
			} else {
				resources, err = GetResource(resourceBytes)
				if err != nil {
					fmt.Printf("failed to convert resource bytes to unstructured format\n")
				}
			}
		}
	}

	for _, res := range resources {
		objects = append(objects, res)
	}

	c, err := initializeMockController(objects)
	if err != nil {
		fmt.Println("error at controller")
		return nil, err
	}

	gr := v1beta1.UpdateRequest{
		Spec: v1beta1.UpdateRequestSpec{
			Type:   v1beta1.Generate,
			Policy: generateResponse.PolicyResponse.Policy.Name,
			Resource: v1.ResourceSpec{
				Kind:       generateResponse.PolicyResponse.Resource.Kind,
				Namespace:  generateResponse.PolicyResponse.Resource.Namespace,
				Name:       generateResponse.PolicyResponse.Resource.Name,
				APIVersion: generateResponse.PolicyResponse.Resource.APIVersion,
			},
		},
	}

	var newRuleResponse []response.RuleResponse

	for _, rule := range generateResponse.PolicyResponse.Rules {
		genResource, _, err := c.ApplyGeneratePolicy(log.Log, &policyContext, gr, []string{rule.Name})
		if err != nil {
			rule.Status = response.RuleStatusError
			return nil, err
		}

		unstrGenResource, err := c.GetUnstrResource(genResource[0])
		if err != nil {
			rule.Status = response.RuleStatusError
			return nil, err
		}

		rule.GeneratedResource = *unstrGenResource
		newRuleResponse = append(newRuleResponse, rule)
	}

	return newRuleResponse, nil
}

// GetUserInfoFromPath - get the request info as user info from a given path
func GetUserInfoFromPath(fs billy.Filesystem, path string, isGit bool, policyResourcePath string) (kyvernov1beta1.RequestInfo, store.Subject, error) {
	userInfo := &kyvernov1beta1.RequestInfo{}
	subjectInfo := &store.Subject{}
	if isGit {
		filep, err := fs.Open(filepath.Join(policyResourcePath, path))
		if err != nil {
			fmt.Printf("Unable to open userInfo file: %s. \nerror: %s", path, err)
		}
		bytes, err := ioutil.ReadAll(filep)
		if err != nil {
			fmt.Printf("Error: failed to read file %s: %v", filep.Name(), err.Error())
		}
		userInfoBytes, err := yaml.ToJSON(bytes)
		if err != nil {
			fmt.Printf("failed to convert to JSON: %v", err)
		}

		if err := json.Unmarshal(userInfoBytes, userInfo); err != nil {
			fmt.Printf("failed to decode yaml: %v", err)
		}
		subjectBytes, err := yaml.ToJSON(bytes)
		if err != nil {
			fmt.Printf("failed to convert to JSON: %v", err)
		}

		if err := json.Unmarshal(subjectBytes, subjectInfo); err != nil {
			fmt.Printf("failed to decode yaml: %v", err)
		}
	} else {
		var errors []error
		bytes, err := ioutil.ReadFile(filepath.Join(policyResourcePath, path))
		if err != nil {
			errors = append(errors, sanitizederror.NewWithError("unable to read yaml", err))
		}
		userInfoBytes, err := yaml.ToJSON(bytes)
		if err != nil {
			errors = append(errors, sanitizederror.NewWithError("failed to convert json", err))
		}
		if err := json.Unmarshal(userInfoBytes, userInfo); err != nil {
			errors = append(errors, sanitizederror.NewWithError("failed to decode yaml", err))
		}
		if err := json.Unmarshal(userInfoBytes, subjectInfo); err != nil {
			errors = append(errors, sanitizederror.NewWithError("failed to decode yaml", err))
		}
		if len(errors) > 0 {
			return *userInfo, *subjectInfo, sanitizederror.NewWithErrors("failed to read file", errors)
		}

		if len(errors) > 0 && log.Log.V(1).Enabled() {
			fmt.Printf("ignoring errors: \n")
			for _, e := range errors {
				fmt.Printf("    %v \n", e.Error())
			}
		}
	}
	return *userInfo, *subjectInfo, nil
}<|MERGE_RESOLUTION|>--- conflicted
+++ resolved
@@ -21,12 +21,8 @@
 	sanitizederror "github.com/kyverno/kyverno/cmd/cli/kubectl-kyverno/utils/sanitizedError"
 	"github.com/kyverno/kyverno/cmd/cli/kubectl-kyverno/utils/store"
 	"github.com/kyverno/kyverno/pkg/autogen"
-<<<<<<< HEAD
 	"github.com/kyverno/kyverno/pkg/background/generate"
-	client "github.com/kyverno/kyverno/pkg/dclient"
-=======
 	"github.com/kyverno/kyverno/pkg/dclient"
->>>>>>> c988d519
 	"github.com/kyverno/kyverno/pkg/engine"
 	engineContext "github.com/kyverno/kyverno/pkg/engine/context"
 	"github.com/kyverno/kyverno/pkg/engine/response"
@@ -994,17 +990,10 @@
 	return kindOnwhichPolicyIsApplied
 }
 
-<<<<<<< HEAD
 //GetResourceFromPath - get patchedResource and generatedResource from given path
 func GetResourceFromPath(fs billy.Filesystem, path string, isGit bool, policyResourcePath string, resourceType string) (unstructured.Unstructured, error) {
 	var resourceBytes []byte
 	var resource unstructured.Unstructured
-=======
-// GetPatchedResourceFromPath - get patchedResource from given path
-func GetPatchedResourceFromPath(fs billy.Filesystem, path string, isGit bool, policyResourcePath string) (unstructured.Unstructured, error) {
-	var patchedResourceBytes []byte
-	var patchedResource unstructured.Unstructured
->>>>>>> c988d519
 	var err error
 
 	if isGit {
@@ -1034,14 +1023,14 @@
 
 // initializeMockController initializes a basic Generate Controller with a fake dynamic client.
 func initializeMockController(objects []runtime.Object) (*generate.GenerateController, error) {
-	dclient, err := client.NewMockClient(runtime.NewScheme(), nil, objects...)
+	client, err := dclient.NewMockClient(runtime.NewScheme(), nil, objects...)
 	if err != nil {
 		fmt.Printf("Failed to mock dynamic client")
 		return nil, err
 	}
 
-	dclient.SetDiscovery(client.NewFakeDiscoveryClient(nil))
-	c := generate.NewGenerateControllerWithOnlyClient(dclient)
+	client.SetDiscovery(dclient.NewFakeDiscoveryClient(nil))
+	c := generate.NewGenerateControllerWithOnlyClient(client)
 	return c, nil
 }
 
@@ -1074,11 +1063,11 @@
 		return nil, err
 	}
 
-	gr := v1beta1.UpdateRequest{
-		Spec: v1beta1.UpdateRequestSpec{
-			Type:   v1beta1.Generate,
+	gr := kyvernov1beta1.UpdateRequest{
+		Spec: kyvernov1beta1.UpdateRequestSpec{
+			Type:   kyvernov1beta1.Generate,
 			Policy: generateResponse.PolicyResponse.Policy.Name,
-			Resource: v1.ResourceSpec{
+			Resource: kyvernov1.ResourceSpec{
 				Kind:       generateResponse.PolicyResponse.Resource.Kind,
 				Namespace:  generateResponse.PolicyResponse.Resource.Namespace,
 				Name:       generateResponse.PolicyResponse.Resource.Name,
