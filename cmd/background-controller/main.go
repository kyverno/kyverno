--- conflicted
+++ resolved
@@ -116,11 +116,8 @@
 		internal.WithDynamicClient(),
 		internal.WithKyvernoDynamicClient(),
 		internal.WithEventsClient(),
-<<<<<<< HEAD
 		internal.WithResourceCache(),
-=======
 		internal.WithApiServerClient(),
->>>>>>> 1e0bac2d
 		internal.WithFlagSets(flagset),
 	)
 	// parse flags
