--- conflicted
+++ resolved
@@ -159,14 +159,6 @@
 	// informer factories
 	kubeKyvernoInformer := kubeinformers.NewSharedInformerFactoryWithOptions(setup.KubeClient, resyncPeriod, kubeinformers.WithNamespace(config.KyvernoNamespace()))
 	kyvernoInformer := kyvernoinformer.NewSharedInformerFactory(kyvernoClient, resyncPeriod)
-<<<<<<< HEAD
-	cacheInformer, err := resolvers.GetCacheInformerFactory(setup.KubeClient, resyncPeriod)
-	if err != nil {
-		setup.Logger.Error(err, "failed to create cache informer factory")
-		os.Exit(1)
-	}
-=======
->>>>>>> 289ff3e1
 	secretLister := kubeKyvernoInformer.Core().V1().Secrets().Lister().Secrets(config.KyvernoNamespace())
 	// setup registry client
 	rclient, err := setupRegistryClient(signalCtx, setup.Logger, secretLister, imagePullSecrets, allowInsecureRegistry)
@@ -175,29 +167,7 @@
 		os.Exit(1)
 	}
 	// setup cosign
-<<<<<<< HEAD
 	setupCosign(setup.Logger, imageSignatureRepository)
-	informerBasedResolver, err := resolvers.NewInformerBasedResolver(cacheInformer.Core().V1().ConfigMaps().Lister())
-	if err != nil {
-		setup.Logger.Error(err, "failed to create informer based resolver")
-		os.Exit(1)
-	}
-	clientBasedResolver, err := resolvers.NewClientBasedResolver(setup.KubeClient)
-	if err != nil {
-		setup.Logger.Error(err, "failed to create client based resolver")
-		os.Exit(1)
-	}
-	configMapResolver, err := engineapi.NewNamespacedResourceResolver(informerBasedResolver, clientBasedResolver)
-	if err != nil {
-		setup.Logger.Error(err, "failed to create config map resolver")
-=======
-	setupCosign(logger, imageSignatureRepository)
-	configuration, err := config.NewConfiguration(kubeClient, false)
-	if err != nil {
-		logger.Error(err, "failed to initialize configuration")
->>>>>>> 289ff3e1
-		os.Exit(1)
-	}
 	eventGenerator := event.NewEventGenerator(
 		dClient,
 		kyvernoInformer.Kyverno().V1().ClusterPolicies(),
@@ -213,30 +183,19 @@
 		kyvernoInformer.Kyverno().V1().Policies(),
 		&wg,
 	)
-<<<<<<< HEAD
-	engine := engine.NewEngine(
-		setup.Configuration,
-		setup.MetricsManager.Config(),
-=======
 	engine := internal.NewEngine(
 		signalCtx,
-		logger,
-		configuration,
-		metricsConfig.Config(),
->>>>>>> 289ff3e1
+		setup.Logger,
+		setup.Configuration,
+		setup.MetricsConfiguration,
 		dClient,
 		rclient,
-		kubeClient,
+		setup.KubeClient,
 		kyvernoClient,
 	)
 	// start informers and wait for cache sync
-<<<<<<< HEAD
-	if !internal.StartInformersAndWaitForCacheSync(signalCtx, setup.Logger, kyvernoInformer, kubeKyvernoInformer, cacheInformer) {
+	if !internal.StartInformersAndWaitForCacheSync(signalCtx, setup.Logger, kyvernoInformer, kubeKyvernoInformer) {
 		setup.Logger.Error(errors.New("failed to wait for cache sync"), "failed to wait for cache sync")
-=======
-	if !internal.StartInformersAndWaitForCacheSync(signalCtx, logger, kyvernoInformer, kubeKyvernoInformer) {
-		logger.Error(errors.New("failed to wait for cache sync"), "failed to wait for cache sync")
->>>>>>> 289ff3e1
 		os.Exit(1)
 	}
 	// start event generator
