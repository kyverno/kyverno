/*
Cleans up stale webhookconfigurations created by kyverno that were not cleanedup
*/
package main

import (
	"context"
	"encoding/json"
	"flag"
	"os"
	"sync"
	"time"

	kyvernov1beta1 "github.com/kyverno/kyverno/api/kyverno/v1beta1"
	"github.com/kyverno/kyverno/cmd/internal"
	kyvernoclient "github.com/kyverno/kyverno/pkg/client/clientset/versioned"
	"github.com/kyverno/kyverno/pkg/clients/dclient"
	"github.com/kyverno/kyverno/pkg/config"
	"github.com/kyverno/kyverno/pkg/leaderelection"
	"github.com/kyverno/kyverno/pkg/logging"
	"github.com/kyverno/kyverno/pkg/tls"
	"github.com/kyverno/kyverno/pkg/utils"
	"go.uber.org/multierr"
	admissionv1 "k8s.io/api/admission/v1"
	coordinationv1 "k8s.io/api/coordination/v1"
	"k8s.io/apimachinery/pkg/api/errors"
	metav1 "k8s.io/apimachinery/pkg/apis/meta/v1"
	"k8s.io/client-go/kubernetes"
)

const (
	policyReportKind        string = "PolicyReport"
	clusterPolicyReportKind string = "ClusterPolicyReport"
	convertGenerateRequest  string = "ConvertGenerateRequest"
)

func parseFlags(config internal.Configuration) {
	internal.InitFlags(config)
	flag.Parse()
}

func main() {
	// config
	appConfig := internal.NewConfiguration(
		internal.WithKubeconfig(),
	)
	// parse flags
	parseFlags(appConfig)
	// setup logger
	logger := internal.SetupLogger()
	// setup maxprocs
	undo := internal.SetupMaxProcs(logger)
	defer undo()
	// show version
	internal.ShowVersion(logger)
	// os signal handler
	signalCtx, signalCancel := internal.SetupSignals(logger)
	defer signalCancel()
<<<<<<< HEAD

	stopCh := signalCtx.Done()

	kubeClient := internal.CreateKubernetesClient(logger)
	dynamicClient := internal.CreateDynamicClient(logger)
	kyvernoClient := internal.CreateKyvernoClient(logger)
=======
	// create client config
	clientConfig, err := config.CreateClientConfig(kubeconfig, clientRateLimitQPS, clientRateLimitBurst)
	if err != nil {
		logger.Error(err, "Failed to build kubeconfig")
		os.Exit(1)
	}

	kubeClient, err := kubernetes.NewForConfig(clientConfig)
	if err != nil {
		logger.Error(err, "Failed to create kubernetes client")
		os.Exit(1)
	}

	dynamicClient, err := dynamic.NewForConfig(clientConfig)
	if err != nil {
		logger.Error(err, "Failed to create dynamic client")
		os.Exit(1)
	}
>>>>>>> 66e93a57

	// DYNAMIC CLIENT
	// - client for all registered resources
	client, err := dclient.NewClient(
		signalCtx,
		dynamicClient,
		kubeClient,
		15*time.Minute,
	)
	if err != nil {
		logger.Error(err, "Failed to create client")
		os.Exit(1)
	}

	// Exit for unsupported version of kubernetes cluster
	if !utils.HigherThanKubernetesVersion(kubeClient.Discovery(), logging.GlobalLogger(), 1, 16, 0) {
		os.Exit(1)
	}

	requests := []request{
		{policyReportKind},
		{clusterPolicyReportKind},
		{convertGenerateRequest},
	}

	go func() {
		defer signalCancel()
		<-signalCtx.Done()
	}()

	done := make(chan struct{})
	defer close(done)
	failure := false

	run := func(context.Context) {
		name := tls.GenerateRootCASecretName()
		_, err = kubeClient.CoreV1().Secrets(config.KyvernoNamespace()).Get(context.TODO(), name, metav1.GetOptions{})
		if err != nil {
			logging.V(2).Info("failed to fetch root CA secret", "name", name, "error", err.Error())
			if !errors.IsNotFound(err) {
				os.Exit(1)
			}
		}

		name = tls.GenerateTLSPairSecretName()
		_, err = kubeClient.CoreV1().Secrets(config.KyvernoNamespace()).Get(context.TODO(), name, metav1.GetOptions{})
		if err != nil {
			logging.V(2).Info("failed to fetch TLS Pair secret", "name", name, "error", err.Error())
			if !errors.IsNotFound(err) {
				os.Exit(1)
			}
		}

		if err = acquireLeader(signalCtx, kubeClient); err != nil {
			logging.V(2).Info("Failed to create lease 'kyvernopre-lock'")
			os.Exit(1)
		}

		// use pipeline to pass request to cleanup resources
		in := gen(done, signalCtx.Done(), requests...)
		// process requests
		// processing routine count : 2
<<<<<<< HEAD
		p1 := process(client, kyvernoClient, done, stopCh, in)
		p2 := process(client, kyvernoClient, done, stopCh, in)
=======
		p1 := process(client, pclient, done, signalCtx.Done(), in)
		p2 := process(client, pclient, done, signalCtx.Done(), in)
>>>>>>> 66e93a57
		// merge results from processing routines
		for err := range merge(done, signalCtx.Done(), p1, p2) {
			if err != nil {
				failure = true
				logging.Error(err, "failed to cleanup resource")
			}
		}
		// if there is any failure then we fail process
		if failure {
			logging.V(2).Info("failed to cleanup prior configurations")
			os.Exit(1)
		}

		os.Exit(0)
	}

	le, err := leaderelection.New(
		logging.WithName("kyvernopre/LeaderElection"),
		"kyvernopre",
		config.KyvernoNamespace(),
		kubeClient,
		config.KyvernoPodName(),
		leaderelection.DefaultRetryPeriod,
		run,
		nil,
	)
	if err != nil {
		logger.Error(err, "failed to elect a leader")
		os.Exit(1)
	}

	le.Run(signalCtx)
}

func acquireLeader(ctx context.Context, kubeClient kubernetes.Interface) error {
	_, err := kubeClient.CoordinationV1().Leases(config.KyvernoNamespace()).Get(ctx, "kyvernopre-lock", metav1.GetOptions{})
	if err != nil {
		logging.V(2).Info("Lease 'kyvernopre-lock' not found. Starting clean-up...")
	} else {
		logging.V(2).Info("Leader was elected, quitting")
		os.Exit(0)
	}

	lease := coordinationv1.Lease{
		ObjectMeta: metav1.ObjectMeta{
			Name: "kyvernopre-lock",
		},
	}
	_, err = kubeClient.CoordinationV1().Leases(config.KyvernoNamespace()).Create(ctx, &lease, metav1.CreateOptions{})

	return err
}

func executeRequest(client dclient.Interface, kyvernoclient kyvernoclient.Interface, req request) error {
	switch req.kind {
	case convertGenerateRequest:
		return convertGR(kyvernoclient)
	}

	return nil
}

type request struct {
	kind string
}

/* Processing Pipeline
  					-> Process Requests
Generate Requests	-> Process Requests		-> Merge Results
					-> Process Requests
- number of processes can be controlled
- stop processing on SIGTERM OR SIGNKILL signal
- stop processing if any process fails(supported)
*/
// Generates requests to be processed
func gen(done <-chan struct{}, stopCh <-chan struct{}, requests ...request) <-chan request {
	out := make(chan request)
	go func() {
		defer close(out)
		for _, req := range requests {
			select {
			case out <- req:
			case <-done:
				println("done generate")
				return
			case <-stopCh:
				println("shutting down generate")
				return
			}
		}
	}()
	return out
}

// processes the requests
func process(client dclient.Interface, kyvernoclient kyvernoclient.Interface, done <-chan struct{}, stopCh <-chan struct{}, requests <-chan request) <-chan error {
	logger := logging.WithName("process")
	out := make(chan error)
	go func() {
		defer close(out)
		for req := range requests {
			select {
			case out <- executeRequest(client, kyvernoclient, req):
			case <-done:
				logger.Info("done")
				return
			case <-stopCh:
				logger.Info("shutting down")
				return
			}
		}
	}()
	return out
}

// waits for all processes to be complete and merges result
func merge(done <-chan struct{}, stopCh <-chan struct{}, processes ...<-chan error) <-chan error {
	logger := logging.WithName("merge")
	var wg sync.WaitGroup
	out := make(chan error)
	// gets the output from each process
	output := func(ch <-chan error) {
		defer wg.Done()
		for err := range ch {
			select {
			case out <- err:
			case <-done:
				logger.Info("done")
				return
			case <-stopCh:
				logger.Info("shutting down")
				return
			}
		}
	}

	wg.Add(len(processes))
	for _, process := range processes {
		go output(process)
	}

	// close when all the process goroutines are done
	go func() {
		wg.Wait()
		close(out)
	}()
	return out
}

func convertGR(pclient kyvernoclient.Interface) error {
	logger := logging.WithName("convertGenerateRequest")

	var errors []error
	grs, err := pclient.KyvernoV1().GenerateRequests(config.KyvernoNamespace()).List(context.TODO(), metav1.ListOptions{})
	if err != nil {
		logger.Error(err, "failed to list update requests")
		return err
	}
	for _, gr := range grs.Items {
		cp := gr.DeepCopy()
		var request *admissionv1.AdmissionRequest
		if cp.Spec.Context.AdmissionRequestInfo.AdmissionRequest != "" {
			var r admissionv1.AdmissionRequest
			err := json.Unmarshal([]byte(cp.Spec.Context.AdmissionRequestInfo.AdmissionRequest), &r)
			if err != nil {
				logger.Error(err, "failed to unmarshal admission request")
				errors = append(errors, err)
				continue
			}
		}
		ur := &kyvernov1beta1.UpdateRequest{
			ObjectMeta: metav1.ObjectMeta{
				GenerateName: "ur-",
				Namespace:    config.KyvernoNamespace(),
				Labels:       cp.GetLabels(),
			},
			Spec: kyvernov1beta1.UpdateRequestSpec{
				Type:     kyvernov1beta1.Generate,
				Policy:   cp.Spec.Policy,
				Resource: cp.Spec.Resource,
				Context: kyvernov1beta1.UpdateRequestSpecContext{
					UserRequestInfo: kyvernov1beta1.RequestInfo{
						Roles:             cp.Spec.Context.UserRequestInfo.Roles,
						ClusterRoles:      cp.Spec.Context.UserRequestInfo.ClusterRoles,
						AdmissionUserInfo: cp.Spec.Context.UserRequestInfo.AdmissionUserInfo,
					},
					AdmissionRequestInfo: kyvernov1beta1.AdmissionRequestInfoObject{
						AdmissionRequest: request,
						Operation:        cp.Spec.Context.AdmissionRequestInfo.Operation,
					},
				},
			},
		}

		_, err := pclient.KyvernoV1beta1().UpdateRequests(config.KyvernoNamespace()).Create(context.TODO(), ur, metav1.CreateOptions{})
		if err != nil {
			logger.Info("failed to create UpdateRequest", "GR namespace", gr.GetNamespace(), "GR name", gr.GetName(), "err", err.Error())
			errors = append(errors, err)
			continue
		} else {
			logger.Info("successfully created UpdateRequest", "GR namespace", gr.GetNamespace(), "GR name", gr.GetName())
		}

		if err := pclient.KyvernoV1().GenerateRequests(config.KyvernoNamespace()).Delete(context.TODO(), gr.GetName(), metav1.DeleteOptions{}); err != nil {
			errors = append(errors, err)
			logger.Error(err, "failed to delete GR")
		}
	}

	err = multierr.Combine(errors...)
	return err
}<|MERGE_RESOLUTION|>--- conflicted
+++ resolved
@@ -56,33 +56,10 @@
 	// os signal handler
 	signalCtx, signalCancel := internal.SetupSignals(logger)
 	defer signalCancel()
-<<<<<<< HEAD
-
-	stopCh := signalCtx.Done()
 
 	kubeClient := internal.CreateKubernetesClient(logger)
 	dynamicClient := internal.CreateDynamicClient(logger)
 	kyvernoClient := internal.CreateKyvernoClient(logger)
-=======
-	// create client config
-	clientConfig, err := config.CreateClientConfig(kubeconfig, clientRateLimitQPS, clientRateLimitBurst)
-	if err != nil {
-		logger.Error(err, "Failed to build kubeconfig")
-		os.Exit(1)
-	}
-
-	kubeClient, err := kubernetes.NewForConfig(clientConfig)
-	if err != nil {
-		logger.Error(err, "Failed to create kubernetes client")
-		os.Exit(1)
-	}
-
-	dynamicClient, err := dynamic.NewForConfig(clientConfig)
-	if err != nil {
-		logger.Error(err, "Failed to create dynamic client")
-		os.Exit(1)
-	}
->>>>>>> 66e93a57
 
 	// DYNAMIC CLIENT
 	// - client for all registered resources
@@ -145,13 +122,8 @@
 		in := gen(done, signalCtx.Done(), requests...)
 		// process requests
 		// processing routine count : 2
-<<<<<<< HEAD
-		p1 := process(client, kyvernoClient, done, stopCh, in)
-		p2 := process(client, kyvernoClient, done, stopCh, in)
-=======
 		p1 := process(client, pclient, done, signalCtx.Done(), in)
 		p2 := process(client, pclient, done, signalCtx.Done(), in)
->>>>>>> 66e93a57
 		// merge results from processing routines
 		for err := range merge(done, signalCtx.Done(), p1, p2) {
 			if err != nil {
