--- conflicted
+++ resolved
@@ -478,108 +478,6 @@
 					logger.Error(err, "failed to create leader controllers")
 					os.Exit(1)
 				}
-<<<<<<< HEAD
-			}
-			// start leader controllers
-			var wg sync.WaitGroup
-			for _, controller := range leaderControllers {
-				controller.Run(signalCtx, logger.WithName("controllers"), &wg)
-			}
-			// wait all controllers shut down
-			wg.Wait()
-		},
-		nil,
-	)
-	if err != nil {
-		setup.Logger.Error(err, "failed to initialize leader election")
-		os.Exit(1)
-	}
-	urGenerator := generator.NewUpdateRequestGenerator(setup.Configuration, setup.MetadataClient)
-	// create webhooks server
-	urgen := webhookgenerate.NewGenerator(
-		setup.KyvernoClient,
-		kyvernoInformer.Kyverno().V1beta1().UpdateRequests(),
-		urGenerator,
-	)
-	policyHandlers := webhookspolicy.NewHandlers(
-		setup.KyvernoDynamicClient,
-		setup.KyvernoClient,
-		backgroundServiceAccountName,
-	)
-	resourceHandlers := webhooksresource.NewHandlers(
-		engine,
-		setup.KyvernoDynamicClient,
-		setup.KyvernoClient,
-		setup.Configuration,
-		setup.MetricsManager,
-		policyCache,
-		kubeInformer.Core().V1().Namespaces().Lister(),
-		kyvernoInformer.Kyverno().V1beta1().UpdateRequests().Lister().UpdateRequests(config.KyvernoNamespace()),
-		kyvernoInformer.Kyverno().V1().ClusterPolicies(),
-		kyvernoInformer.Kyverno().V1().Policies(),
-		urgen,
-		eventGenerator,
-		admissionReports,
-		backgroundServiceAccountName,
-		setup.Jp,
-		maxAuditWorkers,
-		maxAuditCapacity,
-	)
-	exceptionHandlers := webhooksexception.NewHandlers(exception.ValidationOptions{
-		Enabled:   internal.PolicyExceptionEnabled(),
-		Namespace: internal.ExceptionNamespace(),
-	})
-	globalContextHandlers := webhooksglobalcontext.NewHandlers(globalcontext.ValidationOptions{
-		Enabled: internal.PolicyExceptionEnabled(),
-	})
-	server := webhooks.NewServer(
-		signalCtx,
-		policyHandlers,
-		resourceHandlers,
-		exceptionHandlers,
-		globalContextHandlers,
-		setup.Configuration,
-		setup.MetricsManager,
-		webhooks.DebugModeOptions{
-			DumpPayload: dumpPayload,
-		},
-		func() ([]byte, []byte, error) {
-			secret, err := tlsSecret.Lister().Secrets(config.KyvernoNamespace()).Get(tlsSecretName)
-			if err != nil {
-				return nil, nil, err
-			}
-			return secret.Data[corev1.TLSCertKey], secret.Data[corev1.TLSPrivateKeyKey], nil
-		},
-		setup.KubeClient.AdmissionregistrationV1().MutatingWebhookConfigurations(),
-		setup.KubeClient.AdmissionregistrationV1().ValidatingWebhookConfigurations(),
-		setup.KubeClient.CoordinationV1().Leases(config.KyvernoNamespace()),
-		runtime,
-		kubeInformer.Rbac().V1().RoleBindings().Lister(),
-		kubeInformer.Rbac().V1().ClusterRoleBindings().Lister(),
-		setup.KyvernoDynamicClient.Discovery(),
-		int32(webhookServerPort),
-	)
-	// start informers and wait for cache sync
-	// we need to call start again because we potentially registered new informers
-	if !internal.StartInformersAndWaitForCacheSync(signalCtx, setup.Logger, kyvernoInformer, kubeInformer, kubeKyvernoInformer) {
-		setup.Logger.Error(errors.New("failed to wait for cache sync"), "failed to wait for cache sync")
-		os.Exit(1)
-	}
-	// start webhooks server
-	server.Run()
-	defer server.Stop()
-	// start non leader controllers
-	eventController.Run(signalCtx, setup.Logger, &wg)
-	gceController.Run(signalCtx, setup.Logger, &wg)
-	if polexController != nil {
-		polexController.Run(signalCtx, setup.Logger, &wg)
-	}
-	for _, controller := range nonLeaderControllers {
-		controller.Run(signalCtx, setup.Logger.WithName("controllers"), &wg)
-	}
-	// start leader election
-	le.Run(signalCtx)
-=======
 				// start informers and wait for cache sync
 				if !internal.StartInformersAndWaitForCacheSync(signalCtx, logger, kyvernoInformer, kubeInformer, kubeKyvernoInformer) {
 					logger.Error(errors.New("failed to wait for cache sync"), "failed to wait for cache sync")
@@ -605,10 +503,12 @@
 			setup.Logger.Error(err, "failed to initialize leader election")
 			os.Exit(1)
 		}
+		urGenerator := generator.NewUpdateRequestGenerator(setup.Configuration, setup.MetadataClient)
 		// create webhooks server
 		urgen := webhookgenerate.NewGenerator(
 			setup.KyvernoClient,
 			kyvernoInformer.Kyverno().V1beta1().UpdateRequests(),
+			urGenerator,
 		)
 		policyHandlers := webhookspolicy.NewHandlers(
 			setup.KyvernoDynamicClient,
@@ -689,7 +589,6 @@
 		// start leader election
 		le.Run(signalCtx)
 	}()
->>>>>>> 91d628bd
 	// wait for everything to shut down and exit
 	wg.Wait()
 }