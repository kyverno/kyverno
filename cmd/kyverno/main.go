package main

// We currently accept the risk of exposing pprof and rely on users to protect the endpoint.
import (
	"context"
	"flag"
	"fmt"
	"net/http"
	_ "net/http/pprof" // #nosec
	"os"
	"os/signal"
	"strings"
	"syscall"
	"time"

	"github.com/go-logr/logr"
	"github.com/kyverno/kyverno/pkg/background"
	"github.com/kyverno/kyverno/pkg/client/clientset/versioned"
	kyvernoinformer "github.com/kyverno/kyverno/pkg/client/informers/externalversions"
	"github.com/kyverno/kyverno/pkg/clients/dclient"
	kyvernoclient "github.com/kyverno/kyverno/pkg/clients/wrappers"
	"github.com/kyverno/kyverno/pkg/common"
	"github.com/kyverno/kyverno/pkg/config"
	"github.com/kyverno/kyverno/pkg/controllers"
	"github.com/kyverno/kyverno/pkg/controllers/certmanager"
	configcontroller "github.com/kyverno/kyverno/pkg/controllers/config"
	policycachecontroller "github.com/kyverno/kyverno/pkg/controllers/policycache"
	admissionreportcontroller "github.com/kyverno/kyverno/pkg/controllers/report/admission"
	aggregatereportcontroller "github.com/kyverno/kyverno/pkg/controllers/report/aggregate"
	backgroundscancontroller "github.com/kyverno/kyverno/pkg/controllers/report/background"
	resourcereportcontroller "github.com/kyverno/kyverno/pkg/controllers/report/resource"
	webhookcontroller "github.com/kyverno/kyverno/pkg/controllers/webhook"
	"github.com/kyverno/kyverno/pkg/cosign"
	event "github.com/kyverno/kyverno/pkg/event"
	"github.com/kyverno/kyverno/pkg/leaderelection"
	"github.com/kyverno/kyverno/pkg/logging"
	"github.com/kyverno/kyverno/pkg/metrics"
	"github.com/kyverno/kyverno/pkg/openapi"
	"github.com/kyverno/kyverno/pkg/policy"
	"github.com/kyverno/kyverno/pkg/policycache"
	"github.com/kyverno/kyverno/pkg/registryclient"
	"github.com/kyverno/kyverno/pkg/tls"
	"github.com/kyverno/kyverno/pkg/toggle"
	"github.com/kyverno/kyverno/pkg/tracing"
	"github.com/kyverno/kyverno/pkg/utils"
	"github.com/kyverno/kyverno/pkg/version"
	"github.com/kyverno/kyverno/pkg/webhookconfig"
	"github.com/kyverno/kyverno/pkg/webhooks"
	webhookspolicy "github.com/kyverno/kyverno/pkg/webhooks/policy"
	webhooksresource "github.com/kyverno/kyverno/pkg/webhooks/resource"
	webhookgenerate "github.com/kyverno/kyverno/pkg/webhooks/updaterequest"
	_ "go.uber.org/automaxprocs" // #nosec
	admissionregistrationv1 "k8s.io/api/admissionregistration/v1"
	corev1 "k8s.io/api/core/v1"
	kubeinformers "k8s.io/client-go/informers"
	"k8s.io/client-go/kubernetes"
	metadataclient "k8s.io/client-go/metadata"
	metadatainformers "k8s.io/client-go/metadata/metadatainformer"
	"k8s.io/client-go/rest"
)

const (
	resyncPeriod         = 15 * time.Minute
	metadataResyncPeriod = 15 * time.Minute
)

var (
	// TODO: this has been added to backward support command line arguments
	// will be removed in future and the configuration will be set only via configmaps
	kubeconfig                 string
	serverIP                   string
	profilePort                string
	metricsPort                string
	webhookTimeout             int
	genWorkers                 int
	maxQueuedEvents            int
	profile                    bool
	disableMetricsExport       bool
	enableTracing              bool
	otel                       string
	otelCollector              string
	transportCreds             string
	autoUpdateWebhooks         bool
	imagePullSecrets           string
	imageSignatureRepository   string
	allowInsecureRegistry      bool
	clientRateLimitQPS         float64
	clientRateLimitBurst       int
	webhookRegistrationTimeout time.Duration
	backgroundScan             bool
	admissionReports           bool
	reportsChunkSize           int
	logFormat                  string
	// DEPRECATED: remove in 1.9
	splitPolicyReport bool
)

func parseFlags() error {
	logging.Init(nil)
	flag.StringVar(&logFormat, "loggingFormat", logging.TextFormat, "This determines the output format of the logger.")
	flag.IntVar(&webhookTimeout, "webhookTimeout", int(webhookconfig.DefaultWebhookTimeout), "Timeout for webhook configurations.")
	flag.IntVar(&genWorkers, "genWorkers", 10, "Workers for generate controller.")
	flag.IntVar(&maxQueuedEvents, "maxQueuedEvents", 1000, "Maximum events to be queued.")
	flag.StringVar(&kubeconfig, "kubeconfig", "", "Path to a kubeconfig. Only required if out-of-cluster.")
	flag.StringVar(&serverIP, "serverIP", "", "IP address where Kyverno controller runs. Only required if out-of-cluster.")
	flag.BoolVar(&profile, "profile", false, "Set this flag to 'true', to enable profiling.")
	flag.StringVar(&profilePort, "profilePort", "6060", "Enable profiling at given port, defaults to 6060.")
	flag.BoolVar(&disableMetricsExport, "disableMetrics", false, "Set this flag to 'true' to disable metrics.")
	flag.BoolVar(&enableTracing, "enableTracing", false, "Set this flag to 'true', to enable exposing traces.")
	flag.StringVar(&otel, "otelConfig", "prometheus", "Set this flag to 'grpc', to enable exporting metrics to an Opentelemetry Collector. The default collector is set to \"prometheus\"")
	flag.StringVar(&otelCollector, "otelCollector", "opentelemetrycollector.kyverno.svc.cluster.local", "Set this flag to the OpenTelemetry Collector Service Address. Kyverno will try to connect to this on the metrics port.")
	flag.StringVar(&transportCreds, "transportCreds", "", "Set this flag to the CA secret containing the certificate which is used by our Opentelemetry Metrics Client. If empty string is set, means an insecure connection will be used")
	flag.StringVar(&metricsPort, "metricsPort", "8000", "Expose prometheus metrics at the given port, default to 8000.")
	flag.StringVar(&imagePullSecrets, "imagePullSecrets", "", "Secret resource names for image registry access credentials.")
	flag.StringVar(&imageSignatureRepository, "imageSignatureRepository", "", "Alternate repository for image signatures. Can be overridden per rule via `verifyImages.Repository`.")
	flag.BoolVar(&allowInsecureRegistry, "allowInsecureRegistry", false, "Whether to allow insecure connections to registries. Don't use this for anything but testing.")
	flag.BoolVar(&autoUpdateWebhooks, "autoUpdateWebhooks", true, "Set this flag to 'false' to disable auto-configuration of the webhook.")
	flag.Float64Var(&clientRateLimitQPS, "clientRateLimitQPS", 100, "Configure the maximum QPS to the Kubernetes API server from Kyverno. Uses the client default if zero.")
	flag.IntVar(&clientRateLimitBurst, "clientRateLimitBurst", 100, "Configure the maximum burst for throttle. Uses the client default if zero.")
	flag.Func(toggle.AutogenInternalsFlagName, toggle.AutogenInternalsDescription, toggle.AutogenInternals.Parse)
	flag.DurationVar(&webhookRegistrationTimeout, "webhookRegistrationTimeout", 120*time.Second, "Timeout for webhook registration, e.g., 30s, 1m, 5m.")
	flag.Func(toggle.ProtectManagedResourcesFlagName, toggle.ProtectManagedResourcesDescription, toggle.ProtectManagedResources.Parse)
	flag.BoolVar(&backgroundScan, "backgroundScan", true, "Enable or disable backgound scan.")
	flag.BoolVar(&admissionReports, "admissionReports", true, "Enable or disable admission reports.")
	flag.IntVar(&reportsChunkSize, "reportsChunkSize", 1000, "Max number of results in generated reports, reports will be split accordingly if there are more results to be stored.")
	// DEPRECATED: remove in 1.9
	flag.BoolVar(&splitPolicyReport, "splitPolicyReport", false, "This is deprecated, please don't use it, will be removed in v1.9.")
	if err := flag.Set("v", "2"); err != nil {
		return err
	}
	flag.Parse()
	return nil
}

func startProfiling(logger logr.Logger) {
	logger = logger.WithName("profiling")
	logger.Info("start profiling...", "profile", profile, "port", profilePort)
	if profile {
		addr := ":" + profilePort
		logger.Info("Enable profiling, see details at https://github.com/kyverno/kyverno/wiki/Profiling-Kyverno-on-Kubernetes", "port", profilePort)
		go func() {
			if err := http.ListenAndServe(addr, nil); err != nil {
				logger.Error(err, "Failed to enable profiling")
				os.Exit(1)
			}
		}()
	}
}

func createKubeClients(logger logr.Logger) (*rest.Config, *kubernetes.Clientset, metadataclient.Interface, kubernetes.Interface, error) {
	logger = logger.WithName("kube-clients")
	logger.Info("create kube clients...", "kubeconfig", kubeconfig, "qps", clientRateLimitQPS, "burst", clientRateLimitBurst)
	clientConfig, err := config.CreateClientConfig(kubeconfig, clientRateLimitQPS, clientRateLimitBurst)
	if err != nil {
		return nil, nil, nil, nil, err
	}
	kubeClient, err := kubernetes.NewForConfig(clientConfig)
	if err != nil {
		return nil, nil, nil, nil, err
	}
	metadataClient, err := metadataclient.NewForConfig(clientConfig)
	if err != nil {
		return nil, nil, nil, nil, err
	}
	// The leader queries/updates the lease object quite frequently. So we use a separate kube-client to eliminate the throttle issue
	kubeClientLeaderElection, err := kubernetes.NewForConfig(clientConfig)
	if err != nil {
		return nil, nil, nil, nil, err
	}
	return clientConfig, kubeClient, metadataClient, kubeClientLeaderElection, nil
}

func createInstrumentedClients(ctx context.Context, logger logr.Logger, clientConfig *rest.Config, kubeClient *kubernetes.Clientset, metricsConfig *metrics.MetricsConfig) (versioned.Interface, dclient.Interface, error) {
	logger = logger.WithName("instrumented-clients")
	logger.Info("create instrumented clients...", "kubeconfig", kubeconfig, "qps", clientRateLimitQPS, "burst", clientRateLimitBurst)
	kyvernoClient, err := kyvernoclient.NewForConfig(clientConfig, metricsConfig)
	if err != nil {
		return nil, nil, err
	}
	dynamicClient, err := dclient.NewClient(ctx, clientConfig, kubeClient, metricsConfig, metadataResyncPeriod)
	if err != nil {
		return nil, nil, err
	}
	return kyvernoClient, dynamicClient, nil
}

func setupMetrics(logger logr.Logger, kubeClient kubernetes.Interface) (*metrics.MetricsConfig, context.CancelFunc, error) {
	logger = logger.WithName("metrics")
	logger.Info("setup metrics...", "otel", otel, "port", metricsPort, "collector", otelCollector, "creds", transportCreds)
	metricsConfigData, err := config.NewMetricsConfigData(kubeClient)
	if err != nil {
		return nil, nil, err
	}
	metricsAddr := ":" + metricsPort
	metricsConfig, metricsServerMux, metricsPusher, err := metrics.InitMetrics(
		disableMetricsExport,
		otel,
		metricsAddr,
		otelCollector,
		metricsConfigData,
		transportCreds,
		kubeClient,
		logging.WithName("metrics"),
	)
	if err != nil {
		return nil, nil, err
	}
	var cancel context.CancelFunc
	if otel == "grpc" {
		cancel = func() {
			ctx, cancel := context.WithTimeout(context.Background(), 20*time.Second)
			defer cancel()
			metrics.ShutDownController(ctx, metricsPusher)
		}
	}
	if otel == "prometheus" {
		go func() {
			if err := http.ListenAndServe(metricsAddr, metricsServerMux); err != nil {
				logger.Error(err, "failed to enable metrics", "address", metricsAddr)
			}
		}()
	}
	return metricsConfig, cancel, nil
}

func setupTracing(logger logr.Logger, kubeClient kubernetes.Interface) (context.CancelFunc, error) {
	logger = logger.WithName("tracing")
	logger.Info("setup tracing...", "enabled", enableTracing, "port", otelCollector, "creds", transportCreds)
	var cancel context.CancelFunc
	if enableTracing {
		tracerProvider, err := tracing.NewTraceConfig(otelCollector, transportCreds, kubeClient, logging.WithName("tracing"))
		if err != nil {
			return nil, err
		}
		cancel = func() {
			ctx, cancel := context.WithTimeout(context.Background(), 20*time.Second)
			defer cancel()
			defer tracing.ShutDownController(ctx, tracerProvider)
		}
	}
	return cancel, nil
}

func setupRegistryClient(logger logr.Logger, kubeClient kubernetes.Interface) error {
	logger = logger.WithName("registry-client")
	logger.Info("setup registry client...", "secrets", imagePullSecrets, "insecure", allowInsecureRegistry)
	var registryOptions []registryclient.Option
	secrets := strings.Split(imagePullSecrets, ",")
	if imagePullSecrets != "" && len(secrets) > 0 {
		registryOptions = append(registryOptions, registryclient.WithKeychainPullSecrets(kubeClient, config.KyvernoNamespace(), "", secrets))
	}
	if allowInsecureRegistry {
		registryOptions = append(registryOptions, registryclient.WithAllowInsecureRegistry())
	}
	client, err := registryclient.InitClient(registryOptions...)
	if err != nil {
		return err
	}
	registryclient.DefaultClient = client
	return nil
}

func setupCosign(logger logr.Logger) {
	logger = logger.WithName("cosign")
	logger.Info("setup cosign...", "repository", imageSignatureRepository)
	if imageSignatureRepository != "" {
		cosign.ImageSignatureRepository = imageSignatureRepository
	}
}

func setupSignals() (context.Context, context.CancelFunc) {
	return signal.NotifyContext(context.Background(), os.Interrupt, syscall.SIGTERM)
}

func showWarnings(logger logr.Logger) {
	logger = logger.WithName("warnings")
	// DEPRECATED: remove in 1.9
	if splitPolicyReport {
		logger.Info("The splitPolicyReport flag is deprecated and will be removed in v1.9. It has no effect and should be removed.")
	}
}

func showVersion(logger logr.Logger) {
	logger = logger.WithName("version")
	version.PrintVersionInfo(logger)
}

func sanityChecks(dynamicClient dclient.Interface) error {
	if !utils.CRDsInstalled(dynamicClient.Discovery()) {
		return fmt.Errorf("CRDs not installed")
	}
	return nil
}

<<<<<<< HEAD
func createOpenApiController(manager *openapi.Controller, client dclient.Interface) controllers.Controller {
	return openapi.NewCRDSync(client, manager)
=======
func createNonLeaderControllers(
	kubeInformer kubeinformers.SharedInformerFactory,
	kubeKyvernoInformer kubeinformers.SharedInformerFactory,
	kyvernoInformer kyvernoinformer.SharedInformerFactory,
	kubeClient kubernetes.Interface,
	kyvernoClient versioned.Interface,
	dynamicClient dclient.Interface,
	configuration config.Configuration,
	policyCache policycache.Cache,
	eventGenerator event.Interface,
	manager *openapi.Controller,
) ([]controller, func() error) {
	policyCacheController := policycachecontroller.NewController(
		policyCache,
		kyvernoInformer.Kyverno().V1().ClusterPolicies(),
		kyvernoInformer.Kyverno().V1().Policies(),
	)
	openApiController := openapi.NewCRDSync(
		dynamicClient,
		manager,
	)
	configurationController := configcontroller.NewController(
		configuration,
		kubeKyvernoInformer.Core().V1().ConfigMaps(),
	)
	updateRequestController := background.NewController(
		kyvernoClient,
		dynamicClient,
		kyvernoInformer.Kyverno().V1().ClusterPolicies(),
		kyvernoInformer.Kyverno().V1().Policies(),
		kyvernoInformer.Kyverno().V1beta1().UpdateRequests(),
		kubeInformer.Core().V1().Namespaces(),
		kubeKyvernoInformer.Core().V1().Pods(),
		eventGenerator,
		configuration,
	)
	return []controller{
			newController(policycachecontroller.ControllerName, policyCacheController, policycachecontroller.Workers),
			newController("openapi-controller", openApiController, 1),
			newController(configcontroller.ControllerName, configurationController, configcontroller.Workers),
			newController("update-request-controller", updateRequestController, genWorkers),
		},
		func() error {
			return policyCacheController.WarmUp()
		}
>>>>>>> 1509fa62
}

func main() {
	// parse flags
	if err := parseFlags(); err != nil {
		fmt.Println("failed to parse flags", err)
		os.Exit(1)
	}
	// setup logger
	if err := logging.Setup(logFormat); err != nil {
		fmt.Println("failed to setup logger", err)
		os.Exit(1)
	}
	logger := logging.WithName("setup")
	// show version
	showWarnings(logger)
	// show version
	showVersion(logger)
	// start profiling
	startProfiling(logger)
	// create client config and kube clients
	clientConfig, kubeClient, metadataClient, kubeClientLeaderElection, err := createKubeClients(logger)
	if err != nil {
		logger.Error(err, "failed to create kubernetes clients")
		os.Exit(1)
	}
	// setup metrics
	metricsConfig, metricsShutdown, err := setupMetrics(logger, kubeClient)
	if err != nil {
		logger.Error(err, "failed to setup metrics")
		os.Exit(1)
	}
	if metricsShutdown != nil {
		defer metricsShutdown()
	}
	// setup tracing
	if tracingShutdown, err := setupTracing(logger, kubeClient); err != nil {
		logger.Error(err, "failed to setup tracing")
		os.Exit(1)
	} else if tracingShutdown != nil {
		defer tracingShutdown()
	}
	// setup registry client
	if err := setupRegistryClient(logger, kubeClient); err != nil {
		logger.Error(err, "failed to setup registry client")
		os.Exit(1)
	}
	// setup cosign
	setupCosign(logger)
	// setup signals
	signalCtx, signalCancel := setupSignals()
	defer signalCancel()
	// create instrumented clients
	kyvernoClient, dynamicClient, err := createInstrumentedClients(signalCtx, logger, clientConfig, kubeClient, metricsConfig)
	if err != nil {
		logger.Error(err, "failed to create instrument clients")
		os.Exit(1)
	}
	// check we can run
	if err := sanityChecks(dynamicClient); err != nil {
		logger.Error(err, "sanity checks failed")
		os.Exit(1)
	}
	// informer factories
	kubeInformer := kubeinformers.NewSharedInformerFactory(kubeClient, resyncPeriod)
	kubeKyvernoInformer := kubeinformers.NewSharedInformerFactoryWithOptions(kubeClient, resyncPeriod, kubeinformers.WithNamespace(config.KyvernoNamespace()))
	kyvernoInformer := kyvernoinformer.NewSharedInformerFactory(kyvernoClient, resyncPeriod)
	metadataInformer := metadatainformers.NewSharedInformerFactory(metadataClient, 15*time.Minute)

	webhookCfg := webhookconfig.NewRegister(
		signalCtx,
		clientConfig,
		dynamicClient,
		kubeClient,
		kyvernoClient,
		kubeInformer.Admissionregistration().V1().MutatingWebhookConfigurations(),
		kubeInformer.Admissionregistration().V1().ValidatingWebhookConfigurations(),
		kubeKyvernoInformer.Apps().V1().Deployments(),
		kyvernoInformer.Kyverno().V1().ClusterPolicies(),
		kyvernoInformer.Kyverno().V1().Policies(),
		metricsConfig,
		serverIP,
		int32(webhookTimeout),
		autoUpdateWebhooks,
		logging.GlobalLogger(),
	)
	configuration, err := config.NewConfiguration(
		kubeClient,
		webhookCfg.UpdateWebhookChan,
	)
	if err != nil {
		logger.Error(err, "failed to initialize configuration")
		os.Exit(1)
	}
	openApiManager, err := openapi.NewOpenAPIController()
	if err != nil {
		logger.Error(err, "Failed to create openapi manager")
		os.Exit(1)
	}
	policyCache := policycache.NewCache()
	eventGenerator := event.NewEventGenerator(
		dynamicClient,
		kyvernoInformer.Kyverno().V1().ClusterPolicies(),
		kyvernoInformer.Kyverno().V1().Policies(),
		maxQueuedEvents,
		logging.WithName("EventGenerator"),
	)

	webhookMonitor, err := webhookconfig.NewMonitor(kubeClient, logging.GlobalLogger())
	if err != nil {
		logger.Error(err, "failed to initialize webhookMonitor")
		os.Exit(1)
	}

	// POLICY CONTROLLER
	// - reconciliation policy and policy violation
	// - process policy on existing resources
	// - status aggregator: receives stats when a policy is applied & updates the policy status
	policyCtrl, err := policy.NewPolicyController(
		kyvernoClient,
		dynamicClient,
		kyvernoInformer.Kyverno().V1().ClusterPolicies(),
		kyvernoInformer.Kyverno().V1().Policies(),
		kyvernoInformer.Kyverno().V1beta1().UpdateRequests(),
		configuration,
		eventGenerator,
		kubeInformer.Core().V1().Namespaces(),
		logging.WithName("PolicyController"),
		time.Hour,
		metricsConfig,
	)
	if err != nil {
		logger.Error(err, "Failed to create policy controller")
		os.Exit(1)
	}

	urgen := webhookgenerate.NewGenerator(kyvernoClient, kyvernoInformer.Kyverno().V1beta1().UpdateRequests())

	certRenewer, err := tls.NewCertRenewer(
		metrics.ObjectClient[*corev1.Secret](
			metrics.NamespacedClientQueryRecorder(metricsConfig, config.KyvernoNamespace(), "Secret", metrics.KubeClient),
			kubeClient.CoreV1().Secrets(config.KyvernoNamespace()),
		),
		clientConfig,
		tls.CertRenewalInterval,
		tls.CAValidityDuration,
		tls.TLSValidityDuration,
		serverIP,
		logging.WithName("CertRenewer"),
	)
	if err != nil {
		logger.Error(err, "failed to initialize CertRenewer")
		os.Exit(1)
	}
	certManager := certmanager.NewController(kubeKyvernoInformer.Core().V1().Secrets(), certRenewer)

	webhookController := webhookcontroller.NewController(
		metrics.ObjectClient[*corev1.Secret](
			metrics.NamespacedClientQueryRecorder(metricsConfig, config.KyvernoNamespace(), "Secret", metrics.KubeClient),
			kubeClient.CoreV1().Secrets(config.KyvernoNamespace()),
		),
		metrics.ObjectClient[*admissionregistrationv1.MutatingWebhookConfiguration](
			metrics.ClusteredClientQueryRecorder(metricsConfig, "MutatingWebhookConfiguration", metrics.KubeClient),
			kubeClient.AdmissionregistrationV1().MutatingWebhookConfigurations(),
		),
		metrics.ObjectClient[*admissionregistrationv1.ValidatingWebhookConfiguration](
			metrics.ClusteredClientQueryRecorder(metricsConfig, "ValidatingWebhookConfiguration", metrics.KubeClient),
			kubeClient.AdmissionregistrationV1().ValidatingWebhookConfigurations(),
		),
		kubeKyvernoInformer.Core().V1().Secrets(),
		kubeInformer.Admissionregistration().V1().MutatingWebhookConfigurations(),
		kubeInformer.Admissionregistration().V1().ValidatingWebhookConfigurations(),
	)

<<<<<<< HEAD
	openApiManager, err := openapi.NewOpenAPIController()
	if err != nil {
		logger.Error(err, "Failed to create openapi manager")
		os.Exit(1)
	}
	openApiController := createOpenApiController(openApiManager, dynamicClient)

=======
>>>>>>> 1509fa62
	// WEBHOOK
	// - https server to provide endpoints called based on rules defined in Mutating & Validation webhook configuration
	// - reports the results based on the response from the policy engine:
	// -- annotations on resources with update details on mutation JSON patches
	// -- generate policy violation resource
	// -- generate events on policy and resource
	policyHandlers := webhookspolicy.NewHandlers(dynamicClient, openApiManager)
	resourceHandlers := webhooksresource.NewHandlers(
		dynamicClient,
		kyvernoClient,
		configuration,
		metricsConfig,
		policyCache,
		kubeInformer.Core().V1().Namespaces().Lister(),
		kubeInformer.Rbac().V1().RoleBindings().Lister(),
		kubeInformer.Rbac().V1().ClusterRoleBindings().Lister(),
		kyvernoInformer.Kyverno().V1beta1().UpdateRequests().Lister().UpdateRequests(config.KyvernoNamespace()),
		urgen,
		eventGenerator,
		openApiManager,
		admissionReports,
	)

	secretLister := kubeKyvernoInformer.Core().V1().Secrets().Lister()
	server := webhooks.NewServer(
		policyHandlers,
		resourceHandlers,
		func() ([]byte, []byte, error) {
			secret, err := secretLister.Secrets(config.KyvernoNamespace()).Get(tls.GenerateTLSPairSecretName())
			if err != nil {
				return nil, nil, err
			}
			return secret.Data[corev1.TLSCertKey], secret.Data[corev1.TLSPrivateKeyKey], nil
		},
		configuration,
		webhookCfg,
		webhookMonitor,
	)

	// wrap all controllers that need leaderelection
	// start them once by the leader
	registerWrapperRetry := common.RetryFunc(time.Second, webhookRegistrationTimeout, webhookCfg.Register, "failed to register webhook", logger)
	run := func(context.Context) {
		logger := logger.WithName("leader")
		if err := certRenewer.InitTLSPemPair(); err != nil {
			logger.Error(err, "tls initialization error")
			os.Exit(1)
		}
		// wait for cache to be synced before use it
		if !waitForInformersCacheSync(signalCtx,
			kubeInformer.Admissionregistration().V1().MutatingWebhookConfigurations().Informer(),
			kubeInformer.Admissionregistration().V1().ValidatingWebhookConfigurations().Informer(),
		) {
			// TODO: shall we just exit ?
			logger.Info("failed to wait for cache sync")
		}

		// validate the ConfigMap format
		if err := webhookCfg.ValidateWebhookConfigurations(config.KyvernoNamespace(), config.KyvernoConfigMapName()); err != nil {
			logger.Error(err, "invalid format of the Kyverno init ConfigMap, please correct the format of 'data.webhooks'")
			os.Exit(1)
		}
		if autoUpdateWebhooks {
			go webhookCfg.UpdateWebhookConfigurations(configuration)
		}
		if registrationErr := registerWrapperRetry(); registrationErr != nil {
			logger.Error(err, "Timeout registering admission control webhooks")
			os.Exit(1)
		}
		webhookCfg.UpdateWebhookChan <- true
		go certManager.Run(signalCtx, certmanager.Workers)
		go policyCtrl.Run(signalCtx, 2)
		go webhookController.Run(signalCtx, webhookcontroller.Workers)

		reportControllers := setupReportControllers(
			backgroundScan,
			admissionReports,
			dynamicClient,
			kyvernoClient,
			metadataInformer,
			kubeInformer,
			kyvernoInformer,
		)
		startInformers(signalCtx, metadataInformer)
		if !checkCacheSync(metadataInformer.WaitForCacheSync(signalCtx.Done())) {
			// TODO: shall we just exit ?
			logger.Info("failed to wait for cache sync")
		}

		for i := range reportControllers {
			go reportControllers[i].run(signalCtx, logger.WithName("controllers"))
		}
	}

	// cleanup Kyverno managed resources followed by webhook shutdown
	// No need to exit here, as server.Stop(ctx) closes the cleanUp
	// chan, thus the main process exits.
	stop := func() {
		c, cancel := context.WithCancel(context.Background())
		defer cancel()
		server.Stop(c)
	}

	le, err := leaderelection.New(
		logger.WithName("leader-election"),
		"kyverno",
		config.KyvernoNamespace(),
		kubeClientLeaderElection,
		config.KyvernoPodName(),
		run,
		stop,
	)
	if err != nil {
		logger.Error(err, "failed to elect a leader")
		os.Exit(1)
	}

	// cancel leader election context on shutdown signals
	go func() {
		defer signalCancel()
		<-signalCtx.Done()
	}()
	// create non leader controllers
	nonLeaderControllers, nonLeaderBootstrap := createNonLeaderControllers(
		kubeInformer,
		kubeKyvernoInformer,
		kyvernoInformer,
		kubeClient,
		kyvernoClient,
		dynamicClient,
		configuration,
		policyCache,
		eventGenerator,
		openApiManager,
	)
	// start informers and wait for cache sync
	if !startInformersAndWaitForCacheSync(signalCtx, kyvernoInformer, kubeInformer, kubeKyvernoInformer) {
		logger.Error(err, "failed to wait for cache sync")
		os.Exit(1)
	}
	// bootstrap non leader controllers
	if nonLeaderBootstrap != nil {
		if err := nonLeaderBootstrap(); err != nil {
			logger.Error(err, "failed to bootstrap non leader controllers")
			os.Exit(1)
		}
	}
	// start event generator
	go eventGenerator.Run(signalCtx, 3)
<<<<<<< HEAD
	go openApiController.Run(signalCtx, 1)

=======
	// start leader election
	go le.Run(signalCtx)
	// start non leader controllers
	for _, controller := range nonLeaderControllers {
		go controller.run(signalCtx, logger.WithName("controllers"))
	}
	// start monitor (only when running in cluster)
>>>>>>> 1509fa62
	if serverIP == "" {
		go webhookMonitor.Run(signalCtx, webhookCfg, certRenewer, eventGenerator)
	}

	// verifies if the admission control is enabled and active
	server.Run(signalCtx.Done())

	<-signalCtx.Done()

	// resource cleanup
	// remove webhook configurations
	<-server.Cleanup()
	logger.V(2).Info("Kyverno shutdown successful")
}

func setupReportControllers(
	backgroundScan bool,
	admissionReports bool,
	client dclient.Interface,
	kyvernoClient versioned.Interface,
	metadataFactory metadatainformers.SharedInformerFactory,
	kubeInformer kubeinformers.SharedInformerFactory,
	kyvernoInformer kyvernoinformer.SharedInformerFactory,
) []controller {
	var ctrls []controller
	kyvernoV1 := kyvernoInformer.Kyverno().V1()
	if backgroundScan || admissionReports {
		resourceReportController := resourcereportcontroller.NewController(
			client,
			kyvernoV1.Policies(),
			kyvernoV1.ClusterPolicies(),
		)
		ctrls = append(ctrls, newController(
			resourcereportcontroller.ControllerName,
			resourceReportController,
			resourcereportcontroller.Workers,
		))
		ctrls = append(ctrls, newController(
			aggregatereportcontroller.ControllerName,
			aggregatereportcontroller.NewController(
				kyvernoClient,
				metadataFactory,
				resourceReportController,
				reportsChunkSize,
			),
			aggregatereportcontroller.Workers,
		))
		if admissionReports {
			ctrls = append(ctrls, newController(
				admissionreportcontroller.ControllerName,
				admissionreportcontroller.NewController(
					kyvernoClient,
					metadataFactory,
					resourceReportController,
				),
				admissionreportcontroller.Workers,
			))
		}
		if backgroundScan {
			ctrls = append(ctrls, newController(
				backgroundscancontroller.ControllerName,
				backgroundscancontroller.NewController(
					client,
					kyvernoClient,
					metadataFactory,
					kyvernoV1.Policies(),
					kyvernoV1.ClusterPolicies(),
					kubeInformer.Core().V1().Namespaces(),
					resourceReportController,
				),
				backgroundscancontroller.Workers,
			))
		}
	}
	return ctrls
}<|MERGE_RESOLUTION|>--- conflicted
+++ resolved
@@ -292,10 +292,6 @@
 	return nil
 }
 
-<<<<<<< HEAD
-func createOpenApiController(manager *openapi.Controller, client dclient.Interface) controllers.Controller {
-	return openapi.NewCRDSync(client, manager)
-=======
 func createNonLeaderControllers(
 	kubeInformer kubeinformers.SharedInformerFactory,
 	kubeKyvernoInformer kubeinformers.SharedInformerFactory,
@@ -341,7 +337,6 @@
 		func() error {
 			return policyCacheController.WarmUp()
 		}
->>>>>>> 1509fa62
 }
 
 func main() {
@@ -516,16 +511,6 @@
 		kubeInformer.Admissionregistration().V1().ValidatingWebhookConfigurations(),
 	)
 
-<<<<<<< HEAD
-	openApiManager, err := openapi.NewOpenAPIController()
-	if err != nil {
-		logger.Error(err, "Failed to create openapi manager")
-		os.Exit(1)
-	}
-	openApiController := createOpenApiController(openApiManager, dynamicClient)
-
-=======
->>>>>>> 1509fa62
 	// WEBHOOK
 	// - https server to provide endpoints called based on rules defined in Mutating & Validation webhook configuration
 	// - reports the results based on the response from the policy engine:
@@ -675,10 +660,6 @@
 	}
 	// start event generator
 	go eventGenerator.Run(signalCtx, 3)
-<<<<<<< HEAD
-	go openApiController.Run(signalCtx, 1)
-
-=======
 	// start leader election
 	go le.Run(signalCtx)
 	// start non leader controllers
@@ -686,7 +667,6 @@
 		go controller.run(signalCtx, logger.WithName("controllers"))
 	}
 	// start monitor (only when running in cluster)
->>>>>>> 1509fa62
 	if serverIP == "" {
 		go webhookMonitor.Run(signalCtx, webhookCfg, certRenewer, eventGenerator)
 	}
