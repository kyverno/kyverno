--- conflicted
+++ resolved
@@ -343,14 +343,10 @@
 
 	registerWrapperRetry := common.RetryFunc(time.Second, webhookRegistrationTimeout, webhookCfg.Register, "failed to register webhook", setupLog)
 	registerWebhookConfigurations := func() {
-<<<<<<< HEAD
-		certRenewer.InitTLSPemPair()
-=======
-		if _, err := certRenewer.InitTLSPemPair(); err != nil {
+		if err := certRenewer.InitTLSPemPair(); err != nil {
 			setupLog.Error(err, "tls initialization error")
 			os.Exit(1)
 		}
->>>>>>> ec2bf3b6
 		waitForCacheSync(stopCh, kyvernoInformer, kubeInformer, kubeKyvernoInformer)
 
 		// validate the ConfigMap format
