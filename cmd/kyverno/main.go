--- conflicted
+++ resolved
@@ -423,12 +423,6 @@
 		auditHandler,
 		openAPIController,
 	)
-<<<<<<< HEAD
-	if err != nil {
-		setupLog.Error(err, "Failed to create webhook server")
-		os.Exit(1)
-	}
-=======
 
 	server := webhooks.NewServer(
 		policyHandlers,
@@ -439,7 +433,6 @@
 		webhookMonitor,
 		cleanUp,
 	)
->>>>>>> c112aaef
 
 	// wrap all controllers that need leaderelection
 	// start them once by the leader
