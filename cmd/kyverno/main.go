package main

// We currently accept the risk of exposing pprof and rely on users to protect the endpoint.
import (
	"context"
	"errors"
	"flag"
	"fmt"
	"net/http"
	_ "net/http/pprof" // #nosec
	"os"
	"os/signal"
	"strings"
	"sync"
	"syscall"
	"time"

	"github.com/go-logr/logr"
	"github.com/kyverno/kyverno/pkg/background"
	"github.com/kyverno/kyverno/pkg/client/clientset/versioned"
	kyvernoinformer "github.com/kyverno/kyverno/pkg/client/informers/externalversions"
	"github.com/kyverno/kyverno/pkg/clients/dclient"
	kyvernoclient "github.com/kyverno/kyverno/pkg/clients/wrappers"
	"github.com/kyverno/kyverno/pkg/config"
	"github.com/kyverno/kyverno/pkg/controllers/certmanager"
	configcontroller "github.com/kyverno/kyverno/pkg/controllers/config"
	policymetricscontroller "github.com/kyverno/kyverno/pkg/controllers/metrics/policy"
	openapicontroller "github.com/kyverno/kyverno/pkg/controllers/openapi"
	policycachecontroller "github.com/kyverno/kyverno/pkg/controllers/policycache"
	admissionreportcontroller "github.com/kyverno/kyverno/pkg/controllers/report/admission"
	aggregatereportcontroller "github.com/kyverno/kyverno/pkg/controllers/report/aggregate"
	backgroundscancontroller "github.com/kyverno/kyverno/pkg/controllers/report/background"
	resourcereportcontroller "github.com/kyverno/kyverno/pkg/controllers/report/resource"
	webhookcontroller "github.com/kyverno/kyverno/pkg/controllers/webhook"
	"github.com/kyverno/kyverno/pkg/cosign"
	event "github.com/kyverno/kyverno/pkg/event"
	"github.com/kyverno/kyverno/pkg/leaderelection"
	"github.com/kyverno/kyverno/pkg/logging"
	"github.com/kyverno/kyverno/pkg/metrics"
	"github.com/kyverno/kyverno/pkg/openapi"
	"github.com/kyverno/kyverno/pkg/policy"
	"github.com/kyverno/kyverno/pkg/policycache"
	"github.com/kyverno/kyverno/pkg/registryclient"
	"github.com/kyverno/kyverno/pkg/tls"
	"github.com/kyverno/kyverno/pkg/toggle"
	"github.com/kyverno/kyverno/pkg/tracing"
	"github.com/kyverno/kyverno/pkg/utils"
	runtimeutils "github.com/kyverno/kyverno/pkg/utils/runtime"
	"github.com/kyverno/kyverno/pkg/version"
	"github.com/kyverno/kyverno/pkg/webhooks"
	webhookspolicy "github.com/kyverno/kyverno/pkg/webhooks/policy"
	webhooksresource "github.com/kyverno/kyverno/pkg/webhooks/resource"
	webhookgenerate "github.com/kyverno/kyverno/pkg/webhooks/updaterequest"
	"go.uber.org/automaxprocs/maxprocs" // #nosec
	admissionregistrationv1 "k8s.io/api/admissionregistration/v1"
	coordinationv1 "k8s.io/api/coordination/v1"
	corev1 "k8s.io/api/core/v1"
	kubeinformers "k8s.io/client-go/informers"
	"k8s.io/client-go/kubernetes"
	metadataclient "k8s.io/client-go/metadata"
	metadatainformers "k8s.io/client-go/metadata/metadatainformer"
	"k8s.io/client-go/rest"
)

const (
	resyncPeriod         = 15 * time.Minute
	metadataResyncPeriod = 15 * time.Minute
)

var (
	// TODO: this has been added to backward support command line arguments
	// will be removed in future and the configuration will be set only via configmaps
	kubeconfig                 string
	serverIP                   string
	profilePort                string
	metricsPort                string
	webhookTimeout             int
	genWorkers                 int
	maxQueuedEvents            int
	profile                    bool
	disableMetricsExport       bool
	enableTracing              bool
	otel                       string
	otelCollector              string
	transportCreds             string
	autoUpdateWebhooks         bool
	imagePullSecrets           string
	imageSignatureRepository   string
	allowInsecureRegistry      bool
	clientRateLimitQPS         float64
	clientRateLimitBurst       int
	webhookRegistrationTimeout time.Duration
	backgroundScan             bool
	admissionReports           bool
	reportsChunkSize           int
	backgroundScanWorkers      int
	logFormat                  string
	dumpPayload                bool
	// DEPRECATED: remove in 1.9
	splitPolicyReport bool
)

func parseFlags() error {
	logging.Init(nil)
	flag.StringVar(&logFormat, "loggingFormat", logging.TextFormat, "This determines the output format of the logger.")
	flag.BoolVar(&dumpPayload, "dumpPayload", false, "Set this flag to activate/deactivate debug mode.")
	flag.IntVar(&webhookTimeout, "webhookTimeout", webhookcontroller.DefaultWebhookTimeout, "Timeout for webhook configurations.")
	flag.IntVar(&genWorkers, "genWorkers", 10, "Workers for generate controller.")
	flag.IntVar(&maxQueuedEvents, "maxQueuedEvents", 1000, "Maximum events to be queued.")
	flag.StringVar(&kubeconfig, "kubeconfig", "", "Path to a kubeconfig. Only required if out-of-cluster.")
	flag.StringVar(&serverIP, "serverIP", "", "IP address where Kyverno controller runs. Only required if out-of-cluster.")
	flag.BoolVar(&profile, "profile", false, "Set this flag to 'true', to enable profiling.")
	flag.StringVar(&profilePort, "profilePort", "6060", "Enable profiling at given port, defaults to 6060.")
	flag.BoolVar(&disableMetricsExport, "disableMetrics", false, "Set this flag to 'true' to disable metrics.")
	flag.BoolVar(&enableTracing, "enableTracing", false, "Set this flag to 'true', to enable exposing traces.")
	flag.StringVar(&otel, "otelConfig", "prometheus", "Set this flag to 'grpc', to enable exporting metrics to an Opentelemetry Collector. The default collector is set to \"prometheus\"")
	flag.StringVar(&otelCollector, "otelCollector", "opentelemetrycollector.kyverno.svc.cluster.local", "Set this flag to the OpenTelemetry Collector Service Address. Kyverno will try to connect to this on the metrics port.")
	flag.StringVar(&transportCreds, "transportCreds", "", "Set this flag to the CA secret containing the certificate which is used by our Opentelemetry Metrics Client. If empty string is set, means an insecure connection will be used")
	flag.StringVar(&metricsPort, "metricsPort", "8000", "Expose prometheus metrics at the given port, default to 8000.")
	flag.StringVar(&imagePullSecrets, "imagePullSecrets", "", "Secret resource names for image registry access credentials.")
	flag.StringVar(&imageSignatureRepository, "imageSignatureRepository", "", "Alternate repository for image signatures. Can be overridden per rule via `verifyImages.Repository`.")
	flag.BoolVar(&allowInsecureRegistry, "allowInsecureRegistry", false, "Whether to allow insecure connections to registries. Don't use this for anything but testing.")
	flag.BoolVar(&autoUpdateWebhooks, "autoUpdateWebhooks", true, "Set this flag to 'false' to disable auto-configuration of the webhook.")
	flag.Float64Var(&clientRateLimitQPS, "clientRateLimitQPS", 20, "Configure the maximum QPS to the Kubernetes API server from Kyverno. Uses the client default if zero.")
	flag.IntVar(&clientRateLimitBurst, "clientRateLimitBurst", 50, "Configure the maximum burst for throttle. Uses the client default if zero.")
	flag.Func(toggle.AutogenInternalsFlagName, toggle.AutogenInternalsDescription, toggle.AutogenInternals.Parse)
	flag.DurationVar(&webhookRegistrationTimeout, "webhookRegistrationTimeout", 120*time.Second, "Timeout for webhook registration, e.g., 30s, 1m, 5m.")
	flag.Func(toggle.ProtectManagedResourcesFlagName, toggle.ProtectManagedResourcesDescription, toggle.ProtectManagedResources.Parse)
	flag.BoolVar(&backgroundScan, "backgroundScan", true, "Enable or disable backgound scan.")
	flag.Func(toggle.ForceFailurePolicyIgnoreFlagName, toggle.ForceFailurePolicyIgnoreDescription, toggle.ForceFailurePolicyIgnore.Parse)
	flag.BoolVar(&admissionReports, "admissionReports", true, "Enable or disable admission reports.")
	flag.IntVar(&reportsChunkSize, "reportsChunkSize", 1000, "Max number of results in generated reports, reports will be split accordingly if there are more results to be stored.")
	flag.IntVar(&backgroundScanWorkers, "backgroundScanWorkers", backgroundscancontroller.Workers, "Configure the number of background scan workers.")
	// DEPRECATED: remove in 1.9
	flag.BoolVar(&splitPolicyReport, "splitPolicyReport", false, "This is deprecated, please don't use it, will be removed in v1.9.")
	if err := flag.Set("v", "2"); err != nil {
		return err
	}
	flag.Parse()
	return nil
}

func setupMaxProcs(logger logr.Logger) (func(), error) {
	logger = logger.WithName("maxprocs")
	if undo, err := maxprocs.Set(maxprocs.Logger(func(format string, args ...interface{}) {
		logger.Info(fmt.Sprintf(format, args...))
	})); err != nil {
		return nil, err
	} else {
		return undo, nil
	}
}

func startProfiling(logger logr.Logger) {
	logger = logger.WithName("profiling")
	logger.Info("start profiling...", "profile", profile, "port", profilePort)
	if profile {
		addr := ":" + profilePort
		logger.Info("Enable profiling, see details at https://github.com/kyverno/kyverno/wiki/Profiling-Kyverno-on-Kubernetes", "port", profilePort)
		go func() {
			if err := http.ListenAndServe(addr, nil); err != nil {
				logger.Error(err, "Failed to enable profiling")
				os.Exit(1)
			}
		}()
	}
}

func createKubeClients(logger logr.Logger) (*rest.Config, *kubernetes.Clientset, metadataclient.Interface, kubernetes.Interface, error) {
	logger = logger.WithName("kube-clients")
	logger.Info("create kube clients...", "kubeconfig", kubeconfig, "qps", clientRateLimitQPS, "burst", clientRateLimitBurst)
	clientConfig, err := config.CreateClientConfig(kubeconfig, clientRateLimitQPS, clientRateLimitBurst)
	if err != nil {
		return nil, nil, nil, nil, err
	}
	kubeClient, err := kubernetes.NewForConfig(clientConfig)
	if err != nil {
		return nil, nil, nil, nil, err
	}
	metadataClient, err := metadataclient.NewForConfig(clientConfig)
	if err != nil {
		return nil, nil, nil, nil, err
	}
	// The leader queries/updates the lease object quite frequently. So we use a separate kube-client to eliminate the throttle issue
	kubeClientLeaderElection, err := kubernetes.NewForConfig(clientConfig)
	if err != nil {
		return nil, nil, nil, nil, err
	}
	return clientConfig, kubeClient, metadataClient, kubeClientLeaderElection, nil
}

func createInstrumentedClients(ctx context.Context, logger logr.Logger, clientConfig *rest.Config, kubeClient *kubernetes.Clientset, metricsConfig *metrics.MetricsConfig) (versioned.Interface, dclient.Interface, error) {
	logger = logger.WithName("instrumented-clients")
	logger.Info("create instrumented clients...", "kubeconfig", kubeconfig, "qps", clientRateLimitQPS, "burst", clientRateLimitBurst)
	kyvernoClient, err := kyvernoclient.NewForConfig(clientConfig, metricsConfig)
	if err != nil {
		return nil, nil, err
	}
	dynamicClient, err := dclient.NewClient(ctx, clientConfig, kubeClient, metricsConfig, metadataResyncPeriod)
	if err != nil {
		return nil, nil, err
	}
	return kyvernoClient, dynamicClient, nil
}

func setupMetrics(logger logr.Logger, kubeClient kubernetes.Interface) (*metrics.MetricsConfig, context.CancelFunc, error) {
	logger = logger.WithName("metrics")
	logger.Info("setup metrics...", "otel", otel, "port", metricsPort, "collector", otelCollector, "creds", transportCreds)
	metricsConfigData, err := config.NewMetricsConfigData(kubeClient)
	if err != nil {
		return nil, nil, err
	}
	metricsAddr := ":" + metricsPort
	metricsConfig, metricsServerMux, metricsPusher, err := metrics.InitMetrics(
		disableMetricsExport,
		otel,
		metricsAddr,
		otelCollector,
		metricsConfigData,
		transportCreds,
		kubeClient,
		logging.WithName("metrics"),
	)
	if err != nil {
		return nil, nil, err
	}
	var cancel context.CancelFunc
	if otel == "grpc" {
		cancel = func() {
			ctx, cancel := context.WithTimeout(context.Background(), 20*time.Second)
			defer cancel()
			metrics.ShutDownController(ctx, metricsPusher)
		}
	}
	if otel == "prometheus" {
		go func() {
			if err := http.ListenAndServe(metricsAddr, metricsServerMux); err != nil {
				logger.Error(err, "failed to enable metrics", "address", metricsAddr)
			}
		}()
	}
	return metricsConfig, cancel, nil
}

func setupTracing(logger logr.Logger, kubeClient kubernetes.Interface) (context.CancelFunc, error) {
	logger = logger.WithName("tracing")
	logger.Info("setup tracing...", "enabled", enableTracing, "port", otelCollector, "creds", transportCreds)
	var cancel context.CancelFunc
	if enableTracing {
		tracerProvider, err := tracing.NewTraceConfig(otelCollector, transportCreds, kubeClient, logging.WithName("tracing"))
		if err != nil {
			return nil, err
		}
		cancel = func() {
			ctx, cancel := context.WithTimeout(context.Background(), 20*time.Second)
			defer cancel()
			defer tracing.ShutDownController(ctx, tracerProvider)
		}
	}
	return cancel, nil
}

func setupRegistryClient(logger logr.Logger, kubeClient kubernetes.Interface) error {
	logger = logger.WithName("registry-client")
	logger.Info("setup registry client...", "secrets", imagePullSecrets, "insecure", allowInsecureRegistry)
	var registryOptions []registryclient.Option
	secrets := strings.Split(imagePullSecrets, ",")
	if imagePullSecrets != "" && len(secrets) > 0 {
		registryOptions = append(registryOptions, registryclient.WithKeychainPullSecrets(kubeClient, config.KyvernoNamespace(), "", secrets))
	}
	if allowInsecureRegistry {
		registryOptions = append(registryOptions, registryclient.WithAllowInsecureRegistry())
	}
	client, err := registryclient.InitClient(registryOptions...)
	if err != nil {
		return err
	}
	registryclient.DefaultClient = client
	return nil
}

func setupCosign(logger logr.Logger) {
	logger = logger.WithName("cosign")
	logger.Info("setup cosign...", "repository", imageSignatureRepository)
	if imageSignatureRepository != "" {
		cosign.ImageSignatureRepository = imageSignatureRepository
	}
}

func setupSignals() (context.Context, context.CancelFunc) {
	return signal.NotifyContext(context.Background(), os.Interrupt, syscall.SIGTERM)
}

func showWarnings(logger logr.Logger) {
	logger = logger.WithName("warnings")
	// DEPRECATED: remove in 1.9
	if splitPolicyReport {
		logger.Info("The splitPolicyReport flag is deprecated and will be removed in v1.9. It has no effect and should be removed.")
	}
}

func showVersion(logger logr.Logger) {
	logger = logger.WithName("version")
	version.PrintVersionInfo(logger)
}

func sanityChecks(dynamicClient dclient.Interface) error {
	if !utils.CRDsInstalled(dynamicClient.Discovery()) {
		return fmt.Errorf("CRDs not installed")
	}
	return nil
}

func createNonLeaderControllers(
	kubeInformer kubeinformers.SharedInformerFactory,
	kubeKyvernoInformer kubeinformers.SharedInformerFactory,
	kyvernoInformer kyvernoinformer.SharedInformerFactory,
	kubeClient kubernetes.Interface,
	kyvernoClient versioned.Interface,
	dynamicClient dclient.Interface,
	configuration config.Configuration,
	policyCache policycache.Cache,
	eventGenerator event.Interface,
	manager openapi.Manager,
) ([]controller, func() error) {
	policyCacheController := policycachecontroller.NewController(
		policyCache,
		kyvernoInformer.Kyverno().V1().ClusterPolicies(),
		kyvernoInformer.Kyverno().V1().Policies(),
	)
	openApiController := openapicontroller.NewController(
		dynamicClient,
		manager,
	)
	configurationController := configcontroller.NewController(
		configuration,
		kubeKyvernoInformer.Core().V1().ConfigMaps(),
	)
	updateRequestController := background.NewController(
		kyvernoClient,
		dynamicClient,
		kyvernoInformer.Kyverno().V1().ClusterPolicies(),
		kyvernoInformer.Kyverno().V1().Policies(),
		kyvernoInformer.Kyverno().V1beta1().UpdateRequests(),
		kubeInformer.Core().V1().Namespaces(),
		kubeKyvernoInformer.Core().V1().Pods(),
		eventGenerator,
		configuration,
	)
	return []controller{
			newController(policycachecontroller.ControllerName, policyCacheController, policycachecontroller.Workers),
			newController(openapicontroller.ControllerName, openApiController, openapicontroller.Workers),
			newController(configcontroller.ControllerName, configurationController, configcontroller.Workers),
			newController("update-request-controller", updateRequestController, genWorkers),
		},
		func() error {
			return policyCacheController.WarmUp()
		}
}

func createReportControllers(
	backgroundScan bool,
	admissionReports bool,
	client dclient.Interface,
	kyvernoClient versioned.Interface,
	metadataFactory metadatainformers.SharedInformerFactory,
	kubeInformer kubeinformers.SharedInformerFactory,
	kyvernoInformer kyvernoinformer.SharedInformerFactory,
) []controller {
	var ctrls []controller
	kyvernoV1 := kyvernoInformer.Kyverno().V1()
	if backgroundScan || admissionReports {
		resourceReportController := resourcereportcontroller.NewController(
			client,
			kyvernoV1.Policies(),
			kyvernoV1.ClusterPolicies(),
		)
		ctrls = append(ctrls, newController(
			resourcereportcontroller.ControllerName,
			resourceReportController,
			resourcereportcontroller.Workers,
		))
		ctrls = append(ctrls, newController(
			aggregatereportcontroller.ControllerName,
			aggregatereportcontroller.NewController(
				kyvernoClient,
				metadataFactory,
				kyvernoV1.Policies(),
				kyvernoV1.ClusterPolicies(),
				resourceReportController,
				reportsChunkSize,
			),
			aggregatereportcontroller.Workers,
		))
		if admissionReports {
			ctrls = append(ctrls, newController(
				admissionreportcontroller.ControllerName,
				admissionreportcontroller.NewController(
					kyvernoClient,
					metadataFactory,
					resourceReportController,
				),
				admissionreportcontroller.Workers,
			))
		}
		if backgroundScan {
			ctrls = append(ctrls, newController(
				backgroundscancontroller.ControllerName,
				backgroundscancontroller.NewController(
					client,
					kyvernoClient,
					metadataFactory,
					kyvernoV1.Policies(),
					kyvernoV1.ClusterPolicies(),
					kubeInformer.Core().V1().Namespaces(),
					resourceReportController,
				),
				backgroundScanWorkers,
			))
		}
	}
	return ctrls
}

func createrLeaderControllers(
	kubeInformer kubeinformers.SharedInformerFactory,
	kubeKyvernoInformer kubeinformers.SharedInformerFactory,
	kyvernoInformer kyvernoinformer.SharedInformerFactory,
	metadataInformer metadatainformers.SharedInformerFactory,
	kubeClient kubernetes.Interface,
	kyvernoClient versioned.Interface,
	dynamicClient dclient.Interface,
	configuration config.Configuration,
	metricsConfig *metrics.MetricsConfig,
	eventGenerator event.Interface,
	certRenewer tls.CertRenewer,
	runtime runtimeutils.Runtime,
) ([]controller, error) {
	policyCtrl, err := policy.NewPolicyController(
		kyvernoClient,
		dynamicClient,
		kyvernoInformer.Kyverno().V1().ClusterPolicies(),
		kyvernoInformer.Kyverno().V1().Policies(),
		kyvernoInformer.Kyverno().V1beta1().UpdateRequests(),
		configuration,
		eventGenerator,
		kubeInformer.Core().V1().Namespaces(),
		logging.WithName("PolicyController"),
		time.Hour,
		metricsConfig,
	)
	if err != nil {
		return nil, err
	}
	certManager := certmanager.NewController(
		kubeKyvernoInformer.Core().V1().Secrets(),
		certRenewer,
	)
	webhookController := webhookcontroller.NewController(
		dynamicClient.Discovery(),
		metrics.ObjectClient[*corev1.Secret](
			metrics.NamespacedClientQueryRecorder(metricsConfig, config.KyvernoNamespace(), "Secret", metrics.KubeClient),
			kubeClient.CoreV1().Secrets(config.KyvernoNamespace()),
		),
		metrics.ObjectClient[*admissionregistrationv1.MutatingWebhookConfiguration](
			metrics.ClusteredClientQueryRecorder(metricsConfig, "MutatingWebhookConfiguration", metrics.KubeClient),
			kubeClient.AdmissionregistrationV1().MutatingWebhookConfigurations(),
		),
		metrics.ObjectClient[*admissionregistrationv1.ValidatingWebhookConfiguration](
			metrics.ClusteredClientQueryRecorder(metricsConfig, "ValidatingWebhookConfiguration", metrics.KubeClient),
			kubeClient.AdmissionregistrationV1().ValidatingWebhookConfigurations(),
		),
		metrics.ObjectClient[*coordinationv1.Lease](
			metrics.ClusteredClientQueryRecorder(metricsConfig, "Lease", metrics.KubeClient),
			kubeClient.CoordinationV1().Leases(config.KyvernoNamespace()),
		),
		kyvernoClient,
		kubeInformer.Admissionregistration().V1().MutatingWebhookConfigurations(),
		kubeInformer.Admissionregistration().V1().ValidatingWebhookConfigurations(),
		kyvernoInformer.Kyverno().V1().ClusterPolicies(),
		kyvernoInformer.Kyverno().V1().Policies(),
		kubeKyvernoInformer.Core().V1().Secrets(),
		kubeKyvernoInformer.Core().V1().ConfigMaps(),
		kubeKyvernoInformer.Coordination().V1().Leases(),
		serverIP,
		int32(webhookTimeout),
		autoUpdateWebhooks,
		admissionReports,
		runtime,
	)
	return append(
			[]controller{
				newController("policy-controller", policyCtrl, 2),
				newController(certmanager.ControllerName, certManager, certmanager.Workers),
				newController(webhookcontroller.ControllerName, webhookController, webhookcontroller.Workers),
			},
			createReportControllers(
				backgroundScan,
				admissionReports,
				dynamicClient,
				kyvernoClient,
				metadataInformer,
				kubeInformer,
				kyvernoInformer,
			)...,
		),
		nil
}

func main() {
	// parse flags
	if err := parseFlags(); err != nil {
		fmt.Println("failed to parse flags", err)
		os.Exit(1)
	}
	// setup logger
	if err := logging.Setup(logFormat); err != nil {
		fmt.Println("failed to setup logger", err)
		os.Exit(1)
	}
	logger := logging.WithName("setup")
<<<<<<< HEAD
	// log if `forceFailurePolicyIgnore` flag has been set or not
	logger.Info("'forceFailurePolicyIgnore' has been set to", "enabled", fmt.Sprintf("%v", toggle.ForceFailurePolicyIgnore.Enabled()))
=======
	// setup maxprocs
	if undo, err := setupMaxProcs(logger); err != nil {
		logger.Error(err, "failed to configure maxprocs")
		os.Exit(1)
	} else {
		defer undo()
	}
>>>>>>> 822dbdc0
	// show version
	showWarnings(logger)
	// show version
	showVersion(logger)
	// start profiling
	startProfiling(logger)
	// create client config and kube clients
	clientConfig, kubeClient, metadataClient, kubeClientLeaderElection, err := createKubeClients(logger)
	if err != nil {
		logger.Error(err, "failed to create kubernetes clients")
		os.Exit(1)
	}
	// setup metrics
	metricsConfig, metricsShutdown, err := setupMetrics(logger, kubeClient)
	if err != nil {
		logger.Error(err, "failed to setup metrics")
		os.Exit(1)
	}
	if metricsShutdown != nil {
		defer metricsShutdown()
	}
	// setup tracing
	if tracingShutdown, err := setupTracing(logger, kubeClient); err != nil {
		logger.Error(err, "failed to setup tracing")
		os.Exit(1)
	} else if tracingShutdown != nil {
		defer tracingShutdown()
	}
	// setup registry client
	if err := setupRegistryClient(logger, kubeClient); err != nil {
		logger.Error(err, "failed to setup registry client")
		os.Exit(1)
	}
	// setup cosign
	setupCosign(logger)
	// setup signals
	signalCtx, signalCancel := setupSignals()
	defer signalCancel()
	// create instrumented clients
	kyvernoClient, dynamicClient, err := createInstrumentedClients(signalCtx, logger, clientConfig, kubeClient, metricsConfig)
	if err != nil {
		logger.Error(err, "failed to create instrument clients")
		os.Exit(1)
	}
	// check we can run
	if err := sanityChecks(dynamicClient); err != nil {
		logger.Error(err, "sanity checks failed")
		os.Exit(1)
	}
	// informer factories
	kubeInformer := kubeinformers.NewSharedInformerFactory(kubeClient, resyncPeriod)
	kubeKyvernoInformer := kubeinformers.NewSharedInformerFactoryWithOptions(kubeClient, resyncPeriod, kubeinformers.WithNamespace(config.KyvernoNamespace()))
	kyvernoInformer := kyvernoinformer.NewSharedInformerFactory(kyvernoClient, resyncPeriod)
	configuration, err := config.NewConfiguration(
		kubeClient,
	)
	if err != nil {
		logger.Error(err, "failed to initialize configuration")
		os.Exit(1)
	}
	openApiManager, err := openapi.NewManager()
	if err != nil {
		logger.Error(err, "Failed to create openapi manager")
		os.Exit(1)
	}
	certRenewer := tls.NewCertRenewer(
		metrics.ObjectClient[*corev1.Secret](
			metrics.NamespacedClientQueryRecorder(metricsConfig, config.KyvernoNamespace(), "Secret", metrics.KubeClient),
			kubeClient.CoreV1().Secrets(config.KyvernoNamespace()),
		),
		tls.CertRenewalInterval,
		tls.CAValidityDuration,
		tls.TLSValidityDuration,
		serverIP,
	)
	policyCache := policycache.NewCache()
	eventGenerator := event.NewEventGenerator(
		dynamicClient,
		kyvernoInformer.Kyverno().V1().ClusterPolicies(),
		kyvernoInformer.Kyverno().V1().Policies(),
		maxQueuedEvents,
		logging.WithName("EventGenerator"),
	)
	// this controller only subscribe to events, nothing is returned...
	policymetricscontroller.NewController(
		metricsConfig,
		kyvernoInformer.Kyverno().V1().ClusterPolicies(),
		kyvernoInformer.Kyverno().V1().Policies(),
	)
	runtime := runtimeutils.NewRuntime(
		logger.WithName("runtime-checks"),
		serverIP,
		kubeKyvernoInformer.Coordination().V1().Leases(),
		kubeKyvernoInformer.Apps().V1().Deployments(),
		certRenewer,
	)
	// create non leader controllers
	nonLeaderControllers, nonLeaderBootstrap := createNonLeaderControllers(
		kubeInformer,
		kubeKyvernoInformer,
		kyvernoInformer,
		kubeClient,
		kyvernoClient,
		dynamicClient,
		configuration,
		policyCache,
		eventGenerator,
		openApiManager,
	)
	// start informers and wait for cache sync
	if !startInformersAndWaitForCacheSync(signalCtx, kyvernoInformer, kubeInformer, kubeKyvernoInformer) {
		logger.Error(errors.New("failed to wait for cache sync"), "failed to wait for cache sync")
		os.Exit(1)
	}
	// bootstrap non leader controllers
	if nonLeaderBootstrap != nil {
		if err := nonLeaderBootstrap(); err != nil {
			logger.Error(err, "failed to bootstrap non leader controllers")
			os.Exit(1)
		}
	}
	// start event generator
	go eventGenerator.Run(signalCtx, 3)
	// setup leader election
	le, err := leaderelection.New(
		logger.WithName("leader-election"),
		"kyverno",
		config.KyvernoNamespace(),
		kubeClientLeaderElection,
		config.KyvernoPodName(),
		func(ctx context.Context) {
			logger := logger.WithName("leader")
			// when losing the lead we just terminate the pod
			// TODO: remove when we run the leader election loop continuously
			defer signalCancel()
			// validate config
			// if err := webhookCfg.ValidateWebhookConfigurations(config.KyvernoNamespace(), config.KyvernoConfigMapName()); err != nil {
			// 	logger.Error(err, "invalid format of the Kyverno init ConfigMap, please correct the format of 'data.webhooks'")
			// 	os.Exit(1)
			// }
			// create leader factories
			kubeInformer := kubeinformers.NewSharedInformerFactory(kubeClient, resyncPeriod)
			kubeKyvernoInformer := kubeinformers.NewSharedInformerFactoryWithOptions(kubeClient, resyncPeriod, kubeinformers.WithNamespace(config.KyvernoNamespace()))
			kyvernoInformer := kyvernoinformer.NewSharedInformerFactory(kyvernoClient, resyncPeriod)
			metadataInformer := metadatainformers.NewSharedInformerFactory(metadataClient, 15*time.Minute)
			// create leader controllers
			leaderControllers, err := createrLeaderControllers(
				kubeInformer,
				kubeKyvernoInformer,
				kyvernoInformer,
				metadataInformer,
				kubeClient,
				kyvernoClient,
				dynamicClient,
				configuration,
				metricsConfig,
				eventGenerator,
				certRenewer,
				runtime,
			)
			if err != nil {
				logger.Error(err, "failed to create leader controllers")
				os.Exit(1)
			}
			// start informers and wait for cache sync
			if !startInformersAndWaitForCacheSync(signalCtx, kyvernoInformer, kubeInformer, kubeKyvernoInformer) {
				logger.Error(errors.New("failed to wait for cache sync"), "failed to wait for cache sync")
				os.Exit(1)
			}
			startInformers(signalCtx, metadataInformer)
			if !checkCacheSync(metadataInformer.WaitForCacheSync(signalCtx.Done())) {
				// TODO: shall we just exit ?
				logger.Error(errors.New("failed to wait for cache sync"), "failed to wait for cache sync")
			}
			// start leader controllers
			var wg sync.WaitGroup
			for _, controller := range leaderControllers {
				controller.run(signalCtx, logger.WithName("controllers"), &wg)
			}
			// wait all controllers shut down
			wg.Wait()
		},
		nil,
	)
	if err != nil {
		logger.Error(err, "failed to initialize leader election")
		os.Exit(1)
	}
	// start non leader controllers
	var wg sync.WaitGroup
	for _, controller := range nonLeaderControllers {
		controller.run(signalCtx, logger.WithName("controllers"), &wg)
	}
	// start leader election
	go le.Run(signalCtx)
	// create webhooks server
	urgen := webhookgenerate.NewGenerator(
		kyvernoClient,
		kyvernoInformer.Kyverno().V1beta1().UpdateRequests(),
	)
	policyHandlers := webhookspolicy.NewHandlers(
		dynamicClient,
		openApiManager,
	)
	resourceHandlers := webhooksresource.NewHandlers(
		dynamicClient,
		kyvernoClient,
		configuration,
		metricsConfig,
		policyCache,
		kubeInformer.Core().V1().Namespaces().Lister(),
		kubeInformer.Rbac().V1().RoleBindings().Lister(),
		kubeInformer.Rbac().V1().ClusterRoleBindings().Lister(),
		kyvernoInformer.Kyverno().V1beta1().UpdateRequests().Lister().UpdateRequests(config.KyvernoNamespace()),
		urgen,
		eventGenerator,
		openApiManager,
		admissionReports,
	)
	secretLister := kubeKyvernoInformer.Core().V1().Secrets().Lister()
	server := webhooks.NewServer(
		policyHandlers,
		resourceHandlers,
		configuration,
		webhooks.DebugModeOptions{
			DumpPayload: dumpPayload,
		},
		func() ([]byte, []byte, error) {
			secret, err := secretLister.Secrets(config.KyvernoNamespace()).Get(tls.GenerateTLSPairSecretName())
			if err != nil {
				return nil, nil, err
			}
			return secret.Data[corev1.TLSCertKey], secret.Data[corev1.TLSPrivateKeyKey], nil
		},
		metrics.ObjectClient[*admissionregistrationv1.MutatingWebhookConfiguration](
			metrics.ClusteredClientQueryRecorder(metricsConfig, "MutatingWebhookConfiguration", metrics.KubeClient),
			kubeClient.AdmissionregistrationV1().MutatingWebhookConfigurations(),
		),
		metrics.ObjectClient[*admissionregistrationv1.ValidatingWebhookConfiguration](
			metrics.ClusteredClientQueryRecorder(metricsConfig, "ValidatingWebhookConfiguration", metrics.KubeClient),
			kubeClient.AdmissionregistrationV1().ValidatingWebhookConfigurations(),
		),
		metrics.ObjectClient[*coordinationv1.Lease](
			metrics.ClusteredClientQueryRecorder(metricsConfig, "Lease", metrics.KubeClient),
			kubeClient.CoordinationV1().Leases(config.KyvernoNamespace()),
		),
		runtime,
	)
	// start informers and wait for cache sync
	// we need to call start again because we potentially registered new informers
	if !startInformersAndWaitForCacheSync(signalCtx, kyvernoInformer, kubeInformer, kubeKyvernoInformer) {
		logger.Error(errors.New("failed to wait for cache sync"), "failed to wait for cache sync")
		os.Exit(1)
	}
	// start webhooks server
	server.Run(signalCtx.Done())
	// wait for termination signal
	<-signalCtx.Done()
	wg.Wait()
	// wait for server cleanup
	<-server.Cleanup()
	// say goodbye...
	logger.V(2).Info("Kyverno shutdown successful")
}<|MERGE_RESOLUTION|>--- conflicted
+++ resolved
@@ -297,6 +297,10 @@
 	if splitPolicyReport {
 		logger.Info("The splitPolicyReport flag is deprecated and will be removed in v1.9. It has no effect and should be removed.")
 	}
+	// log if `forceFailurePolicyIgnore` flag has been set or not
+  if toggle.ForceFailurePolicyIgnore.Enabled() {
+  	logger.Info("'ForceFailurePolicyIgnore' is enabled, all policies with policy failures will be set to Ignore")
+  }
 }
 
 func showVersion(logger logr.Logger) {
@@ -519,10 +523,6 @@
 		os.Exit(1)
 	}
 	logger := logging.WithName("setup")
-<<<<<<< HEAD
-	// log if `forceFailurePolicyIgnore` flag has been set or not
-	logger.Info("'forceFailurePolicyIgnore' has been set to", "enabled", fmt.Sprintf("%v", toggle.ForceFailurePolicyIgnore.Enabled()))
-=======
 	// setup maxprocs
 	if undo, err := setupMaxProcs(logger); err != nil {
 		logger.Error(err, "failed to configure maxprocs")
@@ -530,7 +530,6 @@
 	} else {
 		defer undo()
 	}
->>>>>>> 822dbdc0
 	// show version
 	showWarnings(logger)
 	// show version
