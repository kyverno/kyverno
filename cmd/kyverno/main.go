--- conflicted
+++ resolved
@@ -483,65 +483,11 @@
 		logger.Error(fmt.Errorf("CRDs not installed"), "failed to access Kyverno CRDs")
 		os.Exit(1)
 	}
-<<<<<<< HEAD
-	var registryOptions []registryclient.Option
-
-	// load image registry secrets
-	secrets := strings.Split(imagePullSecrets, ",")
-	if imagePullSecrets != "" && len(secrets) > 0 {
-		logger.V(2).Info("initializing registry credentials", "secrets", secrets)
-		registryOptions = append(
-			registryOptions,
-			registryclient.WithKeychainPullSecrets(kubeClient, config.KyvernoNamespace(), "", secrets),
-		)
-	}
-
-	if allowInsecureRegistry {
-		logger.V(2).Info("initializing registry with allowing insecure connections to registries")
-		registryOptions = append(
-			registryOptions,
-			registryclient.WithAllowInsecureRegistry(),
-		)
-	}
-
-	// initialize default registry client with our settings
-	registryclient.DefaultClient, err = registryclient.InitClient(registryOptions...)
-	if err != nil {
-		logger.Error(err, "failed to initialize registry client")
-		os.Exit(1)
-	}
-
-	if imageSignatureRepository != "" {
-		cosign.ImageSignatureRepository = imageSignatureRepository
-	}
-
-	// Tracing Configuration
-	if enableTracing {
-		logger.V(2).Info("Enabling tracing for Kyverno...")
-		tracerProvider, err := tracing.NewTraceConfig(otelCollector, transportCreds, kubeClient, logging.WithName("Tracing"))
-		if err != nil {
-			logger.Error(err, "Failed to enable tracing for Kyverno")
-			os.Exit(1)
-		}
-		ctx, cancel := context.WithTimeout(context.Background(), 20*time.Second)
-		defer tracing.ShutDownController(ctx, tracerProvider)
-		defer cancel()
-	}
-=======
->>>>>>> 90a62e76
 
 	// informer factories
 	kubeInformer := kubeinformers.NewSharedInformerFactory(kubeClient, resyncPeriod)
 	kubeKyvernoInformer := kubeinformers.NewSharedInformerFactoryWithOptions(kubeClient, resyncPeriod, kubeinformers.WithNamespace(config.KyvernoNamespace()))
 	kyvernoInformer := kyvernoinformer.NewSharedInformerFactory(kyvernoClient, resyncPeriod)
-<<<<<<< HEAD
-=======
-	metadataInformer := metadatainformers.NewSharedInformerFactory(metadataClient, 15*time.Minute)
-
-	// utils
-	kyvernoV1 := kyvernoInformer.Kyverno().V1()
-	kyvernoV1beta1 := kyvernoInformer.Kyverno().V1beta1()
->>>>>>> 90a62e76
 
 	// EVENT GENERATOR
 	// - generate event with retry mechanism
@@ -583,29 +529,7 @@
 		logger.Error(err, "failed to initialize configuration")
 		os.Exit(1)
 	}
-<<<<<<< HEAD
 	webhookMonitor, err := webhookconfig.NewMonitor(kubeClient, logging.GlobalLogger())
-=======
-	configurationController := configcontroller.NewController(configuration, kubeKyvernoInformer.Core().V1().ConfigMaps())
-
-	// POLICY CONTROLLER
-	// - reconciliation policy and policy violation
-	// - process policy on existing resources
-	// - status aggregator: receives stats when a policy is applied & updates the policy status
-	policyCtrl, err := policy.NewPolicyController(
-		kyvernoClient,
-		dynamicClient,
-		kyvernoV1.ClusterPolicies(),
-		kyvernoV1.Policies(),
-		kyvernoV1beta1.UpdateRequests(),
-		configuration,
-		eventGenerator,
-		kubeInformer.Core().V1().Namespaces(),
-		logging.WithName("PolicyController"),
-		time.Hour,
-		metricsConfig,
-	)
->>>>>>> 90a62e76
 	if err != nil {
 		logger.Error(err, "failed to initialize webhookMonitor")
 		os.Exit(1)
@@ -678,7 +602,6 @@
 
 	// wrap all controllers that need leaderelection
 	// start them once by the leader
-<<<<<<< HEAD
 	start := func(ctx context.Context) {
 		kubeInformer := kubeinformers.NewSharedInformerFactory(kubeClient, resyncPeriod)
 		kubeKyvernoInformer := kubeinformers.NewSharedInformerFactoryWithOptions(kubeClient, resyncPeriod, kubeinformers.WithNamespace(config.KyvernoNamespace()))
@@ -702,10 +625,6 @@
 			logger.Error(err, "failed to create leader controllers")
 			os.Exit(1)
 		}
-=======
-	registerWrapperRetry := common.RetryFunc(time.Second, webhookRegistrationTimeout, webhookCfg.Register, "failed to register webhook", logger)
-	run := func(context.Context) {
->>>>>>> 90a62e76
 		if err := certRenewer.InitTLSPemPair(); err != nil {
 			logger.Error(err, "tls initialization error")
 			os.Exit(1)
@@ -740,35 +659,10 @@
 			logger.Error(err, "Timeout registering admission control webhooks")
 			os.Exit(1)
 		}
-<<<<<<< HEAD
 		logger.Info("starting leader controllers...")
 		for i := range leaderControllers {
 			logger.Info("starting leader controller", "i", i)
 			go leaderControllers[i].start(ctx)
-=======
-		webhookCfg.UpdateWebhookChan <- true
-		go certManager.Run(signalCtx, certmanager.Workers)
-		go policyCtrl.Run(signalCtx, 2)
-		go webhookController.Run(signalCtx, webhookcontroller.Workers)
-
-		reportControllers := setupReportControllers(
-			backgroundScan,
-			admissionReports,
-			dynamicClient,
-			kyvernoClient,
-			metadataInformer,
-			kubeInformer,
-			kyvernoInformer,
-		)
-		startInformers(signalCtx, metadataInformer)
-		if !checkCacheSync(metadataInformer.WaitForCacheSync(signalCtx.Done())) {
-			// TODO: shall we just exit ?
-			logger.Info("failed to wait for cache sync")
-		}
-
-		for i := range reportControllers {
-			go reportControllers[i].run(signalCtx)
->>>>>>> 90a62e76
 		}
 		logger.Info("webhookCfg.UpdateWebhookChan <- true")
 		webhookCfg.UpdateWebhookChan <- true
@@ -777,28 +671,7 @@
 		logger.Info("shutdown leader controllers")
 	}
 
-<<<<<<< HEAD
-	le, err := leaderelection.New("kyverno", config.KyvernoNamespace(), kubeClientLeaderElection, config.KyvernoPodName(), start, nil, logging.WithName("kyverno/LeaderElection"))
-=======
-	// cleanup Kyverno managed resources followed by webhook shutdown
-	// No need to exit here, as server.Stop(ctx) closes the cleanUp
-	// chan, thus the main process exits.
-	stop := func() {
-		c, cancel := context.WithCancel(context.Background())
-		defer cancel()
-		server.Stop(c)
-	}
-
-	le, err := leaderelection.New(
-		logger.WithName("leader-election"),
-		"kyverno",
-		config.KyvernoNamespace(),
-		kubeClientLeaderElection,
-		config.KyvernoPodName(),
-		run,
-		stop,
-	)
->>>>>>> 90a62e76
+	le, err := leaderelection.New(logging.WithName("leader-election"), "kyverno", config.KyvernoNamespace(), kubeClientLeaderElection, config.KyvernoPodName(), start, nil)
 	if err != nil {
 		logger.Error(err, "failed to elect a leader")
 		os.Exit(1)
