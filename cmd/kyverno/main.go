package main

// We currently accept the risk of exposing pprof and rely on users to protect the endpoint.
import (
	"context"
	"errors"
	"flag"
	"os"
	"strings"
	"time"

	"github.com/go-logr/logr"
	policiesv1alpha1 "github.com/kyverno/kyverno/api/policies.kyverno.io/v1alpha1"
	"github.com/kyverno/kyverno/cmd/internal"
	"github.com/kyverno/kyverno/pkg/admissionpolicy"
	"github.com/kyverno/kyverno/pkg/auth/checker"
	"github.com/kyverno/kyverno/pkg/breaker"
	"github.com/kyverno/kyverno/pkg/cel/libs"
	"github.com/kyverno/kyverno/pkg/cel/matching"
	ivpolengine "github.com/kyverno/kyverno/pkg/cel/policies/ivpol/engine"
	mpolcompiler "github.com/kyverno/kyverno/pkg/cel/policies/mpol/compiler"
	mpolengine "github.com/kyverno/kyverno/pkg/cel/policies/mpol/engine"
	vpolcompiler "github.com/kyverno/kyverno/pkg/cel/policies/vpol/compiler"
	vpolengine "github.com/kyverno/kyverno/pkg/cel/policies/vpol/engine"
	"github.com/kyverno/kyverno/pkg/client/clientset/versioned"
	kyvernoinformer "github.com/kyverno/kyverno/pkg/client/informers/externalversions"
	"github.com/kyverno/kyverno/pkg/clients/dclient"
	"github.com/kyverno/kyverno/pkg/config"
	"github.com/kyverno/kyverno/pkg/controllers/admissionpolicygenerator"
	"github.com/kyverno/kyverno/pkg/controllers/certmanager"
	genericloggingcontroller "github.com/kyverno/kyverno/pkg/controllers/generic/logging"
	genericwebhookcontroller "github.com/kyverno/kyverno/pkg/controllers/generic/webhook"
	globalcontextcontroller "github.com/kyverno/kyverno/pkg/controllers/globalcontext"
	policymetricscontroller "github.com/kyverno/kyverno/pkg/controllers/metrics/policy"
	policycachecontroller "github.com/kyverno/kyverno/pkg/controllers/policycache"
	policystatuscontroller "github.com/kyverno/kyverno/pkg/controllers/policystatus"
	webhookcontroller "github.com/kyverno/kyverno/pkg/controllers/webhook"
	"github.com/kyverno/kyverno/pkg/engine/apicall"
	"github.com/kyverno/kyverno/pkg/event"
	"github.com/kyverno/kyverno/pkg/globalcontext/store"
	"github.com/kyverno/kyverno/pkg/informers"
	"github.com/kyverno/kyverno/pkg/leaderelection"
	"github.com/kyverno/kyverno/pkg/logging"
	"github.com/kyverno/kyverno/pkg/policycache"
	"github.com/kyverno/kyverno/pkg/tls"
	"github.com/kyverno/kyverno/pkg/toggle"
	"github.com/kyverno/kyverno/pkg/utils/generator"
	kubeutils "github.com/kyverno/kyverno/pkg/utils/kube"
	runtimeutils "github.com/kyverno/kyverno/pkg/utils/runtime"
	"github.com/kyverno/kyverno/pkg/validation/exception"
	"github.com/kyverno/kyverno/pkg/webhooks"
	webhookscelexception "github.com/kyverno/kyverno/pkg/webhooks/celexception"
	webhooksexception "github.com/kyverno/kyverno/pkg/webhooks/exception"
	webhooksglobalcontext "github.com/kyverno/kyverno/pkg/webhooks/globalcontext"
	webhookspolicy "github.com/kyverno/kyverno/pkg/webhooks/policy"
	webhooksresource "github.com/kyverno/kyverno/pkg/webhooks/resource"
	"github.com/kyverno/kyverno/pkg/webhooks/resource/gpol"
	"github.com/kyverno/kyverno/pkg/webhooks/resource/ivpol"
	"github.com/kyverno/kyverno/pkg/webhooks/resource/mpol"
	"github.com/kyverno/kyverno/pkg/webhooks/resource/vpol"
	webhookgenerate "github.com/kyverno/kyverno/pkg/webhooks/updaterequest"
	admissionregistrationv1 "k8s.io/api/admissionregistration/v1"
	corev1 "k8s.io/api/core/v1"
	apiserver "k8s.io/apiextensions-apiserver/pkg/client/clientset/clientset"
	kruntime "k8s.io/apimachinery/pkg/runtime"
	"k8s.io/apimachinery/pkg/util/wait"
	kubeinformers "k8s.io/client-go/informers"
	admissionregistrationv1informers "k8s.io/client-go/informers/admissionregistration/v1"
	admissionregistrationv1alpha1informers "k8s.io/client-go/informers/admissionregistration/v1alpha1"
	appsv1informers "k8s.io/client-go/informers/apps/v1"
	corev1informers "k8s.io/client-go/informers/core/v1"
	"k8s.io/client-go/kubernetes"
	ctrl "sigs.k8s.io/controller-runtime"
	"sigs.k8s.io/controller-runtime/pkg/metrics/server"
	kyamlopenapi "sigs.k8s.io/kustomize/kyaml/openapi"
)

const (
	exceptionWebhookControllerName      = "exception-webhook-controller"
	celExceptionWebhookControllerName   = "celexception-webhook-controller"
	gctxWebhookControllerName           = "global-context-webhook-controller"
	webhookControllerFinalizerName      = "kyverno.io/webhooks"
	exceptionControllerFinalizerName    = "kyverno.io/exceptionwebhooks"
	celExceptionControllerFinalizerName = "kyverno.io/celexceptionwebhooks"
	gctxControllerFinalizerName         = "kyverno.io/globalcontextwebhooks"
)

var (
	caSecretName  string
	tlsSecretName string
)

func showWarnings(ctx context.Context, logger logr.Logger) {
	logger = logger.WithName("warnings")
	// log if `forceFailurePolicyIgnore` flag has been set or not
	if toggle.FromContext(ctx).ForceFailurePolicyIgnore() {
		logger.V(2).Info("'ForceFailurePolicyIgnore' is enabled, all policies with policy failures will be set to Ignore")
	}
}

func sanityChecks(apiserverClient apiserver.Interface) error {
	return kubeutils.CRDsInstalled(apiserverClient, "clusterpolicies.kyverno.io", "policies.kyverno.io")
}

func createNonLeaderControllers(
	kyvernoInformer kyvernoinformer.SharedInformerFactory,
	dynamicClient dclient.Interface,
	policyCache policycache.Cache,
) ([]internal.Controller, func(context.Context) error) {
	policyCacheController := policycachecontroller.NewController(
		dynamicClient,
		policyCache,
		kyvernoInformer.Kyverno().V1().ClusterPolicies(),
		kyvernoInformer.Kyverno().V1().Policies(),
	)
	return []internal.Controller{
			internal.NewController(policycachecontroller.ControllerName, policyCacheController, policycachecontroller.Workers),
		},
		func(ctx context.Context) error {
			if err := policyCacheController.WarmUp(); err != nil {
				return err
			}
			return nil
		}
}

func createrLeaderControllers(
	admissionReports bool,
	serverIP string,
	reportsServiceAccountName string,
	webhookTimeout int,
	autoUpdateWebhooks bool,
	autoDeleteWebhooks bool,
	kubeInformer kubeinformers.SharedInformerFactory,
	kubeKyvernoInformer kubeinformers.SharedInformerFactory,
	kyvernoInformer kyvernoinformer.SharedInformerFactory,
	caInformer corev1informers.SecretInformer,
	tlsInformer corev1informers.SecretInformer,
	deploymentInformer appsv1informers.DeploymentInformer,
	kubeClient kubernetes.Interface,
	kyvernoClient versioned.Interface,
	dynamicClient dclient.Interface,
	certRenewer tls.CertRenewer,
	runtime runtimeutils.Runtime,
	servicePort int32,
	webhookServerPort int32,
	configuration config.Configuration,
	eventGenerator event.Interface,
	stateRecorder webhookcontroller.StateRecorder,
) ([]internal.Controller, func(context.Context) error, error) {
	var leaderControllers []internal.Controller
	certManager := certmanager.NewController(
		caInformer,
		tlsInformer,
		certRenewer,
		caSecretName,
		tlsSecretName,
		config.KyvernoNamespace(),
	)
	webhookController := webhookcontroller.NewController(
		dynamicClient.Discovery(),
		kubeClient.AdmissionregistrationV1().MutatingWebhookConfigurations(),
		kubeClient.AdmissionregistrationV1().ValidatingWebhookConfigurations(),
		kubeClient.CoordinationV1().Leases(config.KyvernoNamespace()),
		kyvernoClient,
		kubeInformer.Admissionregistration().V1().MutatingWebhookConfigurations(),
		kubeInformer.Admissionregistration().V1().ValidatingWebhookConfigurations(),
		kyvernoInformer.Kyverno().V1().ClusterPolicies(),
		kyvernoInformer.Kyverno().V1().Policies(),
		kyvernoInformer.Policies().V1alpha1().ValidatingPolicies(),
		kyvernoInformer.Policies().V1alpha1().GeneratingPolicies(),
		kyvernoInformer.Policies().V1alpha1().ImageValidatingPolicies(),
		kyvernoInformer.Policies().V1alpha1().MutatingPolicies(),
		deploymentInformer,
		caInformer,
		kubeKyvernoInformer.Coordination().V1().Leases(),
		kubeInformer.Rbac().V1().ClusterRoles(),
		serverIP,
		int32(webhookTimeout), //nolint:gosec
		servicePort,
		webhookServerPort,
		autoUpdateWebhooks,
		autoDeleteWebhooks,
		admissionReports,
		runtime,
		configuration,
		caSecretName,
		webhookcontroller.WebhookCleanupSetup(kubeClient, webhookControllerFinalizerName),
		webhookcontroller.WebhookCleanupHandler(kubeClient, webhookControllerFinalizerName),
		stateRecorder,
	)
	exceptionWebhookController := genericwebhookcontroller.NewController(
		exceptionWebhookControllerName,
		kubeClient.AdmissionregistrationV1().ValidatingWebhookConfigurations(),
		kubeInformer.Admissionregistration().V1().ValidatingWebhookConfigurations(),
		caInformer,
		deploymentInformer,
		config.ExceptionValidatingWebhookConfigurationName,
		config.ExceptionValidatingWebhookServicePath,
		serverIP,
		servicePort,
		webhookServerPort,
		nil,
		[]admissionregistrationv1.RuleWithOperations{{
			Rule: admissionregistrationv1.Rule{
				APIGroups:   []string{"kyverno.io"},
				APIVersions: []string{"v2alpha1", "v2beta1"},
				Resources:   []string{"policyexceptions"},
			},
			Operations: []admissionregistrationv1.OperationType{
				admissionregistrationv1.Create,
				admissionregistrationv1.Update,
			},
		}},
		genericwebhookcontroller.Fail,
		genericwebhookcontroller.None,
		configuration,
		caSecretName,
		runtime,
		autoDeleteWebhooks,
		webhookcontroller.WebhookCleanupSetup(kubeClient, exceptionControllerFinalizerName),
		webhookcontroller.WebhookCleanupHandler(kubeClient, exceptionControllerFinalizerName),
	)
	celExceptionWebhookController := genericwebhookcontroller.NewController(
		celExceptionWebhookControllerName,
		kubeClient.AdmissionregistrationV1().ValidatingWebhookConfigurations(),
		kubeInformer.Admissionregistration().V1().ValidatingWebhookConfigurations(),
		caInformer,
		deploymentInformer,
		config.CELExceptionValidatingWebhookConfigurationName,
		config.CELExceptionValidatingWebhookServicePath,
		serverIP,
		servicePort,
		webhookServerPort,
		nil,
		[]admissionregistrationv1.RuleWithOperations{{
			Rule: admissionregistrationv1.Rule{
				APIGroups:   []string{"policies.kyverno.io"},
				APIVersions: []string{"v1alpha1"},
				Resources:   []string{"policyexceptions"},
			},
			Operations: []admissionregistrationv1.OperationType{
				admissionregistrationv1.Create,
				admissionregistrationv1.Update,
			},
		}},
		genericwebhookcontroller.Fail,
		genericwebhookcontroller.None,
		configuration,
		caSecretName,
		runtime,
		autoDeleteWebhooks,
		webhookcontroller.WebhookCleanupSetup(kubeClient, celExceptionControllerFinalizerName),
		webhookcontroller.WebhookCleanupHandler(kubeClient, celExceptionControllerFinalizerName),
	)
	gctxWebhookController := genericwebhookcontroller.NewController(
		gctxWebhookControllerName,
		kubeClient.AdmissionregistrationV1().ValidatingWebhookConfigurations(),
		kubeInformer.Admissionregistration().V1().ValidatingWebhookConfigurations(),
		caInformer,
		deploymentInformer,
		config.GlobalContextValidatingWebhookConfigurationName,
		config.GlobalContextValidatingWebhookServicePath,
		serverIP,
		servicePort,
		webhookServerPort,
		nil,
		[]admissionregistrationv1.RuleWithOperations{{
			Rule: admissionregistrationv1.Rule{
				APIGroups:   []string{"kyverno.io"},
				APIVersions: []string{"v2alpha1"},
				Resources:   []string{"globalcontextentries"},
			},
			Operations: []admissionregistrationv1.OperationType{
				admissionregistrationv1.Create,
				admissionregistrationv1.Update,
			},
		}},
		genericwebhookcontroller.Fail,
		genericwebhookcontroller.None,
		configuration,
		caSecretName,
		runtime,
		autoDeleteWebhooks,
		webhookcontroller.WebhookCleanupSetup(kubeClient, gctxControllerFinalizerName),
		webhookcontroller.WebhookCleanupHandler(kubeClient, gctxControllerFinalizerName),
	)
	policyStatusController := policystatuscontroller.NewController(
		dynamicClient,
		kyvernoClient,
		kyvernoInformer.Policies().V1alpha1().ValidatingPolicies(),
		kyvernoInformer.Policies().V1alpha1().ImageValidatingPolicies(),
		kyvernoInformer.Policies().V1alpha1().MutatingPolicies(),
		kyvernoInformer.Policies().V1alpha1().GeneratingPolicies(),
		reportsServiceAccountName,
		stateRecorder,
	)
	leaderControllers = append(leaderControllers, internal.NewController(certmanager.ControllerName, certManager, certmanager.Workers))
	leaderControllers = append(leaderControllers, internal.NewController(webhookcontroller.ControllerName, webhookController, webhookcontroller.Workers))
	leaderControllers = append(leaderControllers, internal.NewController(exceptionWebhookControllerName, exceptionWebhookController, 1))
	leaderControllers = append(leaderControllers, internal.NewController(celExceptionWebhookControllerName, celExceptionWebhookController, 1))
	leaderControllers = append(leaderControllers, internal.NewController(gctxWebhookControllerName, gctxWebhookController, 1))
	leaderControllers = append(leaderControllers, internal.NewController(policystatuscontroller.ControllerName, policyStatusController, policystatuscontroller.Workers))

	generateVAPs := toggle.FromContext(context.TODO()).GenerateValidatingAdmissionPolicy()
	generateMAPs := toggle.FromContext(context.TODO()).GenerateMutatingAdmissionPolicy()
	if generateVAPs || generateMAPs {
		checker := checker.NewSelfChecker(kubeClient.AuthorizationV1().SelfSubjectAccessReviews())

		var vapInformer admissionregistrationv1informers.ValidatingAdmissionPolicyInformer
		var vapBindingInformer admissionregistrationv1informers.ValidatingAdmissionPolicyBindingInformer
		if generateVAPs {
			vapInformer = kubeInformer.Admissionregistration().V1().ValidatingAdmissionPolicies()
			vapBindingInformer = kubeInformer.Admissionregistration().V1().ValidatingAdmissionPolicyBindings()
		}

		var mapInformer admissionregistrationv1alpha1informers.MutatingAdmissionPolicyInformer
		var mapBindingInformer admissionregistrationv1alpha1informers.MutatingAdmissionPolicyBindingInformer
		if generateMAPs {
			mapInformer = kubeInformer.Admissionregistration().V1alpha1().MutatingAdmissionPolicies()
			mapBindingInformer = kubeInformer.Admissionregistration().V1alpha1().MutatingAdmissionPolicyBindings()
		}

		admissionpolicyController := admissionpolicygenerator.NewController(
			kubeClient,
			kyvernoClient,
			dynamicClient.Discovery(),
			kyvernoInformer.Kyverno().V1().ClusterPolicies(),
			kyvernoInformer.Policies().V1alpha1().ValidatingPolicies(),
			kyvernoInformer.Policies().V1alpha1().MutatingPolicies(),
			kyvernoInformer.Kyverno().V2().PolicyExceptions(),
			kyvernoInformer.Policies().V1alpha1().PolicyExceptions(),
			vapInformer,
			vapBindingInformer,
			mapInformer,
			mapBindingInformer,
			eventGenerator,
			checker,
		)
		leaderControllers = append(leaderControllers, internal.NewController(admissionpolicygenerator.ControllerName, admissionpolicyController, admissionpolicygenerator.Workers))
	}
	return leaderControllers, nil, nil
}

func main() {
	var (
		// TODO: this has been added to backward support command line arguments
		// will be removed in future and the configuration will be set only via configmaps
		serverIP                        string
		webhookTimeout                  int
		maxQueuedEvents                 int
		omitEvents                      string
		autoUpdateWebhooks              bool
		autoDeleteWebhooks              bool
		webhookRegistrationTimeout      time.Duration
		admissionReports                bool
		dumpPayload                     bool
		servicePort                     int
		webhookServerPort               int
		backgroundServiceAccountName    string
		reportsServiceAccountName       string
		maxAPICallResponseLength        int64
		renewBefore                     time.Duration
		maxAuditWorkers                 int
		maxAuditCapacity                int
		maxAdmissionReports             int
		controllerRuntimeMetricsAddress string
	)
	flagset := flag.NewFlagSet("kyverno", flag.ExitOnError)
	flagset.BoolVar(&dumpPayload, "dumpPayload", false, "Set this flag to activate/deactivate debug mode.")
	flagset.IntVar(&webhookTimeout, "webhookTimeout", webhookcontroller.DefaultWebhookTimeout, "Timeout for webhook configurations (number of seconds, integer).")
	flagset.IntVar(&maxQueuedEvents, "maxQueuedEvents", 1000, "Maximum events to be queued.")
	flagset.StringVar(&omitEvents, "omitEvents", "", "Set this flag to a comma sperated list of PolicyViolation, PolicyApplied, PolicyError, PolicySkipped to disable events, e.g. --omitEvents=PolicyApplied,PolicyViolation")
	flagset.StringVar(&serverIP, "serverIP", "", "IP address where Kyverno controller runs. Only required if out-of-cluster.")
	flagset.BoolVar(&autoUpdateWebhooks, "autoUpdateWebhooks", true, "Set this flag to 'false' to disable auto-configuration of the webhook.")
	flagset.BoolVar(&autoDeleteWebhooks, "autoDeleteWebhooks", false, "Set this flag to 'true' to enable autodeletion of webhook configurations using finalizers (requires extra permissions).")
	flagset.DurationVar(&webhookRegistrationTimeout, "webhookRegistrationTimeout", 120*time.Second, "Timeout for webhook registration, e.g., 30s, 1m, 5m.")
	flagset.Func(toggle.ProtectManagedResourcesFlagName, toggle.ProtectManagedResourcesDescription, toggle.ProtectManagedResources.Parse)
	flagset.Func(toggle.ForceFailurePolicyIgnoreFlagName, toggle.ForceFailurePolicyIgnoreDescription, toggle.ForceFailurePolicyIgnore.Parse)
	flagset.Func(toggle.GenerateValidatingAdmissionPolicyFlagName, toggle.GenerateValidatingAdmissionPolicyDescription, toggle.GenerateValidatingAdmissionPolicy.Parse)
	flagset.Func(toggle.GenerateMutatingAdmissionPolicyFlagName, toggle.GenerateMutatingAdmissionPolicyDescription, toggle.GenerateMutatingAdmissionPolicy.Parse)
	flagset.Func(toggle.DumpMutatePatchesFlagName, toggle.DumpMutatePatchesDescription, toggle.DumpMutatePatches.Parse)
	flagset.BoolVar(&admissionReports, "admissionReports", true, "Enable or disable admission reports.")
	flagset.IntVar(&servicePort, "servicePort", 443, "Port used by the Kyverno Service resource and for webhook configurations.")
	flagset.IntVar(&webhookServerPort, "webhookServerPort", 9443, "Port used by the webhook server.")
	flagset.StringVar(&backgroundServiceAccountName, "backgroundServiceAccountName", "", "Background controller service account name.")
	flagset.StringVar(&reportsServiceAccountName, "reportsServiceAccountName", "", "Reports controller service account name.")
	flagset.StringVar(&caSecretName, "caSecretName", "", "Name of the secret containing CA.")
	flagset.StringVar(&tlsSecretName, "tlsSecretName", "", "Name of the secret containing TLS pair.")
	flagset.Int64Var(&maxAPICallResponseLength, "maxAPICallResponseLength", 10*1000*1000, "Configure the value of maximum allowed GET response size from API Calls")
	flagset.DurationVar(&renewBefore, "renewBefore", 15*24*time.Hour, "The certificate renewal time before expiration")
	flagset.IntVar(&maxAuditWorkers, "maxAuditWorkers", 8, "Maximum number of workers for audit policy processing")
	flagset.IntVar(&maxAuditCapacity, "maxAuditCapacity", 1000, "Maximum capacity of the audit policy task queue")
	flagset.IntVar(&maxAdmissionReports, "maxAdmissionReports", 10000, "Maximum number of admission reports before we stop creating new ones")
	flagset.StringVar(&controllerRuntimeMetricsAddress, "controllerRuntimeMetricsAddress", "", `Bind address for controller-runtime metrics server. It will be defaulted to ":8080" if unspecified. Set this to "0" to disable the metrics server.`)
	// config
	appConfig := internal.NewConfiguration(
		internal.WithProfiling(),
		internal.WithTracing(),
		internal.WithMetrics(),
		internal.WithKubeconfig(),
		internal.WithPolicyExceptions(),
		internal.WithConfigMapCaching(),
		internal.WithDeferredLoading(),
		internal.WithCosign(),
		internal.WithRegistryClient(),
		internal.WithImageVerifyCache(),
		internal.WithLeaderElection(),
		internal.WithKyvernoClient(),
		internal.WithDynamicClient(),
		internal.WithKyvernoDynamicClient(),
		internal.WithEventsClient(),
		internal.WithApiServerClient(),
		internal.WithMetadataClient(),
		internal.WithFlagSets(flagset),
		internal.WithReporting(),
		internal.WithRestConfig(),
	)
	// parse flags
	internal.ParseFlags(appConfig)
	var wg wait.Group
	func() {
		// setup
		signalCtx, setup, sdown := internal.Setup(appConfig, "kyverno-admission-controller", false)
		defer sdown()
		if caSecretName == "" {
			setup.Logger.Error(errors.New("exiting... caSecretName is a required flag"), "exiting... caSecretName is a required flag")
			os.Exit(1)
		}
		if tlsSecretName == "" {
			setup.Logger.Error(errors.New("exiting... tlsSecretName is a required flag"), "exiting... tlsSecretName is a required flag")
			os.Exit(1)
		}
		// check if mutating admission policies are registered in the API server
		generateMutatingAdmissionPolicy := toggle.FromContext(context.TODO()).GenerateMutatingAdmissionPolicy()
		if generateMutatingAdmissionPolicy {
			registered, err := admissionpolicy.IsMutatingAdmissionPolicyRegistered(setup.KubeClient)
			if !registered {
				setup.Logger.Error(err, "MutatingAdmissionPolicies isn't supported in the API server")
				os.Exit(1)
			}
		}

		caSecret := informers.NewSecretInformer(setup.KubeClient, config.KyvernoNamespace(), caSecretName, setup.ResyncPeriod)
		tlsSecret := informers.NewSecretInformer(setup.KubeClient, config.KyvernoNamespace(), tlsSecretName, setup.ResyncPeriod)
		kyvernoDeployment := informers.NewDeploymentInformer(setup.KubeClient, config.KyvernoNamespace(), config.KyvernoDeploymentName(), setup.ResyncPeriod)
		if !informers.StartInformersAndWaitForCacheSync(signalCtx, setup.Logger, caSecret, tlsSecret, kyvernoDeployment) {
			setup.Logger.Error(errors.New("failed to wait for cache sync"), "failed to wait for cache sync")
			os.Exit(1)
		}
		// show version
		showWarnings(signalCtx, setup.Logger)
		// THIS IS AN UGLY FIX
		// ELSE KYAML IS NOT THREAD SAFE
		kyamlopenapi.Schema()
		// check we can run
		if err := sanityChecks(setup.ApiServerClient); err != nil {
			setup.Logger.Error(err, "sanity checks failed")
			os.Exit(1)
		}
		// informer factories
		kubeInformer := kubeinformers.NewSharedInformerFactory(setup.KubeClient, setup.ResyncPeriod)
		kubeKyvernoInformer := kubeinformers.NewSharedInformerFactoryWithOptions(setup.KubeClient, setup.ResyncPeriod, kubeinformers.WithNamespace(config.KyvernoNamespace()))
		kyvernoInformer := kyvernoinformer.NewSharedInformerFactory(setup.KyvernoClient, setup.ResyncPeriod)
		certRenewer := tls.NewCertRenewer(
			setup.KubeClient.CoreV1().Secrets(config.KyvernoNamespace()),
			tls.CertRenewalInterval,
			tls.CAValidityDuration,
			tls.TLSValidityDuration,
			renewBefore,
			serverIP,
			config.KyvernoServiceName(),
			config.DnsNames(config.KyvernoServiceName(), config.KyvernoNamespace()),
			config.KyvernoNamespace(),
			caSecretName,
			tlsSecretName,
		)
		policyCache := policycache.NewCache()
		notifyChan := make(chan string)
		stateRecorder := webhookcontroller.NewStateRecorder(notifyChan)
		eventGenerator := event.NewEventGenerator(
			setup.EventsClient,
			logging.WithName("EventGenerator"),
			maxQueuedEvents,
			strings.Split(omitEvents, ",")...,
		)
		gcstore := store.New()
		gceController := internal.NewController(
			globalcontextcontroller.ControllerName,
			globalcontextcontroller.NewController(
				kyvernoInformer.Kyverno().V2alpha1().GlobalContextEntries(),
				setup.KubeClient,
				setup.KyvernoDynamicClient,
				setup.KyvernoClient,
				gcstore,
				eventGenerator,
				maxAPICallResponseLength,
				true,
				setup.Jp,
			),
			globalcontextcontroller.Workers,
		)
		polexCache, polexController := internal.NewExceptionSelector(setup.Logger, kyvernoInformer)
		eventController := internal.NewController(
			event.ControllerName,
			eventGenerator,
			event.Workers,
		)
		// this controller only subscribe to events, nothing is returned...
		policymetricscontroller.NewController(
			setup.MetricsManager,
			kyvernoInformer.Kyverno().V1().ClusterPolicies(),
			kyvernoInformer.Kyverno().V1().Policies(),
			&wg,
		)
		// log policy changes
		genericloggingcontroller.NewController(
			setup.Logger.WithName("policy"),
			"Policy",
			kyvernoInformer.Kyverno().V1().Policies(),
			genericloggingcontroller.CheckGeneration,
		)
		genericloggingcontroller.NewController(
			setup.Logger.WithName("cluster-policy"),
			"ClusterPolicy",
			kyvernoInformer.Kyverno().V1().ClusterPolicies(),
			genericloggingcontroller.CheckGeneration,
		)
		runtime := runtimeutils.NewRuntime(
			setup.Logger.WithName("runtime-checks"),
			serverIP,
			kubeKyvernoInformer.Apps().V1().Deployments(),
			certRenewer,
		)
		// engine
		engine := internal.NewEngine(
			signalCtx,
			setup.Logger,
			setup.Configuration,
			setup.MetricsConfiguration,
			setup.Jp,
			setup.KyvernoDynamicClient,
			setup.RegistryClient,
			setup.ImageVerifyCacheClient,
			setup.KubeClient,
			setup.KyvernoClient,
			setup.RegistrySecretLister,
			apicall.NewAPICallConfiguration(maxAPICallResponseLength),
			polexCache,
			gcstore,
		)
		// create non leader controllers
		nonLeaderControllers, nonLeaderBootstrap := createNonLeaderControllers(
			kyvernoInformer,
			setup.KyvernoDynamicClient,
			policyCache,
		)
		// start informers and wait for cache sync
		if !internal.StartInformersAndWaitForCacheSync(signalCtx, setup.Logger, kyvernoInformer, kubeInformer, kubeKyvernoInformer) {
			setup.Logger.Error(errors.New("failed to wait for cache sync"), "failed to wait for cache sync")
			os.Exit(1)
		}
		// bootstrap non leader controllers
		if nonLeaderBootstrap != nil {
			if err := nonLeaderBootstrap(signalCtx); err != nil {
				setup.Logger.Error(err, "warning: failed to bootstrap non leader controllers")
			}
		}
		// setup leader election
		le, err := leaderelection.New(
			setup.Logger.WithName("leader-election"),
			"kyverno",
			config.KyvernoNamespace(),
			setup.LeaderElectionClient,
			config.KyvernoPodName(),
			internal.LeaderElectionRetryPeriod(),
			func(ctx context.Context) {
				logger := setup.Logger.WithName("leader")
				// create leader factories
				kubeInformer := kubeinformers.NewSharedInformerFactory(setup.KubeClient, setup.ResyncPeriod)
				kyvernoInformer := kyvernoinformer.NewSharedInformerFactory(setup.KyvernoClient, setup.ResyncPeriod)
				// create leader controllers
				leaderControllers, warmup, err := createrLeaderControllers(
					admissionReports,
					serverIP,
					reportsServiceAccountName,
					webhookTimeout,
					autoUpdateWebhooks,
					autoDeleteWebhooks,
					kubeInformer,
					kubeKyvernoInformer,
					kyvernoInformer,
					caSecret,
					tlsSecret,
					kyvernoDeployment,
					setup.KubeClient,
					setup.KyvernoClient,
					setup.KyvernoDynamicClient,
					certRenewer,
					runtime,
					int32(servicePort),       //nolint:gosec
					int32(webhookServerPort), //nolint:gosec
					setup.Configuration,
					eventGenerator,
					stateRecorder,
				)
				if err != nil {
					logger.Error(err, "failed to create leader controllers")
					os.Exit(1)
				}
				// start informers and wait for cache sync
				if !internal.StartInformersAndWaitForCacheSync(signalCtx, logger, kyvernoInformer, kubeInformer, kubeKyvernoInformer) {
					logger.Error(errors.New("failed to wait for cache sync"), "failed to wait for cache sync")
					os.Exit(1)
				}
				if warmup != nil {
					if err := warmup(ctx); err != nil {
						logger.Error(err, "failed to run warmup")
						os.Exit(1)
					}
				}
				// start leader controllers
				var wg wait.Group
				for _, controller := range leaderControllers {
					controller.Run(signalCtx, logger.WithName("controllers"), &wg)
				}
				// wait all controllers shut down
				wg.Wait()
			},
			nil,
		)
		if err != nil {
			setup.Logger.Error(err, "failed to initialize leader election")
			os.Exit(1)
		}
		urGenerator := generator.NewUpdateRequestGenerator(setup.Configuration, setup.MetadataClient)
		// create webhooks server
		urgen := webhookgenerate.NewGenerator(
			setup.KyvernoClient,
			kyvernoInformer.Kyverno().V2().UpdateRequests(),
			urGenerator,
		)
		policyHandlers := webhookspolicy.NewHandlers(
			setup.KyvernoDynamicClient,
			backgroundServiceAccountName,
			reportsServiceAccountName,
		)

		contextProvider, err := libs.NewContextProvider(
			setup.KyvernoDynamicClient,
			nil,
			gcstore,
			// []imagedataloader.Option{imagedataloader.WithLocalCredentials(c.RegistryAccess)},
			false,
		)
		if err != nil {
			setup.Logger.Error(err, "failed to create cel context provider")
			os.Exit(1)
		}

		nsLister := kubeInformer.Core().V1().Namespaces().Lister()

		var vpolEngine vpolengine.Engine
		var ivpolEngine ivpolengine.Engine
		var mpolEngine mpolengine.Engine
		{
			// create a controller manager
			scheme := kruntime.NewScheme()
			if err := policiesv1alpha1.Install(scheme); err != nil {
				setup.Logger.Error(err, "failed to initialize scheme")
				os.Exit(1)
			}
			mgr, err := ctrl.NewManager(setup.RestConfig, ctrl.Options{
				Scheme: scheme,
				Metrics: server.Options{
					BindAddress: controllerRuntimeMetricsAddress,
				},
			})
			if err != nil {
				setup.Logger.Error(err, "failed to construct manager")
				os.Exit(1)
			}
			// create compiler
			compiler := vpolcompiler.NewCompiler()
			// create vpolProvider
			vpolProvider, err := vpolengine.NewKubeProvider(compiler, mgr, kyvernoInformer.Policies().V1alpha1().PolicyExceptions().Lister(), internal.PolicyExceptionEnabled())
			if err != nil {
				setup.Logger.Error(err, "failed to create vpol provider")
				os.Exit(1)
			}
			ivpolProvider, err := ivpolengine.NewKubeProvider(mgr, kyvernoInformer.Policies().V1alpha1().PolicyExceptions().Lister(), internal.PolicyExceptionEnabled())
			if err != nil {
				setup.Logger.Error(err, "failed to create ivpol provider")
				os.Exit(1)
			}
			mpolcompiler := mpolcompiler.NewCompiler()
			mpolProvider, typeConverter, err := mpolengine.NewKubeProvider(signalCtx, mpolcompiler, mgr, setup.KubeClient.Discovery().OpenAPIV3(), kyvernoInformer.Policies().V1alpha1().PolicyExceptions().Lister(), internal.PolicyExceptionEnabled())
			if err != nil {
				setup.Logger.Error(err, "failed to create mpol provider")
				os.Exit(1)
			}
			// create a cancellable context
			ctx, cancel := context.WithCancel(signalCtx)
			// start manager
			wg.StartWithContext(ctx, func(ctx context.Context) {
				// cancel context at the end
				defer cancel()
				if err := mgr.Start(ctx); err != nil {
					setup.Logger.Error(err, "failed to start manager")
					os.Exit(1)
				}
			})
			if !mgr.GetCache().WaitForCacheSync(ctx) {
				defer cancel()
				setup.Logger.Error(err, "failed to create policy provider")
				os.Exit(1)
			}
			vpolEngine = vpolengine.NewEngine(
				vpolProvider,
				func(name string) *corev1.Namespace {
					ns, err := nsLister.Get(name)
					if err != nil {
						return nil
					}
					return ns
				},
				matching.NewMatcher(),
			)
			ivpolEngine = ivpolengine.NewEngine(
				ivpolProvider,
				func(name string) *corev1.Namespace {
					ns, err := nsLister.Get(name)
					if err != nil {
						return nil
					}
					return ns
				},
				matching.NewMatcher(),
				setup.KubeClient.CoreV1().Secrets(""),
				nil,
			)
			mpolEngine = mpolengine.NewEngine(
				mpolProvider,
				func(name string) *corev1.Namespace {
					ns, err := nsLister.Get(name)
					if err != nil {
						return nil
					}
					return ns
				},
				matching.NewMatcher(),
				typeConverter,
				contextProvider,
			)
		}
		if admissionReports {
			ephrCounterFunc := func(c breaker.Counter) func(context.Context) bool {
				return func(context.Context) bool {
					count, isRunning := c.Count()
					if !isRunning {
						return true
					}
					return count > maxAdmissionReports
				}
			}

			ephrs, err := breaker.StartAdmissionReportsCounter(signalCtx, setup.MetadataClient)
			if err != nil {
				go func() {
					for {
						ephrs, err := breaker.StartAdmissionReportsCounter(signalCtx, setup.MetadataClient)
						if err != nil {
							setup.Logger.Error(err, "failed to start admission reports watcher, retrying...")
							time.Sleep(2 * time.Second)
							continue
						}
						breaker.ReportsBreaker = breaker.NewBreaker("admission reports", ephrCounterFunc(ephrs))
						return
					}
				}()
				// create a temporary fake breaker until the retrying goroutine succeeds
				breaker.ReportsBreaker = breaker.NewBreaker("admission reports", func(context.Context) bool {
					return true
				})
				// no error has occurred, create a normal breaker
			} else {
				breaker.ReportsBreaker = breaker.NewBreaker("admission reports", ephrCounterFunc(ephrs))
			}
			// admission reports are disabled, create a fake breaker by default
		} else {
			breaker.ReportsBreaker = breaker.NewBreaker("admission reports", func(context.Context) bool {
				return true
			})
		}

		resourceHandlers := webhooksresource.NewHandlers(
			engine,
			setup.KyvernoDynamicClient,
			setup.KyvernoClient,
			setup.Configuration,
			setup.MetricsManager,
			policyCache,
			nsLister,
			kyvernoInformer.Kyverno().V2().UpdateRequests().Lister().UpdateRequests(config.KyvernoNamespace()),
			kyvernoInformer.Kyverno().V1().ClusterPolicies(),
			kyvernoInformer.Kyverno().V1().Policies(),
			urgen,
			eventGenerator,
			admissionReports,
			backgroundServiceAccountName,
			reportsServiceAccountName,
			setup.Jp,
			maxAuditWorkers,
			maxAuditCapacity,
			setup.ReportingConfiguration,
		)
		voplHandlers := vpol.New(
			vpolEngine,
			contextProvider,
			setup.KyvernoClient,
			admissionReports,
<<<<<<< HEAD
=======
			reportsBreaker,
>>>>>>> f5b265cf
			setup.ReportingConfiguration,
		)
		ivpolHandlers := ivpol.New(
			ivpolEngine,
			contextProvider,
		)
		gpolHandlers := gpol.New(urgen, kyvernoInformer.Policies().V1alpha1().GeneratingPolicies().Lister())
		exceptionHandlers := webhooksexception.NewHandlers(exception.ValidationOptions{
			Enabled:   internal.PolicyExceptionEnabled(),
			Namespace: internal.ExceptionNamespace(),
		})
		mpolHandlers := mpol.New(contextProvider, mpolEngine, setup.KyvernoClient, setup.ReportingConfiguration, urgen, backgroundServiceAccountName)
		celExceptionHandlers := webhookscelexception.NewHandlers(exception.ValidationOptions{
			Enabled: internal.PolicyExceptionEnabled(),
		})
		globalContextHandlers := webhooksglobalcontext.NewHandlers()
		server := webhooks.NewServer(
			signalCtx,
			webhooks.PolicyHandlers{
				Mutation:   webhooks.HandlerFunc(policyHandlers.Mutate),
				Validation: webhooks.HandlerFunc(policyHandlers.Validate),
			},
			webhooks.ResourceHandlers{
				Mutation:                          webhooks.HandlerFunc(resourceHandlers.Mutate),
				ImageVerificationPoliciesMutation: webhooks.HandlerFunc(ivpolHandlers.Mutate),
				MutatingPolicies:                  webhooks.HandlerFunc(mpolHandlers.Mutate),
				Validation:                        webhooks.HandlerFunc(resourceHandlers.Validate),
				ValidatingPolicies:                webhooks.HandlerFunc(voplHandlers.Validate),
				ImageVerificationPolicies:         webhooks.HandlerFunc(ivpolHandlers.Validate),
				GeneratingPolicies:                webhooks.HandlerFunc(gpolHandlers.Generate),
			},
			webhooks.ExceptionHandlers{
				Validation: webhooks.HandlerFunc(exceptionHandlers.Validate),
			},
			webhooks.CELExceptionHandlers{
				Validation: webhooks.HandlerFunc(celExceptionHandlers.Validate),
			},
			webhooks.GlobalContextHandlers{
				Validation: webhooks.HandlerFunc(globalContextHandlers.Validate),
			},
			setup.Configuration,
			setup.MetricsManager,
			webhooks.DebugModeOptions{
				DumpPayload: dumpPayload,
			},
			func() ([]byte, []byte, error) {
				secret, err := tlsSecret.Lister().Secrets(config.KyvernoNamespace()).Get(tlsSecretName)
				if err != nil {
					return nil, nil, err
				}
				return secret.Data[corev1.TLSCertKey], secret.Data[corev1.TLSPrivateKeyKey], nil
			},
			setup.KubeClient.AdmissionregistrationV1().MutatingWebhookConfigurations(),
			setup.KubeClient.AdmissionregistrationV1().ValidatingWebhookConfigurations(),
			setup.KubeClient.CoordinationV1().Leases(config.KyvernoNamespace()),
			runtime,
			kubeInformer.Rbac().V1().RoleBindings().Lister(),
			kubeInformer.Rbac().V1().ClusterRoleBindings().Lister(),
			setup.KyvernoDynamicClient.Discovery(),
			int32(webhookServerPort), //nolint:gosec
		)
		// start informers and wait for cache sync
		// we need to call start again because we potentially registered new informers
		if !internal.StartInformersAndWaitForCacheSync(signalCtx, setup.Logger, kyvernoInformer, kubeInformer, kubeKyvernoInformer) {
			setup.Logger.Error(errors.New("failed to wait for cache sync"), "failed to wait for cache sync")
			os.Exit(1)
		}
		// start webhooks server
		server.Run()
		defer server.Stop()
		// start non leader controllers
		eventController.Run(signalCtx, setup.Logger, &wg)
		gceController.Run(signalCtx, setup.Logger, &wg)
		if polexController != nil {
			polexController.Run(signalCtx, setup.Logger, &wg)
		}
		for _, controller := range nonLeaderControllers {
			controller.Run(signalCtx, setup.Logger.WithName("controllers"), &wg)
		}
		// start leader election
		le.Run(signalCtx)
	}()
	// wait for everything to shut down and exit
	wg.Wait()
}<|MERGE_RESOLUTION|>--- conflicted
+++ resolved
@@ -819,10 +819,6 @@
 			contextProvider,
 			setup.KyvernoClient,
 			admissionReports,
-<<<<<<< HEAD
-=======
-			reportsBreaker,
->>>>>>> f5b265cf
 			setup.ReportingConfiguration,
 		)
 		ivpolHandlers := ivpol.New(
