--- conflicted
+++ resolved
@@ -193,7 +193,6 @@
 	signalCtx, signalCancel := signal.NotifyContext(context.Background(), os.Interrupt, syscall.SIGTERM)
 	defer signalCancel()
 
-<<<<<<< HEAD
 	// clients
 	clientConfig, err := config.CreateClientConfig(kubeconfig, clientRateLimitQPS, clientRateLimitBurst)
 	if err != nil {
@@ -206,9 +205,6 @@
 		logger.Error(err, "Failed to create kubernetes client")
 		os.Exit(1)
 	}
-=======
-	debug := serverIP != ""
->>>>>>> 29696c10
 
 	// Metrics Configuration
 	var metricsConfig *metrics.MetricsConfig
