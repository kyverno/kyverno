package main

// We currently accept the risk of exposing pprof and rely on users to protect the endpoint.
import (
	"context"
	"flag"
	"fmt"
	"net/http"
	_ "net/http/pprof" // #nosec
	"os"
	"strings"
	"time"

	"github.com/kyverno/kyverno/pkg/background"
	generatecleanup "github.com/kyverno/kyverno/pkg/background/generate/cleanup"
	kyvernoclient "github.com/kyverno/kyverno/pkg/client/clientset/versioned"
	kyvernoinformer "github.com/kyverno/kyverno/pkg/client/informers/externalversions"
	"github.com/kyverno/kyverno/pkg/common"
	"github.com/kyverno/kyverno/pkg/config"
	"github.com/kyverno/kyverno/pkg/controllers/certmanager"
	configcontroller "github.com/kyverno/kyverno/pkg/controllers/config"
	policycachecontroller "github.com/kyverno/kyverno/pkg/controllers/policycache"
	"github.com/kyverno/kyverno/pkg/cosign"
	"github.com/kyverno/kyverno/pkg/dclient"
	event "github.com/kyverno/kyverno/pkg/event"
	"github.com/kyverno/kyverno/pkg/leaderelection"
	"github.com/kyverno/kyverno/pkg/metrics"
	"github.com/kyverno/kyverno/pkg/openapi"
	"github.com/kyverno/kyverno/pkg/policy"
	"github.com/kyverno/kyverno/pkg/policycache"
	"github.com/kyverno/kyverno/pkg/policyreport"
	"github.com/kyverno/kyverno/pkg/registryclient"
	"github.com/kyverno/kyverno/pkg/signal"
	"github.com/kyverno/kyverno/pkg/tls"
	"github.com/kyverno/kyverno/pkg/toggle"
	"github.com/kyverno/kyverno/pkg/tracing"
	"github.com/kyverno/kyverno/pkg/utils"
	"github.com/kyverno/kyverno/pkg/version"
	"github.com/kyverno/kyverno/pkg/webhookconfig"
	"github.com/kyverno/kyverno/pkg/webhooks"
	webhookspolicy "github.com/kyverno/kyverno/pkg/webhooks/policy"
	webhooksresource "github.com/kyverno/kyverno/pkg/webhooks/resource"
	webhookgenerate "github.com/kyverno/kyverno/pkg/webhooks/updaterequest"
	kubeinformers "k8s.io/client-go/informers"
	"k8s.io/client-go/kubernetes"
	"k8s.io/client-go/rest"
	"k8s.io/client-go/tools/cache"
	"k8s.io/klog/v2"
	"k8s.io/klog/v2/klogr"
	"sigs.k8s.io/controller-runtime/pkg/log"
)

const resyncPeriod = 15 * time.Minute

var (
	// TODO: this has been added to backward support command line arguments
	// will be removed in future and the configuration will be set only via configmaps
	serverIP                     string
	profilePort                  string
	metricsPort                  string
	webhookTimeout               int
	genWorkers                   int
	profile                      bool
	disableMetricsExport         bool
	enableTracing                bool
	otel                         string
	otelCollector                string
	transportCreds               string
	autoUpdateWebhooks           bool
	policyControllerResyncPeriod time.Duration
	imagePullSecrets             string
	imageSignatureRepository     string
	allowInsecureRegistry        bool
	clientRateLimitQPS           float64
	clientRateLimitBurst         int
	changeRequestLimit           int
	splitPolicyReport            bool
	webhookRegistrationTimeout   time.Duration
	setupLog                     = log.Log.WithName("setup")
)

func main() {
	klog.InitFlags(nil)
	log.SetLogger(klogr.New().WithCallDepth(1))
	flag.IntVar(&webhookTimeout, "webhookTimeout", int(webhookconfig.DefaultWebhookTimeout), "Timeout for webhook configurations.")
	flag.IntVar(&genWorkers, "genWorkers", 10, "Workers for generate controller")
	flag.StringVar(&serverIP, "serverIP", "", "IP address where Kyverno controller runs. Only required if out-of-cluster.")
	flag.BoolVar(&profile, "profile", false, "Set this flag to 'true', to enable profiling.")
	flag.StringVar(&profilePort, "profilePort", "6060", "Enable profiling at given port, defaults to 6060.")
<<<<<<< HEAD
	flag.BoolVar(&disableMetricsExport, "disableMetrics", false, "Set this flag to 'true' to disable metrics.")
=======
	flag.BoolVar(&disableMetricsExport, "disableMetrics", false, "Set this flag to 'true', to enable exposing the metrics.")
	flag.BoolVar(&enableTracing, "enableTracing", false, "Set this flag to 'true', to enable exposing traces.")
	flag.StringVar(&otel, "otelConfig", "prometheus", "Set this flag to 'grpc', to enable exporting metrics to an Opentelemetry Collector. The default collector is set to \"prometheus\"")
	flag.StringVar(&otelCollector, "otelCollector", "opentelemetrycollector.kyverno.svc.cluster.local", "Set this flag to the OpenTelemetry Collector Service Address. Kyverno will try to connect to this on the metrics port.")
	flag.StringVar(&transportCreds, "transportCreds", "", "Set this flag to the CA secret containing the certificate which is used by our Opentelemetry Metrics Client. If empty string is set, means an insecure connection will be used")
>>>>>>> f6c131cf
	flag.StringVar(&metricsPort, "metricsPort", "8000", "Expose prometheus metrics at the given port, default to 8000.")
	flag.DurationVar(&policyControllerResyncPeriod, "backgroundScan", time.Hour, "Perform background scan every given interval, e.g., 30s, 15m, 1h.")
	flag.StringVar(&imagePullSecrets, "imagePullSecrets", "", "Secret resource names for image registry access credentials.")
	flag.StringVar(&imageSignatureRepository, "imageSignatureRepository", "", "Alternate repository for image signatures. Can be overridden per rule via `verifyImages.Repository`.")
	flag.BoolVar(&allowInsecureRegistry, "allowInsecureRegistry", false, "Whether to allow insecure connections to registries. Don't use this for anything but testing.")
	flag.BoolVar(&autoUpdateWebhooks, "autoUpdateWebhooks", true, "Set this flag to 'false' to disable auto-configuration of the webhook.")
	flag.Float64Var(&clientRateLimitQPS, "clientRateLimitQPS", 0, "Configure the maximum QPS to the Kubernetes API server from Kyverno. Uses the client default if zero.")
	flag.IntVar(&clientRateLimitBurst, "clientRateLimitBurst", 0, "Configure the maximum burst for throttle. Uses the client default if zero.")
	flag.Func(toggle.AutogenInternalsFlagName, toggle.AutogenInternalsDescription, toggle.AutogenInternalsFlag)
	flag.DurationVar(&webhookRegistrationTimeout, "webhookRegistrationTimeout", 120*time.Second, "Timeout for webhook registration, e.g., 30s, 1m, 5m.")
	flag.IntVar(&changeRequestLimit, "maxReportChangeRequests", 1000, "maximum pending report change requests per namespace or for the cluster-wide policy report")
	flag.BoolVar(&splitPolicyReport, "splitPolicyReport", false, "Set the flag to 'true', to enable the split-up PolicyReports per policy.")
	if err := flag.Set("v", "2"); err != nil {
		setupLog.Error(err, "failed to set log level")
		os.Exit(1)
	}
	flag.Parse()

	version.PrintVersionInfo(log.Log)

	cleanUp := make(chan struct{})
	stopCh := signal.SetupSignalHandler()
	debug := serverIP != ""

	// clients
	clientConfig, err := rest.InClusterConfig()
	if err != nil {
		setupLog.Error(err, "Failed to create clientConfig")
		os.Exit(1)
	}
	if err := config.ConfigureClientConfig(clientConfig, clientRateLimitQPS, clientRateLimitBurst); err != nil {
		setupLog.Error(err, "Failed to create clientConfig")
		os.Exit(1)
	}
	kyvernoClient, err := kyvernoclient.NewForConfig(clientConfig)
	if err != nil {
		setupLog.Error(err, "Failed to create client")
		os.Exit(1)
	}
	dynamicClient, err := dclient.NewClient(clientConfig, 15*time.Minute, stopCh)
	if err != nil {
		setupLog.Error(err, "Failed to create dynamic client")
		os.Exit(1)
	}
	kubeClient, err := kubernetes.NewForConfig(clientConfig)
	if err != nil {
		setupLog.Error(err, "Failed to create kubernetes client")
		os.Exit(1)
	}

	// sanity checks
	if !utils.CRDsInstalled(dynamicClient.Discovery()) {
		setupLog.Error(fmt.Errorf("CRDs not installed"), "Failed to access Kyverno CRDs")
		os.Exit(1)
	}

	var metricsConfig *metrics.MetricsConfig

	if profile {
		addr := ":" + profilePort
		setupLog.Info("Enable profiling, see details at https://github.com/kyverno/kyverno/wiki/Profiling-Kyverno-on-Kubernetes", "port", profilePort)
		go func() {
			if err := http.ListenAndServe(addr, nil); err != nil {
				setupLog.Error(err, "Failed to enable profiling")
				os.Exit(1)
			}
		}()
	}

	// informer factories
	kubeInformer := kubeinformers.NewSharedInformerFactory(kubeClient, resyncPeriod)
	kubeKyvernoInformer := kubeinformers.NewSharedInformerFactoryWithOptions(kubeClient, resyncPeriod, kubeinformers.WithNamespace(config.KyvernoNamespace()))
	kyvernoInformer := kyvernoinformer.NewSharedInformerFactory(kyvernoClient, policyControllerResyncPeriod)

	// utils
	kyvernoV1 := kyvernoInformer.Kyverno().V1()
	kyvernoV1beta1 := kyvernoInformer.Kyverno().V1beta1()
	kyvernoV1alpha2 := kyvernoInformer.Kyverno().V1alpha2()

	var registryOptions []registryclient.Option

	// load image registry secrets
	secrets := strings.Split(imagePullSecrets, ",")
	if imagePullSecrets != "" && len(secrets) > 0 {
		setupLog.Info("initializing registry credentials", "secrets", secrets)
		registryOptions = append(
			registryOptions,
			registryclient.WithKeychainPullSecrets(kubeClient, config.KyvernoNamespace(), "", secrets),
		)
	}

	if allowInsecureRegistry {
		setupLog.Info("initializing registry with allowing insecure connections to registries")
		registryOptions = append(
			registryOptions,
			registryclient.WithAllowInsecureRegistry(),
		)
	}

	// initialize default registry client with our settings
	registryclient.DefaultClient, err = registryclient.InitClient(registryOptions...)
	if err != nil {
		setupLog.Error(err, "failed to initialize registry client")
		os.Exit(1)
	}

	if imageSignatureRepository != "" {
		cosign.ImageSignatureRepository = imageSignatureRepository
	}

	// EVENT GENERATOR
	// - generate event with retry mechanism
	eventGenerator := event.NewEventGenerator(dynamicClient, kyvernoV1.ClusterPolicies(), kyvernoV1.Policies(), log.Log.WithName("EventGenerator"))

	// POLICY Report GENERATOR
	reportReqGen := policyreport.NewReportChangeRequestGenerator(kyvernoClient,
		dynamicClient,
		kyvernoV1alpha2.ReportChangeRequests(),
		kyvernoV1alpha2.ClusterReportChangeRequests(),
		kyvernoV1.ClusterPolicies(),
		kyvernoV1.Policies(),
		changeRequestLimit,
		splitPolicyReport,
		log.Log.WithName("ReportChangeRequestGenerator"),
	)

	prgen, err := policyreport.NewReportGenerator(
		kyvernoClient,
		dynamicClient,
		kyvernoInformer.Wgpolicyk8s().V1alpha2().ClusterPolicyReports(),
		kyvernoInformer.Wgpolicyk8s().V1alpha2().PolicyReports(),
		kyvernoV1alpha2.ReportChangeRequests(),
		kyvernoV1alpha2.ClusterReportChangeRequests(),
		kubeInformer.Core().V1().Namespaces(),
		reportReqGen.CleanupChangeRequest,
		splitPolicyReport,
		log.Log.WithName("PolicyReportGenerator"),
	)
	if err != nil {
		setupLog.Error(err, "Failed to create policy report controller")
		os.Exit(1)
	}

	webhookCfg := webhookconfig.NewRegister(
		clientConfig,
		dynamicClient,
		kubeClient,
		kyvernoClient,
		kubeInformer.Admissionregistration().V1().MutatingWebhookConfigurations(),
		kubeInformer.Admissionregistration().V1().ValidatingWebhookConfigurations(),
		kubeKyvernoInformer.Apps().V1().Deployments(),
		kyvernoV1.ClusterPolicies(),
		kyvernoV1.Policies(),
		serverIP,
		int32(webhookTimeout),
		debug,
		autoUpdateWebhooks,
		stopCh,
		log.Log,
	)

	webhookMonitor, err := webhookconfig.NewMonitor(kubeClient, log.Log)
	if err != nil {
		setupLog.Error(err, "failed to initialize webhookMonitor")
		os.Exit(1)
	}

	configuration, err := config.NewConfiguration(kubeClient, prgen.ReconcileCh, webhookCfg.UpdateWebhookChan)
	if err != nil {
		setupLog.Error(err, "failed to initialize configuration")
		os.Exit(1)
	}
	configurationController := configcontroller.NewController(configuration, kubeKyvernoInformer.Core().V1().ConfigMaps())

	metricsConfigData, err := config.NewMetricsConfigData(kubeClient)
	if err != nil {
		setupLog.Error(err, "failed to fetch metrics config")
		os.Exit(1)
	}

	// Metrics Configuration
	metricsAddr := ":" + metricsPort
	metricsConfig, metricsServerMux, err := metrics.InitMetrics(
		disableMetricsExport,
		otel,
		metricsAddr,
		otelCollector,
		metricsConfigData,
		transportCreds,
		kubeClient,
		log.Log.WithName("Metrics"),
	)
	if err != nil {
		setupLog.Error(err, "failed to initialize metrics")
		os.Exit(1)
	}

	if otel == "prometheus" {
		go func() {
			setupLog.Info("Enabling Metrics for Kyverno", "address", metricsAddr)
			if err := http.ListenAndServe(metricsAddr, metricsServerMux); err != nil {
				setupLog.Error(err, "failed to enable metrics", "address", metricsAddr)
			}

		}()
	}

	// Tracing Configuration
	if enableTracing {
		setupLog.Info("Enabling tracing for Kyverno...")
		err = tracing.NewTraceConfig(otelCollector, transportCreds, kubeClient, log.Log.WithName("Tracing"))
		if err != nil {
			setupLog.Error(err, "Failed to enable tracing for Kyverno")
			os.Exit(1)
		}
	}

	// POLICY CONTROLLER
	// - reconciliation policy and policy violation
	// - process policy on existing resources
	// - status aggregator: receives stats when a policy is applied & updates the policy status
	policyCtrl, err := policy.NewPolicyController(
		kubeClient,
		kyvernoClient,
		dynamicClient,
		kyvernoV1.ClusterPolicies(),
		kyvernoV1.Policies(),
		kyvernoV1beta1.UpdateRequests(),
		configuration,
		eventGenerator,
		reportReqGen,
		prgen,
		kubeInformer.Core().V1().Namespaces(),
		log.Log.WithName("PolicyController"),
		policyControllerResyncPeriod,
		metricsConfig,
	)
	if err != nil {
		setupLog.Error(err, "Failed to create policy controller")
		os.Exit(1)
	}

	urgen := webhookgenerate.NewGenerator(kyvernoClient, kyvernoV1beta1.UpdateRequests())

	urc := background.NewController(
		kubeClient,
		kyvernoClient,
		dynamicClient,
		kyvernoV1.ClusterPolicies(),
		kyvernoV1.Policies(),
		kyvernoV1beta1.UpdateRequests(),
		kubeInformer.Core().V1().Namespaces(),
		kubeKyvernoInformer.Core().V1().Pods(),
		eventGenerator,
		configuration,
	)

	grcc := generatecleanup.NewController(
		kubeClient,
		kyvernoClient,
		dynamicClient,
		kyvernoV1.ClusterPolicies(),
		kyvernoV1.Policies(),
		kyvernoV1beta1.UpdateRequests(),
		kubeInformer.Core().V1().Namespaces(),
	)

	policyCache := policycache.NewCache()
	policyCacheController := policycachecontroller.NewController(policyCache, kyvernoV1.ClusterPolicies(), kyvernoV1.Policies())

	auditHandler := webhooksresource.NewValidateAuditHandler(
		policyCache,
		eventGenerator,
		reportReqGen,
		kubeInformer.Rbac().V1().RoleBindings(),
		kubeInformer.Rbac().V1().ClusterRoleBindings(),
		kubeInformer.Core().V1().Namespaces(),
		log.Log.WithName("ValidateAuditHandler"),
		configuration,
		dynamicClient,
		metricsConfig,
	)

	certRenewer, err := tls.NewCertRenewer(
		kubeClient,
		clientConfig,
		tls.CertRenewalInterval,
		tls.CAValidityDuration,
		tls.TLSValidityDuration,
		serverIP,
		log.Log.WithName("CertRenewer"),
	)
	if err != nil {
		setupLog.Error(err, "failed to initialize CertRenewer")
		os.Exit(1)
	}
	certManager, err := certmanager.NewController(kubeKyvernoInformer.Core().V1().Secrets(), certRenewer, webhookCfg.UpdateWebhooksCaBundle)
	if err != nil {
		setupLog.Error(err, "failed to initialize CertManager")
		os.Exit(1)
	}

	registerWrapperRetry := common.RetryFunc(time.Second, webhookRegistrationTimeout, webhookCfg.Register, "failed to register webhook", setupLog)
	registerWebhookConfigurations := func() {
		if err := certRenewer.InitTLSPemPair(); err != nil {
			setupLog.Error(err, "tls initialization error")
			os.Exit(1)
		}
		// wait for cache to be synced before use it
		cache.WaitForCacheSync(stopCh,
			kubeInformer.Admissionregistration().V1().MutatingWebhookConfigurations().Informer().HasSynced,
			kubeInformer.Admissionregistration().V1().ValidatingWebhookConfigurations().Informer().HasSynced,
		)

		// validate the ConfigMap format
		if err := webhookCfg.ValidateWebhookConfigurations(config.KyvernoNamespace(), config.KyvernoConfigMapName()); err != nil {
			setupLog.Error(err, "invalid format of the Kyverno init ConfigMap, please correct the format of 'data.webhooks'")
			os.Exit(1)
		}
		if autoUpdateWebhooks {
			go webhookCfg.UpdateWebhookConfigurations(configuration)
		}
		if registrationErr := registerWrapperRetry(); registrationErr != nil {
			setupLog.Error(err, "Timeout registering admission control webhooks")
			os.Exit(1)
		}
		webhookCfg.UpdateWebhookChan <- true
	}

	// leader election context
	ctx, cancel := context.WithCancel(context.Background())
	defer cancel()

	// cancel leader election context on shutdown signals
	go func() {
		<-stopCh
		cancel()
	}()

	// webhookconfigurations are registered by the leader only
	webhookRegisterLeader, err := leaderelection.New("webhook-register", config.KyvernoNamespace(), kubeClient, registerWebhookConfigurations, nil, log.Log.WithName("webhookRegister/LeaderElection"))
	if err != nil {
		setupLog.Error(err, "failed to elect a leader")
		os.Exit(1)
	}

	go webhookRegisterLeader.Run(ctx)

	// the webhook server runs across all instances
	openAPIController := startOpenAPIController(dynamicClient, stopCh)

	// WEBHOOK
	// - https server to provide endpoints called based on rules defined in Mutating & Validation webhook configuration
	// - reports the results based on the response from the policy engine:
	// -- annotations on resources with update details on mutation JSON patches
	// -- generate policy violation resource
	// -- generate events on policy and resource
	policyHandlers := webhookspolicy.NewHandlers(dynamicClient, openAPIController)
	resourceHandlers := webhooksresource.NewHandlers(
		dynamicClient,
		kyvernoClient,
		configuration,
		metricsConfig,
		policyCache,
		kubeInformer.Core().V1().Namespaces().Lister(),
		kubeInformer.Rbac().V1().RoleBindings().Lister(),
		kubeInformer.Rbac().V1().ClusterRoleBindings().Lister(),
		kyvernoV1beta1.UpdateRequests().Lister().UpdateRequests(config.KyvernoNamespace()),
		reportReqGen,
		urgen,
		eventGenerator,
		auditHandler,
		openAPIController,
	)

	server := webhooks.NewServer(
		policyHandlers,
		resourceHandlers,
		certManager.GetTLSPemPair,
		configuration,
		webhookCfg,
		webhookMonitor,
		cleanUp,
	)

	// wrap all controllers that need leaderelection
	// start them once by the leader
	run := func() {
		go certManager.Run(stopCh)
		go policyCtrl.Run(2, prgen.ReconcileCh, reportReqGen.CleanupChangeRequest, stopCh)
		go prgen.Run(1, stopCh)
		go grcc.Run(1, stopCh)
	}

	kubeClientLeaderElection, err := kubernetes.NewForConfig(clientConfig)
	if err != nil {
		setupLog.Error(err, "Failed to create kubernetes client")
		os.Exit(1)
	}

	// cleanup Kyverno managed resources followed by webhook shutdown
	// No need to exit here, as server.Stop(ctx) closes the cleanUp
	// chan, thus the main process exits.
	stop := func() {
		c, cancel := context.WithCancel(context.Background())
		defer cancel()
		server.Stop(c)
	}

	le, err := leaderelection.New("kyverno", config.KyvernoNamespace(), kubeClientLeaderElection, run, stop, log.Log.WithName("kyverno/LeaderElection"))
	if err != nil {
		setupLog.Error(err, "failed to elect a leader")
		os.Exit(1)
	}

	startInformersAndWaitForCacheSync(stopCh, kyvernoInformer, kubeInformer, kubeKyvernoInformer)

	// warmup policy cache
	if err := policyCacheController.WarmUp(); err != nil {
		setupLog.Error(err, "Failed to warm up policy cache")
		os.Exit(1)
	}

	// init events handlers
	// start Kyverno controllers
	go policyCacheController.Run(stopCh)
	go urc.Run(genWorkers, stopCh)
	go le.Run(ctx)
	go reportReqGen.Run(2, stopCh)
	go configurationController.Run(stopCh)
	go eventGenerator.Run(3, stopCh)
	go auditHandler.Run(10, stopCh)
	if !debug {
		go webhookMonitor.Run(webhookCfg, certRenewer, eventGenerator, stopCh)
	}

	// verifies if the admission control is enabled and active
	server.Run(stopCh)

	<-stopCh

	// resource cleanup
	// remove webhook configurations
	<-cleanUp
	setupLog.Info("Kyverno shutdown successful")
}

func startOpenAPIController(client dclient.Interface, stopCh <-chan struct{}) *openapi.Controller {
	openAPIController, err := openapi.NewOpenAPIController()
	if err != nil {
		setupLog.Error(err, "Failed to create openAPIController")
		os.Exit(1)
	}
	// Sync openAPI definitions of resources
	openAPISync := openapi.NewCRDSync(client, openAPIController)
	// start openAPI controller, this is used in admission review
	// thus is required in each instance
	openAPISync.Run(1, stopCh)
	return openAPIController
}<|MERGE_RESOLUTION|>--- conflicted
+++ resolved
@@ -87,15 +87,11 @@
 	flag.StringVar(&serverIP, "serverIP", "", "IP address where Kyverno controller runs. Only required if out-of-cluster.")
 	flag.BoolVar(&profile, "profile", false, "Set this flag to 'true', to enable profiling.")
 	flag.StringVar(&profilePort, "profilePort", "6060", "Enable profiling at given port, defaults to 6060.")
-<<<<<<< HEAD
 	flag.BoolVar(&disableMetricsExport, "disableMetrics", false, "Set this flag to 'true' to disable metrics.")
-=======
-	flag.BoolVar(&disableMetricsExport, "disableMetrics", false, "Set this flag to 'true', to enable exposing the metrics.")
 	flag.BoolVar(&enableTracing, "enableTracing", false, "Set this flag to 'true', to enable exposing traces.")
 	flag.StringVar(&otel, "otelConfig", "prometheus", "Set this flag to 'grpc', to enable exporting metrics to an Opentelemetry Collector. The default collector is set to \"prometheus\"")
 	flag.StringVar(&otelCollector, "otelCollector", "opentelemetrycollector.kyverno.svc.cluster.local", "Set this flag to the OpenTelemetry Collector Service Address. Kyverno will try to connect to this on the metrics port.")
 	flag.StringVar(&transportCreds, "transportCreds", "", "Set this flag to the CA secret containing the certificate which is used by our Opentelemetry Metrics Client. If empty string is set, means an insecure connection will be used")
->>>>>>> f6c131cf
 	flag.StringVar(&metricsPort, "metricsPort", "8000", "Expose prometheus metrics at the given port, default to 8000.")
 	flag.DurationVar(&policyControllerResyncPeriod, "backgroundScan", time.Hour, "Perform background scan every given interval, e.g., 30s, 15m, 1h.")
 	flag.StringVar(&imagePullSecrets, "imagePullSecrets", "", "Secret resource names for image registry access credentials.")
