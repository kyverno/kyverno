--- conflicted
+++ resolved
@@ -71,14 +71,9 @@
 	flag.StringVar(&filterK8sResources, "filterK8sResources", "", "Resource in format [kind,namespace,name] where policy is not evaluated by the admission webhook. For example, --filterK8sResources \"[Deployment, kyverno, kyverno],[Events, *, *]\"")
 	flag.StringVar(&excludeGroupRole, "excludeGroupRole", "", "")
 	flag.StringVar(&excludeUsername, "excludeUsername", "", "")
-<<<<<<< HEAD
-	flag.IntVar(&webhookTimeout, "webhookTimeout", 3, "Timeout for webhook configurations")
+	// deprecated
+	flag.IntVar(&webhookTimeout, "webhookTimeout", int(webhookconfig.DefaultWebhookTimeout), "Timeout for webhook configurations. Deprecated and will be removed in 1.6.0.")
 	flag.IntVar(&genWorkers, "genWorkers", 10, "Workers for generate controller")
-=======
-	// deprecated
-	flag.IntVar(&webhookTimeout, "webhooktimeout", int(webhookconfig.DefaultWebhookTimeout), "Timeout for webhook configurations. Deprecated and will be removed in 1.6.0.")
-	flag.IntVar(&genWorkers, "gen-workers", 10, "Workers for generate controller")
->>>>>>> b10947b9
 	flag.StringVar(&kubeconfig, "kubeconfig", "", "Path to a kubeconfig. Only required if out-of-cluster.")
 	flag.StringVar(&serverIP, "serverIP", "", "IP address where Kyverno controller runs. Only required if out-of-cluster.")
 	flag.BoolVar(&profile, "profile", false, "Set this flag to 'true', to enable profiling.")
