--- conflicted
+++ resolved
@@ -292,7 +292,6 @@
 	return nil
 }
 
-<<<<<<< HEAD
 func createOpenApiController(manager *openapi.Controller, client dclient.Interface) controllers.Controller {
 	return openapi.NewCRDSync(client, manager)
 }
@@ -344,8 +343,6 @@
 		}
 }
 
-=======
->>>>>>> 74172f20
 func main() {
 	// parse flags
 	if err := parseFlags(); err != nil {
@@ -667,7 +664,6 @@
 	}
 	// start event generator
 	go eventGenerator.Run(signalCtx, 3)
-<<<<<<< HEAD
 	// start leader election
 	go le.Run(signalCtx)
 	// start non leader controllers
@@ -675,9 +671,6 @@
 		go controller.run(signalCtx, logger.WithName("controllers"))
 	}
 	// start monitor (only when running in cluster)
-=======
-
->>>>>>> 74172f20
 	if serverIP == "" {
 		go webhookMonitor.Run(signalCtx, webhookCfg, certRenewer, eventGenerator)
 	}
