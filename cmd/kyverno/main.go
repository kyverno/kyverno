package main

// We currently accept the risk of exposing pprof and rely on users to protect the endpoint.
import (
	"context"
	"flag"
	"fmt"
	"net/http"
	_ "net/http/pprof" // #nosec
	"os"
	"strings"
	"time"

	_ "go.uber.org/automaxprocs" // #nosec

	"github.com/kyverno/kyverno/pkg/background"
	generatecleanup "github.com/kyverno/kyverno/pkg/background/generate/cleanup"
	kyvernoclient "github.com/kyverno/kyverno/pkg/client/clientset/versioned"
	kyvernoinformer "github.com/kyverno/kyverno/pkg/client/informers/externalversions"
	"github.com/kyverno/kyverno/pkg/common"
	"github.com/kyverno/kyverno/pkg/config"
	"github.com/kyverno/kyverno/pkg/controllers/certmanager"
	configcontroller "github.com/kyverno/kyverno/pkg/controllers/config"
	policycachecontroller "github.com/kyverno/kyverno/pkg/controllers/policycache"
	"github.com/kyverno/kyverno/pkg/cosign"
	"github.com/kyverno/kyverno/pkg/dclient"
	event "github.com/kyverno/kyverno/pkg/event"
	"github.com/kyverno/kyverno/pkg/leaderelection"
	"github.com/kyverno/kyverno/pkg/metrics"
	"github.com/kyverno/kyverno/pkg/openapi"
	"github.com/kyverno/kyverno/pkg/policy"
	"github.com/kyverno/kyverno/pkg/policycache"
	"github.com/kyverno/kyverno/pkg/policyreport"
	"github.com/kyverno/kyverno/pkg/registryclient"
	"github.com/kyverno/kyverno/pkg/signal"
	"github.com/kyverno/kyverno/pkg/tls"
	"github.com/kyverno/kyverno/pkg/toggle"
	"github.com/kyverno/kyverno/pkg/tracing"
	"github.com/kyverno/kyverno/pkg/utils"
	"github.com/kyverno/kyverno/pkg/version"
	"github.com/kyverno/kyverno/pkg/webhookconfig"
	"github.com/kyverno/kyverno/pkg/webhooks"
	webhookspolicy "github.com/kyverno/kyverno/pkg/webhooks/policy"
	webhooksresource "github.com/kyverno/kyverno/pkg/webhooks/resource"
	webhookgenerate "github.com/kyverno/kyverno/pkg/webhooks/updaterequest"
	kubeinformers "k8s.io/client-go/informers"
	"k8s.io/client-go/kubernetes"
	"k8s.io/client-go/rest"
	"k8s.io/client-go/tools/cache"
	"k8s.io/klog/v2"
	"k8s.io/klog/v2/klogr"
	"sigs.k8s.io/controller-runtime/pkg/log"
)

const resyncPeriod = 15 * time.Minute

var (
	// TODO: this has been added to backward support command line arguments
	// will be removed in future and the configuration will be set only via configmaps
	serverIP                     string
	profilePort                  string
	metricsPort                  string
	webhookTimeout               int
	genWorkers                   int
	maxQueuedEvents              int
	profile                      bool
	disableMetricsExport         bool
	enableTracing                bool
	otel                         string
	otelCollector                string
	transportCreds               string
	autoUpdateWebhooks           bool
	policyControllerResyncPeriod time.Duration
	imagePullSecrets             string
	imageSignatureRepository     string
	allowInsecureRegistry        bool
	clientRateLimitQPS           float64
	clientRateLimitBurst         int
	changeRequestLimit           int
	webhookRegistrationTimeout   time.Duration
	setupLog                     = log.Log.WithName("setup")
)

func main() {
	// clear flags initialized in static dependencies
	if flag.CommandLine.Lookup("log_dir") != nil {
		flag.CommandLine = flag.NewFlagSet(os.Args[0], flag.ExitOnError)
	}

	klog.InitFlags(nil)
	log.SetLogger(klogr.New())
	flag.IntVar(&webhookTimeout, "webhookTimeout", int(webhookconfig.DefaultWebhookTimeout), "Timeout for webhook configurations.")
	flag.IntVar(&genWorkers, "genWorkers", 10, "Workers for generate controller.")
	flag.IntVar(&maxQueuedEvents, "maxQueuedEvents", 1000, "Maximum events to be queued.")
	flag.StringVar(&serverIP, "serverIP", "", "IP address where Kyverno controller runs. Only required if out-of-cluster.")
	flag.BoolVar(&profile, "profile", false, "Set this flag to 'true', to enable profiling.")
	flag.StringVar(&profilePort, "profilePort", "6060", "Enable profiling at given port, defaults to 6060.")
	flag.BoolVar(&disableMetricsExport, "disableMetrics", false, "Set this flag to 'true' to disable metrics.")
	flag.BoolVar(&enableTracing, "enableTracing", false, "Set this flag to 'true', to enable exposing traces.")
	flag.StringVar(&otel, "otelConfig", "prometheus", "Set this flag to 'grpc', to enable exporting metrics to an Opentelemetry Collector. The default collector is set to \"prometheus\"")
	flag.StringVar(&otelCollector, "otelCollector", "opentelemetrycollector.kyverno.svc.cluster.local", "Set this flag to the OpenTelemetry Collector Service Address. Kyverno will try to connect to this on the metrics port.")
	flag.StringVar(&transportCreds, "transportCreds", "", "Set this flag to the CA secret containing the certificate which is used by our Opentelemetry Metrics Client. If empty string is set, means an insecure connection will be used")
	flag.StringVar(&metricsPort, "metricsPort", "8000", "Expose prometheus metrics at the given port, default to 8000.")
	flag.DurationVar(&policyControllerResyncPeriod, "backgroundScan", time.Hour, "Perform background scan every given interval, e.g., 30s, 15m, 1h.")
	flag.StringVar(&imagePullSecrets, "imagePullSecrets", "", "Secret resource names for image registry access credentials.")
	flag.StringVar(&imageSignatureRepository, "imageSignatureRepository", "", "Alternate repository for image signatures. Can be overridden per rule via `verifyImages.Repository`.")
	flag.BoolVar(&allowInsecureRegistry, "allowInsecureRegistry", false, "Whether to allow insecure connections to registries. Don't use this for anything but testing.")
	flag.BoolVar(&autoUpdateWebhooks, "autoUpdateWebhooks", true, "Set this flag to 'false' to disable auto-configuration of the webhook.")
	flag.Float64Var(&clientRateLimitQPS, "clientRateLimitQPS", 0, "Configure the maximum QPS to the Kubernetes API server from Kyverno. Uses the client default if zero.")
	flag.IntVar(&clientRateLimitBurst, "clientRateLimitBurst", 0, "Configure the maximum burst for throttle. Uses the client default if zero.")
	flag.Func(toggle.AutogenInternalsFlagName, toggle.AutogenInternalsDescription, toggle.AutogenInternalsFlag)
	flag.DurationVar(&webhookRegistrationTimeout, "webhookRegistrationTimeout", 120*time.Second, "Timeout for webhook registration, e.g., 30s, 1m, 5m.")
	flag.IntVar(&changeRequestLimit, "maxReportChangeRequests", 1000, "Maximum pending report change requests per namespace or for the cluster-wide policy report.")
	flag.Func(toggle.SplitPolicyReportFlagName, "Set the flag to 'true', to enable the split-up PolicyReports per policy.", toggle.SplitPolicyReportFlag)
	if err := flag.Set("v", "2"); err != nil {
		setupLog.Error(err, "failed to set log level")
		os.Exit(1)
	}
	flag.Parse()

	version.PrintVersionInfo(log.Log)

	cleanUp := make(chan struct{})
	stopCh := signal.SetupSignalHandler()
	debug := serverIP != ""

	// clients
	clientConfig, err := rest.InClusterConfig()
	if err != nil {
		setupLog.Error(err, "Failed to create clientConfig")
		os.Exit(1)
	}
	if err := config.ConfigureClientConfig(clientConfig, clientRateLimitQPS, clientRateLimitBurst); err != nil {
		setupLog.Error(err, "Failed to create clientConfig")
		os.Exit(1)
	}
	kyvernoClient, err := kyvernoclient.NewForConfig(clientConfig)
	if err != nil {
		setupLog.Error(err, "Failed to create client")
		os.Exit(1)
	}
	kubeClient, err := kubernetes.NewForConfig(clientConfig)
	if err != nil {
		setupLog.Error(err, "Failed to create kubernetes client")
		os.Exit(1)
	}
	dynamicClient, err := dclient.NewClient(clientConfig, kubeClient, 15*time.Minute, stopCh)
	if err != nil {
		setupLog.Error(err, "Failed to create dynamic client")
		os.Exit(1)
	}

	// sanity checks
	if !utils.CRDsInstalled(dynamicClient.Discovery()) {
		setupLog.Error(fmt.Errorf("CRDs not installed"), "Failed to access Kyverno CRDs")
		os.Exit(1)
	}

	var metricsConfig *metrics.MetricsConfig

	if profile {
		addr := ":" + profilePort
		setupLog.V(2).Info("Enable profiling, see details at https://github.com/kyverno/kyverno/wiki/Profiling-Kyverno-on-Kubernetes", "port", profilePort)
		go func() {
			if err := http.ListenAndServe(addr, nil); err != nil {
				setupLog.Error(err, "Failed to enable profiling")
				os.Exit(1)
			}
		}()
	}

	// informer factories
	kubeInformer := kubeinformers.NewSharedInformerFactory(kubeClient, resyncPeriod)
	kubeKyvernoInformer := kubeinformers.NewSharedInformerFactoryWithOptions(kubeClient, resyncPeriod, kubeinformers.WithNamespace(config.KyvernoNamespace()))
	kyvernoInformer := kyvernoinformer.NewSharedInformerFactory(kyvernoClient, policyControllerResyncPeriod)

	// utils
	kyvernoV1 := kyvernoInformer.Kyverno().V1()
	kyvernoV1beta1 := kyvernoInformer.Kyverno().V1beta1()
	kyvernoV1alpha2 := kyvernoInformer.Kyverno().V1alpha2()

	var registryOptions []registryclient.Option

	metricsConfigData, err := config.NewMetricsConfigData(kubeClient)
	if err != nil {
		setupLog.Error(err, "failed to fetch metrics config")
		os.Exit(1)
	}

	// Metrics Configuration
	metricsAddr := ":" + metricsPort
	metricsConfig, metricsServerMux, metricsPusher, err := metrics.InitMetrics(
		disableMetricsExport,
		otel,
		metricsAddr,
		otelCollector,
		metricsConfigData,
		transportCreds,
		kubeClient,
		log.Log.WithName("Metrics"),
	)
	if err != nil {
		setupLog.Error(err, "failed to initialize metrics")
		os.Exit(1)
	}

	if otel == "grpc" {
		ctx, cancel := context.WithTimeout(context.Background(), 20*time.Second)
		defer metrics.ShutDownController(ctx, metricsPusher)
		defer cancel()
	}

	if otel == "prometheus" {
		go func() {
			setupLog.Info("Enabling Metrics for Kyverno", "address", metricsAddr)
			if err := http.ListenAndServe(metricsAddr, metricsServerMux); err != nil {
				setupLog.Error(err, "failed to enable metrics", "address", metricsAddr)
			}

		}()
	}

	// load image registry secrets
	secrets := strings.Split(imagePullSecrets, ",")
	if imagePullSecrets != "" && len(secrets) > 0 {
		setupLog.V(2).Info("initializing registry credentials", "secrets", secrets)
		registryOptions = append(
			registryOptions,
			registryclient.WithKeychainPullSecrets(kubeClient, config.KyvernoNamespace(), "", secrets),
		)
	}

	if allowInsecureRegistry {
		setupLog.V(2).Info("initializing registry with allowing insecure connections to registries")
		registryOptions = append(
			registryOptions,
			registryclient.WithAllowInsecureRegistry(),
		)
	}

	// initialize default registry client with our settings
	registryclient.DefaultClient, err = registryclient.InitClient(registryOptions...)
	if err != nil {
		setupLog.Error(err, "failed to initialize registry client")
		os.Exit(1)
	}

	if imageSignatureRepository != "" {
		cosign.ImageSignatureRepository = imageSignatureRepository
	}

	// EVENT GENERATOR
	// - generate event with retry mechanism
	eventGenerator := event.NewEventGenerator(dynamicClient, kyvernoV1.ClusterPolicies(), kyvernoV1.Policies(), maxQueuedEvents, metricsConfig, log.Log.WithName("EventGenerator"))

	// POLICY Report GENERATOR
	reportReqGen := policyreport.NewReportChangeRequestGenerator(
		kyvernoClient,
		kyvernoV1alpha2.ReportChangeRequests(),
		kyvernoV1alpha2.ClusterReportChangeRequests(),
		kyvernoV1.ClusterPolicies(),
		kyvernoV1.Policies(),
		changeRequestLimit,
		log.Log.WithName("ReportChangeRequestGenerator"),
	)

	prgen, err := policyreport.NewReportGenerator(
		kyvernoClient,
		kyvernoInformer.Wgpolicyk8s().V1alpha2().ClusterPolicyReports(),
		kyvernoInformer.Wgpolicyk8s().V1alpha2().PolicyReports(),
		kyvernoV1alpha2.ReportChangeRequests(),
		kyvernoV1alpha2.ClusterReportChangeRequests(),
		kubeInformer.Core().V1().Namespaces(),
		reportReqGen.CleanupChangeRequest,
		log.Log.WithName("PolicyReportGenerator"),
	)
	if err != nil {
		setupLog.Error(err, "Failed to create policy report controller")
		os.Exit(1)
	}

	webhookCfg := webhookconfig.NewRegister(
		clientConfig,
		dynamicClient,
		kubeClient,
		kyvernoClient,
		kubeInformer.Admissionregistration().V1().MutatingWebhookConfigurations(),
		kubeInformer.Admissionregistration().V1().ValidatingWebhookConfigurations(),
		kubeKyvernoInformer.Apps().V1().Deployments(),
		kyvernoV1.ClusterPolicies(),
		kyvernoV1.Policies(),
		metricsConfig,
		serverIP,
		int32(webhookTimeout),
		debug,
		autoUpdateWebhooks,
		stopCh,
		log.Log,
	)

	webhookMonitor, err := webhookconfig.NewMonitor(kubeClient, log.Log)
	if err != nil {
		setupLog.Error(err, "failed to initialize webhookMonitor")
		os.Exit(1)
	}

	configuration, err := config.NewConfiguration(kubeClient, prgen.ReconcileCh, webhookCfg.UpdateWebhookChan)
	if err != nil {
		setupLog.Error(err, "failed to initialize configuration")
		os.Exit(1)
	}
	configurationController := configcontroller.NewController(configuration, kubeKyvernoInformer.Core().V1().ConfigMaps())

<<<<<<< HEAD
=======
	metricsConfigData, err := config.NewMetricsConfigData(kubeClient)
	if err != nil {
		setupLog.Error(err, "failed to fetch metrics config")
		os.Exit(1)
	}

	// Metrics Configuration
	metricsAddr := ":" + metricsPort
	metricsConfig, metricsServerMux, metricsPusher, err := metrics.InitMetrics(
		disableMetricsExport,
		otel,
		metricsAddr,
		otelCollector,
		metricsConfigData,
		transportCreds,
		kubeClient,
		log.Log.WithName("Metrics"),
	)
	if err != nil {
		setupLog.Error(err, "failed to initialize metrics")
		os.Exit(1)
	}

	if otel == "grpc" {
		ctx, cancel := context.WithTimeout(context.Background(), 20*time.Second)
		defer metrics.ShutDownController(ctx, metricsPusher)
		defer cancel()
	}

	if otel == "prometheus" {
		go func() {
			setupLog.V(2).Info("Enabling Metrics for Kyverno", "address", metricsAddr)
			if err := http.ListenAndServe(metricsAddr, metricsServerMux); err != nil {
				setupLog.Error(err, "failed to enable metrics", "address", metricsAddr)
			}

		}()
	}

>>>>>>> fb935953
	// Tracing Configuration
	if enableTracing {
		setupLog.V(2).Info("Enabling tracing for Kyverno...")
		tracerProvider, err := tracing.NewTraceConfig(otelCollector, transportCreds, kubeClient, log.Log.WithName("Tracing"))
		if err != nil {
			setupLog.Error(err, "Failed to enable tracing for Kyverno")
			os.Exit(1)
		}
		ctx, cancel := context.WithTimeout(context.Background(), 20*time.Second)
		defer tracing.ShutDownController(ctx, tracerProvider)
		defer cancel()
	}

	// POLICY CONTROLLER
	// - reconciliation policy and policy violation
	// - process policy on existing resources
	// - status aggregator: receives stats when a policy is applied & updates the policy status
	policyCtrl, err := policy.NewPolicyController(
		kyvernoClient,
		dynamicClient,
		kyvernoV1.ClusterPolicies(),
		kyvernoV1.Policies(),
		kyvernoV1beta1.UpdateRequests(),
		configuration,
		eventGenerator,
		reportReqGen,
		prgen,
		kubeInformer.Core().V1().Namespaces(),
		log.Log.WithName("PolicyController"),
		policyControllerResyncPeriod,
		metricsConfig,
	)
	if err != nil {
		setupLog.Error(err, "Failed to create policy controller")
		os.Exit(1)
	}

	urgen := webhookgenerate.NewGenerator(kyvernoClient, kyvernoV1beta1.UpdateRequests())

	urc := background.NewController(
		kyvernoClient,
		dynamicClient,
		kyvernoV1.ClusterPolicies(),
		kyvernoV1.Policies(),
		kyvernoV1beta1.UpdateRequests(),
		kubeInformer.Core().V1().Namespaces(),
		kubeKyvernoInformer.Core().V1().Pods(),
		eventGenerator,
		configuration,
		metricsConfig,
	)

	grcc := generatecleanup.NewController(
		kyvernoClient,
		dynamicClient,
		kyvernoV1.ClusterPolicies(),
		kyvernoV1.Policies(),
		kyvernoV1beta1.UpdateRequests(),
		kubeInformer.Core().V1().Namespaces(),
		metricsConfig,
	)

	policyCache := policycache.NewCache()
	policyCacheController := policycachecontroller.NewController(policyCache, kyvernoV1.ClusterPolicies(), kyvernoV1.Policies())

	auditHandler := webhooksresource.NewValidateAuditHandler(
		policyCache,
		eventGenerator,
		reportReqGen,
		kubeInformer.Rbac().V1().RoleBindings(),
		kubeInformer.Rbac().V1().ClusterRoleBindings(),
		kubeInformer.Core().V1().Namespaces(),
		log.Log.WithName("ValidateAuditHandler"),
		configuration,
		dynamicClient,
		metricsConfig,
	)

	certRenewer, err := tls.NewCertRenewer(
		kubeClient,
		clientConfig,
		tls.CertRenewalInterval,
		tls.CAValidityDuration,
		tls.TLSValidityDuration,
		serverIP,
		log.Log.WithName("CertRenewer"),
	)
	if err != nil {
		setupLog.Error(err, "failed to initialize CertRenewer")
		os.Exit(1)
	}
	certManager, err := certmanager.NewController(kubeKyvernoInformer.Core().V1().Secrets(), certRenewer, webhookCfg.UpdateWebhooksCaBundle)
	if err != nil {
		setupLog.Error(err, "failed to initialize CertManager")
		os.Exit(1)
	}

	registerWrapperRetry := common.RetryFunc(time.Second, webhookRegistrationTimeout, webhookCfg.Register, "failed to register webhook", setupLog)
	registerWebhookConfigurations := func() {
		if err := certRenewer.InitTLSPemPair(); err != nil {
			setupLog.Error(err, "tls initialization error")
			os.Exit(1)
		}
		// wait for cache to be synced before use it
		cache.WaitForCacheSync(stopCh,
			kubeInformer.Admissionregistration().V1().MutatingWebhookConfigurations().Informer().HasSynced,
			kubeInformer.Admissionregistration().V1().ValidatingWebhookConfigurations().Informer().HasSynced,
		)

		// validate the ConfigMap format
		if err := webhookCfg.ValidateWebhookConfigurations(config.KyvernoNamespace(), config.KyvernoConfigMapName()); err != nil {
			setupLog.Error(err, "invalid format of the Kyverno init ConfigMap, please correct the format of 'data.webhooks'")
			os.Exit(1)
		}
		if autoUpdateWebhooks {
			go webhookCfg.UpdateWebhookConfigurations(configuration)
		}
		if registrationErr := registerWrapperRetry(); registrationErr != nil {
			setupLog.Error(err, "Timeout registering admission control webhooks")
			os.Exit(1)
		}
		webhookCfg.UpdateWebhookChan <- true
	}

	// leader election context
	ctx, cancel := context.WithCancel(context.Background())
	defer cancel()

	// cancel leader election context on shutdown signals
	go func() {
		<-stopCh
		cancel()
	}()

	// webhookconfigurations are registered by the leader only
	webhookRegisterLeader, err := leaderelection.New("webhook-register", config.KyvernoNamespace(), kubeClient, registerWebhookConfigurations, nil, log.Log.WithName("webhookRegister/LeaderElection"))
	if err != nil {
		setupLog.Error(err, "failed to elect a leader")
		os.Exit(1)
	}

	go webhookRegisterLeader.Run(ctx)

	// the webhook server runs across all instances
	openAPIController := startOpenAPIController(dynamicClient, metricsConfig, stopCh)

	// WEBHOOK
	// - https server to provide endpoints called based on rules defined in Mutating & Validation webhook configuration
	// - reports the results based on the response from the policy engine:
	// -- annotations on resources with update details on mutation JSON patches
	// -- generate policy violation resource
	// -- generate events on policy and resource
	policyHandlers := webhookspolicy.NewHandlers(dynamicClient, openAPIController)
	resourceHandlers := webhooksresource.NewHandlers(
		dynamicClient,
		kyvernoClient,
		configuration,
		metricsConfig,
		policyCache,
		kubeInformer.Core().V1().Namespaces().Lister(),
		kubeInformer.Rbac().V1().RoleBindings().Lister(),
		kubeInformer.Rbac().V1().ClusterRoleBindings().Lister(),
		kyvernoV1beta1.UpdateRequests().Lister().UpdateRequests(config.KyvernoNamespace()),
		reportReqGen,
		urgen,
		eventGenerator,
		auditHandler,
		openAPIController,
	)

	server := webhooks.NewServer(
		policyHandlers,
		resourceHandlers,
		certManager.GetTLSPemPair,
		configuration,
		webhookCfg,
		webhookMonitor,
		cleanUp,
	)

	// wrap all controllers that need leaderelection
	// start them once by the leader
	run := func() {
		go certManager.Run(stopCh)
		go policyCtrl.Run(2, prgen.ReconcileCh, reportReqGen.CleanupChangeRequest, stopCh)
		go prgen.Run(1, stopCh)
		go grcc.Run(1, stopCh)
	}

	kubeClientLeaderElection, err := kubernetes.NewForConfig(clientConfig)
	if err != nil {
		setupLog.Error(err, "Failed to create kubernetes client")
		os.Exit(1)
	}

	// cleanup Kyverno managed resources followed by webhook shutdown
	// No need to exit here, as server.Stop(ctx) closes the cleanUp
	// chan, thus the main process exits.
	stop := func() {
		c, cancel := context.WithCancel(context.Background())
		defer cancel()
		server.Stop(c)
	}

	le, err := leaderelection.New("kyverno", config.KyvernoNamespace(), kubeClientLeaderElection, run, stop, log.Log.WithName("kyverno/LeaderElection"))
	if err != nil {
		setupLog.Error(err, "failed to elect a leader")
		os.Exit(1)
	}

	startInformersAndWaitForCacheSync(stopCh, kyvernoInformer, kubeInformer, kubeKyvernoInformer)

	// warmup policy cache
	if err := policyCacheController.WarmUp(); err != nil {
		setupLog.Error(err, "Failed to warm up policy cache")
		os.Exit(1)
	}

	// init events handlers
	// start Kyverno controllers
	go policyCacheController.Run(stopCh)
	go urc.Run(genWorkers, stopCh)
	go le.Run(ctx)
	go reportReqGen.Run(2, stopCh)
	go configurationController.Run(stopCh)
	go eventGenerator.Run(3, stopCh)
	go auditHandler.Run(10, stopCh)
	if !debug {
		go webhookMonitor.Run(webhookCfg, certRenewer, eventGenerator, stopCh)
	}

	// verifies if the admission control is enabled and active
	server.Run(stopCh)

	<-stopCh

	// resource cleanup
	// remove webhook configurations
	<-cleanUp
	setupLog.V(2).Info("Kyverno shutdown successful")
}

func startOpenAPIController(client dclient.Interface, metricsConfig metrics.MetricsConfigManager, stopCh <-chan struct{}) *openapi.Controller {
	openAPIController, err := openapi.NewOpenAPIController(metricsConfig)
	if err != nil {
		setupLog.Error(err, "Failed to create openAPIController")
		os.Exit(1)
	}
	// Sync openAPI definitions of resources
	openAPISync := openapi.NewCRDSync(client, openAPIController)
	// start openAPI controller, this is used in admission review
	// thus is required in each instance
	openAPISync.Run(1, stopCh)
	return openAPIController
}<|MERGE_RESOLUTION|>--- conflicted
+++ resolved
@@ -311,48 +311,6 @@
 	}
 	configurationController := configcontroller.NewController(configuration, kubeKyvernoInformer.Core().V1().ConfigMaps())
 
-<<<<<<< HEAD
-=======
-	metricsConfigData, err := config.NewMetricsConfigData(kubeClient)
-	if err != nil {
-		setupLog.Error(err, "failed to fetch metrics config")
-		os.Exit(1)
-	}
-
-	// Metrics Configuration
-	metricsAddr := ":" + metricsPort
-	metricsConfig, metricsServerMux, metricsPusher, err := metrics.InitMetrics(
-		disableMetricsExport,
-		otel,
-		metricsAddr,
-		otelCollector,
-		metricsConfigData,
-		transportCreds,
-		kubeClient,
-		log.Log.WithName("Metrics"),
-	)
-	if err != nil {
-		setupLog.Error(err, "failed to initialize metrics")
-		os.Exit(1)
-	}
-
-	if otel == "grpc" {
-		ctx, cancel := context.WithTimeout(context.Background(), 20*time.Second)
-		defer metrics.ShutDownController(ctx, metricsPusher)
-		defer cancel()
-	}
-
-	if otel == "prometheus" {
-		go func() {
-			setupLog.V(2).Info("Enabling Metrics for Kyverno", "address", metricsAddr)
-			if err := http.ListenAndServe(metricsAddr, metricsServerMux); err != nil {
-				setupLog.Error(err, "failed to enable metrics", "address", metricsAddr)
-			}
-
-		}()
-	}
-
->>>>>>> fb935953
 	// Tracing Configuration
 	if enableTracing {
 		setupLog.V(2).Info("Enabling tracing for Kyverno...")
