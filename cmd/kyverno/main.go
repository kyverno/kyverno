--- conflicted
+++ resolved
@@ -173,12 +173,9 @@
 	certRenewer tls.CertRenewer,
 	runtime runtimeutils.Runtime,
 	configMapResolver resolvers.ConfigmapResolver,
-<<<<<<< HEAD
 	enablePolicyException bool,
 	exceptionNamespace string,
-=======
 	servicePort int32,
->>>>>>> 48d9ebba
 ) ([]internal.Controller, func(context.Context) error, error) {
 	policyCtrl, err := policy.NewPolicyController(
 		kyvernoClient,
@@ -474,12 +471,9 @@
 				certRenewer,
 				runtime,
 				configMapResolver,
-<<<<<<< HEAD
 				enablePolicyException,
 				exceptionNamespace,
-=======
 				int32(servicePort),
->>>>>>> 48d9ebba
 			)
 			if err != nil {
 				logger.Error(err, "failed to create leader controllers")
