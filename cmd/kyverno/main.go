package main

import (
	"context"
	"flag"
	"fmt"
	"net/http"

	// We currently accept the risk of exposing pprof and rely on users to protect the endpoint.
	_ "net/http/pprof" // #nosec
	"os"
	"strings"
	"time"

	"github.com/prometheus/client_golang/prometheus/promhttp"
	kubeinformers "k8s.io/client-go/informers"
	"k8s.io/klog/v2"
	"k8s.io/klog/v2/klogr"
	log "sigs.k8s.io/controller-runtime/pkg/log"

	"github.com/kyverno/kyverno/pkg/background"
	generatecleanup "github.com/kyverno/kyverno/pkg/background/generate/cleanup"
	kyvernoclient "github.com/kyverno/kyverno/pkg/client/clientset/versioned"
	kyvernoinformer "github.com/kyverno/kyverno/pkg/client/informers/externalversions"
	"github.com/kyverno/kyverno/pkg/common"
	"github.com/kyverno/kyverno/pkg/config"
	"github.com/kyverno/kyverno/pkg/cosign"
	dclient "github.com/kyverno/kyverno/pkg/dclient"
	event "github.com/kyverno/kyverno/pkg/event"
	"github.com/kyverno/kyverno/pkg/leaderelection"
	"github.com/kyverno/kyverno/pkg/metrics"
	"github.com/kyverno/kyverno/pkg/openapi"
	"github.com/kyverno/kyverno/pkg/policy"
	"github.com/kyverno/kyverno/pkg/policycache"
	"github.com/kyverno/kyverno/pkg/policyreport"
	"github.com/kyverno/kyverno/pkg/registryclient"
	"github.com/kyverno/kyverno/pkg/signal"
	ktls "github.com/kyverno/kyverno/pkg/tls"
	"github.com/kyverno/kyverno/pkg/toggle"
	"github.com/kyverno/kyverno/pkg/utils"
	"github.com/kyverno/kyverno/pkg/version"
	"github.com/kyverno/kyverno/pkg/webhookconfig"
	"github.com/kyverno/kyverno/pkg/webhooks"
	webhookgenerate "github.com/kyverno/kyverno/pkg/webhooks/updaterequest"
)

const resyncPeriod = 15 * time.Minute

var (
	//TODO: this has been added to backward support command line arguments
	// will be removed in future and the configuration will be set only via configmaps
	filterK8sResources           string
	kubeconfig                   string
	serverIP                     string
	excludeGroupRole             string
	excludeUsername              string
	profilePort                  string
	metricsPort                  string
	webhookTimeout               int
	genWorkers                   int
	profile                      bool
	disableMetricsExport         bool
	autoUpdateWebhooks           bool
	policyControllerResyncPeriod time.Duration
	imagePullSecrets             string
	imageSignatureRepository     string
	clientRateLimitQPS           float64
	clientRateLimitBurst         int
	webhookRegistrationTimeout   time.Duration
	setupLog                     = log.Log.WithName("setup")
)

func main() {
	klog.InitFlags(nil)
	log.SetLogger(klogr.New().WithCallDepth(1))
	flag.StringVar(&filterK8sResources, "filterK8sResources", "", "Resource in format [kind,namespace,name] where policy is not evaluated by the admission webhook. For example, --filterK8sResources \"[Deployment, kyverno, kyverno],[Events, *, *]\"")
	flag.StringVar(&excludeGroupRole, "excludeGroupRole", "", "")
	flag.StringVar(&excludeUsername, "excludeUsername", "", "")
	flag.IntVar(&webhookTimeout, "webhookTimeout", int(webhookconfig.DefaultWebhookTimeout), "Timeout for webhook configurations.")
	flag.IntVar(&genWorkers, "genWorkers", 10, "Workers for generate controller")
	flag.StringVar(&kubeconfig, "kubeconfig", "", "Path to a kubeconfig. Only required if out-of-cluster.")
	flag.StringVar(&serverIP, "serverIP", "", "IP address where Kyverno controller runs. Only required if out-of-cluster.")
	flag.BoolVar(&profile, "profile", false, "Set this flag to 'true', to enable profiling.")
	flag.StringVar(&profilePort, "profilePort", "6060", "Enable profiling at given port, defaults to 6060.")
	flag.BoolVar(&disableMetricsExport, "disableMetrics", false, "Set this flag to 'true', to enable exposing the metrics.")
	flag.StringVar(&metricsPort, "metricsPort", "8000", "Expose prometheus metrics at the given port, default to 8000.")
	flag.DurationVar(&policyControllerResyncPeriod, "backgroundScan", time.Hour, "Perform background scan every given interval, e.g., 30s, 15m, 1h.")
	flag.StringVar(&imagePullSecrets, "imagePullSecrets", "", "Secret resource names for image registry access credentials.")
	flag.StringVar(&imageSignatureRepository, "imageSignatureRepository", "", "Alternate repository for image signatures. Can be overridden per rule via `verifyImages.Repository`.")
	flag.BoolVar(&autoUpdateWebhooks, "autoUpdateWebhooks", true, "Set this flag to 'false' to disable auto-configuration of the webhook.")
	flag.Float64Var(&clientRateLimitQPS, "clientRateLimitQPS", 0, "Configure the maximum QPS to the Kubernetes API server from Kyverno. Uses the client default if zero.")
	flag.IntVar(&clientRateLimitBurst, "clientRateLimitBurst", 0, "Configure the maximum burst for throttle. Uses the client default if zero.")
	flag.Func(toggle.AutogenInternalsFlagName, toggle.AutogenInternalsDescription, toggle.AutogenInternalsFlag)
	flag.DurationVar(&webhookRegistrationTimeout, "webhookRegistrationTimeout", 120*time.Second, "Timeout for webhook registration, e.g., 30s, 1m, 5m.")
	if err := flag.Set("v", "2"); err != nil {
		setupLog.Error(err, "failed to set log level")
		os.Exit(1)
	}
	flag.Parse()

	version.PrintVersionInfo(log.Log)

	cleanUp := make(chan struct{})
	stopCh := signal.SetupSignalHandler()
	debug := serverIP != ""

	// clients
	clientConfig, err := config.CreateClientConfig(kubeconfig, clientRateLimitQPS, clientRateLimitBurst)
	if err != nil {
		setupLog.Error(err, "Failed to build kubeconfig")
		os.Exit(1)
	}
	kyvernoClient, err := kyvernoclient.NewForConfig(clientConfig)
	if err != nil {
		setupLog.Error(err, "Failed to create client")
		os.Exit(1)
	}
	dynamicClient, err := dclient.NewClient(clientConfig, 15*time.Minute, stopCh, log.Log)
	if err != nil {
		setupLog.Error(err, "Failed to create dynamic client")
		os.Exit(1)
	}
	kubeClient, err := utils.NewKubeClient(clientConfig)
	if err != nil {
		setupLog.Error(err, "Failed to create kubernetes client")
		os.Exit(1)
	}

	// sanity checks
	if !utils.CRDsInstalled(dynamicClient.Discovery()) {
		setupLog.Error(fmt.Errorf("CRDs not installed"), "Failed to access Kyverno CRDs")
		os.Exit(1)
	}

	var metricsServerMux *http.ServeMux
	var promConfig *metrics.PromConfig

	if profile {
		addr := ":" + profilePort
		setupLog.Info("Enable profiling, see details at https://github.com/kyverno/kyverno/wiki/Profiling-Kyverno-on-Kubernetes", "port", profilePort)
		go func() {
			if err := http.ListenAndServe(addr, nil); err != nil {
				setupLog.Error(err, "Failed to enable profiling")
				os.Exit(1)
			}
		}()
	}

<<<<<<< HEAD
	// KYVERNO CRD CLIENT
	pclient, err := kyvernoclient.NewForConfig(clientConfig)
	if err != nil {
		setupLog.Error(err, "Failed to create client")
		os.Exit(1)
	}

	// DYNAMIC CLIENT
	// - client for all registered resources
	client, err := dclient.NewClient(clientConfig, 15*time.Minute, stopCh)
	if err != nil {
		setupLog.Error(err, "Failed to create client")
		os.Exit(1)
	}

	// CRD CHECK
	// - verify if Kyverno CRDs are available
	if !utils.CRDsInstalled(client.Discovery()) {
		setupLog.Error(fmt.Errorf("CRDs not installed"), "Failed to access Kyverno CRDs")
		os.Exit(1)
	}

	kubeClient, err := utils.NewKubeClient(clientConfig)
	if err != nil {
		setupLog.Error(err, "Failed to create kubernetes client")
		os.Exit(1)
	}

=======
	// informer factories
>>>>>>> 873e394e
	kubeInformer := kubeinformers.NewSharedInformerFactoryWithOptions(kubeClient, resyncPeriod)
	kubeKyvernoInformer := kubeinformers.NewSharedInformerFactoryWithOptions(kubeClient, resyncPeriod, kubeinformers.WithNamespace(config.KyvernoNamespace))
	kyvernoInformer := kyvernoinformer.NewSharedInformerFactoryWithOptions(kyvernoClient, policyControllerResyncPeriod)

	// load image registry secrets
	secrets := strings.Split(imagePullSecrets, ",")
	if imagePullSecrets != "" && len(secrets) > 0 {
		setupLog.Info("initializing registry credentials", "secrets", secrets)
		if err := registryclient.Initialize(kubeClient, config.KyvernoNamespace, "", secrets); err != nil {
			setupLog.Error(err, "failed to initialize image pull secrets")
			os.Exit(1)
		}
	}

	if imageSignatureRepository != "" {
		cosign.ImageSignatureRepository = imageSignatureRepository
	}

	// EVENT GENERATOR
	// - generate event with retry mechanism
	eventGenerator := event.NewEventGenerator(
		dynamicClient,
		kyvernoInformer.Kyverno().V1().ClusterPolicies(),
		kyvernoInformer.Kyverno().V1().Policies(),
		log.Log.WithName("EventGenerator"))

	// POLICY Report GENERATOR
	reportReqGen := policyreport.NewReportChangeRequestGenerator(kyvernoClient,
		dynamicClient,
		kyvernoInformer.Kyverno().V1alpha2().ReportChangeRequests(),
		kyvernoInformer.Kyverno().V1alpha2().ClusterReportChangeRequests(),
		kyvernoInformer.Kyverno().V1().ClusterPolicies(),
		kyvernoInformer.Kyverno().V1().Policies(),
		log.Log.WithName("ReportChangeRequestGenerator"),
	)

	prgen, err := policyreport.NewReportGenerator(
		kyvernoClient,
		dynamicClient,
		kyvernoInformer.Wgpolicyk8s().V1alpha2().ClusterPolicyReports(),
		kyvernoInformer.Wgpolicyk8s().V1alpha2().PolicyReports(),
		kyvernoInformer.Kyverno().V1alpha2().ReportChangeRequests(),
		kyvernoInformer.Kyverno().V1alpha2().ClusterReportChangeRequests(),
		kubeInformer.Core().V1().Namespaces(),
		log.Log.WithName("PolicyReportGenerator"),
	)
	if err != nil {
		setupLog.Error(err, "Failed to create policy report controller")
		os.Exit(1)
	}

	webhookCfg := webhookconfig.NewRegister(
		clientConfig,
		dynamicClient,
		kubeClient,
		kyvernoClient,
		kubeInformer.Admissionregistration().V1().MutatingWebhookConfigurations(),
		kubeInformer.Admissionregistration().V1().ValidatingWebhookConfigurations(),
		kubeKyvernoInformer.Apps().V1().Deployments(),
		kyvernoInformer.Kyverno().V1().ClusterPolicies(),
		kyvernoInformer.Kyverno().V1().Policies(),
		serverIP,
		int32(webhookTimeout),
		debug,
		autoUpdateWebhooks,
		stopCh,
		log.Log,
	)

	webhookMonitor, err := webhookconfig.NewMonitor(kubeClient, log.Log)
	if err != nil {
		setupLog.Error(err, "failed to initialize webhookMonitor")
		os.Exit(1)
	}

	// Configuration Data
	// dynamically load the configuration from configMap
	// - resource filters
	// if the configMap is update, the configuration will be updated :D
	configData := config.NewConfigData(
		kubeClient,
		kubeKyvernoInformer.Core().V1().ConfigMaps(),
		filterK8sResources,
		excludeGroupRole,
		excludeUsername,
		prgen.ReconcileCh,
		webhookCfg.UpdateWebhookChan,
	)

	metricsConfigData, err := config.NewMetricsConfigData(kubeClient)
	if err != nil {
		setupLog.Error(err, "failed to fetch metrics config")
		os.Exit(1)
	}

	if !disableMetricsExport {
		promConfig, err = metrics.NewPromConfig(metricsConfigData)
		if err != nil {
			setupLog.Error(err, "failed to setup Prometheus metric configuration")
			os.Exit(1)
		}
		metricsServerMux = http.NewServeMux()
		metricsServerMux.Handle("/metrics", promhttp.HandlerFor(promConfig.MetricsRegistry, promhttp.HandlerOpts{Timeout: 10 * time.Second}))
		metricsAddr := ":" + metricsPort
		go func() {
			setupLog.Info("enabling metrics service", "address", metricsAddr)
			if err := http.ListenAndServe(metricsAddr, metricsServerMux); err != nil {
				setupLog.Error(err, "failed to enable metrics service", "address", metricsAddr)
				os.Exit(1)
			}
		}()
	}

	// POLICY CONTROLLER
	// - reconciliation policy and policy violation
	// - process policy on existing resources
	// - status aggregator: receives stats when a policy is applied & updates the policy status
	policyCtrl, err := policy.NewPolicyController(
		kubeClient,
		kyvernoClient,
		dynamicClient,
		kyvernoInformer.Kyverno().V1().ClusterPolicies(),
		kyvernoInformer.Kyverno().V1().Policies(),
		kyvernoInformer.Kyverno().V1beta1().UpdateRequests(),
		configData,
		eventGenerator,
		reportReqGen,
		prgen,
		kubeInformer.Core().V1().Namespaces(),
		log.Log.WithName("PolicyController"),
		policyControllerResyncPeriod,
		promConfig,
	)

	if err != nil {
		setupLog.Error(err, "Failed to create policy controller")
		os.Exit(1)
	}

	urgen := webhookgenerate.NewGenerator(kyvernoClient,
		kyvernoInformer.Kyverno().V1beta1().UpdateRequests(),
		stopCh,
		log.Log.WithName("UpdateRequestGenerator"))

	urc, err := background.NewController(
		kubeClient,
		kyvernoClient,
		dynamicClient,
		kyvernoInformer.Kyverno().V1().ClusterPolicies(),
		kyvernoInformer.Kyverno().V1().Policies(),
		kyvernoInformer.Kyverno().V1beta1().UpdateRequests(),
		eventGenerator,
		kubeInformer.Core().V1().Namespaces(),
		log.Log.WithName("BackgroundController"),
		configData,
	)
	if err != nil {
		setupLog.Error(err, "Failed to create generate controller")
		os.Exit(1)
	}

	grcc, err := generatecleanup.NewController(
		kubeClient,
		kyvernoClient,
		dynamicClient,
		kyvernoInformer.Kyverno().V1().ClusterPolicies(),
		kyvernoInformer.Kyverno().V1().Policies(),
		kyvernoInformer.Kyverno().V1beta1().UpdateRequests(),
		kubeInformer.Core().V1().Namespaces(),
		log.Log.WithName("GenerateCleanUpController"),
	)
	if err != nil {
		setupLog.Error(err, "Failed to create generate cleanup controller")
		os.Exit(1)
	}

	pCacheController := policycache.NewPolicyCacheController(
		kyvernoInformer.Kyverno().V1().ClusterPolicies(),
		kyvernoInformer.Kyverno().V1().Policies(),
		log.Log.WithName("PolicyCacheController"),
	)

	auditHandler := webhooks.NewValidateAuditHandler(
		pCacheController.Cache,
		eventGenerator,
		reportReqGen,
		kubeInformer.Rbac().V1().RoleBindings(),
		kubeInformer.Rbac().V1().ClusterRoleBindings(),
		kubeInformer.Core().V1().Namespaces(),
		log.Log.WithName("ValidateAuditHandler"),
		configData,
		dynamicClient,
		promConfig,
	)

	certRenewer := ktls.NewCertRenewer(kubeClient, clientConfig, ktls.CertRenewalInterval, ktls.CertValidityDuration, serverIP, log.Log.WithName("CertRenewer"))
	certManager, err := webhookconfig.NewCertManager(
		kubeKyvernoInformer.Core().V1().Secrets(),
		kubeClient,
		certRenewer,
		log.Log.WithName("CertManager"),
		stopCh,
	)
	if err != nil {
		setupLog.Error(err, "failed to initialize CertManager")
		os.Exit(1)
	}

	registerWrapperRetry := common.RetryFunc(time.Second, webhookRegistrationTimeout, webhookCfg.Register, "failed to register webhook", setupLog)
	registerWebhookConfigurations := func() {
		certManager.InitTLSPemPair()
		kyvernoInformer.WaitForCacheSync(stopCh)
		kubeInformer.WaitForCacheSync(stopCh)
		kubeKyvernoInformer.WaitForCacheSync(stopCh)

		// validate the ConfigMap format
		if err := webhookCfg.ValidateWebhookConfigurations(config.KyvernoNamespace, configData.GetInitConfigMapName()); err != nil {
			setupLog.Error(err, "invalid format of the Kyverno init ConfigMap, please correct the format of 'data.webhooks'")
			os.Exit(1)
		}
		if autoUpdateWebhooks {
			go webhookCfg.UpdateWebhookConfigurations(configData)
		}
		if registrationErr := registerWrapperRetry(); registrationErr != nil {
			setupLog.Error(err, "Timeout registering admission control webhooks")
			os.Exit(1)
		}
		webhookCfg.UpdateWebhookChan <- true
	}

	// leader election context
	ctx, cancel := context.WithCancel(context.Background())
	defer cancel()

	// cancel leader election context on shutdown signals
	go func() {
		<-stopCh
		cancel()
	}()

	// webhookconfigurations are registered by the leader only
	webhookRegisterLeader, err := leaderelection.New("webhook-register", config.KyvernoNamespace, kubeClient, registerWebhookConfigurations, nil, log.Log.WithName("webhookRegister/LeaderElection"))
	if err != nil {
		setupLog.Error(err, "failed to elector leader")
		os.Exit(1)
	}

	go webhookRegisterLeader.Run(ctx)

	// the webhook server runs across all instances
	openAPIController := startOpenAPIController(dynamicClient, stopCh)

	var tlsPair *ktls.PemPair
	tlsPair, err = certManager.GetTLSPemPair()
	if err != nil {
		setupLog.Error(err, "Failed to get TLS key/certificate pair")
		os.Exit(1)
	}

	// WEBHOOK
	// - https server to provide endpoints called based on rules defined in Mutating & Validation webhook configuration
	// - reports the results based on the response from the policy engine:
	// -- annotations on resources with update details on mutation JSON patches
	// -- generate policy violation resource
	// -- generate events on policy and resource
	server, err := webhooks.NewWebhookServer(
		kyvernoClient,
		dynamicClient,
		tlsPair,
		kyvernoInformer.Kyverno().V1beta1().UpdateRequests(),
		kyvernoInformer.Kyverno().V1().ClusterPolicies(),
		kubeInformer.Rbac().V1().RoleBindings(),
		kubeInformer.Rbac().V1().ClusterRoleBindings(),
		kubeInformer.Rbac().V1().Roles(),
		kubeInformer.Rbac().V1().ClusterRoles(),
		kubeInformer.Core().V1().Namespaces(),
		eventGenerator,
		pCacheController.Cache,
		webhookCfg,
		webhookMonitor,
		configData,
		reportReqGen,
		urgen,
		auditHandler,
		cleanUp,
		log.Log.WithName("WebhookServer"),
		openAPIController,
		urc,
		promConfig,
	)

	if err != nil {
		setupLog.Error(err, "Failed to create webhook server")
		os.Exit(1)
	}

	// wrap all controllers that need leaderelection
	// start them once by the leader
	run := func() {
		go certManager.Run(stopCh)
		go policyCtrl.Run(2, prgen.ReconcileCh, stopCh)
		go prgen.Run(1, stopCh)
		go urc.Run(genWorkers, stopCh)
		go grcc.Run(1, stopCh)
	}

	kubeClientLeaderElection, err := utils.NewKubeClient(clientConfig)
	if err != nil {
		setupLog.Error(err, "Failed to create kubernetes client")
		os.Exit(1)
	}

	// cleanup Kyverno managed resources followed by webhook shutdown
	// No need to exit here, as server.Stop(ctx) closes the cleanUp
	// chan, thus the main process exits.
	stop := func() {
		c, cancel := context.WithCancel(context.Background())
		defer cancel()
		server.Stop(c)
	}

	le, err := leaderelection.New("kyverno", config.KyvernoNamespace, kubeClientLeaderElection, run, stop, log.Log.WithName("kyverno/LeaderElection"))
	if err != nil {
		setupLog.Error(err, "failed to elect a leader")
		os.Exit(1)
	}

	kyvernoInformer.Start(stopCh)
	kubeInformer.Start(stopCh)
	kubeKyvernoInformer.Start(stopCh)
	kyvernoInformer.WaitForCacheSync(stopCh)
	kubeInformer.WaitForCacheSync(stopCh)
	kubeKyvernoInformer.WaitForCacheSync(stopCh)

	pCacheController.CheckPolicySync(stopCh)

	// init events handlers
	// start Kyverno controllers
	go le.Run(ctx)
	go reportReqGen.Run(2, stopCh)
	go configData.Run(stopCh)
	go eventGenerator.Run(3, stopCh)
	go auditHandler.Run(10, stopCh)
	if !debug {
		go webhookMonitor.Run(webhookCfg, certRenewer, eventGenerator, stopCh)
	}

	// verifies if the admission control is enabled and active
	server.RunAsync(stopCh)

	<-stopCh

	// resource cleanup
	// remove webhook configurations
	<-cleanUp
	setupLog.Info("Kyverno shutdown successful")
}

func startOpenAPIController(client dclient.Interface, stopCh <-chan struct{}) *openapi.Controller {
	openAPIController, err := openapi.NewOpenAPIController()
	if err != nil {
		setupLog.Error(err, "Failed to create openAPIController")
		os.Exit(1)
	}
	// Sync openAPI definitions of resources
	openAPISync := openapi.NewCRDSync(client, openAPIController)
	// start openAPI controller, this is used in admission review
	// thus is required in each instance
	openAPISync.Run(1, stopCh)
	return openAPIController
}<|MERGE_RESOLUTION|>--- conflicted
+++ resolved
@@ -115,7 +115,7 @@
 		setupLog.Error(err, "Failed to create client")
 		os.Exit(1)
 	}
-	dynamicClient, err := dclient.NewClient(clientConfig, 15*time.Minute, stopCh, log.Log)
+	dynamicClient, err := dclient.NewClient(clientConfig, 15*time.Minute, stopCh)
 	if err != nil {
 		setupLog.Error(err, "Failed to create dynamic client")
 		os.Exit(1)
@@ -146,38 +146,7 @@
 		}()
 	}
 
-<<<<<<< HEAD
-	// KYVERNO CRD CLIENT
-	pclient, err := kyvernoclient.NewForConfig(clientConfig)
-	if err != nil {
-		setupLog.Error(err, "Failed to create client")
-		os.Exit(1)
-	}
-
-	// DYNAMIC CLIENT
-	// - client for all registered resources
-	client, err := dclient.NewClient(clientConfig, 15*time.Minute, stopCh)
-	if err != nil {
-		setupLog.Error(err, "Failed to create client")
-		os.Exit(1)
-	}
-
-	// CRD CHECK
-	// - verify if Kyverno CRDs are available
-	if !utils.CRDsInstalled(client.Discovery()) {
-		setupLog.Error(fmt.Errorf("CRDs not installed"), "Failed to access Kyverno CRDs")
-		os.Exit(1)
-	}
-
-	kubeClient, err := utils.NewKubeClient(clientConfig)
-	if err != nil {
-		setupLog.Error(err, "Failed to create kubernetes client")
-		os.Exit(1)
-	}
-
-=======
 	// informer factories
->>>>>>> 873e394e
 	kubeInformer := kubeinformers.NewSharedInformerFactoryWithOptions(kubeClient, resyncPeriod)
 	kubeKyvernoInformer := kubeinformers.NewSharedInformerFactoryWithOptions(kubeClient, resyncPeriod, kubeinformers.WithNamespace(config.KyvernoNamespace))
 	kyvernoInformer := kyvernoinformer.NewSharedInformerFactoryWithOptions(kyvernoClient, policyControllerResyncPeriod)
