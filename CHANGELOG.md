## v1.9.0-rc.1

### Note

- Flag `autogenInternals` was removed, policy mutation has been removed.
<<<<<<< HEAD
- Flag `leaderElectionRetryPeriod` was added to control leader election renewal frequency (default value is `2s`).
=======
- Support upper case `Audit` and `Enforce` in `.spec.validationFailureAction` of the Kyverno policy, failure actions `audit` and `enforce` are deprecated and will be removed in `v1.11.0`.
>>>>>>> bd64cc4d

## v1.8.1-rc3

### Note

- A new flag `backgroundScanWorkers` to configure the number of background scan workers (default value is `2`).

## v1.8.0-rc3

### Note

- A new flag `backgroundScan` to enable/disable kyverno background scans (default value is `true`). When this is set to `false`, kyverno will not perform background scans and won't trigger continuous evaluation of policies.
- A new flag `admissionReports` to enable/disable kyverno admission reports (default value is `true`). When this is set to `false`, kyverno will not create admission reports.
- If both `backgroundScan` and  `admissionReports` are set to `false` the entire reports system will be disabled.
- A new flag `reportsChunkSize` to split reports according to the number of results contained in the report (default value is `1000`). This can be disabled by setting the flag value to `0`.
- Deprecated `splitPolicyReport` flag, splitting reports per policy is always enabled, keeping it for backward compatibility, will be removed in future version.
- `ReportChangeRequest` and `ClusterReportChangeRequest` CRDs have been removed and replaced by `AdmissionReport`, `ClusterAdmissionReport`, `BackgroundScanReport` and `ClusterBackgroundScanReport` CRDs.

## v1.8.0-rc1

### Note

- A new flag `protectManagedResources` to enable kyverno managed resources protection (default value is `false`). When this is enabled, kyverno managed resources can only be modified or deleted by the controller.

## v1.7.2-rc2

### Note

- A new flag `maxQueuedEvents` is added to the Kyverno main container, this flag sets the up-limit of the events that are queued internally.

## v1.7.2-rc1

### Note

- A new flag `maxReportChangeRequests` is added to the Kyverno main container, this flag sets the up-limit of reportchangerequests that a namespace can take, or clusterreportchangerequests if matching kinds are cluster-wide resources. The default limit is set to 1000, and it's recommended to configure it to a small threshold on large clusters. Here the large clusters are considered that a policy report has more than 1k results. 

## v1.7.0-rc1

### Note

- `status.ready` of the policy is deprecated in favor of `policy.IsReady()`. The implementation was changed to use `status.conditions` that offer more flexibility. The `status.ready` will be kept for a couple of releases until we remove it in the future.
- Deprecated flags have been removed.
- Flags that were overlapping with config map based configuration were removed (`filterK8sResources`, `excludeGroupRole`, `excludeUsername`). They can now be configured using the config map only.

## v1.6.0-rc1
### Note
- Helm charts are changed to enforce PodDisruptionBudget for multi-replica clusters and PDB is removed from install manifests.
- `anyPattern` for Kyverno validate policies breaks in Kubernetes `v1.23.0`-`v1.23.2`, and the fix is being tracked by this [PR](https://github.com/kubernetes/kubernetes/pull/107688) and will be available in `v1.23.3`.
- To use `any/all` conditions for policies that use `preconditons` and `deny.conditions`, the user can go to this [resource](https://kyverno.io/docs/writing-policies/preconditions/#any-and-all-statements) as a good starting point.
## v1.5.0-rc1
### Note
- The Helm CRDs was switched back to kyverno chart. To upgrade using Helm, please refer to https://github.com/kyverno/website/pull/304.
- With the change of dynamic webhooks, the readiness of the policy is reflected by `.status.ready`, When ready, it means the policy is ready to serve the admission requests.

### Deprecation
- To add a consistent style in flag names the following flags have been deprecated `webhooktimeout`, `gen-workers`,`disable-metrics`, `background-scan`, `auto-update-webhooks`, `profile-port`, `metrics-port` these will be removed in 1.6.0. The new flags are `webhookTimeout`, `genWorkers`, `disableMetrics`, `backgroundScan`, `autoUpdateWebhooks`,`profilePort`, `metricsPort` (#1991).

### Features
- Feature/foreach validate #2443
- Feature/foreach mutate #2493
- Feature/cosign attest #2487
- Make webhooks configurable #1981
- FailurePolicy `Ignore` vs `enforcing` policies #893
- Make failurePolicy configurable per Kyverno policy #1995
- Add feature gate flag "auto-update-webhooks" #2321
- Extend the "kyverno test" command to handle mutate policies #1821

### Enhancements
- Integrate Github Action #2349
- Use a custom repository with verifyImages #2294
- Add pod anti-affinity to Kyverno #1966
- Rename 'policies.kyverno.io/patches' to reflect actual functionality #1528
- Add global variables to CLI #1472
- Allow configuration of test image through chart values #2410
- Switch Helm CRDs back to kyverno chart and moving Policies to dedicated chart #2355
- Updating Contribution Markdown #2450
- Validate GVK in `match`/`exclude` block #2389
- Add `PodDisruptionBudget` in Kustomize & Helm #1979
- Upgrade Kyverno managed webhook configurations to v1 #2424
- Allow background scanning if only request.operation is used in preconditions #1883
- Add security vulnerability scan for the kyverno images #1557
- Run vulnerability scan during Kyverno builds #2432
- Sign Kyverno images and generate SBOM #2175
- Make flag name styles consistent #1991
- Improve init container to use DeleteCollection to remove policy reports #2477
- Leader election for initContianer #1965
- Sample policies should have related CLI apply/test #1994


### Bug Fixes
- Autogen-controllers does not work with "any" rules #2337
- Use `patchesJson6902` where path contains a non-zero index number causes validation failure #2100
- CLI apply command - not filtering the resources from cluster #2417
- Kyverno ConfigMap name not consistent in Helm/Docs and install.yaml #2347
- Fixing helm chart documentation inconsistency #2419
- Create/Update policy failing with custom JMESPath #2409
- GenerateRequests are not cleaned up #2332
- NetworkPolicy: from should be an array of objects #2423
- Kyverno misinterprets pod spec environment variable placeholders as references #2413
- CLI | skipped policy message is displayed even if variable is passed #2445
- Update minio to address vulnerabilities #1953
- No warning about background mode when using `any` / `all` in `match` or `exclude` blocks #2300
- Flaky unit test #2406
- Generating a Kyverno Policy throws error "Policy is unstructured" #2155
- Network policy is not getting generated on creation of a pod #2095
- Namespace generate policy fails with `request.operation` precondition #2226
- Fix `any`/`all` matching logic in the background controller #2386
- Run code-generator for 1.5 schema changes #2465
- Generate policies with no Namespace field #2333
- Excluding clusterRoles does not work if nested under any or all #2301
- Fix auto-gen for `validate.foreach` #2464
- "Auto-gen rules for pod controllers" fails when matching kind is "v1/Pod" #2415
- Set Namespace environment variable for initContainer #2499


### Others
- Cannot add label to nodes #2397
- Purge grafana dashboard json from this project #2399


Thanks to all our contributors! 😊

## v1.4.3

## v1.4.3-rc2

### Bug Fixes
- Fix any/all conversion during policy mutation (#2392)
- Fix upgrade issue from 1.4.2 to latest (#2384)

## v1.4.3-rc1

### Enhancements 
- CLI variables should be coming from the resources itself (#1996)
- Adding `ownerRef` with namespace for Kyverno managed webhook configurations (#2263)
- Support new policy report CRD #1753, (#2376)
- Clean up formatting in mutate test file (#2338)
- Add test case for non zero index patches with patchesJson6902 (#2339)
- Cleanup Kustomization configurations (#2274)
- Kyverno CLI `apply` command improvements (#2342, #2331, #2318, #2310, #2296, #2290, #2122, #2120, #2367)
- Validate `path` element begins with a forward slash in `patchesJson6902` (#2117)
- Support gvk in CLI for policies applied on cluster (#2363)
- Update cosign (#2266)
- Allow users to skip policy validation when mutating resources (#2185)
- Allow NetworkPolicy customization (#2287)
- Patch labels to Helm templates (#2262)
- Support for configurable automatic refresh of metrics and selective exposure of metrics at namespace-level (#2268)
- Support global anchor behavior in validation and mutation rules (#2201)



### Bug Fixes
- Unable to use `GreaterThan` operator with `precondition` (#2211)
- Fix `precondition` logic for mutating policies (#2271, #2228, #2352)
- Fix Kyverno Deployment updateStrategy (#1982)
- Helm chart releases are not gated behind something like a tag (#2264)
- Add validation for generate loops (#1941)
- Policy doesn't work when `match.resources.kinds` is set to `Policy/ClusterPolicy` (#2149)
- Kyverno CLI panics when context is added to rule, but not actually used (#2289)
- Generate policies with `background:false` and `synchronize:false` are still re-evaluated every 15mins (#2181)
- Tests applied on excluded resources should succeed (#2295)
- Kyverno CLI with context variables needs documentation (#2291)
- Kyverno CLI test requires var resolution for non-applicable resources (#2331)
- Test command result showing `Notfound` in result (#2296)
- `any/all` in match block fails in the CLI (#2350)
- JMESPath `contains` function behavior not consistent in Kyverno vs upstream (#2345)
- `patchStrategicMerge` fails to mutate if policy written with initContainers object (#1916)
- Check Any and All ResourceFilters during policy mutation (#2373)
- Support variable replacement in the key of annotations (#2316)
- Background scan doesn't work with any/all (#2299)


### Others
- Kyverno gives error when installed with KEDA (#2267)
- Using Argo to deploy, baseline policies are constantly out-of-sync (#2234)
- Policy update, flux2-multi-tenancy fails to update kyverno to v1.4.2-rc3 (#2241)
- Throws a variable substitution error in spite of no variable present in the policy (#2374)

## v1.4.2

### Enhancements 
- Remove unused variable from Kyverno CLI (#2252)

## v1.4.2-rc4

### Enhancements
- Update cosign to v1.0.0 (#2221)
- Helm Chart - Add Network Policy Support (#2210)
- Add platform to bug template (#2246)
- Update Grafana dashboard json with respect to new set of metrics (#2244)
- Automate CLI binaries releases (#2236)
- Removing OwnerReference for webhook configurations (#2251)

### Bug Fixes
- Resolve variables from the resource passed in CLI (#2222)
- Fix CLI panics when variables are passed using set flag (#2224)

## v1.4.2-rc3<|MERGE_RESOLUTION|>--- conflicted
+++ resolved
@@ -3,11 +3,8 @@
 ### Note
 
 - Flag `autogenInternals` was removed, policy mutation has been removed.
-<<<<<<< HEAD
 - Flag `leaderElectionRetryPeriod` was added to control leader election renewal frequency (default value is `2s`).
-=======
 - Support upper case `Audit` and `Enforce` in `.spec.validationFailureAction` of the Kyverno policy, failure actions `audit` and `enforce` are deprecated and will be removed in `v1.11.0`.
->>>>>>> bd64cc4d
 
 ## v1.8.1-rc3
 
