<<<<<<< HEAD
=======
## v1.9.0-rc.1

### Note

- Flag `autogenInternals` was removed, policy mutation has been removed.
- Support upper case `Audit` and `Enforce` in `.spec.validationFailureAction` of the Kyverno policy, failure actions `audit` and `enforce` are deprecated and will be removed in `v1.11.0`.

>>>>>>> 25f8d449
## v1.8.1-rc3

### Note

- A new flag `backgroundScanWorkers` to configure the number of background scan workers (default value is `2`).

## v1.8.0-rc3

### Note

- A new flag `backgroundScan` to enable/disable kyverno background scans (default value is `true`). When this is set to `false`, kyverno will not perform background scans and won't trigger continuous evaluation of policies.
- A new flag `admissionReports` to enable/disable kyverno admission reports (default value is `true`). When this is set to `false`, kyverno will not create admission reports.
- If both `backgroundScan` and  `admissionReports` are set to `false` the entire reports system will be disabled.
- A new flag `reportsChunkSize` to split reports according to the number of results contained in the report (default value is `1000`). This can be disabled by setting the flag value to `0`.
- Deprecated `splitPolicyReport` flag, splitting reports per policy is always enabled, keeping it for backward compatibility, will be removed in future version.
- `ReportChangeRequest` and `ClusterReportChangeRequest` CRDs have been removed and replaced by `AdmissionReport`, `ClusterAdmissionReport`, `BackgroundScanReport` and `ClusterBackgroundScanReport` CRDs.

## v1.8.0-rc1

### Note

- A new flag `protectManagedResources` to enable kyverno managed resources protection (default value is `false`). When this is enabled, kyverno managed resources can only be modified or deleted by the controller.

## v1.7.2-rc2

### Note

- A new flag `maxQueuedEvents` is added to the Kyverno main container, this flag sets the up-limit of the events that are queued internally.

## v1.7.2-rc1

### Note

- A new flag `maxReportChangeRequests` is added to the Kyverno main container, this flag sets the up-limit of reportchangerequests that a namespace can take, or clusterreportchangerequests if matching kinds are cluster-wide resources. The default limit is set to 1000, and it's recommended to configure it to a small threshold on large clusters. Here the large clusters are considered that a policy report has more than 1k results. 

## v1.7.0-rc1

### Note

- `status.ready` of the policy is deprecated in favor of `policy.IsReady()`. The implementation was changed to use `status.conditions` that offer more flexibility. The `status.ready` will be kept for a couple of releases until we remove it in the future.
- Deprecated flags have been removed.
- Flags that were overlapping with config map based configuration were removed (`filterK8sResources`, `excludeGroupRole`, `excludeUsername`). They can now be configured using the config map only.

## v1.6.0-rc1
### Note
- Helm charts are changed to enforce PodDisruptionBudget for multi-replica clusters and PDB is removed from install manifests.
- `anyPattern` for Kyverno validate policies breaks in Kubernetes `v1.23.0`-`v1.23.2`, and the fix is being tracked by this [PR](https://github.com/kubernetes/kubernetes/pull/107688) and will be available in `v1.23.3`.
- To use `any/all` conditions for policies that use `preconditons` and `deny.conditions`, the user can go to this [resource](https://kyverno.io/docs/writing-policies/preconditions/#any-and-all-statements) as a good starting point.
## v1.5.0-rc1
### Note
- The Helm CRDs was switched back to kyverno chart. To upgrade using Helm, please refer to https://github.com/kyverno/website/pull/304.
- With the change of dynamic webhooks, the readiness of the policy is reflected by `.status.ready`, When ready, it means the policy is ready to serve the admission requests.

### Deprecation
- To add a consistent style in flag names the following flags have been deprecated `webhooktimeout`, `gen-workers`,`disable-metrics`, `background-scan`, `auto-update-webhooks`, `profile-port`, `metrics-port` these will be removed in 1.6.0. The new flags are `webhookTimeout`, `genWorkers`, `disableMetrics`, `backgroundScan`, `autoUpdateWebhooks`,`profilePort`, `metricsPort` (#1991).

### Features
- Feature/foreach validate #2443
- Feature/foreach mutate #2493
- Feature/cosign attest #2487
- Make webhooks configurable #1981
- FailurePolicy `Ignore` vs `enforcing` policies #893
- Make failurePolicy configurable per Kyverno policy #1995
- Add feature gate flag "auto-update-webhooks" #2321
- Extend the "kyverno test" command to handle mutate policies #1821

### Enhancements
- Integrate Github Action #2349
- Use a custom repository with verifyImages #2294
- Add pod anti-affinity to Kyverno #1966
- Rename 'policies.kyverno.io/patches' to reflect actual functionality #1528
- Add global variables to CLI #1472
- Allow configuration of test image through chart values #2410
- Switch Helm CRDs back to kyverno chart and moving Policies to dedicated chart #2355
- Updating Contribution Markdown #2450
- Validate GVK in `match`/`exclude` block #2389
- Add `PodDisruptionBudget` in Kustomize & Helm #1979
- Upgrade Kyverno managed webhook configurations to v1 #2424
- Allow background scanning if only request.operation is used in preconditions #1883
- Add security vulnerability scan for the kyverno images #1557
- Run vulnerability scan during Kyverno builds #2432
- Sign Kyverno images and generate SBOM #2175
- Make flag name styles consistent #1991
- Improve init container to use DeleteCollection to remove policy reports #2477
- Leader election for initContianer #1965
- Sample policies should have related CLI apply/test #1994


### Bug Fixes
- Autogen-controllers does not work with "any" rules #2337
- Use `patchesJson6902` where path contains a non-zero index number causes validation failure #2100
- CLI apply command - not filtering the resources from cluster #2417
- Kyverno ConfigMap name not consistent in Helm/Docs and install.yaml #2347
- Fixing helm chart documentation inconsistency #2419
- Create/Update policy failing with custom JMESPath #2409
- GenerateRequests are not cleaned up #2332
- NetworkPolicy: from should be an array of objects #2423
- Kyverno misinterprets pod spec environment variable placeholders as references #2413
- CLI | skipped policy message is displayed even if variable is passed #2445
- Update minio to address vulnerabilities #1953
- No warning about background mode when using `any` / `all` in `match` or `exclude` blocks #2300
- Flaky unit test #2406
- Generating a Kyverno Policy throws error "Policy is unstructured" #2155
- Network policy is not getting generated on creation of a pod #2095
- Namespace generate policy fails with `request.operation` precondition #2226
- Fix `any`/`all` matching logic in the background controller #2386
- Run code-generator for 1.5 schema changes #2465
- Generate policies with no Namespace field #2333
- Excluding clusterRoles does not work if nested under any or all #2301
- Fix auto-gen for `validate.foreach` #2464
- "Auto-gen rules for pod controllers" fails when matching kind is "v1/Pod" #2415
- Set Namespace environment variable for initContainer #2499


### Others
- Cannot add label to nodes #2397
- Purge grafana dashboard json from this project #2399


Thanks to all our contributors! 😊

## v1.4.3

## v1.4.3-rc2

### Bug Fixes
- Fix any/all conversion during policy mutation (#2392)
- Fix upgrade issue from 1.4.2 to latest (#2384)

## v1.4.3-rc1

### Enhancements 
- CLI variables should be coming from the resources itself (#1996)
- Adding `ownerRef` with namespace for Kyverno managed webhook configurations (#2263)
- Support new policy report CRD #1753, (#2376)
- Clean up formatting in mutate test file (#2338)
- Add test case for non zero index patches with patchesJson6902 (#2339)
- Cleanup Kustomization configurations (#2274)
- Kyverno CLI `apply` command improvements (#2342, #2331, #2318, #2310, #2296, #2290, #2122, #2120, #2367)
- Validate `path` element begins with a forward slash in `patchesJson6902` (#2117)
- Support gvk in CLI for policies applied on cluster (#2363)
- Update cosign (#2266)
- Allow users to skip policy validation when mutating resources (#2185)
- Allow NetworkPolicy customization (#2287)
- Patch labels to Helm templates (#2262)
- Support for configurable automatic refresh of metrics and selective exposure of metrics at namespace-level (#2268)
- Support global anchor behavior in validation and mutation rules (#2201)



### Bug Fixes
- Unable to use `GreaterThan` operator with `precondition` (#2211)
- Fix `precondition` logic for mutating policies (#2271, #2228, #2352)
- Fix Kyverno Deployment updateStrategy (#1982)
- Helm chart releases are not gated behind something like a tag (#2264)
- Add validation for generate loops (#1941)
- Policy doesn't work when `match.resources.kinds` is set to `Policy/ClusterPolicy` (#2149)
- Kyverno CLI panics when context is added to rule, but not actually used (#2289)
- Generate policies with `background:false` and `synchronize:false` are still re-evaluated every 15mins (#2181)
- Tests applied on excluded resources should succeed (#2295)
- Kyverno CLI with context variables needs documentation (#2291)
- Kyverno CLI test requires var resolution for non-applicable resources (#2331)
- Test command result showing `Notfound` in result (#2296)
- `any/all` in match block fails in the CLI (#2350)
- JMESPath `contains` function behavior not consistent in Kyverno vs upstream (#2345)
- `patchStrategicMerge` fails to mutate if policy written with initContainers object (#1916)
- Check Any and All ResourceFilters during policy mutation (#2373)
- Support variable replacement in the key of annotations (#2316)
- Background scan doesn't work with any/all (#2299)


### Others
- Kyverno gives error when installed with KEDA (#2267)
- Using Argo to deploy, baseline policies are constantly out-of-sync (#2234)
- Policy update, flux2-multi-tenancy fails to update kyverno to v1.4.2-rc3 (#2241)
- Throws a variable substitution error in spite of no variable present in the policy (#2374)

## v1.4.2

### Enhancements 
- Remove unused variable from Kyverno CLI (#2252)

## v1.4.2-rc4

### Enhancements
- Update cosign to v1.0.0 (#2221)
- Helm Chart - Add Network Policy Support (#2210)
- Add platform to bug template (#2246)
- Update Grafana dashboard json with respect to new set of metrics (#2244)
- Automate CLI binaries releases (#2236)
- Removing OwnerReference for webhook configurations (#2251)

### Bug Fixes
- Resolve variables from the resource passed in CLI (#2222)
- Fix CLI panics when variables are passed using set flag (#2224)

## v1.4.2-rc3<|MERGE_RESOLUTION|>--- conflicted
+++ resolved
@@ -1,5 +1,3 @@
-<<<<<<< HEAD
-=======
 ## v1.9.0-rc.1
 
 ### Note
@@ -7,7 +5,6 @@
 - Flag `autogenInternals` was removed, policy mutation has been removed.
 - Support upper case `Audit` and `Enforce` in `.spec.validationFailureAction` of the Kyverno policy, failure actions `audit` and `enforce` are deprecated and will be removed in `v1.11.0`.
 
->>>>>>> 25f8d449
 ## v1.8.1-rc3
 
 ### Note
