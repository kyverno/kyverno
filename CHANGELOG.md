## v1.5.0-rc1
### Note
- With the change of dynamic webhooks, the readiness of the policy is reflected by `.status.ready`, When ready, it means the policy is ready to serve the admission requests.

### Deprecation
<<<<<<< HEAD
- 
=======
- To add a consistent style in flag names the following flags have been deprecated `webhooktimeout`, `gen-workers`,`disable-metrics`, `background-scan`, `auto-update-webhooks` these will be removed in 1.6.0. The new flags are `webhookTimeout`, `genWorkers`, `disablMetrics`, `backgroundScan`, `autoUpdateWebhooks`.
>>>>>>> 3914c513

## v1.4.3

## v1.4.3-rc2

### Bug Fixes
- Fix any/all conversion during policy mutation (#2392)
- Fix upgrade issue from 1.4.2 to latest (#2384)

## v1.4.3-rc1

### Enhancements 
- CLI variables should be coming from the resources itself (#1996)
- Adding `ownerRef` with namespace for Kyverno managed webhook configurations (#2263)
- Support new policy report CRD #1753, (#2376)
- Clean up formatting in mutate test file (#2338)
- Add test case for non zero index patches with patchesJson6902 (#2339)
- Cleanup Kustomization configurations (#2274)
- Kyverno CLI `apply` command improvements (#2342, #2331, #2318, #2310, #2296, #2290, #2122, #2120, #2367)
- Validate `path` element begins with a forward slash in `patchesJson6902` (#2117)
- Support gvk in CLI for policies applied on cluster (#2363)
- Update cosign (#2266)
- Allow users to skip policy validation when mutating resources (#2185)
- Allow NetworkPolicy customization (#2287)
- Patch labels to Helm templates (#2262)
- Support for configurable automatic refresh of metrics and selective exposure of metrics at namespace-level (#2268)
- Support global anchor behavior in validation and mutation rules (#2201)



### Bug Fixes
- Unable to use `GreaterThan` operator with `precondition` (#2211)
- Fix `precondition` logic for mutating policies (#2271, #2228, #2352)
- Fix Kyverno Deployment updateStrategy (#1982)
- Helm chart releases are not gated behind something like a tag (#2264)
- Add validation for generate loops (#1941)
- Policy doesn't work when `match.resources.kinds` is set to `Policy/ClusterPolicy` (#2149)
- Kyverno CLI panics when context is added to rule, but not actually used (#2289)
- Generate policies with `background:false` and `synchronize:false` are still re-evaluated every 15mins (#2181)
- Tests applied on excluded resources should succeed (#2295)
- Kyverno CLI with context variables needs documentation (#2291)
- Kyverno CLI test requires var resolution for non-applicable resources (#2331)
- Test command result showing `Notfound` in result (#2296)
- `any/all` in match block fails in the CLI (#2350)
- JMESPath `contains` function behavior not consistent in Kyverno vs upstream (#2345)
- `patchStrategicMerge` fails to mutate if policy written with initContainers object (#1916)
- Check Any and All ResourceFilters during policy mutation (#2373)
- Support variable replacement in the key of annotations (#2316)
- Background scan doesn't work with any/all (#2299)


### Others
- Kyverno gives error when installed with KEDA (#2267)
- Using Argo to deploy, baseline policies are constantly out-of-sync (#2234)
- Policy update, flux2-multi-tenancy fails to update kyverno to v1.4.2-rc3 (#2241)
- Throws a variable substitution error in spite of no variable present in the policy (#2374)

## v1.4.2

### Enhancements 
- Remove unused variable from Kyverno CLI (#2252)

## v1.4.2-rc4

### Enhancements
- Update cosign to v1.0.0 (#2221)
- Helm Chart - Add Network Policy Support (#2210)
- Add platform to bug template (#2246)
- Update Grafana dashboard json with respect to new set of metrics (#2244)
- Automate CLI binaries releases (#2236)
- Removing OwnerReference for webhook configurations (#2251)

### Bug Fixes
- Resolve variables from the resource passed in CLI (#2222)
- Fix CLI panics when variables are passed using set flag (#2224)

## v1.4.2-rc3<|MERGE_RESOLUTION|>--- conflicted
+++ resolved
@@ -3,11 +3,7 @@
 - With the change of dynamic webhooks, the readiness of the policy is reflected by `.status.ready`, When ready, it means the policy is ready to serve the admission requests.
 
 ### Deprecation
-<<<<<<< HEAD
-- 
-=======
 - To add a consistent style in flag names the following flags have been deprecated `webhooktimeout`, `gen-workers`,`disable-metrics`, `background-scan`, `auto-update-webhooks` these will be removed in 1.6.0. The new flags are `webhookTimeout`, `genWorkers`, `disablMetrics`, `backgroundScan`, `autoUpdateWebhooks`.
->>>>>>> 3914c513
 
 ## v1.4.3
 
