--- conflicted
+++ resolved
@@ -175,16 +175,12 @@
 	go nsc.Run(1, stopCh)
 	go pvgen.Run(1, stopCh)
 
-<<<<<<< HEAD
-	server.RunAsync()
-=======
 	// verifys if the admission control is enabled and active
 	// resync: 60 seconds
 	// deadline: 60 seconds (send request)
 	// max deadline: deadline*3 (set the deployment annotation as false)
 	server.RunAsync(stopCh)
 
->>>>>>> 86563765
 	<-stopCh
 	disableProfiling(prof)
 	// by default http.Server waits indefinitely for connections to return to idle and then shuts down
