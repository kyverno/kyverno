--- conflicted
+++ resolved
@@ -55,11 +55,7 @@
 	go.uber.org/zap v1.23.0
 	golang.org/x/crypto v0.1.0
 	golang.org/x/exp v0.0.0-20221012211006-4de253d81b95
-<<<<<<< HEAD
-	golang.org/x/text v0.3.8
-=======
 	golang.org/x/text v0.4.0
->>>>>>> 060d60de
 	google.golang.org/grpc v1.50.1
 	gopkg.in/inf.v0 v0.9.1
 	gopkg.in/yaml.v2 v2.4.0
