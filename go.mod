--- conflicted
+++ resolved
@@ -352,12 +352,8 @@
 	gopkg.in/square/go-jose.v2 v2.6.0 // indirect
 	gopkg.in/tomb.v1 v1.0.0-20141024135613-dd632973f1e7 // indirect
 	gopkg.in/warnings.v0 v0.1.2 // indirect
-<<<<<<< HEAD
-	k8s.io/component-base v0.23.4 // indirect
-=======
 	k8s.io/component-base v0.23.5 // indirect
 	k8s.io/kubectl v0.23.5 // indirect
->>>>>>> 5f5cda9f
 	k8s.io/utils v0.0.0-20220210201930-3a6ce19ff2f9 // indirect
 	sigs.k8s.io/json v0.0.0-20211208200746-9f7c6b3444d2 // indirect
 	sigs.k8s.io/release-utils v0.7.3 // indirect
