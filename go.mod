module github.com/kyverno/kyverno

go 1.20

require (
	github.com/IGLOU-EU/go-wildcard v1.0.3
	github.com/aquilax/truncate v1.0.0
	github.com/asaskevich/govalidator v0.0.0-20230301143203-a9d515a09cc2
	github.com/awslabs/amazon-ecr-credential-helper/ecr-login v0.0.0-20230322223720-077b4a917a90
	github.com/blang/semver/v4 v4.0.0
	github.com/cenkalti/backoff v2.2.1+incompatible
	github.com/chrismellard/docker-credential-acr-env v0.0.0-20230304212654-82a0ddb27589
	github.com/cyphar/filepath-securejoin v0.2.3
	github.com/distribution/distribution v2.8.2+incompatible
	github.com/evanphx/json-patch/v5 v5.6.0
	github.com/fatih/color v1.15.0
	github.com/ghodss/yaml v1.0.1-0.20190212211648-25d852aebe32
	github.com/go-git/go-billy/v5 v5.4.1
	github.com/go-git/go-git/v5 v5.7.0
	github.com/go-logr/logr v1.2.4
	github.com/go-logr/zapr v1.2.4
	github.com/google/gnostic v0.6.9
	github.com/google/go-containerregistry v0.15.2
	github.com/google/go-containerregistry/pkg/authn/kubernetes v0.0.0-20230403180904-b8d1c0a1df12
	github.com/in-toto/in-toto-golang v0.9.0
	github.com/jmespath/go-jmespath v0.4.0
	github.com/jmoiron/jsonq v0.0.0-20150511023944-e874b168d07e
	github.com/julienschmidt/httprouter v1.3.0
	github.com/kataras/tablewriter v0.0.0-20180708051242-e063d29b7c23
	github.com/lensesio/tableprinter v0.0.0-20201125135848-89e81fc956e7
	github.com/mozillazg/docker-credential-acr-helper v0.3.0
	github.com/notaryproject/notation-core-go v1.0.0-rc.4
	github.com/notaryproject/notation-go v1.0.0-rc.6
	github.com/onsi/ginkgo v1.16.5
	github.com/onsi/gomega v1.27.8
	github.com/opencontainers/go-digest v1.0.0
	github.com/opencontainers/image-spec v1.1.0-rc4
	github.com/orcaman/concurrent-map/v2 v2.0.1
	github.com/pkg/errors v0.9.1
	github.com/prometheus/client_golang v1.16.0
	github.com/robfig/cron v1.2.0
	github.com/sigstore/cosign/v2 v2.1.1
	github.com/sigstore/k8s-manifest-sigstore v0.5.0
	github.com/sigstore/rekor v1.2.2-0.20230530122220-67cc9e58bd23
	github.com/sigstore/sigstore v1.7.1
	github.com/sigstore/sigstore/pkg/signature/kms/aws v1.7.1
	github.com/sigstore/sigstore/pkg/signature/kms/azure v1.7.1
	github.com/sigstore/sigstore/pkg/signature/kms/gcp v1.7.1
	github.com/sigstore/sigstore/pkg/signature/kms/hashivault v1.7.1
	github.com/spf13/cobra v1.7.0
	github.com/stretchr/testify v1.8.4
	github.com/zach-klippenstein/goregen v0.0.0-20160303162051-795b5e3961ea
	go.opentelemetry.io/contrib/instrumentation/net/http/otelhttp v0.42.0
	go.opentelemetry.io/otel v1.16.0
	go.opentelemetry.io/otel/exporters/otlp/otlpmetric/otlpmetricgrpc v0.39.0
	go.opentelemetry.io/otel/exporters/otlp/otlptrace v1.16.0
	go.opentelemetry.io/otel/exporters/otlp/otlptrace/otlptracegrpc v1.16.0
	go.opentelemetry.io/otel/exporters/prometheus v0.39.0
	go.opentelemetry.io/otel/metric v1.16.0
	go.opentelemetry.io/otel/sdk v1.16.0
	go.opentelemetry.io/otel/sdk/metric v0.39.0
	go.opentelemetry.io/otel/trace v1.16.0
	go.uber.org/automaxprocs v1.5.2
	go.uber.org/multierr v1.11.0
	go.uber.org/zap v1.24.0
	golang.org/x/crypto v0.11.0
	golang.org/x/exp v0.0.0-20230522175609-2e198f4a06a1
	golang.org/x/text v0.11.0
	gomodules.xyz/jsonpatch/v2 v2.3.0
	google.golang.org/grpc v1.56.1
	gopkg.in/inf.v0 v0.9.1
	gopkg.in/yaml.v2 v2.4.0
	gopkg.in/yaml.v3 v3.0.1
	gotest.tools v2.2.0+incompatible
	k8s.io/api v0.27.3
	k8s.io/apiextensions-apiserver v0.27.3
	k8s.io/apimachinery v0.27.3
	k8s.io/apiserver v0.27.3
	k8s.io/cli-runtime v0.27.3
	k8s.io/client-go v0.27.3
	k8s.io/klog/v2 v2.100.1
	k8s.io/kube-aggregator v0.27.3
	k8s.io/kube-openapi v0.0.0-20230501164219-8b0f38b5fd1f
	k8s.io/pod-security-admission v0.27.3
	k8s.io/utils v0.0.0-20230406110748-d93618cff8a2
	sigs.k8s.io/controller-runtime v0.15.0
	sigs.k8s.io/kustomize/api v0.13.4
	sigs.k8s.io/kustomize/kyaml v0.14.2
	sigs.k8s.io/release-utils v0.7.4
	sigs.k8s.io/yaml v1.3.0
)

require (
	cloud.google.com/go/compute v1.19.3 // indirect
	github.com/antlr/antlr4/runtime/Go/antlr v1.4.10 // indirect
	github.com/google/cel-go v0.12.6 // indirect
	github.com/stoewer/go-strcase v1.2.0 // indirect
)

require (
	cloud.google.com/go/compute/metadata v0.2.3 // indirect
	cloud.google.com/go/iam v1.1.0 // indirect
	cloud.google.com/go/kms v1.12.1 // indirect
	cuelang.org/go v0.5.0 // indirect
	filippo.io/edwards25519 v1.0.0 // indirect
	github.com/AliyunContainerService/ack-ram-tool/pkg/credentials/alibabacloudsdkgo/helper v0.2.0 // indirect
	github.com/Azure/azure-sdk-for-go v68.0.0+incompatible // indirect
	github.com/Azure/azure-sdk-for-go/sdk/azcore v1.6.1 // indirect
	github.com/Azure/azure-sdk-for-go/sdk/azidentity v1.3.0 // indirect
	github.com/Azure/azure-sdk-for-go/sdk/internal v1.3.0 // indirect
	github.com/Azure/azure-sdk-for-go/sdk/security/keyvault/azkeys v0.12.0 // indirect
	github.com/Azure/azure-sdk-for-go/sdk/security/keyvault/internal v0.8.0 // indirect
	github.com/Azure/go-autorest v14.2.0+incompatible // indirect
	github.com/Azure/go-autorest/autorest v0.11.29 // indirect
	github.com/Azure/go-autorest/autorest/adal v0.9.23 // indirect
	github.com/Azure/go-autorest/autorest/azure/auth v0.5.12 // indirect
	github.com/Azure/go-autorest/autorest/azure/cli v0.4.6 // indirect
	github.com/Azure/go-autorest/autorest/date v0.3.0 // indirect
	github.com/Azure/go-autorest/logger v0.2.1 // indirect
	github.com/Azure/go-autorest/tracing v0.6.0 // indirect
	github.com/Azure/go-ntlmssp v0.0.0-20221128193559-754e69321358 // indirect
	github.com/AzureAD/microsoft-authentication-library-for-go v1.0.0 // indirect
	github.com/Microsoft/go-winio v0.6.1 // indirect
	github.com/OneOfOne/xxhash v1.2.8 // indirect
	github.com/ProtonMail/go-crypto v0.0.0-20230518184743-7afd39499903 // indirect
	github.com/ThalesIgnite/crypto11 v1.2.5 // indirect
	github.com/acomagu/bufpipe v1.0.4 // indirect
	github.com/agnivade/levenshtein v1.1.1 // indirect
	github.com/alibabacloud-go/alibabacloud-gateway-spi v0.0.4 // indirect
	github.com/alibabacloud-go/cr-20160607 v1.0.1 // indirect
	github.com/alibabacloud-go/cr-20181201 v1.0.10 // indirect
	github.com/alibabacloud-go/darabonba-openapi v0.2.1 // indirect
	github.com/alibabacloud-go/debug v0.0.0-20190504072949-9472017b5c68 // indirect
	github.com/alibabacloud-go/endpoint-util v1.1.1 // indirect
	github.com/alibabacloud-go/openapi-util v0.1.0 // indirect
	github.com/alibabacloud-go/tea v1.1.20 // indirect
	github.com/alibabacloud-go/tea-utils v1.4.5 // indirect
	github.com/alibabacloud-go/tea-xml v1.1.3 // indirect
	github.com/aliyun/credentials-go v1.2.7 // indirect
	github.com/aws/aws-sdk-go-v2 v1.18.1 // indirect
	github.com/aws/aws-sdk-go-v2/config v1.18.27 // indirect
	github.com/aws/aws-sdk-go-v2/credentials v1.13.26 // indirect
	github.com/aws/aws-sdk-go-v2/feature/ec2/imds v1.13.4 // indirect
	github.com/aws/aws-sdk-go-v2/internal/configsources v1.1.34 // indirect
	github.com/aws/aws-sdk-go-v2/internal/endpoints/v2 v2.4.28 // indirect
	github.com/aws/aws-sdk-go-v2/internal/ini v1.3.35 // indirect
	github.com/aws/aws-sdk-go-v2/service/ecr v1.18.7 // indirect
	github.com/aws/aws-sdk-go-v2/service/ecrpublic v1.15.6 // indirect
	github.com/aws/aws-sdk-go-v2/service/internal/presigned-url v1.9.28 // indirect
	github.com/aws/aws-sdk-go-v2/service/kms v1.22.2 // indirect
	github.com/aws/aws-sdk-go-v2/service/sso v1.12.12 // indirect
	github.com/aws/aws-sdk-go-v2/service/ssooidc v1.14.12 // indirect
	github.com/aws/aws-sdk-go-v2/service/sts v1.19.2 // indirect
	github.com/aws/smithy-go v1.13.5 // indirect
	github.com/benbjohnson/clock v1.3.0 // indirect
	github.com/beorn7/perks v1.0.1 // indirect
	github.com/blang/semver v3.5.1+incompatible // indirect
	github.com/buildkite/agent/v3 v3.49.0 // indirect
	github.com/cenkalti/backoff/v3 v3.2.2 // indirect
	github.com/cenkalti/backoff/v4 v4.2.1 // indirect
	github.com/cespare/xxhash/v2 v2.2.0 // indirect
	github.com/clbanning/mxj/v2 v2.5.7 // indirect
	github.com/cloudflare/circl v1.3.3 // indirect
	github.com/cockroachdb/apd/v2 v2.0.2 // indirect
	github.com/common-nighthawk/go-figure v0.0.0-20210622060536-734e95fb86be // indirect
	github.com/containerd/stargz-snapshotter/estargz v0.14.3 // indirect
	github.com/coreos/go-oidc/v3 v3.6.0 // indirect
	github.com/cyberphone/json-canonicalization v0.0.0-20220623050100-57a0ce2678a7 // indirect
	github.com/davecgh/go-spew v1.1.1 // indirect
	github.com/digitorus/pkcs7 v0.0.0-20221212123742-001c36b64ec3 // indirect
	github.com/digitorus/timestamp v0.0.0-20221019182153-ef3b63b79b31 // indirect
	github.com/dimchansky/utfbom v1.1.1 // indirect
	github.com/djherbis/times v1.5.0 // indirect
	github.com/docker/cli v23.0.5+incompatible // indirect
	github.com/docker/distribution v2.8.2+incompatible // indirect
	github.com/docker/docker v23.0.5+incompatible // indirect
	github.com/docker/docker-credential-helpers v0.7.0 // indirect
	github.com/dustin/go-humanize v1.0.1 // indirect
	github.com/emicklei/go-restful/v3 v3.10.2 // indirect
	github.com/emicklei/proto v1.11.1 // indirect
	github.com/emirpasic/gods v1.18.1 // indirect
	github.com/evanphx/json-patch v5.6.0+incompatible // indirect
	github.com/felixge/httpsnoop v1.0.3 // indirect
	github.com/fsnotify/fsnotify v1.6.0 // indirect
	github.com/fxamacker/cbor/v2 v2.4.0 // indirect
	github.com/gabriel-vasile/mimetype v1.4.2 // indirect
	github.com/go-asn1-ber/asn1-ber v1.5.4 // indirect
	github.com/go-chi/chi v4.1.2+incompatible // indirect
	github.com/go-errors/errors v1.4.2 // indirect
	github.com/go-git/gcfg v1.5.1-0.20230307220236-3a3c6141e376 // indirect
	github.com/go-jose/go-jose/v3 v3.0.0 // indirect
	github.com/go-ldap/ldap/v3 v3.4.5 // indirect
	github.com/go-logr/stdr v1.2.2 // indirect
	github.com/go-openapi/analysis v0.21.4 // indirect
	github.com/go-openapi/errors v0.20.3 // indirect
	github.com/go-openapi/jsonpointer v0.19.6 // indirect
	github.com/go-openapi/jsonreference v0.20.2 // indirect
	github.com/go-openapi/loads v0.21.2 // indirect
	github.com/go-openapi/runtime v0.26.0 // indirect
	github.com/go-openapi/spec v0.20.9 // indirect
	github.com/go-openapi/strfmt v0.21.7 // indirect
	github.com/go-openapi/swag v0.22.4 // indirect
	github.com/go-openapi/validate v0.22.1 // indirect
	github.com/go-piv/piv-go v1.11.0 // indirect
	github.com/go-playground/locales v0.14.1 // indirect
	github.com/go-playground/universal-translator v0.18.1 // indirect
	github.com/go-playground/validator/v10 v10.14.0 // indirect
	github.com/gobwas/glob v0.2.3 // indirect
	github.com/gogo/protobuf v1.3.2 // indirect
	github.com/golang-jwt/jwt/v4 v4.5.0 // indirect
	github.com/golang/glog v1.1.1 // indirect
	github.com/golang/groupcache v0.0.0-20210331224755-41bb18bfe9da // indirect
	github.com/golang/protobuf v1.5.3 // indirect
	github.com/golang/snappy v0.0.4 // indirect
	github.com/google/btree v1.1.2 // indirect
	github.com/google/certificate-transparency-go v1.1.6 // indirect
	github.com/google/go-cmp v0.5.9 // indirect
	github.com/google/go-github/v50 v50.2.0 // indirect
	github.com/google/go-querystring v1.1.0 // indirect
	github.com/google/gofuzz v1.2.0 // indirect
	github.com/google/gxui v0.0.0-20151028112939-f85e0a97b3a4 // indirect
	github.com/google/pprof v0.0.0-20221103000818-d260c55eee4c // indirect
	github.com/google/s2a-go v0.1.4 // indirect
	github.com/google/shlex v0.0.0-20191202100458-e7afc7fbc510 // indirect
	github.com/google/uuid v1.3.0 // indirect
	github.com/googleapis/enterprise-certificate-proxy v0.2.4 // indirect
	github.com/googleapis/gax-go/v2 v2.11.0 // indirect
	github.com/gregjones/httpcache v0.0.0-20190611155906-901d90724c79 // indirect
	github.com/grpc-ecosystem/grpc-gateway/v2 v2.15.2 // indirect
	github.com/hashicorp/errwrap v1.1.0 // indirect
	github.com/hashicorp/go-cleanhttp v0.5.2 // indirect
	github.com/hashicorp/go-multierror v1.1.1 // indirect
	github.com/hashicorp/go-retryablehttp v0.7.2 // indirect
	github.com/hashicorp/go-rootcerts v1.0.2 // indirect
	github.com/hashicorp/go-secure-stdlib/parseutil v0.1.7 // indirect
	github.com/hashicorp/go-secure-stdlib/strutil v0.1.2 // indirect
	github.com/hashicorp/go-sockaddr v1.0.2 // indirect
	github.com/hashicorp/hcl v1.0.0 // indirect
	github.com/hashicorp/vault/api v1.9.2 // indirect
	github.com/imdario/mergo v0.3.15 // indirect
	github.com/inconshreveable/mousetrap v1.1.0 // indirect
	github.com/jbenet/go-context v0.0.0-20150711004518-d14ea06fba99 // indirect
	github.com/jedisct1/go-minisign v0.0.0-20230211184525-1f273d8dc776 // indirect
	github.com/jellydator/ttlcache/v3 v3.0.1 // indirect
	github.com/jinzhu/copier v0.3.5 // indirect
	github.com/josharian/intern v1.0.0 // indirect
	github.com/json-iterator/go v1.1.12 // indirect
	github.com/kevinburke/ssh_config v1.2.0 // indirect
	github.com/klauspost/compress v1.16.5 // indirect
	github.com/kylelemons/godebug v1.1.0 // indirect
	github.com/leodido/go-urn v1.2.4 // indirect
	github.com/letsencrypt/boulder v0.0.0-20230331213904-8c67769be400 // indirect
	github.com/liggitt/tabwriter v0.0.0-20181228230101-89fcab3d43de // indirect
	github.com/magiconair/properties v1.8.7 // indirect
	github.com/mailru/easyjson v0.7.7 // indirect
	github.com/mattn/go-colorable v0.1.13 // indirect
	github.com/mattn/go-isatty v0.0.18 // indirect
	github.com/mattn/go-runewidth v0.0.14 // indirect
	github.com/matttproud/golang_protobuf_extensions v1.0.4 // indirect
	github.com/miekg/pkcs11 v1.1.1 // indirect
	github.com/mitchellh/go-homedir v1.1.0 // indirect
	github.com/mitchellh/go-wordwrap v1.0.1 // indirect
	github.com/mitchellh/mapstructure v1.5.0 // indirect
	github.com/modern-go/concurrent v0.0.0-20180306012644-bacd9c7ef1dd // indirect
	github.com/modern-go/reflect2 v1.0.2 // indirect
	github.com/monochromegane/go-gitignore v0.0.0-20200626010858-205db1a8cc00 // indirect
	github.com/mpvl/unique v0.0.0-20150818121801-cbe035fff7de // indirect
	github.com/munnerz/goautoneg v0.0.0-20191010083416-a7dc8b61c822 // indirect
	github.com/nozzle/throttler v0.0.0-20180817012639-2ea982251481 // indirect
	github.com/nxadm/tail v1.4.8 // indirect
	github.com/oklog/ulid v1.3.1 // indirect
	github.com/oliveagle/jsonpath v0.0.0-20180606110733-2e52cf6e6852 // indirect
	github.com/open-policy-agent/gatekeeper v0.0.0-20210824170141-dd97b8a7e966 // indirect
	github.com/open-policy-agent/opa v0.52.0 // indirect
	github.com/opentracing/opentracing-go v1.2.0 // indirect
	github.com/pborman/uuid v1.2.1 // indirect
	github.com/pelletier/go-toml/v2 v2.0.8 // indirect
	github.com/peterbourgon/diskv v2.0.1+incompatible // indirect
	github.com/pjbgf/sha1cd v0.3.0 // indirect
	github.com/pkg/browser v0.0.0-20210911075715-681adbf594b8 // indirect
	github.com/pmezard/go-difflib v1.0.0 // indirect
	github.com/prometheus/client_model v0.4.0 // indirect
	github.com/prometheus/common v0.42.0 // indirect
	github.com/prometheus/procfs v0.10.1 // indirect
	github.com/protocolbuffers/txtpbfmt v0.0.0-20230328191034-3462fbc510c0 // indirect
	github.com/r3labs/diff v1.1.0 // indirect
	github.com/rcrowley/go-metrics v0.0.0-20201227073835-cf1acfcdf475 // indirect
	github.com/rivo/uniseg v0.4.4 // indirect
	github.com/ryanuber/go-glob v1.0.0 // indirect
	github.com/sassoftware/relic v7.2.1+incompatible // indirect
	github.com/secure-systems-lab/go-securesystemslib v0.6.0 // indirect
	github.com/segmentio/ksuid v1.0.4 // indirect
	github.com/sergi/go-diff v1.3.1 // indirect
	github.com/shibumi/go-pathspec v1.3.0 // indirect
	github.com/sigstore/fulcio v1.3.1 // indirect
	github.com/sigstore/timestamp-authority v1.1.1 // indirect
	github.com/sirupsen/logrus v1.9.3 // indirect
	github.com/skeema/knownhosts v1.1.1 // indirect
	github.com/skratchdot/open-golang v0.0.0-20200116055534-eef842397966 // indirect
	github.com/spf13/afero v1.9.5 // indirect
	github.com/spf13/cast v1.5.1 // indirect
	github.com/spf13/jwalterweatherman v1.1.0 // indirect
	github.com/spf13/pflag v1.0.5 // indirect
	github.com/spf13/viper v1.16.0 // indirect
	github.com/spiffe/go-spiffe/v2 v2.1.6 // indirect
	github.com/subosito/gotenv v1.4.2 // indirect
	github.com/syndtr/goleveldb v1.0.1-0.20220721030215-126854af5e6d // indirect
	github.com/tchap/go-patricia/v2 v2.3.1 // indirect
	github.com/tektoncd/chains v0.15.0 // indirect
	github.com/thales-e-security/pool v0.0.2 // indirect
	github.com/theupdateframework/go-tuf v0.5.2 // indirect
	github.com/titanous/rocacheck v0.0.0-20171023193734-afe73141d399 // indirect
	github.com/tjfoc/gmsm v1.4.1 // indirect
	github.com/transparency-dev/merkle v0.0.2 // indirect
	github.com/vbatts/tar-split v0.11.3 // indirect
	github.com/veraison/go-cose v1.1.0 // indirect
	github.com/x448/float16 v0.8.4 // indirect
	github.com/xanzy/go-gitlab v0.86.0 // indirect
	github.com/xanzy/ssh-agent v0.3.3 // indirect
	github.com/xeipuuv/gojsonpointer v0.0.0-20190905194746-02993c407bfb // indirect
	github.com/xeipuuv/gojsonreference v0.0.0-20180127040603-bd5ef7bd5415 // indirect
	github.com/xlab/treeprint v1.2.0 // indirect
	github.com/yashtewari/glob-intersection v0.1.0 // indirect
	github.com/zeebo/errs v1.3.0 // indirect
	go.mongodb.org/mongo-driver v1.11.3 // indirect
	go.opencensus.io v0.24.0 // indirect
	go.opentelemetry.io/otel/exporters/otlp/internal/retry v1.16.0 // indirect
	go.opentelemetry.io/otel/exporters/otlp/otlpmetric v0.39.0 // indirect
	go.opentelemetry.io/proto/otlp v0.19.0 // indirect
	go.starlark.net v0.0.0-20230302034142-4b1e35fe2254 // indirect
	go.step.sm/crypto v0.32.1 // indirect
	go.uber.org/atomic v1.10.0 // indirect
	golang.org/x/mod v0.11.0 // indirect
	golang.org/x/net v0.11.0 // indirect
	golang.org/x/oauth2 v0.9.0 // indirect
	golang.org/x/sync v0.3.0 // indirect
	golang.org/x/sys v0.10.0 // indirect
	golang.org/x/term v0.10.0 // indirect
	golang.org/x/time v0.3.0 // indirect
	golang.org/x/tools v0.9.3 // indirect
	google.golang.org/api v0.128.0 // indirect
	google.golang.org/appengine v1.6.7 // indirect
	google.golang.org/genproto v0.0.0-20230530153820-e85fd2cbaebc // indirect
	google.golang.org/genproto/googleapis/api v0.0.0-20230530153820-e85fd2cbaebc // indirect
	google.golang.org/genproto/googleapis/rpc v0.0.0-20230530153820-e85fd2cbaebc // indirect
	google.golang.org/protobuf v1.30.0 // indirect
	gopkg.in/go-jose/go-jose.v2 v2.6.1 // indirect
	gopkg.in/ini.v1 v1.67.0 // indirect
	gopkg.in/square/go-jose.v2 v2.6.0 // indirect
	gopkg.in/tomb.v1 v1.0.0-20141024135613-dd632973f1e7 // indirect
	gopkg.in/warnings.v0 v0.1.2 // indirect
	k8s.io/component-base v0.27.3 // indirect
	k8s.io/kubectl v0.26.3 // indirect
<<<<<<< HEAD
	oras.land/oras-go/v2 v2.2.1 // indirect
=======
	oras.land/oras-go/v2 v2.2.0 // indirect
>>>>>>> a4118252
	sigs.k8s.io/json v0.0.0-20221116044647-bc3834ca7abd // indirect
	sigs.k8s.io/structured-merge-diff/v4 v4.2.3 // indirect
)

replace (
	github.com/jmespath/go-jmespath => github.com/kyverno/go-jmespath v0.4.1-0.20230204162932-3ee946b9433d
	github.com/mattbaird/jsonpatch => gomodules.xyz/jsonpatch/v2 v2.2.0
)<|MERGE_RESOLUTION|>--- conflicted
+++ resolved
@@ -351,11 +351,7 @@
 	gopkg.in/warnings.v0 v0.1.2 // indirect
 	k8s.io/component-base v0.27.3 // indirect
 	k8s.io/kubectl v0.26.3 // indirect
-<<<<<<< HEAD
-	oras.land/oras-go/v2 v2.2.1 // indirect
-=======
 	oras.land/oras-go/v2 v2.2.0 // indirect
->>>>>>> a4118252
 	sigs.k8s.io/json v0.0.0-20221116044647-bc3834ca7abd // indirect
 	sigs.k8s.io/structured-merge-diff/v4 v4.2.3 // indirect
 )
