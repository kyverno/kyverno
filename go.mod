module github.com/kyverno/kyverno

go 1.20

require (
	github.com/AdaLogics/go-fuzz-headers v0.0.0-20230811130428-ced1acdcaa24
	github.com/IGLOU-EU/go-wildcard v1.0.3
	github.com/Masterminds/sprig/v3 v3.2.3
	github.com/aquilax/truncate v1.0.0
	github.com/asaskevich/govalidator v0.0.0-20230301143203-a9d515a09cc2
	github.com/blang/semver/v4 v4.0.0
	github.com/cenkalti/backoff v2.2.1+incompatible
	github.com/cyphar/filepath-securejoin v0.2.4
	github.com/dgraph-io/ristretto v0.1.1
	github.com/distribution/distribution v2.8.2+incompatible
	github.com/evanphx/json-patch/v5 v5.6.0
	github.com/fatih/color v1.15.0
	github.com/fluxcd/pkg/oci v0.31.1
	github.com/ghodss/yaml v1.0.1-0.20190212211648-25d852aebe32
	github.com/go-git/go-billy/v5 v5.5.0
	github.com/go-git/go-git/v5 v5.8.1
	github.com/go-logr/logr v1.2.4
	github.com/go-logr/zapr v1.2.4
	github.com/google/gnostic-models v0.6.8
	github.com/google/go-containerregistry v0.16.1
	github.com/google/go-containerregistry/pkg/authn/kubernetes v0.0.0-20230822174451-190ad0e4d556
	github.com/in-toto/in-toto-golang v0.9.0
	github.com/jmoiron/jsonq v0.0.0-20150511023944-e874b168d07e
	github.com/julienschmidt/httprouter v1.3.0
	github.com/kataras/tablewriter v0.0.0-20180708051242-e063d29b7c23
	github.com/kyverno/go-jmespath v0.4.1-0.20230705123211-d067dc3d6613
	github.com/lensesio/tableprinter v0.0.0-20201125135848-89e81fc956e7
	github.com/notaryproject/notation-core-go v1.0.0
	github.com/notaryproject/notation-go v1.0.0
	github.com/onsi/ginkgo v1.16.5
	github.com/onsi/gomega v1.27.10
	github.com/opencontainers/go-digest v1.0.0
	github.com/opencontainers/image-spec v1.1.0-rc4
	github.com/orcaman/concurrent-map/v2 v2.0.1
	github.com/pkg/errors v0.9.1
	github.com/prometheus/client_golang v1.16.0
	github.com/robfig/cron v1.2.0
	github.com/sigstore/cosign/v2 v2.2.0
	github.com/sigstore/k8s-manifest-sigstore v0.5.1
	github.com/sigstore/rekor v1.2.2
	github.com/sigstore/sigstore v1.7.2
	github.com/sigstore/sigstore/pkg/signature/kms/aws v1.7.2
	github.com/sigstore/sigstore/pkg/signature/kms/azure v1.7.2
	github.com/sigstore/sigstore/pkg/signature/kms/gcp v1.7.2
	github.com/sigstore/sigstore/pkg/signature/kms/hashivault v1.7.2
	github.com/spf13/cobra v1.7.0
	github.com/stretchr/testify v1.8.4
	github.com/zach-klippenstein/goregen v0.0.0-20160303162051-795b5e3961ea
	go.opentelemetry.io/contrib/instrumentation/net/http/otelhttp v0.44.0
	go.opentelemetry.io/otel v1.18.0
	go.opentelemetry.io/otel/exporters/otlp/otlpmetric/otlpmetricgrpc v0.41.0
	go.opentelemetry.io/otel/exporters/otlp/otlptrace v1.18.0
	go.opentelemetry.io/otel/exporters/otlp/otlptrace/otlptracegrpc v1.18.0
	go.opentelemetry.io/otel/exporters/prometheus v0.41.0
	go.opentelemetry.io/otel/metric v1.18.0
	go.opentelemetry.io/otel/sdk v1.18.0
	go.opentelemetry.io/otel/sdk/metric v0.41.0
	go.opentelemetry.io/otel/trace v1.18.0
	go.uber.org/automaxprocs v1.5.3
	go.uber.org/multierr v1.11.0
	go.uber.org/zap v1.25.0
	golang.org/x/crypto v0.13.0
	golang.org/x/exp v0.0.0-20230522175609-2e198f4a06a1
	golang.org/x/text v0.13.0
	gomodules.xyz/jsonpatch/v2 v2.4.0
	google.golang.org/grpc v1.58.0
	gopkg.in/inf.v0 v0.9.1
	gopkg.in/yaml.v2 v2.4.0
	gopkg.in/yaml.v3 v3.0.1
	gotest.tools v2.2.0+incompatible
	k8s.io/api v0.28.2
	k8s.io/apiextensions-apiserver v0.28.1
	k8s.io/apimachinery v0.28.2
	k8s.io/apiserver v0.28.2
	k8s.io/cli-runtime v0.28.1
	k8s.io/client-go v0.28.2
	k8s.io/klog/v2 v2.100.1
	k8s.io/kube-aggregator v0.28.1
	k8s.io/kube-openapi v0.0.0-20230816210353-14e408962443
	k8s.io/pod-security-admission v0.28.1
	k8s.io/utils v0.0.0-20230726121419-3b25d923346b
	sigs.k8s.io/controller-runtime v0.16.1
	sigs.k8s.io/kubectl-validate v0.0.0-20230914023412-34b6c093162c
	sigs.k8s.io/kustomize/api v0.14.0
	sigs.k8s.io/kustomize/kyaml v0.14.3
	sigs.k8s.io/release-utils v0.7.4
	sigs.k8s.io/structured-merge-diff/v4 v4.3.0
	sigs.k8s.io/yaml v1.3.0
)

require (
	cloud.google.com/go/compute v1.23.0 // indirect
	cloud.google.com/go/compute/metadata v0.2.3 // indirect
	cloud.google.com/go/iam v1.1.2 // indirect
	cloud.google.com/go/kms v1.15.1 // indirect
	cuelang.org/go v0.6.0 // indirect
	dario.cat/mergo v1.0.0 // indirect
	filippo.io/edwards25519 v1.0.0 // indirect
	github.com/AliyunContainerService/ack-ram-tool/pkg/credentials/alibabacloudsdkgo/helper v0.2.0 // indirect
	github.com/Azure/azure-sdk-for-go v68.0.0+incompatible // indirect
	github.com/Azure/azure-sdk-for-go/sdk/azcore v1.7.1 // indirect
	github.com/Azure/azure-sdk-for-go/sdk/azidentity v1.3.1 // indirect
	github.com/Azure/azure-sdk-for-go/sdk/internal v1.3.0 // indirect
	github.com/Azure/azure-sdk-for-go/sdk/security/keyvault/azkeys v1.0.1 // indirect
	github.com/Azure/azure-sdk-for-go/sdk/security/keyvault/internal v1.0.0 // indirect
	github.com/Azure/go-autorest v14.2.0+incompatible // indirect
	github.com/Azure/go-autorest/autorest v0.11.29 // indirect
	github.com/Azure/go-autorest/autorest/adal v0.9.23 // indirect
	github.com/Azure/go-autorest/autorest/azure/auth v0.5.12 // indirect
	github.com/Azure/go-autorest/autorest/azure/cli v0.4.6 // indirect
	github.com/Azure/go-autorest/autorest/date v0.3.0 // indirect
	github.com/Azure/go-autorest/logger v0.2.1 // indirect
	github.com/Azure/go-autorest/tracing v0.6.0 // indirect
	github.com/Azure/go-ntlmssp v0.0.0-20221128193559-754e69321358 // indirect
	github.com/AzureAD/microsoft-authentication-library-for-go v1.1.1 // indirect
	github.com/DataDog/appsec-internal-go v1.0.0 // indirect
	github.com/DataDog/datadog-agent/pkg/obfuscate v0.46.0 // indirect
	github.com/DataDog/datadog-agent/pkg/remoteconfig/state v0.48.0-devel.0.20230725154044-2549ba9058df // indirect
	github.com/DataDog/datadog-go/v5 v5.3.0 // indirect
	github.com/DataDog/go-libddwaf v1.5.0 // indirect
	github.com/DataDog/go-tuf v1.0.1-0.5.2 // indirect
	github.com/DataDog/sketches-go v1.4.2 // indirect
	github.com/Masterminds/goutils v1.1.1 // indirect
	github.com/Masterminds/semver/v3 v3.2.1 // indirect
	github.com/Microsoft/go-winio v0.6.1 // indirect
	github.com/NYTimes/gziphandler v1.1.1 // indirect
	github.com/OneOfOne/xxhash v1.2.8 // indirect
	github.com/ProtonMail/go-crypto v0.0.0-20230828082145-3c4c8a2d2371 // indirect
	github.com/ThalesIgnite/crypto11 v1.2.5 // indirect
	github.com/acomagu/bufpipe v1.0.4 // indirect
	github.com/agnivade/levenshtein v1.1.1 // indirect
	github.com/alibabacloud-go/alibabacloud-gateway-spi v0.0.4 // indirect
	github.com/alibabacloud-go/cr-20160607 v1.0.1 // indirect
	github.com/alibabacloud-go/cr-20181201 v1.0.10 // indirect
	github.com/alibabacloud-go/darabonba-openapi v0.2.1 // indirect
	github.com/alibabacloud-go/debug v1.0.0 // indirect
	github.com/alibabacloud-go/endpoint-util v1.1.1 // indirect
	github.com/alibabacloud-go/openapi-util v0.1.0 // indirect
	github.com/alibabacloud-go/tea v1.2.1 // indirect
	github.com/alibabacloud-go/tea-utils v1.4.5 // indirect
	github.com/alibabacloud-go/tea-xml v1.1.3 // indirect
	github.com/aliyun/credentials-go v1.3.1 // indirect
	github.com/antlr/antlr4/runtime/Go/antlr/v4 v4.0.0-20230305170008-8188dc5388df // indirect
	github.com/aws/aws-sdk-go-v2 v1.21.0 // indirect
	github.com/aws/aws-sdk-go-v2/config v1.18.37 // indirect
	github.com/aws/aws-sdk-go-v2/credentials v1.13.35 // indirect
	github.com/aws/aws-sdk-go-v2/feature/ec2/imds v1.13.11 // indirect
	github.com/aws/aws-sdk-go-v2/internal/configsources v1.1.41 // indirect
	github.com/aws/aws-sdk-go-v2/internal/endpoints/v2 v2.4.35 // indirect
	github.com/aws/aws-sdk-go-v2/internal/ini v1.3.42 // indirect
	github.com/aws/aws-sdk-go-v2/service/ecr v1.19.5 // indirect
	github.com/aws/aws-sdk-go-v2/service/ecrpublic v1.17.5 // indirect
	github.com/aws/aws-sdk-go-v2/service/internal/presigned-url v1.9.35 // indirect
	github.com/aws/aws-sdk-go-v2/service/kms v1.24.5 // indirect
	github.com/aws/aws-sdk-go-v2/service/sso v1.13.5 // indirect
	github.com/aws/aws-sdk-go-v2/service/ssooidc v1.15.5 // indirect
	github.com/aws/aws-sdk-go-v2/service/sts v1.21.5 // indirect
	github.com/aws/smithy-go v1.14.2 // indirect
	github.com/awslabs/amazon-ecr-credential-helper/ecr-login v0.0.0-20230823232655-ce48fc331ac7 // indirect
	github.com/beorn7/perks v1.0.1 // indirect
	github.com/blang/semver v3.5.1+incompatible // indirect
	github.com/buildkite/agent/v3 v3.52.1 // indirect
	github.com/buildkite/interpolate v0.0.0-20200526001904-07f35b4ae251 // indirect
	github.com/cenkalti/backoff/v3 v3.2.2 // indirect
	github.com/cenkalti/backoff/v4 v4.2.1 // indirect
	github.com/cespare/xxhash/v2 v2.2.0 // indirect
	github.com/chrismellard/docker-credential-acr-env v0.0.0-20230304212654-82a0ddb27589 // indirect
	github.com/clbanning/mxj/v2 v2.7.0 // indirect
	github.com/cloudflare/circl v1.3.3 // indirect
	github.com/cockroachdb/apd/v3 v3.2.0 // indirect
	github.com/common-nighthawk/go-figure v0.0.0-20210622060536-734e95fb86be // indirect
	github.com/containerd/stargz-snapshotter/estargz v0.14.3 // indirect
	github.com/coreos/go-oidc/v3 v3.6.0 // indirect
	github.com/coreos/go-semver v0.3.1 // indirect
	github.com/coreos/go-systemd/v22 v22.5.0 // indirect
	github.com/cpuguy83/go-md2man/v2 v2.0.2 // indirect
	github.com/cyberphone/json-canonicalization v0.0.0-20230710064741-aa7fe85c7dbd // indirect
	github.com/davecgh/go-spew v1.1.1 // indirect
	github.com/decred/dcrd/dcrec/secp256k1/v4 v4.2.0 // indirect
	github.com/digitorus/pkcs7 v0.0.0-20230818184609-3a137a874352 // indirect
	github.com/digitorus/timestamp v0.0.0-20230821155606-d1ad5ca9624c // indirect
	github.com/dimchansky/utfbom v1.1.1 // indirect
	github.com/djherbis/times v1.5.0 // indirect
	github.com/docker/cli v24.0.5+incompatible // indirect
	github.com/docker/distribution v2.8.2+incompatible // indirect
	github.com/docker/docker v24.0.5+incompatible // indirect
	github.com/docker/docker-credential-helpers v0.8.0 // indirect
	github.com/dustin/go-humanize v1.0.1 // indirect
	github.com/ebitengine/purego v0.5.0-alpha.1 // indirect
	github.com/emicklei/go-restful/v3 v3.11.0 // indirect
	github.com/emicklei/proto v1.12.1 // indirect
	github.com/emirpasic/gods v1.18.1 // indirect
	github.com/evanphx/json-patch v5.6.0+incompatible // indirect
	github.com/felixge/httpsnoop v1.0.3 // indirect
	github.com/fsnotify/fsnotify v1.6.0 // indirect
	github.com/fxamacker/cbor/v2 v2.5.0 // indirect
	github.com/gabriel-vasile/mimetype v1.4.2 // indirect
	github.com/go-asn1-ber/asn1-ber v1.5.4 // indirect
	github.com/go-chi/chi v4.1.2+incompatible // indirect
	github.com/go-errors/errors v1.4.2 // indirect
	github.com/go-git/gcfg v1.5.1-0.20230307220236-3a3c6141e376 // indirect
	github.com/go-ini/ini v1.67.0 // indirect
	github.com/go-jose/go-jose/v3 v3.0.0 // indirect
	github.com/go-ldap/ldap/v3 v3.4.5 // indirect
	github.com/go-logr/stdr v1.2.2 // indirect
	github.com/go-openapi/analysis v0.21.4 // indirect
	github.com/go-openapi/errors v0.20.4 // indirect
	github.com/go-openapi/jsonpointer v0.20.0 // indirect
	github.com/go-openapi/jsonreference v0.20.2 // indirect
	github.com/go-openapi/loads v0.21.2 // indirect
	github.com/go-openapi/runtime v0.26.0 // indirect
	github.com/go-openapi/spec v0.20.9 // indirect
	github.com/go-openapi/strfmt v0.21.7 // indirect
	github.com/go-openapi/swag v0.22.4 // indirect
	github.com/go-openapi/validate v0.22.1 // indirect
	github.com/go-piv/piv-go v1.11.0 // indirect
	github.com/go-playground/locales v0.14.1 // indirect
	github.com/go-playground/universal-translator v0.18.1 // indirect
	github.com/go-playground/validator/v10 v10.15.2 // indirect
	github.com/gobwas/glob v0.2.3 // indirect
	github.com/goccy/go-json v0.10.2 // indirect
	github.com/gogo/protobuf v1.3.2 // indirect
	github.com/golang-jwt/jwt/v4 v4.5.0 // indirect
	github.com/golang-jwt/jwt/v5 v5.0.0 // indirect
	github.com/golang/glog v1.1.2 // indirect
	github.com/golang/groupcache v0.0.0-20210331224755-41bb18bfe9da // indirect
	github.com/golang/protobuf v1.5.3 // indirect
	github.com/golang/snappy v0.0.4 // indirect
	github.com/google/btree v1.1.2 // indirect
	github.com/google/cel-go v0.16.1 // indirect
	github.com/google/certificate-transparency-go v1.1.6 // indirect
	github.com/google/go-cmp v0.5.9 // indirect
	github.com/google/go-github/v53 v53.2.0 // indirect
	github.com/google/go-querystring v1.1.0 // indirect
	github.com/google/gofuzz v1.2.0 // indirect
	github.com/google/gxui v0.0.0-20151028112939-f85e0a97b3a4 // indirect
	github.com/google/s2a-go v0.1.5 // indirect
	github.com/google/shlex v0.0.0-20191202100458-e7afc7fbc510 // indirect
	github.com/google/uuid v1.3.1 // indirect
	github.com/googleapis/enterprise-certificate-proxy v0.2.5 // indirect
	github.com/googleapis/gax-go/v2 v2.12.0 // indirect
	github.com/gorilla/mux v1.8.0 // indirect
	github.com/gregjones/httpcache v0.0.0-20190611155906-901d90724c79 // indirect
	github.com/grpc-ecosystem/go-grpc-prometheus v1.2.1-0.20210315223345-82c243799c99 // indirect
	github.com/grpc-ecosystem/grpc-gateway/v2 v2.18.0 // indirect
	github.com/hashicorp/errwrap v1.1.0 // indirect
	github.com/hashicorp/go-cleanhttp v0.5.2 // indirect
	github.com/hashicorp/go-multierror v1.1.1 // indirect
	github.com/hashicorp/go-retryablehttp v0.7.4 // indirect
	github.com/hashicorp/go-rootcerts v1.0.2 // indirect
	github.com/hashicorp/go-secure-stdlib/parseutil v0.1.7 // indirect
	github.com/hashicorp/go-secure-stdlib/strutil v0.1.2 // indirect
	github.com/hashicorp/go-sockaddr v1.0.2 // indirect
	github.com/hashicorp/hcl v1.0.0 // indirect
	github.com/hashicorp/vault/api v1.9.2 // indirect
	github.com/huandu/xstrings v1.4.0 // indirect
	github.com/imdario/mergo v0.3.15 // indirect
	github.com/inconshreveable/mousetrap v1.1.0 // indirect
	github.com/jbenet/go-context v0.0.0-20150711004518-d14ea06fba99 // indirect
	github.com/jedisct1/go-minisign v0.0.0-20230811132847-661be99b8267 // indirect
	github.com/jellydator/ttlcache/v3 v3.1.0 // indirect
	github.com/jinzhu/copier v0.4.0 // indirect
	github.com/jmespath/go-jmespath v0.4.0 // indirect
	github.com/josharian/intern v1.0.0 // indirect
	github.com/json-iterator/go v1.1.12 // indirect
	github.com/kevinburke/ssh_config v1.2.0 // indirect
	github.com/klauspost/compress v1.16.7 // indirect
	github.com/kylelemons/godebug v1.1.0 // indirect
	github.com/leodido/go-urn v1.2.4 // indirect
	github.com/lestrrat-go/blackmagic v1.0.1 // indirect
	github.com/lestrrat-go/httpcc v1.0.1 // indirect
	github.com/lestrrat-go/httprc v1.0.4 // indirect
	github.com/lestrrat-go/iter v1.0.2 // indirect
	github.com/lestrrat-go/jwx/v2 v2.0.12 // indirect
	github.com/lestrrat-go/option v1.0.1 // indirect
	github.com/letsencrypt/boulder v0.0.0-20230828195701-66a4c11fced9 // indirect
	github.com/liggitt/tabwriter v0.0.0-20181228230101-89fcab3d43de // indirect
	github.com/magiconair/properties v1.8.7 // indirect
	github.com/mailru/easyjson v0.7.7 // indirect
	github.com/mattn/go-colorable v0.1.13 // indirect
	github.com/mattn/go-isatty v0.0.19 // indirect
	github.com/mattn/go-runewidth v0.0.15 // indirect
	github.com/matttproud/golang_protobuf_extensions v1.0.4 // indirect
	github.com/miekg/pkcs11 v1.1.1 // indirect
	github.com/mitchellh/copystructure v1.2.0 // indirect
	github.com/mitchellh/go-homedir v1.1.0 // indirect
	github.com/mitchellh/go-wordwrap v1.0.1 // indirect
	github.com/mitchellh/mapstructure v1.5.0 // indirect
	github.com/mitchellh/reflectwalk v1.0.2 // indirect
	github.com/modern-go/concurrent v0.0.0-20180306012644-bacd9c7ef1dd // indirect
	github.com/modern-go/reflect2 v1.0.2 // indirect
	github.com/monochromegane/go-gitignore v0.0.0-20200626010858-205db1a8cc00 // indirect
	github.com/mozillazg/docker-credential-acr-helper v0.3.0 // indirect
	github.com/mpvl/unique v0.0.0-20150818121801-cbe035fff7de // indirect
	github.com/munnerz/goautoneg v0.0.0-20191010083416-a7dc8b61c822 // indirect
	github.com/nozzle/throttler v0.0.0-20180817012639-2ea982251481 // indirect
	github.com/nxadm/tail v1.4.8 // indirect
	github.com/oklog/ulid v1.3.1 // indirect
	github.com/oleiade/reflections v1.0.1 // indirect
	github.com/oliveagle/jsonpath v0.0.0-20180606110733-2e52cf6e6852 // indirect
	github.com/open-policy-agent/gatekeeper v0.0.0-20210824170141-dd97b8a7e966 // indirect
	github.com/open-policy-agent/opa v0.55.0 // indirect
	github.com/opentracing/opentracing-go v1.2.0 // indirect
	github.com/outcaste-io/ristretto v0.2.3 // indirect
	github.com/pborman/uuid v1.2.1 // indirect
	github.com/pelletier/go-toml/v2 v2.0.9 // indirect
	github.com/peterbourgon/diskv v2.0.1+incompatible // indirect
	github.com/philhofer/fwd v1.1.2 // indirect
	github.com/pjbgf/sha1cd v0.3.0 // indirect
	github.com/pkg/browser v0.0.0-20210911075715-681adbf594b8 // indirect
	github.com/pmezard/go-difflib v1.0.0 // indirect
	github.com/prometheus/client_model v0.4.0 // indirect
	github.com/prometheus/common v0.44.0 // indirect
	github.com/prometheus/procfs v0.11.1 // indirect
	github.com/protocolbuffers/txtpbfmt v0.0.0-20230730201308-0c31dbd32b9f // indirect
	github.com/puzpuzpuz/xsync/v2 v2.5.0 // indirect
	github.com/r3labs/diff v1.1.0 // indirect
	github.com/rcrowley/go-metrics v0.0.0-20201227073835-cf1acfcdf475 // indirect
	github.com/rivo/uniseg v0.4.4 // indirect
	github.com/russross/blackfriday/v2 v2.1.0 // indirect
	github.com/ryanuber/go-glob v1.0.0 // indirect
	github.com/sassoftware/relic v7.2.1+incompatible // indirect
	github.com/secure-systems-lab/go-securesystemslib v0.7.0 // indirect
	github.com/segmentio/asm v1.2.0 // indirect
	github.com/segmentio/ksuid v1.0.4 // indirect
	github.com/sergi/go-diff v1.3.1 // indirect
	github.com/shibumi/go-pathspec v1.3.0 // indirect
	github.com/shopspring/decimal v1.3.1 // indirect
	github.com/sigstore/fulcio v1.4.0 // indirect
	github.com/sigstore/timestamp-authority v1.1.2 // indirect
	github.com/sirupsen/logrus v1.9.3 // indirect
	github.com/skeema/knownhosts v1.2.0 // indirect
	github.com/skratchdot/open-golang v0.0.0-20200116055534-eef842397966 // indirect
	github.com/spf13/afero v1.9.5 // indirect
	github.com/spf13/cast v1.5.1 // indirect
	github.com/spf13/jwalterweatherman v1.1.0 // indirect
	github.com/spf13/pflag v1.0.5 // indirect
	github.com/spf13/viper v1.16.0 // indirect
	github.com/spiffe/go-spiffe/v2 v2.1.6 // indirect
	github.com/stoewer/go-strcase v1.3.0 // indirect
	github.com/subosito/gotenv v1.6.0 // indirect
	github.com/syndtr/goleveldb v1.0.1-0.20220721030215-126854af5e6d // indirect
	github.com/tchap/go-patricia/v2 v2.3.1 // indirect
	github.com/tektoncd/chains v0.17.0 // indirect
	github.com/thales-e-security/pool v0.0.2 // indirect
	github.com/theupdateframework/go-tuf v0.6.1 // indirect
	github.com/tinylib/msgp v1.1.8 // indirect
	github.com/titanous/rocacheck v0.0.0-20171023193734-afe73141d399 // indirect
	github.com/tjfoc/gmsm v1.4.1 // indirect
	github.com/transparency-dev/merkle v0.0.2 // indirect
	github.com/vbatts/tar-split v0.11.5 // indirect
	github.com/veraison/go-cose v1.2.0 // indirect
	github.com/x448/float16 v0.8.4 // indirect
	github.com/xanzy/go-gitlab v0.90.0 // indirect
	github.com/xanzy/ssh-agent v0.3.3 // indirect
	github.com/xeipuuv/gojsonpointer v0.0.0-20190905194746-02993c407bfb // indirect
	github.com/xeipuuv/gojsonreference v0.0.0-20180127040603-bd5ef7bd5415 // indirect
	github.com/xlab/treeprint v1.2.0 // indirect
	github.com/yashtewari/glob-intersection v0.2.0 // indirect
	github.com/zeebo/errs v1.3.0 // indirect
	go.etcd.io/etcd/api/v3 v3.5.9 // indirect
	go.etcd.io/etcd/client/pkg/v3 v3.5.9 // indirect
	go.etcd.io/etcd/client/v3 v3.5.9 // indirect
	go.mongodb.org/mongo-driver v1.12.1 // indirect
	go.opencensus.io v0.24.0 // indirect
	go.opentelemetry.io/contrib/instrumentation/google.golang.org/grpc/otelgrpc v0.44.0 // indirect
	go.opentelemetry.io/otel/exporters/otlp/otlpmetric v0.41.0 // indirect
	go.opentelemetry.io/proto/otlp v1.0.0 // indirect
	go.starlark.net v0.0.0-20230814145427-12f4cb8177e4 // indirect
	go.step.sm/crypto v0.35.0 // indirect
	go.uber.org/atomic v1.11.0 // indirect
	go4.org/intern v0.0.0-20230525184215-6c62f75575cb // indirect
	go4.org/unsafe/assume-no-moving-gc v0.0.0-20230525183740-e7c30c78aeb2 // indirect
	golang.org/x/mod v0.12.0 // indirect
	golang.org/x/net v0.15.0 // indirect
<<<<<<< HEAD
	golang.org/x/oauth2 v0.12.0 // indirect
=======
	golang.org/x/oauth2 v0.11.0 // indirect
>>>>>>> 714518fb
	golang.org/x/sync v0.3.0 // indirect
	golang.org/x/sys v0.12.0 // indirect
	golang.org/x/term v0.12.0 // indirect
	golang.org/x/time v0.3.0 // indirect
	golang.org/x/tools v0.12.0 // indirect
	golang.org/x/xerrors v0.0.0-20220907171357-04be3eba64a2 // indirect
	google.golang.org/api v0.138.0 // indirect
	google.golang.org/appengine v1.6.8 // indirect
	google.golang.org/genproto v0.0.0-20230911183012-2d3300fd4832 // indirect
	google.golang.org/genproto/googleapis/api v0.0.0-20230822172742-b8732ec3820d // indirect
	google.golang.org/genproto/googleapis/rpc v0.0.0-20230822172742-b8732ec3820d // indirect
	google.golang.org/protobuf v1.31.0 // indirect
	gopkg.in/DataDog/dd-trace-go.v1 v1.54.0 // indirect
	gopkg.in/go-jose/go-jose.v2 v2.6.1 // indirect
	gopkg.in/ini.v1 v1.67.0 // indirect
	gopkg.in/square/go-jose.v2 v2.6.0 // indirect
	gopkg.in/tomb.v1 v1.0.0-20141024135613-dd632973f1e7 // indirect
	gopkg.in/warnings.v0 v0.1.2 // indirect
	inet.af/netaddr v0.0.0-20230525184311-b8eac61e914a // indirect
	k8s.io/component-base v0.28.2 // indirect
	k8s.io/kubectl v0.28.1 // indirect
	oras.land/oras-go/v2 v2.2.1 // indirect
	sigs.k8s.io/apiserver-network-proxy/konnectivity-client v0.1.4 // indirect
	sigs.k8s.io/json v0.0.0-20221116044647-bc3834ca7abd // indirect
)

replace sigs.k8s.io/kubectl-validate => github.com/eddycharly/kubectl-validate v0.0.0-20230914071638-b53689140439<|MERGE_RESOLUTION|>--- conflicted
+++ resolved
@@ -378,11 +378,7 @@
 	go4.org/unsafe/assume-no-moving-gc v0.0.0-20230525183740-e7c30c78aeb2 // indirect
 	golang.org/x/mod v0.12.0 // indirect
 	golang.org/x/net v0.15.0 // indirect
-<<<<<<< HEAD
 	golang.org/x/oauth2 v0.12.0 // indirect
-=======
-	golang.org/x/oauth2 v0.11.0 // indirect
->>>>>>> 714518fb
 	golang.org/x/sync v0.3.0 // indirect
 	golang.org/x/sys v0.12.0 // indirect
 	golang.org/x/term v0.12.0 // indirect
