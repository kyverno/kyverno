--- conflicted
+++ resolved
@@ -1306,21 +1306,13 @@
     </table>
   
 
-<<<<<<< HEAD
-  <H3 id="kyverno-io-v2alpha1-PolicyStatus">PolicyStatus
-=======
   <H3 id="kyverno-io-v2alpha1-PolicyRef">PolicyRef
->>>>>>> 4c950dcb
     </H3>
 
   
     <p>
       (<em>Appears in:</em>
-<<<<<<< HEAD
-        <a href="#kyverno-io-v2alpha1-ValidatingPolicy">ValidatingPolicy</a>)
-=======
         <a href="#kyverno-io-v2alpha1-CELPolicyExceptionSpec">CELPolicyExceptionSpec</a>)
->>>>>>> 4c950dcb
     </p>
   
 
@@ -1346,78 +1338,53 @@
     
     
       <tr>
-<<<<<<< HEAD
-        <td><code>ready</code>
-=======
         <td><code>name</code>
           
           <span style="color:blue;"> *</span>
->>>>>>> 4c950dcb
-          
-          </br>
-
-          
-          
-            
-<<<<<<< HEAD
-              <span style="font-family: monospace">bool</span>
-=======
+          
+          </br>
+
+          
+          
+            
               <span style="font-family: monospace">string</span>
->>>>>>> 4c950dcb
-            
-          
-        </td>
-        <td>
-          
-
-<<<<<<< HEAD
-          <p>The ready of a policy is a high-level summary of where the policy is in its lifecycle.
-The conditions array, the reason and message fields contain more detail about the policy's status.</p>
-=======
+            
+          
+        </td>
+        <td>
+          
+
           <p>Name is the name of the policy</p>
->>>>>>> 4c950dcb
-
-
-          
-
-          
-        </td>
-      </tr>
-    
-  
-    
-    
-      <tr>
-<<<<<<< HEAD
-        <td><code>conditions</code>
-=======
+
+
+          
+
+          
+        </td>
+      </tr>
+    
+  
+    
+    
+      <tr>
         <td><code>kind</code>
           
           <span style="color:blue;"> *</span>
->>>>>>> 4c950dcb
-          
-          </br>
-
-          
-          
-            
-<<<<<<< HEAD
-              <span style="font-family: monospace">[]meta/v1.Condition</span>
-=======
+          
+          </br>
+
+          
+          
+            
               <span style="font-family: monospace">string</span>
->>>>>>> 4c950dcb
-            
-          
-        </td>
-        <td>
-          
-
-<<<<<<< HEAD
-          
-=======
+            
+          
+        </td>
+        <td>
+          
+
           <p>Kind is the kind of the policy</p>
 
->>>>>>> 4c950dcb
 
           
 
@@ -1432,7 +1399,7 @@
     </table>
   
 
-  <H3 id="kyverno-io-v2alpha1-ValidatingPolicySpec">ValidatingPolicySpec
+  <H3 id="kyverno-io-v2alpha1-PolicyStatus">PolicyStatus
     </H3>
 
   
@@ -1442,8 +1409,7 @@
     </p>
   
 
-  <p><p>ValidatingPolicySpec is the specification of the desired behavior of the ValidatingPolicy.</p>
-</p>
+  <p></p>
 
   
     <table class="table table-striped">
@@ -1465,83 +1431,49 @@
     
     
       <tr>
-        <td><code>ValidatingAdmissionPolicySpec</code>
-          
-          <span style="color:blue;"> *</span>
-          
-          </br>
-
-          
-          
-            
-              <span style="font-family: monospace">admissionregistration/v1.ValidatingAdmissionPolicySpec</span>
-            
-          
-        </td>
-        <td>
-          
-            <p>(Members of <code>ValidatingAdmissionPolicySpec</code> are embedded into this type.)</p>
-          
-
-          
-
-          
-
-          
-        </td>
-      </tr>
-    
-  
-    
-    
-      <tr>
-        <td><code>validationActions</code>
-          
-          <span style="color:blue;"> *</span>
-          
-          </br>
-
-          
-          
-            
-              <span style="font-family: monospace">[]admissionregistration/v1.ValidationAction</span>
-            
-          
-        </td>
-        <td>
-          
-
-          <p>ValidationAction specifies the action to be taken when the matched resource violates the policy.</p>
-
-
-          
-
-          
-        </td>
-      </tr>
-    
-  
-    
-    
-      <tr>
-        <td><code>webhookConfiguration</code>
-          
-          </br>
-
-          
-          
-            
-              <a href="#kyverno-io-v2alpha1-WebhookConfiguration">
-                <span style="font-family: monospace">WebhookConfiguration</span>
-              </a>
-            
-          
-        </td>
-        <td>
-          
-
-          <p>WebhookConfiguration defines the configuration for the webhook.</p>
-
+        <td><code>ready</code>
+          
+          </br>
+
+          
+          
+            
+              <span style="font-family: monospace">bool</span>
+            
+          
+        </td>
+        <td>
+          
+
+          <p>The ready of a policy is a high-level summary of where the policy is in its lifecycle.
+The conditions array, the reason and message fields contain more detail about the policy's status.</p>
+
+
+          
+
+          
+        </td>
+      </tr>
+    
+  
+    
+    
+      <tr>
+        <td><code>conditions</code>
+          
+          </br>
+
+          
+          
+            
+              <span style="font-family: monospace">[]meta/v1.Condition</span>
+            
+          
+        </td>
+        <td>
+          
+
+          
 
           
 
@@ -1556,17 +1488,18 @@
     </table>
   
 
-  <H3 id="kyverno-io-v2alpha1-WebhookConfiguration">WebhookConfiguration
+  <H3 id="kyverno-io-v2alpha1-ValidatingPolicySpec">ValidatingPolicySpec
     </H3>
 
   
     <p>
       (<em>Appears in:</em>
-        <a href="#kyverno-io-v2alpha1-ValidatingPolicySpec">ValidatingPolicySpec</a>)
+        <a href="#kyverno-io-v2alpha1-ValidatingPolicy">ValidatingPolicy</a>)
     </p>
   
 
-  <p></p>
+  <p><p>ValidatingPolicySpec is the specification of the desired behavior of the ValidatingPolicy.</p>
+</p>
 
   
     <table class="table table-striped">
@@ -1588,6 +1521,129 @@
     
     
       <tr>
+        <td><code>ValidatingAdmissionPolicySpec</code>
+          
+          <span style="color:blue;"> *</span>
+          
+          </br>
+
+          
+          
+            
+              <span style="font-family: monospace">admissionregistration/v1.ValidatingAdmissionPolicySpec</span>
+            
+          
+        </td>
+        <td>
+          
+            <p>(Members of <code>ValidatingAdmissionPolicySpec</code> are embedded into this type.)</p>
+          
+
+          
+
+          
+
+          
+        </td>
+      </tr>
+    
+  
+    
+    
+      <tr>
+        <td><code>validationActions</code>
+          
+          <span style="color:blue;"> *</span>
+          
+          </br>
+
+          
+          
+            
+              <span style="font-family: monospace">[]admissionregistration/v1.ValidationAction</span>
+            
+          
+        </td>
+        <td>
+          
+
+          <p>ValidationAction specifies the action to be taken when the matched resource violates the policy.</p>
+
+
+          
+
+          
+        </td>
+      </tr>
+    
+  
+    
+    
+      <tr>
+        <td><code>webhookConfiguration</code>
+          
+          </br>
+
+          
+          
+            
+              <a href="#kyverno-io-v2alpha1-WebhookConfiguration">
+                <span style="font-family: monospace">WebhookConfiguration</span>
+              </a>
+            
+          
+        </td>
+        <td>
+          
+
+          <p>WebhookConfiguration defines the configuration for the webhook.</p>
+
+
+          
+
+          
+        </td>
+      </tr>
+    
+  
+
+
+      </tbody>
+    </table>
+  
+
+  <H3 id="kyverno-io-v2alpha1-WebhookConfiguration">WebhookConfiguration
+    </H3>
+
+  
+    <p>
+      (<em>Appears in:</em>
+        <a href="#kyverno-io-v2alpha1-ValidatingPolicySpec">ValidatingPolicySpec</a>)
+    </p>
+  
+
+  <p></p>
+
+  
+    <table class="table table-striped">
+      <thead class="thead-dark">
+        <tr>
+          <th>Field</th>
+          <th>Description</th>
+        </tr>
+      </thead>
+      <tbody>
+        
+        
+
+        
+        
+
+  
+  
+    
+    
+      <tr>
         <td><code>timeoutSeconds</code>
           
           <span style="color:blue;"> *</span>
