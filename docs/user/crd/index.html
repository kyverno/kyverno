--- conflicted
+++ resolved
@@ -608,10 +608,7 @@
 <p>
 (<em>Appears on:</em>
 <a href="#kyverno.io/v1.ContextAPICall">ContextAPICall</a>, 
-<<<<<<< HEAD
-=======
 <a href="#kyverno.io/v2alpha1.ExternalAPICall">ExternalAPICall</a>, 
->>>>>>> 425b4b1c
 <a href="#kyverno.io/v2beta1.ExternalAPICall">ExternalAPICall</a>)
 </p>
 <p>
@@ -9339,7 +9336,6 @@
 <em>
 <a href="https://godoc.org/k8s.io/apimachinery/pkg/apis/meta/v1#Duration">
 Kubernetes meta/v1.Duration
-<<<<<<< HEAD
 </a>
 </em>
 </td>
@@ -9471,305 +9467,6 @@
 </table>
 <hr />
 <h3 id="kyverno.io/v2beta1.GlobalContextEntryStatus">GlobalContextEntryStatus
-</h3>
-<p>
-(<em>Appears on:</em>
-<a href="#kyverno.io/v2beta1.GlobalContextEntry">GlobalContextEntry</a>)
-</p>
-<p>
-</p>
-<table class="table table-striped">
-<thead class="thead-dark">
-<tr>
-<th>Field</th>
-<th>Description</th>
-</tr>
-</thead>
-<tbody>
-<tr>
-<td>
-<code>ready</code><br/>
-<em>
-bool
-</em>
-</td>
-<td>
-<p>Deprecated in favor of Conditions</p>
-</td>
-</tr>
-<tr>
-<td>
-<code>conditions</code><br/>
-<em>
-<a href="https://kubernetes.io/docs/reference/generated/kubernetes-api/v1.23/#condition-v1-meta">
-[]Kubernetes meta/v1.Condition
-</a>
-</em>
-</td>
-<td>
-<em>(Optional)</em>
-</td>
-</tr>
-<tr>
-<td>
-<code>lastRefreshTime</code><br/>
-<em>
-<a href="https://kubernetes.io/docs/reference/generated/kubernetes-api/v1.23/#time-v1-meta">
-Kubernetes meta/v1.Time
-</a>
-</em>
-</td>
-<td>
-<em>(Optional)</em>
-<p>Indicates the time when the globalcontextentry was last refreshed successfully for the API Call</p>
-</td>
-</tr>
-</tbody>
-</table>
-<hr />
-<h3 id="kyverno.io/v2beta1.ImageVerification">ImageVerification
-</h3>
-<p>
-(<em>Appears on:</em>
-<a href="#kyverno.io/v2beta1.Rule">Rule</a>)
-</p>
-<p>
-<p>ImageVerification validates that images that match the specified pattern
-are signed with the supplied public key. Once the image is verified it is
-mutated to include the SHA digest retrieved during the registration.</p>
-</p>
-<table class="table table-striped">
-<thead class="thead-dark">
-<tr>
-<th>Field</th>
-<th>Description</th>
-</tr>
-</thead>
-<tbody>
-<tr>
-<td>
-<code>failureAction</code><br/>
-<em>
-<a href="#kyverno.io/v1.ValidationFailureAction">
-ValidationFailureAction
-</a>
-</em>
-</td>
-<td>
-<em>(Optional)</em>
-<p>Allowed values are Audit or Enforce.</p>
-</td>
-</tr>
-<tr>
-<td>
-<code>type</code><br/>
-<em>
-<a href="#kyverno.io/v1.ImageVerificationType">
-ImageVerificationType
-=======
->>>>>>> 425b4b1c
-</a>
-</em>
-</td>
-<td>
-<p>RefreshInterval defines the interval in duration at which to poll the APICall.
-The duration is a sequence of decimal numbers, each with optional fraction and a unit suffix,
-such as &ldquo;300ms&rdquo;, &ldquo;1.5h&rdquo; or &ldquo;2h45m&rdquo;. Valid time units are &ldquo;ns&rdquo;, &ldquo;us&rdquo; (or &ldquo;µs&rdquo;), &ldquo;ms&rdquo;, &ldquo;s&rdquo;, &ldquo;m&rdquo;, &ldquo;h&rdquo;.</p>
-</td>
-</tr>
-<tr>
-<td>
-<code>retryLimit</code><br/>
-<em>
-int
-</em>
-</td>
-<td>
-<em>(Optional)</em>
-<p>RetryLimit defines the number of times the APICall should be retried in case of failure.</p>
-</td>
-</tr>
-</tbody>
-</table>
-<hr />
-<h3 id="kyverno.io/v2beta1.GlobalContextEntryProjection">GlobalContextEntryProjection
-</h3>
-<p>
-(<em>Appears on:</em>
-<a href="#kyverno.io/v2beta1.GlobalContextEntrySpec">GlobalContextEntrySpec</a>)
-</p>
-<p>
-</p>
-<table class="table table-striped">
-<thead class="thead-dark">
-<tr>
-<th>Field</th>
-<th>Description</th>
-</tr>
-</thead>
-<tbody>
-<tr>
-<td>
-<code>name</code><br/>
-<em>
-string
-</em>
-</td>
-<td>
-<p>Name is the name to use for the extracted value in the context.</p>
-</td>
-</tr>
-<tr>
-<td>
-<code>jmesPath</code><br/>
-<em>
-string
-</em>
-</td>
-<td>
-<p>JMESPath is the JMESPath expression to extract the value from the cached resource.</p>
-</td>
-</tr>
-</tbody>
-</table>
-<hr />
-<h3 id="kyverno.io/v2beta1.GlobalContextEntrySpec">GlobalContextEntrySpec
-</h3>
-<p>
-(<em>Appears on:</em>
-<a href="#kyverno.io/v2beta1.GlobalContextEntry">GlobalContextEntry</a>)
-</p>
-<p>
-<p>GlobalContextEntrySpec stores policy exception spec</p>
-</p>
-<table class="table table-striped">
-<thead class="thead-dark">
-<tr>
-<th>Field</th>
-<th>Description</th>
-</tr>
-</thead>
-<tbody>
-<tr>
-<td>
-<code>kubernetesResource</code><br/>
-<em>
-<a href="#kyverno.io/v2beta1.KubernetesResource">
-KubernetesResource
-</a>
-</em>
-</td>
-<td>
-<p>Stores a list of Kubernetes resources which will be cached.
-Mutually exclusive with APICall.</p>
-</td>
-</tr>
-<tr>
-<td>
-<code>apiCall</code><br/>
-<em>
-<a href="#kyverno.io/v2beta1.ExternalAPICall">
-ExternalAPICall
-</a>
-</em>
-</td>
-<td>
-<p>Stores results from an API call which will be cached.
-Mutually exclusive with KubernetesResource.
-This can be used to make calls to external (non-Kubernetes API server) services.
-It can also be used to make calls to the Kubernetes API server in such cases:
-1. A POST is needed to create a resource.
-2. Finer-grained control is needed. Example: To restrict the number of resources cached.</p>
-</td>
-</tr>
-<tr>
-<td>
-<code>projections</code><br/>
-<em>
-<a href="#kyverno.io/v2beta1.GlobalContextEntryProjection">
-[]GlobalContextEntryProjection
-</a>
-</em>
-</td>
-<td>
-<p>Projections defines the list of JMESPath expressions to extract values from the cached resource.</p>
-</td>
-</tr>
-</tbody>
-</table>
-<hr />
-<<<<<<< HEAD
-<h3 id="kyverno.io/v2beta1.KubernetesResource">KubernetesResource
-</h3>
-<p>
-(<em>Appears on:</em>
-<a href="#kyverno.io/v2beta1.GlobalContextEntrySpec">GlobalContextEntrySpec</a>)
-</p>
-<p>
-<p>KubernetesResource stores infos about kubernetes resource that should be cached</p>
-</p>
-<table class="table table-striped">
-<thead class="thead-dark">
-<tr>
-<th>Field</th>
-<th>Description</th>
-</tr>
-</thead>
-<tbody>
-<tr>
-<td>
-<code>group</code><br/>
-<em>
-string
-</em>
-</td>
-<td>
-<p>Group defines the group of the resource.</p>
-</td>
-</tr>
-<tr>
-<td>
-<code>version</code><br/>
-<em>
-string
-</em>
-</td>
-<td>
-<p>Version defines the version of the resource.</p>
-</td>
-</tr>
-<tr>
-<td>
-<code>resource</code><br/>
-<em>
-string
-</em>
-</td>
-<td>
-<p>Resource defines the type of the resource.
-Requires the pluralized form of the resource kind in lowercase. (Ex., &ldquo;deployments&rdquo;)</p>
-</td>
-</tr>
-<tr>
-<td>
-<code>namespace</code><br/>
-<em>
-string
-</em>
-</td>
-<td>
-<em>(Optional)</em>
-<p>Namespace defines the namespace of the resource. Leave empty for cluster scoped resources.
-If left empty for namespaced resources, all resources from all namespaces will be cached.</p>
-</td>
-</tr>
-</tbody>
-</table>
-<hr />
-<h3 id="kyverno.io/v2beta1.MatchResources">MatchResources
-=======
-<h3 id="kyverno.io/v2beta1.GlobalContextEntryStatus">GlobalContextEntryStatus
->>>>>>> 425b4b1c
 </h3>
 <p>
 (<em>Appears on:</em>
