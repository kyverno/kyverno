--- conflicted
+++ resolved
@@ -7897,37 +7897,69 @@
 </tbody>
 </table>
 <hr />
-<<<<<<< HEAD
 <h3 id="kyverno.io/v2alpha1.PolicyConditionType">PolicyConditionType
 (<code>string</code> alias)</p></h3>
 <p>
 </p>
+<h3 id="kyverno.io/v2alpha1.PolicyRef">PolicyRef
+</h3>
+<p>
+(<em>Appears on:</em>
+<a href="#kyverno.io/v2alpha1.CELPolicyExceptionSpec">CELPolicyExceptionSpec</a>)
+</p>
+<p>
+</p>
+<table class="table table-striped">
+<thead class="thead-dark">
+<tr>
+<th>Field</th>
+<th>Description</th>
+</tr>
+</thead>
+<tbody>
+<tr>
+<td>
+<code>name</code><br/>
+<em>
+string
+</em>
+</td>
+<td>
+<p>Name is the name of the policy</p>
+</td>
+</tr>
+<tr>
+<td>
+<code>kind</code><br/>
+<em>
+string
+</em>
+</td>
+<td>
+<p>Kind is the kind of the policy</p>
+</td>
+</tr>
+</tbody>
+</table>
+<hr />
 <h3 id="kyverno.io/v2alpha1.PolicyStatus">PolicyStatus
 </h3>
 <p>
 (<em>Appears on:</em>
 <a href="#kyverno.io/v2alpha1.ValidatingPolicy">ValidatingPolicy</a>)
-=======
-<h3 id="kyverno.io/v2alpha1.PolicyRef">PolicyRef
-</h3>
-<p>
-(<em>Appears on:</em>
-<a href="#kyverno.io/v2alpha1.CELPolicyExceptionSpec">CELPolicyExceptionSpec</a>)
->>>>>>> 4c950dcb
-</p>
-<p>
-</p>
-<table class="table table-striped">
-<thead class="thead-dark">
-<tr>
-<th>Field</th>
-<th>Description</th>
-</tr>
-</thead>
-<tbody>
-<tr>
-<td>
-<<<<<<< HEAD
+</p>
+<p>
+</p>
+<table class="table table-striped">
+<thead class="thead-dark">
+<tr>
+<th>Field</th>
+<th>Description</th>
+</tr>
+</thead>
+<tbody>
+<tr>
+<td>
 <code>ready</code><br/>
 <em>
 bool
@@ -7937,20 +7969,10 @@
 <em>(Optional)</em>
 <p>The ready of a policy is a high-level summary of where the policy is in its lifecycle.
 The conditions array, the reason and message fields contain more detail about the policy&rsquo;s status.</p>
-=======
-<code>name</code><br/>
-<em>
-string
-</em>
-</td>
-<td>
-<p>Name is the name of the policy</p>
->>>>>>> 4c950dcb
-</td>
-</tr>
-<tr>
-<td>
-<<<<<<< HEAD
+</td>
+</tr>
+<tr>
+<td>
 <code>conditions</code><br/>
 <em>
 <a href="https://kubernetes.io/docs/reference/generated/kubernetes-api/v1.23/#condition-v1-meta">
@@ -7960,15 +7982,6 @@
 </td>
 <td>
 <em>(Optional)</em>
-=======
-<code>kind</code><br/>
-<em>
-string
-</em>
-</td>
-<td>
-<p>Kind is the kind of the policy</p>
->>>>>>> 4c950dcb
 </td>
 </tr>
 </tbody>
