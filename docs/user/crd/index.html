<!doctype html>
<html lang="en">
<head>
<meta charset="utf-8">
<meta name="viewport" content="width=device-width, initial-scale=1, shrink-to-fit=no">
<link rel="stylesheet" href="https://stackpath.bootstrapcdn.com/bootstrap/4.3.1/css/bootstrap.min.css" integrity="sha384-ggOyR0iXCbMQv3Xipma34MD+dH/1fQ784/j6cY/iJTQUOhcWr7x9JvoRxT2MZw1T" crossorigin="anonymous">
<title>Kyverno API</title>
<style>
.bg-blue {
color: #ffffff;
background-color: #1589dd;
}
</style>
</head>
<body>
<div class="container">
<nav class="navbar navbar-expand-lg navbar-dark bg-dark">
<a class="navbar-brand" href="#"><p><b>Packages : </b></p></a>
<ul style="list-style:none">
<li>
<a href="#kyverno.io%2fv1"><b style="color: white">kyverno.io/v1</b></a>
</li>
<li>
<a href="#kyverno.io%2fv1alpha2"><b style="color: white">kyverno.io/v1alpha2</b></a>
</li>
<li>
<a href="#kyverno.io%2fv1beta1"><b style="color: white">kyverno.io/v1beta1</b></a>
</li>
<li>
<a href="#kyverno.io%2fv2alpha1"><b style="color: white">kyverno.io/v2alpha1</b></a>
</li>
<li>
<a href="#kyverno.io%2fv2beta1"><b style="color: white">kyverno.io/v2beta1</b></a>
</li>
<li>
<a href="#wgpolicyk8s.io%2fv1alpha2"><b style="color: white">wgpolicyk8s.io/v1alpha2</b></a>
</li>
</ul>
</nav>
<h2 id="kyverno.io/v1">kyverno.io/v1</h2>
Resource Types:
<ul><li>
<a href="#kyverno.io/v1.ClusterPolicy">ClusterPolicy</a>
</li><li>
<a href="#kyverno.io/v1.Policy">Policy</a>
</li></ul>
<hr />
<h3 id="kyverno.io/v1.ClusterPolicy">ClusterPolicy
</h3>
<p>
<p>ClusterPolicy declares validation, mutation, and generation behaviors for matching resources.</p>
</p>
<table class="table table-striped">
<thead class="thead-dark">
<tr>
<th>Field</th>
<th>Description</th>
</tr>
</thead>
<tbody>
<tr>
<td>
<code>apiVersion</code><br/>
string</td>
<td>
<code>
kyverno.io/v1
</code>
</td>
</tr>
<tr>
<td>
<code>kind</code><br/>
string
</td>
<td><code>ClusterPolicy</code></td>
</tr>
<tr>
<td>
<code>metadata</code><br/>
<em>
<a href="https://kubernetes.io/docs/reference/generated/kubernetes-api/v1.23/#objectmeta-v1-meta">
Kubernetes meta/v1.ObjectMeta
</a>
</em>
</td>
<td>
Refer to the Kubernetes API documentation for the fields of the
<code>metadata</code> field.
</td>
</tr>
<tr>
<td>
<code>spec</code><br/>
<em>
<a href="#kyverno.io/v1.Spec">
Spec
</a>
</em>
</td>
<td>
<p>Spec declares policy behaviors.</p>
<br/>
<br/>
<table class="table table-striped">
<tr>
<td>
<code>rules</code><br/>
<em>
<a href="#kyverno.io/v1.Rule">
[]Rule
</a>
</em>
</td>
<td>
<p>Rules is a list of Rule instances. A Policy contains multiple rules and
each rule can validate, mutate, or generate resources.</p>
</td>
</tr>
<tr>
<td>
<code>applyRules</code><br/>
<em>
<a href="#kyverno.io/v1.ApplyRulesType">
ApplyRulesType
</a>
</em>
</td>
<td>
<em>(Optional)</em>
<p>ApplyRules controls how rules in a policy are applied. Rule are processed in
the order of declaration. When set to <code>One</code> processing stops after a rule has
been applied i.e. the rule matches and results in a pass, fail, or error. When
set to <code>All</code> all rules in the policy are processed. The default is <code>All</code>.</p>
</td>
</tr>
<tr>
<td>
<code>failurePolicy</code><br/>
<em>
<a href="#kyverno.io/v1.FailurePolicyType">
FailurePolicyType
</a>
</em>
</td>
<td>
<em>(Optional)</em>
<p>FailurePolicy defines how unexpected policy errors and webhook response timeout errors are handled.
Rules within the same policy share the same failure behavior.
This field should not be accessed directly, instead <code>GetFailurePolicy()</code> should be used.
Allowed values are Ignore or Fail. Defaults to Fail.</p>
</td>
</tr>
<tr>
<td>
<code>validationFailureAction</code><br/>
<em>
<a href="#kyverno.io/v1.ValidationFailureAction">
ValidationFailureAction
</a>
</em>
</td>
<td>
<em>(Optional)</em>
<p>ValidationFailureAction defines if a validation policy rule violation should block
the admission review request (enforce), or allow (audit) the admission review request
and report an error in a policy report. Optional.
Allowed values are audit or enforce. The default value is &ldquo;Audit&rdquo;.</p>
</td>
</tr>
<tr>
<td>
<code>validationFailureActionOverrides</code><br/>
<em>
<a href="#kyverno.io/v1.ValidationFailureActionOverride">
[]ValidationFailureActionOverride
</a>
</em>
</td>
<td>
<em>(Optional)</em>
<p>ValidationFailureActionOverrides is a Cluster Policy attribute that specifies ValidationFailureAction
namespace-wise. It overrides ValidationFailureAction for the specified namespaces.</p>
</td>
</tr>
<tr>
<td>
<code>admission</code><br/>
<em>
bool
</em>
</td>
<td>
<em>(Optional)</em>
<p>Admission controls if rules are applied during admission.
Optional. Default value is &ldquo;true&rdquo;.</p>
</td>
</tr>
<tr>
<td>
<code>background</code><br/>
<em>
bool
</em>
</td>
<td>
<em>(Optional)</em>
<p>Background controls if rules are applied to existing resources during a background scan.
Optional. Default value is &ldquo;true&rdquo;. The value must be set to &ldquo;false&rdquo; if the policy rule
uses variables that are only available in the admission review request (e.g. user name).</p>
</td>
</tr>
<tr>
<td>
<code>schemaValidation</code><br/>
<em>
bool
</em>
</td>
<td>
<em>(Optional)</em>
<p>SchemaValidation skips validation checks for policies as well as patched resources.
Optional. The default value is set to &ldquo;true&rdquo;, it must be set to &ldquo;false&rdquo; to disable the validation checks.</p>
</td>
</tr>
<tr>
<td>
<code>webhookTimeoutSeconds</code><br/>
<em>
int32
</em>
</td>
<td>
<p>WebhookTimeoutSeconds specifies the maximum time in seconds allowed to apply this policy.
After the configured time expires, the admission request may fail, or may simply ignore the policy results,
based on the failure policy. The default timeout is 10s, the value must be between 1 and 30 seconds.</p>
</td>
</tr>
<tr>
<td>
<code>mutateExistingOnPolicyUpdate</code><br/>
<em>
bool
</em>
</td>
<td>
<em>(Optional)</em>
<p>MutateExistingOnPolicyUpdate controls if a mutateExisting policy is applied on policy events.
Default value is &ldquo;false&rdquo;.</p>
</td>
</tr>
<tr>
<td>
<code>generateExistingOnPolicyUpdate</code><br/>
<em>
bool
</em>
</td>
<td>
<em>(Optional)</em>
<p>Deprecated, use generateExisting instead</p>
</td>
</tr>
<tr>
<td>
<code>generateExisting</code><br/>
<em>
bool
</em>
</td>
<td>
<em>(Optional)</em>
<p>GenerateExisting controls whether to trigger generate rule in existing resources
If is set to &ldquo;true&rdquo; generate rule will be triggered and applied to existing matched resources.
Defaults to &ldquo;false&rdquo; if not specified.</p>
</td>
</tr>
<tr>
<td>
<code>useServerSideApply</code><br/>
<em>
bool
</em>
</td>
<td>
<em>(Optional)</em>
<p>UseServerSideApply controls whether to use server-side apply for generate rules
If is set to &ldquo;true&rdquo; create &amp; update for generate rules will use apply instead of create/update.
Defaults to &ldquo;false&rdquo; if not specified.</p>
</td>
</tr>
</table>
</td>
</tr>
<tr>
<td>
<code>status</code><br/>
<em>
<a href="#kyverno.io/v1.PolicyStatus">
PolicyStatus
</a>
</em>
</td>
<td>
<em>(Optional)</em>
<p>Status contains policy runtime data.</p>
</td>
</tr>
</tbody>
</table>
<hr />
<h3 id="kyverno.io/v1.Policy">Policy
</h3>
<p>
<p>Policy declares validation, mutation, and generation behaviors for matching resources.
See: <a href="https://kyverno.io/docs/writing-policies/">https://kyverno.io/docs/writing-policies/</a> for more information.</p>
</p>
<table class="table table-striped">
<thead class="thead-dark">
<tr>
<th>Field</th>
<th>Description</th>
</tr>
</thead>
<tbody>
<tr>
<td>
<code>apiVersion</code><br/>
string</td>
<td>
<code>
kyverno.io/v1
</code>
</td>
</tr>
<tr>
<td>
<code>kind</code><br/>
string
</td>
<td><code>Policy</code></td>
</tr>
<tr>
<td>
<code>metadata</code><br/>
<em>
<a href="https://kubernetes.io/docs/reference/generated/kubernetes-api/v1.23/#objectmeta-v1-meta">
Kubernetes meta/v1.ObjectMeta
</a>
</em>
</td>
<td>
Refer to the Kubernetes API documentation for the fields of the
<code>metadata</code> field.
</td>
</tr>
<tr>
<td>
<code>spec</code><br/>
<em>
<a href="#kyverno.io/v1.Spec">
Spec
</a>
</em>
</td>
<td>
<p>Spec defines policy behaviors and contains one or more rules.</p>
<br/>
<br/>
<table class="table table-striped">
<tr>
<td>
<code>rules</code><br/>
<em>
<a href="#kyverno.io/v1.Rule">
[]Rule
</a>
</em>
</td>
<td>
<p>Rules is a list of Rule instances. A Policy contains multiple rules and
each rule can validate, mutate, or generate resources.</p>
</td>
</tr>
<tr>
<td>
<code>applyRules</code><br/>
<em>
<a href="#kyverno.io/v1.ApplyRulesType">
ApplyRulesType
</a>
</em>
</td>
<td>
<em>(Optional)</em>
<p>ApplyRules controls how rules in a policy are applied. Rule are processed in
the order of declaration. When set to <code>One</code> processing stops after a rule has
been applied i.e. the rule matches and results in a pass, fail, or error. When
set to <code>All</code> all rules in the policy are processed. The default is <code>All</code>.</p>
</td>
</tr>
<tr>
<td>
<code>failurePolicy</code><br/>
<em>
<a href="#kyverno.io/v1.FailurePolicyType">
FailurePolicyType
</a>
</em>
</td>
<td>
<em>(Optional)</em>
<p>FailurePolicy defines how unexpected policy errors and webhook response timeout errors are handled.
Rules within the same policy share the same failure behavior.
This field should not be accessed directly, instead <code>GetFailurePolicy()</code> should be used.
Allowed values are Ignore or Fail. Defaults to Fail.</p>
</td>
</tr>
<tr>
<td>
<code>validationFailureAction</code><br/>
<em>
<a href="#kyverno.io/v1.ValidationFailureAction">
ValidationFailureAction
</a>
</em>
</td>
<td>
<em>(Optional)</em>
<p>ValidationFailureAction defines if a validation policy rule violation should block
the admission review request (enforce), or allow (audit) the admission review request
and report an error in a policy report. Optional.
Allowed values are audit or enforce. The default value is &ldquo;Audit&rdquo;.</p>
</td>
</tr>
<tr>
<td>
<code>validationFailureActionOverrides</code><br/>
<em>
<a href="#kyverno.io/v1.ValidationFailureActionOverride">
[]ValidationFailureActionOverride
</a>
</em>
</td>
<td>
<em>(Optional)</em>
<p>ValidationFailureActionOverrides is a Cluster Policy attribute that specifies ValidationFailureAction
namespace-wise. It overrides ValidationFailureAction for the specified namespaces.</p>
</td>
</tr>
<tr>
<td>
<code>admission</code><br/>
<em>
bool
</em>
</td>
<td>
<em>(Optional)</em>
<p>Admission controls if rules are applied during admission.
Optional. Default value is &ldquo;true&rdquo;.</p>
</td>
</tr>
<tr>
<td>
<code>background</code><br/>
<em>
bool
</em>
</td>
<td>
<em>(Optional)</em>
<p>Background controls if rules are applied to existing resources during a background scan.
Optional. Default value is &ldquo;true&rdquo;. The value must be set to &ldquo;false&rdquo; if the policy rule
uses variables that are only available in the admission review request (e.g. user name).</p>
</td>
</tr>
<tr>
<td>
<code>schemaValidation</code><br/>
<em>
bool
</em>
</td>
<td>
<em>(Optional)</em>
<p>SchemaValidation skips validation checks for policies as well as patched resources.
Optional. The default value is set to &ldquo;true&rdquo;, it must be set to &ldquo;false&rdquo; to disable the validation checks.</p>
</td>
</tr>
<tr>
<td>
<code>webhookTimeoutSeconds</code><br/>
<em>
int32
</em>
</td>
<td>
<p>WebhookTimeoutSeconds specifies the maximum time in seconds allowed to apply this policy.
After the configured time expires, the admission request may fail, or may simply ignore the policy results,
based on the failure policy. The default timeout is 10s, the value must be between 1 and 30 seconds.</p>
</td>
</tr>
<tr>
<td>
<code>mutateExistingOnPolicyUpdate</code><br/>
<em>
bool
</em>
</td>
<td>
<em>(Optional)</em>
<p>MutateExistingOnPolicyUpdate controls if a mutateExisting policy is applied on policy events.
Default value is &ldquo;false&rdquo;.</p>
</td>
</tr>
<tr>
<td>
<code>generateExistingOnPolicyUpdate</code><br/>
<em>
bool
</em>
</td>
<td>
<em>(Optional)</em>
<p>Deprecated, use generateExisting instead</p>
</td>
</tr>
<tr>
<td>
<code>generateExisting</code><br/>
<em>
bool
</em>
</td>
<td>
<em>(Optional)</em>
<p>GenerateExisting controls whether to trigger generate rule in existing resources
If is set to &ldquo;true&rdquo; generate rule will be triggered and applied to existing matched resources.
Defaults to &ldquo;false&rdquo; if not specified.</p>
</td>
</tr>
<tr>
<td>
<code>useServerSideApply</code><br/>
<em>
bool
</em>
</td>
<td>
<em>(Optional)</em>
<p>UseServerSideApply controls whether to use server-side apply for generate rules
If is set to &ldquo;true&rdquo; create &amp; update for generate rules will use apply instead of create/update.
Defaults to &ldquo;false&rdquo; if not specified.</p>
</td>
</tr>
</table>
</td>
</tr>
<tr>
<td>
<code>status</code><br/>
<em>
<a href="#kyverno.io/v1.PolicyStatus">
PolicyStatus
</a>
</em>
</td>
<td>
<em>(Optional)</em>
<p>Deprecated. Policy metrics are available via the metrics endpoint</p>
</td>
</tr>
</tbody>
</table>
<hr />
<h3 id="kyverno.io/v1.APICall">APICall
</h3>
<p>
(<em>Appears on:</em>
<a href="#kyverno.io/v1.ContextEntry">ContextEntry</a>)
</p>
<p>
</p>
<table class="table table-striped">
<thead class="thead-dark">
<tr>
<th>Field</th>
<th>Description</th>
</tr>
</thead>
<tbody>
<tr>
<td>
<code>urlPath</code><br/>
<em>
string
</em>
</td>
<td>
<p>URLPath is the URL path to be used in the HTTP GET or POST request to the
Kubernetes API server (e.g. &ldquo;/api/v1/namespaces&rdquo; or  &ldquo;/apis/apps/v1/deployments&rdquo;).
The format required is the same format used by the <code>kubectl get --raw</code> command.
See <a href="https://kyverno.io/docs/writing-policies/external-data-sources/#variables-from-kubernetes-api-server-calls">https://kyverno.io/docs/writing-policies/external-data-sources/#variables-from-kubernetes-api-server-calls</a>
for details.</p>
</td>
</tr>
<tr>
<td>
<code>method</code><br/>
<em>
<a href="#kyverno.io/v1.Method">
Method
</a>
</em>
</td>
<td>
<p>Method is the HTTP request type (GET or POST).</p>
</td>
</tr>
<tr>
<td>
<code>data</code><br/>
<em>
<a href="#kyverno.io/v1.RequestData">
[]RequestData
</a>
</em>
</td>
<td>
<p>Data specifies the POST data sent to the server.</p>
</td>
</tr>
<tr>
<td>
<code>service</code><br/>
<em>
<a href="#kyverno.io/v1.ServiceCall">
ServiceCall
</a>
</em>
</td>
<td>
<p>Service is an API call to a JSON web service</p>
</td>
</tr>
<tr>
<td>
<code>jmesPath</code><br/>
<em>
string
</em>
</td>
<td>
<p>JMESPath is an optional JSON Match Expression that can be used to
transform the JSON response returned from the server. For example
a JMESPath of &ldquo;items | length(@)&rdquo; applied to the API server response
for the URLPath &ldquo;/apis/apps/v1/deployments&rdquo; will return the total count
of deployments across all namespaces.</p>
</td>
</tr>
</tbody>
</table>
<hr />
<h3 id="kyverno.io/v1.AdmissionOperation">AdmissionOperation
(<code>string</code> alias)</p></h3>
<p>
(<em>Appears on:</em>
<a href="#kyverno.io/v1.ResourceDescription">ResourceDescription</a>, 
<a href="#kyverno.io/v2beta1.ResourceDescription">ResourceDescription</a>)
</p>
<p>
<p>AdmissionOperation can have one of the values CREATE, UPDATE, CONNECT, DELETE, which are used to match a specific action.</p>
</p>
<h3 id="kyverno.io/v1.AnyAllConditions">AnyAllConditions
</h3>
<p>
(<em>Appears on:</em>
<a href="#kyverno.io/v1.Attestation">Attestation</a>, 
<a href="#kyverno.io/v1.ForEachMutation">ForEachMutation</a>, 
<a href="#kyverno.io/v1.ForEachValidation">ForEachValidation</a>)
</p>
<p>
<p>AnyAllConditions consists of conditions wrapped denoting a logical criteria to be fulfilled.
AnyConditions get fulfilled when at least one of its sub-conditions passes.
AllConditions get fulfilled only when all of its sub-conditions pass.</p>
</p>
<table class="table table-striped">
<thead class="thead-dark">
<tr>
<th>Field</th>
<th>Description</th>
</tr>
</thead>
<tbody>
<tr>
<td>
<code>any</code><br/>
<em>
<a href="#kyverno.io/v1.Condition">
[]Condition
</a>
</em>
</td>
<td>
<em>(Optional)</em>
<p>AnyConditions enable variable-based conditional rule execution. This is useful for
finer control of when an rule is applied. A condition can reference object data
using JMESPath notation.
Here, at least one of the conditions need to pass</p>
</td>
</tr>
<tr>
<td>
<code>all</code><br/>
<em>
<a href="#kyverno.io/v1.Condition">
[]Condition
</a>
</em>
</td>
<td>
<em>(Optional)</em>
<p>AllConditions enable variable-based conditional rule execution. This is useful for
finer control of when an rule is applied. A condition can reference object data
using JMESPath notation.
Here, all of the conditions need to pass</p>
</td>
</tr>
</tbody>
</table>
<hr />
<h3 id="kyverno.io/v1.ApplyRulesType">ApplyRulesType
(<code>string</code> alias)</p></h3>
<p>
(<em>Appears on:</em>
<a href="#kyverno.io/v1.Spec">Spec</a>, 
<a href="#kyverno.io/v2beta1.Spec">Spec</a>)
</p>
<p>
<p>ApplyRulesType controls whether processing stops after one rule is applied or all rules are applied.</p>
</p>
<h3 id="kyverno.io/v1.Attestation">Attestation
</h3>
<p>
(<em>Appears on:</em>
<a href="#kyverno.io/v1.ImageVerification">ImageVerification</a>, 
<a href="#kyverno.io/v2beta1.ImageVerification">ImageVerification</a>)
</p>
<p>
<p>Attestation are checks for signed in-toto Statements that are used to verify the image.
See <a href="https://github.com/in-toto/attestation">https://github.com/in-toto/attestation</a>. Kyverno fetches signed attestations from the
OCI registry and decodes them into a list of Statements.</p>
</p>
<table class="table table-striped">
<thead class="thead-dark">
<tr>
<th>Field</th>
<th>Description</th>
</tr>
</thead>
<tbody>
<tr>
<td>
<code>predicateType</code><br/>
<em>
string
</em>
</td>
<td>
<p>Deprecated in favour of &lsquo;Type&rsquo;, to be removed soon</p>
</td>
</tr>
<tr>
<td>
<code>type</code><br/>
<em>
string
</em>
</td>
<td>
<p>Type defines the type of attestation contained within the Statement.</p>
</td>
</tr>
<tr>
<td>
<code>attestors</code><br/>
<em>
<a href="#kyverno.io/v1.AttestorSet">
[]AttestorSet
</a>
</em>
</td>
<td>
<p>Attestors specify the required attestors (i.e. authorities)</p>
</td>
</tr>
<tr>
<td>
<code>conditions</code><br/>
<em>
<a href="#kyverno.io/v1.AnyAllConditions">
[]AnyAllConditions
</a>
</em>
</td>
<td>
<p>Conditions are used to verify attributes within a Predicate. If no Conditions are specified
the attestation check is satisfied as long there are predicates that match the predicate type.</p>
</td>
</tr>
</tbody>
</table>
<hr />
<h3 id="kyverno.io/v1.Attestor">Attestor
</h3>
<p>
(<em>Appears on:</em>
<a href="#kyverno.io/v1.AttestorSet">AttestorSet</a>)
</p>
<p>
</p>
<table class="table table-striped">
<thead class="thead-dark">
<tr>
<th>Field</th>
<th>Description</th>
</tr>
</thead>
<tbody>
<tr>
<td>
<code>keys</code><br/>
<em>
<a href="#kyverno.io/v1.StaticKeyAttestor">
StaticKeyAttestor
</a>
</em>
</td>
<td>
<p>Keys specifies one or more public keys</p>
</td>
</tr>
<tr>
<td>
<code>certificates</code><br/>
<em>
<a href="#kyverno.io/v1.CertificateAttestor">
CertificateAttestor
</a>
</em>
</td>
<td>
<p>Certificates specifies one or more certificates</p>
</td>
</tr>
<tr>
<td>
<code>keyless</code><br/>
<em>
<a href="#kyverno.io/v1.KeylessAttestor">
KeylessAttestor
</a>
</em>
</td>
<td>
<p>Keyless is a set of attribute used to verify a Sigstore keyless attestor.
See <a href="https://github.com/sigstore/cosign/blob/main/KEYLESS.md">https://github.com/sigstore/cosign/blob/main/KEYLESS.md</a>.</p>
</td>
</tr>
<tr>
<td>
<code>attestor</code><br/>
<em>
<a href="https://kubernetes.io/docs/reference/generated/kubernetes-api/v1.23/#json-v1-apiextensions">
Kubernetes apiextensions/v1.JSON
</a>
</em>
</td>
<td>
<p>Attestor is a nested AttestorSet used to specify a more complex set of match authorities</p>
</td>
</tr>
<tr>
<td>
<code>annotations</code><br/>
<em>
map[string]string
</em>
</td>
<td>
<p>Annotations are used for image verification.
Every specified key-value pair must exist and match in the verified payload.
The payload may contain other key-value pairs.</p>
</td>
</tr>
<tr>
<td>
<code>repository</code><br/>
<em>
string
</em>
</td>
<td>
<p>Repository is an optional alternate OCI repository to use for signatures and attestations that match this rule.
If specified Repository will override other OCI image repository locations for this Attestor.</p>
</td>
</tr>
</tbody>
</table>
<hr />
<h3 id="kyverno.io/v1.AttestorSet">AttestorSet
</h3>
<p>
(<em>Appears on:</em>
<a href="#kyverno.io/v1.Attestation">Attestation</a>, 
<a href="#kyverno.io/v1.ImageVerification">ImageVerification</a>, 
<a href="#kyverno.io/v1.Manifests">Manifests</a>, 
<a href="#kyverno.io/v2beta1.ImageVerification">ImageVerification</a>)
</p>
<p>
</p>
<table class="table table-striped">
<thead class="thead-dark">
<tr>
<th>Field</th>
<th>Description</th>
</tr>
</thead>
<tbody>
<tr>
<td>
<code>count</code><br/>
<em>
int
</em>
</td>
<td>
<p>Count specifies the required number of entries that must match. If the count is null, all entries must match
(a logical AND). If the count is 1, at least one entry must match (a logical OR). If the count contains a
value N, then N must be less than or equal to the size of entries, and at least N entries must match.</p>
</td>
</tr>
<tr>
<td>
<code>entries</code><br/>
<em>
<a href="#kyverno.io/v1.Attestor">
[]Attestor
</a>
</em>
</td>
<td>
<p>Entries contains the available attestors. An attestor can be a static key,
attributes for keyless verification, or a nested attestor declaration.</p>
</td>
</tr>
</tbody>
</table>
<hr />
<h3 id="kyverno.io/v1.AutogenStatus">AutogenStatus
</h3>
<p>
(<em>Appears on:</em>
<a href="#kyverno.io/v1.PolicyStatus">PolicyStatus</a>)
</p>
<p>
<p>AutogenStatus contains autogen status information.</p>
</p>
<table class="table table-striped">
<thead class="thead-dark">
<tr>
<th>Field</th>
<th>Description</th>
</tr>
</thead>
<tbody>
<tr>
<td>
<code>rules</code><br/>
<em>
<a href="#kyverno.io/v1.Rule">
[]Rule
</a>
</em>
</td>
<td>
<p>Rules is a list of Rule instances. It contains auto generated rules added for pod controllers</p>
</td>
</tr>
</tbody>
</table>
<hr />
<h3 id="kyverno.io/v1.CEL">CEL
</h3>
<p>
(<em>Appears on:</em>
<a href="#kyverno.io/v1.Validation">Validation</a>, 
<a href="#kyverno.io/v2beta1.Validation">Validation</a>)
</p>
<p>
<p>CEL allows validation checks using the Common Expression Language (<a href="https://kubernetes.io/docs/reference/using-api/cel/">https://kubernetes.io/docs/reference/using-api/cel/</a>).</p>
</p>
<table class="table table-striped">
<thead class="thead-dark">
<tr>
<th>Field</th>
<th>Description</th>
</tr>
</thead>
<tbody>
<tr>
<td>
<code>expressions</code><br/>
<em>
<a href="https://kubernetes.io/docs/reference/generated/kubernetes-api/v1.23/#validation-v1alpha1-admissionregistration">
[]Kubernetes admissionregistration/v1alpha1.Validation
</a>
</em>
</td>
<td>
<p>Expressions is a list of CELExpression types.</p>
</td>
</tr>
<tr>
<td>
<code>paramKind</code><br/>
<em>
<a href="https://kubernetes.io/docs/reference/generated/kubernetes-api/v1.23/#paramkind-v1alpha1-admissionregistration">
Kubernetes admissionregistration/v1alpha1.ParamKind
</a>
</em>
</td>
<td>
<em>(Optional)</em>
<p>ParamKind is a tuple of Group Kind and Version.</p>
</td>
</tr>
<tr>
<td>
<code>paramRef</code><br/>
<em>
<a href="https://kubernetes.io/docs/reference/generated/kubernetes-api/v1.23/#paramref-v1alpha1-admissionregistration">
Kubernetes admissionregistration/v1alpha1.ParamRef
</a>
</em>
</td>
<td>
<em>(Optional)</em>
<p>ParamRef references a parameter resource.</p>
</td>
</tr>
<tr>
<td>
<code>auditAnnotations</code><br/>
<em>
<a href="https://kubernetes.io/docs/reference/generated/kubernetes-api/v1.23/#auditannotation-v1alpha1-admissionregistration">
[]Kubernetes admissionregistration/v1alpha1.AuditAnnotation
</a>
</em>
</td>
<td>
<em>(Optional)</em>
<p>AuditAnnotations contains CEL expressions which are used to produce audit annotations for the audit event of the API request.</p>
</td>
</tr>
<tr>
<td>
<code>variables</code><br/>
<em>
<a href="https://kubernetes.io/docs/reference/generated/kubernetes-api/v1.23/#variable-v1alpha1-admissionregistration">
[]Kubernetes admissionregistration/v1alpha1.Variable
</a>
</em>
</td>
<td>
<em>(Optional)</em>
<p>Variables contain definitions of variables that can be used in composition of other expressions.
Each variable is defined as a named CEL expression.
The variables defined here will be available under <code>variables</code> in other expressions of the policy.</p>
</td>
</tr>
</tbody>
</table>
<hr />
<h3 id="kyverno.io/v1.CTLog">CTLog
</h3>
<p>
(<em>Appears on:</em>
<a href="#kyverno.io/v1.CertificateAttestor">CertificateAttestor</a>, 
<a href="#kyverno.io/v1.KeylessAttestor">KeylessAttestor</a>, 
<a href="#kyverno.io/v1.StaticKeyAttestor">StaticKeyAttestor</a>)
</p>
<p>
</p>
<table class="table table-striped">
<thead class="thead-dark">
<tr>
<th>Field</th>
<th>Description</th>
</tr>
</thead>
<tbody>
<tr>
<td>
<code>ignoreSCT</code><br/>
<em>
bool
</em>
</td>
<td>
<p>IgnoreSCT requires that a certificate contain an embedded SCT during verification.</p>
</td>
</tr>
<tr>
<td>
<code>pubkey</code><br/>
<em>
string
</em>
</td>
<td>
<p>CTLogPubKey, if set, is used to validate SCTs against those keys.</p>
</td>
</tr>
</tbody>
</table>
<hr />
<h3 id="kyverno.io/v1.CertificateAttestor">CertificateAttestor
</h3>
<p>
(<em>Appears on:</em>
<a href="#kyverno.io/v1.Attestor">Attestor</a>)
</p>
<p>
</p>
<table class="table table-striped">
<thead class="thead-dark">
<tr>
<th>Field</th>
<th>Description</th>
</tr>
</thead>
<tbody>
<tr>
<td>
<code>cert</code><br/>
<em>
string
</em>
</td>
<td>
<p>Certificate is an optional PEM encoded public certificate.</p>
</td>
</tr>
<tr>
<td>
<code>certChain</code><br/>
<em>
string
</em>
</td>
<td>
<p>CertificateChain is an optional PEM encoded set of certificates used to verify</p>
</td>
</tr>
<tr>
<td>
<code>rekor</code><br/>
<em>
<a href="#kyverno.io/v1.Rekor">
Rekor
</a>
</em>
</td>
<td>
<p>Rekor provides configuration for the Rekor transparency log service. If an empty object
is provided the public instance of Rekor (<a href="https://rekor.sigstore.dev">https://rekor.sigstore.dev</a>) is used.</p>
</td>
</tr>
<tr>
<td>
<code>ctlog</code><br/>
<em>
<a href="#kyverno.io/v1.CTLog">
CTLog
</a>
</em>
</td>
<td>
<p>CTLog provides configuration for validation of SCTs.
If the value is nil, default ctlog public key is used</p>
</td>
</tr>
</tbody>
</table>
<hr />
<h3 id="kyverno.io/v1.CloneFrom">CloneFrom
</h3>
<p>
(<em>Appears on:</em>
<a href="#kyverno.io/v1.Generation">Generation</a>)
</p>
<p>
<p>CloneFrom provides the location of the source resource used to generate target resources.
The resource kind is derived from the match criteria.</p>
</p>
<table class="table table-striped">
<thead class="thead-dark">
<tr>
<th>Field</th>
<th>Description</th>
</tr>
</thead>
<tbody>
<tr>
<td>
<code>namespace</code><br/>
<em>
string
</em>
</td>
<td>
<em>(Optional)</em>
<p>Namespace specifies source resource namespace.</p>
</td>
</tr>
<tr>
<td>
<code>name</code><br/>
<em>
string
</em>
</td>
<td>
<p>Name specifies name of the resource.</p>
</td>
</tr>
</tbody>
</table>
<hr />
<h3 id="kyverno.io/v1.Condition">Condition
</h3>
<p>
(<em>Appears on:</em>
<a href="#kyverno.io/v1.AnyAllConditions">AnyAllConditions</a>)
</p>
<p>
<p>Condition defines variable-based conditional criteria for rule execution.</p>
</p>
<table class="table table-striped">
<thead class="thead-dark">
<tr>
<th>Field</th>
<th>Description</th>
</tr>
</thead>
<tbody>
<tr>
<td>
<code>key</code><br/>
<em>
<a href="https://kubernetes.io/docs/reference/generated/kubernetes-api/v1.23/#json-v1-apiextensions">
Kubernetes apiextensions/v1.JSON
</a>
</em>
</td>
<td>
<p>Key is the context entry (using JMESPath) for conditional rule evaluation.</p>
</td>
</tr>
<tr>
<td>
<code>operator</code><br/>
<em>
<a href="#kyverno.io/v1.ConditionOperator">
ConditionOperator
</a>
</em>
</td>
<td>
<p>Operator is the conditional operation to perform. Valid operators are:
Equals, NotEquals, In, AnyIn, AllIn, NotIn, AnyNotIn, AllNotIn, GreaterThanOrEquals,
GreaterThan, LessThanOrEquals, LessThan, DurationGreaterThanOrEquals, DurationGreaterThan,
DurationLessThanOrEquals, DurationLessThan</p>
</td>
</tr>
<tr>
<td>
<code>value</code><br/>
<em>
<a href="https://kubernetes.io/docs/reference/generated/kubernetes-api/v1.23/#json-v1-apiextensions">
Kubernetes apiextensions/v1.JSON
</a>
</em>
</td>
<td>
<em>(Optional)</em>
<p>Value is the conditional value, or set of values. The values can be fixed set
or can be variables declared using JMESPath.</p>
</td>
</tr>
<tr>
<td>
<code>message</code><br/>
<em>
string
</em>
</td>
<td>
<p>Message is an optional display message</p>
</td>
</tr>
</tbody>
</table>
<hr />
<h3 id="kyverno.io/v1.ConditionOperator">ConditionOperator
(<code>string</code> alias)</p></h3>
<p>
(<em>Appears on:</em>
<a href="#kyverno.io/v1.Condition">Condition</a>)
</p>
<p>
<p>ConditionOperator is the operation performed on condition key and value.</p>
</p>
<h3 id="kyverno.io/v1.ConfigMapReference">ConfigMapReference
</h3>
<p>
(<em>Appears on:</em>
<a href="#kyverno.io/v1.ContextEntry">ContextEntry</a>)
</p>
<p>
<p>ConfigMapReference refers to a ConfigMap</p>
</p>
<table class="table table-striped">
<thead class="thead-dark">
<tr>
<th>Field</th>
<th>Description</th>
</tr>
</thead>
<tbody>
<tr>
<td>
<code>name</code><br/>
<em>
string
</em>
</td>
<td>
<p>Name is the ConfigMap name.</p>
</td>
</tr>
<tr>
<td>
<code>namespace</code><br/>
<em>
string
</em>
</td>
<td>
<p>Namespace is the ConfigMap namespace.</p>
</td>
</tr>
</tbody>
</table>
<hr />
<h3 id="kyverno.io/v1.ContextEntry">ContextEntry
</h3>
<p>
(<em>Appears on:</em>
<a href="#kyverno.io/v1.ForEachMutation">ForEachMutation</a>, 
<a href="#kyverno.io/v1.ForEachValidation">ForEachValidation</a>, 
<a href="#kyverno.io/v1.Rule">Rule</a>, 
<a href="#kyverno.io/v1.TargetResourceSpec">TargetResourceSpec</a>, 
<a href="#kyverno.io/v2alpha1.CleanupPolicySpec">CleanupPolicySpec</a>, 
<a href="#kyverno.io/v2beta1.Rule">Rule</a>)
</p>
<p>
<p>ContextEntry adds variables and data sources to a rule Context. Either a
ConfigMap reference or a APILookup must be provided.</p>
</p>
<table class="table table-striped">
<thead class="thead-dark">
<tr>
<th>Field</th>
<th>Description</th>
</tr>
</thead>
<tbody>
<tr>
<td>
<code>name</code><br/>
<em>
string
</em>
</td>
<td>
<p>Name is the variable name.</p>
</td>
</tr>
<tr>
<td>
<code>configMap</code><br/>
<em>
<a href="#kyverno.io/v1.ConfigMapReference">
ConfigMapReference
</a>
</em>
</td>
<td>
<p>ConfigMap is the ConfigMap reference.</p>
</td>
</tr>
<tr>
<td>
<code>apiCall</code><br/>
<em>
<a href="#kyverno.io/v1.APICall">
APICall
</a>
</em>
</td>
<td>
<p>APICall is an HTTP request to the Kubernetes API server, or other JSON web service.
The data returned is stored in the context with the name for the context entry.</p>
</td>
</tr>
<tr>
<td>
<code>imageRegistry</code><br/>
<em>
<a href="#kyverno.io/v1.ImageRegistry">
ImageRegistry
</a>
</em>
</td>
<td>
<p>ImageRegistry defines requests to an OCI/Docker V2 registry to fetch image
details.</p>
</td>
</tr>
<tr>
<td>
<code>variable</code><br/>
<em>
<a href="#kyverno.io/v1.Variable">
Variable
</a>
</em>
</td>
<td>
<p>Variable defines an arbitrary JMESPath context variable that can be defined inline.</p>
</td>
</tr>
</tbody>
</table>
<hr />
<h3 id="kyverno.io/v1.Deny">Deny
</h3>
<p>
(<em>Appears on:</em>
<a href="#kyverno.io/v1.ForEachValidation">ForEachValidation</a>, 
<a href="#kyverno.io/v1.Validation">Validation</a>)
</p>
<p>
<p>Deny specifies a list of conditions used to pass or fail a validation rule.</p>
</p>
<table class="table table-striped">
<thead class="thead-dark">
<tr>
<th>Field</th>
<th>Description</th>
</tr>
</thead>
<tbody>
<tr>
<td>
<code>conditions</code><br/>
<em>
<a href="https://kubernetes.io/docs/reference/generated/kubernetes-api/v1.23/#json-v1-apiextensions">
Kubernetes apiextensions/v1.JSON
</a>
</em>
</td>
<td>
<p>Multiple conditions can be declared under an <code>any</code> or <code>all</code> statement. A direct list
of conditions (without <code>any</code> or <code>all</code> statements) is also supported for backwards compatibility
but will be deprecated in the next major release.
See: <a href="https://kyverno.io/docs/writing-policies/validate/#deny-rules">https://kyverno.io/docs/writing-policies/validate/#deny-rules</a></p>
</td>
</tr>
</tbody>
</table>
<hr />
<h3 id="kyverno.io/v1.DryRunOption">DryRunOption
</h3>
<p>
(<em>Appears on:</em>
<a href="#kyverno.io/v1.Manifests">Manifests</a>)
</p>
<p>
<p>DryRunOption is a configuration for dryrun.
If enable is set to &ldquo;true&rdquo;, manifest verification performs &ldquo;dryrun &amp; compare&rdquo;
which provides robust matching against changes by defaults and other admission controllers.
Dryrun requires additional permissions. See config/dryrun/dryrun_rbac.yaml</p>
</p>
<table class="table table-striped">
<thead class="thead-dark">
<tr>
<th>Field</th>
<th>Description</th>
</tr>
</thead>
<tbody>
<tr>
<td>
<code>enable</code><br/>
<em>
bool
</em>
</td>
<td>
</td>
</tr>
<tr>
<td>
<code>namespace</code><br/>
<em>
string
</em>
</td>
<td>
</td>
</tr>
</tbody>
</table>
<hr />
<h3 id="kyverno.io/v1.FailurePolicyType">FailurePolicyType
(<code>string</code> alias)</p></h3>
<p>
(<em>Appears on:</em>
<a href="#kyverno.io/v1.Spec">Spec</a>, 
<a href="#kyverno.io/v2beta1.Spec">Spec</a>)
</p>
<p>
<p>FailurePolicyType specifies a failure policy that defines how unrecognized errors from the admission endpoint are handled.</p>
</p>
<h3 id="kyverno.io/v1.ForEachMutation">ForEachMutation
</h3>
<p>
(<em>Appears on:</em>
<a href="#kyverno.io/v1.Mutation">Mutation</a>)
</p>
<p>
<p>ForEachMutation applies mutation rules to a list of sub-elements by creating a context for each entry in the list and looping over it to apply the specified logic.</p>
</p>
<table class="table table-striped">
<thead class="thead-dark">
<tr>
<th>Field</th>
<th>Description</th>
</tr>
</thead>
<tbody>
<tr>
<td>
<code>list</code><br/>
<em>
string
</em>
</td>
<td>
<p>List specifies a JMESPath expression that results in one or more elements
to which the validation logic is applied.</p>
</td>
</tr>
<tr>
<td>
<code>order</code><br/>
<em>
<a href="#kyverno.io/v1.ForeachOrder">
ForeachOrder
</a>
</em>
</td>
<td>
<em>(Optional)</em>
<p>Order defines the iteration order on the list.
Can be Ascending to iterate from first to last element or Descending to iterate in from last to first element.</p>
</td>
</tr>
<tr>
<td>
<code>context</code><br/>
<em>
<a href="#kyverno.io/v1.ContextEntry">
[]ContextEntry
</a>
</em>
</td>
<td>
<em>(Optional)</em>
<p>Context defines variables and data sources that can be used during rule execution.</p>
</td>
</tr>
<tr>
<td>
<code>preconditions</code><br/>
<em>
<a href="#kyverno.io/v1.AnyAllConditions">
AnyAllConditions
</a>
</em>
</td>
<td>
<em>(Optional)</em>
<p>AnyAllConditions are used to determine if a policy rule should be applied by evaluating a
set of conditions. The declaration can contain nested <code>any</code> or <code>all</code> statements.
See: <a href="https://kyverno.io/docs/writing-policies/preconditions/">https://kyverno.io/docs/writing-policies/preconditions/</a></p>
</td>
</tr>
<tr>
<td>
<code>patchStrategicMerge</code><br/>
<em>
<a href="https://kubernetes.io/docs/reference/generated/kubernetes-api/v1.23/#json-v1-apiextensions">
Kubernetes apiextensions/v1.JSON
</a>
</em>
</td>
<td>
<em>(Optional)</em>
<p>PatchStrategicMerge is a strategic merge patch used to modify resources.
See <a href="https://kubernetes.io/docs/tasks/manage-kubernetes-objects/update-api-object-kubectl-patch/">https://kubernetes.io/docs/tasks/manage-kubernetes-objects/update-api-object-kubectl-patch/</a>
and <a href="https://kubectl.docs.kubernetes.io/references/kustomize/patchesstrategicmerge/">https://kubectl.docs.kubernetes.io/references/kustomize/patchesstrategicmerge/</a>.</p>
</td>
</tr>
<tr>
<td>
<code>patchesJson6902</code><br/>
<em>
string
</em>
</td>
<td>
<em>(Optional)</em>
<p>PatchesJSON6902 is a list of RFC 6902 JSON Patch declarations used to modify resources.
See <a href="https://tools.ietf.org/html/rfc6902">https://tools.ietf.org/html/rfc6902</a> and <a href="https://kubectl.docs.kubernetes.io/references/kustomize/patchesjson6902/">https://kubectl.docs.kubernetes.io/references/kustomize/patchesjson6902/</a>.</p>
</td>
</tr>
<tr>
<td>
<code>foreach</code><br/>
<em>
<a href="https://kubernetes.io/docs/reference/generated/kubernetes-api/v1.23/#json-v1-apiextensions">
Kubernetes apiextensions/v1.JSON
</a>
</em>
</td>
<td>
<em>(Optional)</em>
<p>Foreach declares a nested foreach iterator</p>
</td>
</tr>
</tbody>
</table>
<hr />
<h3 id="kyverno.io/v1.ForEachValidation">ForEachValidation
</h3>
<p>
(<em>Appears on:</em>
<a href="#kyverno.io/v1.Validation">Validation</a>, 
<a href="#kyverno.io/v2beta1.Validation">Validation</a>)
</p>
<p>
<p>ForEachValidation applies validate rules to a list of sub-elements by creating a context for each entry in the list and looping over it to apply the specified logic.</p>
</p>
<table class="table table-striped">
<thead class="thead-dark">
<tr>
<th>Field</th>
<th>Description</th>
</tr>
</thead>
<tbody>
<tr>
<td>
<code>list</code><br/>
<em>
string
</em>
</td>
<td>
<p>List specifies a JMESPath expression that results in one or more elements
to which the validation logic is applied.</p>
</td>
</tr>
<tr>
<td>
<code>elementScope</code><br/>
<em>
bool
</em>
</td>
<td>
<em>(Optional)</em>
<p>ElementScope specifies whether to use the current list element as the scope for validation. Defaults to &ldquo;true&rdquo; if not specified.
When set to &ldquo;false&rdquo;, &ldquo;request.object&rdquo; is used as the validation scope within the foreach
block to allow referencing other elements in the subtree.</p>
</td>
</tr>
<tr>
<td>
<code>context</code><br/>
<em>
<a href="#kyverno.io/v1.ContextEntry">
[]ContextEntry
</a>
</em>
</td>
<td>
<em>(Optional)</em>
<p>Context defines variables and data sources that can be used during rule execution.</p>
</td>
</tr>
<tr>
<td>
<code>preconditions</code><br/>
<em>
<a href="#kyverno.io/v1.AnyAllConditions">
AnyAllConditions
</a>
</em>
</td>
<td>
<em>(Optional)</em>
<p>AnyAllConditions are used to determine if a policy rule should be applied by evaluating a
set of conditions. The declaration can contain nested <code>any</code> or <code>all</code> statements.
See: <a href="https://kyverno.io/docs/writing-policies/preconditions/">https://kyverno.io/docs/writing-policies/preconditions/</a></p>
</td>
</tr>
<tr>
<td>
<code>pattern</code><br/>
<em>
<a href="https://kubernetes.io/docs/reference/generated/kubernetes-api/v1.23/#json-v1-apiextensions">
Kubernetes apiextensions/v1.JSON
</a>
</em>
</td>
<td>
<em>(Optional)</em>
<p>Pattern specifies an overlay-style pattern used to check resources.</p>
</td>
</tr>
<tr>
<td>
<code>anyPattern</code><br/>
<em>
<a href="https://kubernetes.io/docs/reference/generated/kubernetes-api/v1.23/#json-v1-apiextensions">
Kubernetes apiextensions/v1.JSON
</a>
</em>
</td>
<td>
<em>(Optional)</em>
<p>AnyPattern specifies list of validation patterns. At least one of the patterns
must be satisfied for the validation rule to succeed.</p>
</td>
</tr>
<tr>
<td>
<code>deny</code><br/>
<em>
<a href="#kyverno.io/v1.Deny">
Deny
</a>
</em>
</td>
<td>
<em>(Optional)</em>
<p>Deny defines conditions used to pass or fail a validation rule.</p>
</td>
</tr>
<tr>
<td>
<code>foreach</code><br/>
<em>
<a href="https://kubernetes.io/docs/reference/generated/kubernetes-api/v1.23/#json-v1-apiextensions">
Kubernetes apiextensions/v1.JSON
</a>
</em>
</td>
<td>
<em>(Optional)</em>
<p>Foreach declares a nested foreach iterator</p>
</td>
</tr>
</tbody>
</table>
<hr />
<h3 id="kyverno.io/v1.ForeachOrder">ForeachOrder
(<code>string</code> alias)</p></h3>
<p>
(<em>Appears on:</em>
<a href="#kyverno.io/v1.ForEachMutation">ForEachMutation</a>)
</p>
<p>
<p>ForeachOrder specifies the iteration order in foreach statements.</p>
</p>
<h3 id="kyverno.io/v1.GenerateType">GenerateType
(<code>string</code> alias)</p></h3>
<p>
</p>
<h3 id="kyverno.io/v1.Generation">Generation
</h3>
<p>
(<em>Appears on:</em>
<a href="#kyverno.io/v1.Rule">Rule</a>, 
<a href="#kyverno.io/v2beta1.Rule">Rule</a>)
</p>
<p>
<p>Generation defines how new resources should be created and managed.</p>
</p>
<table class="table table-striped">
<thead class="thead-dark">
<tr>
<th>Field</th>
<th>Description</th>
</tr>
</thead>
<tbody>
<tr>
<td>
<code>ResourceSpec</code><br/>
<em>
<a href="#kyverno.io/v1.ResourceSpec">
ResourceSpec
</a>
</em>
</td>
<td>
<p>ResourceSpec contains information to select the resource.</p>
</td>
</tr>
<tr>
<td>
<code>synchronize</code><br/>
<em>
bool
</em>
</td>
<td>
<em>(Optional)</em>
<p>Synchronize controls if generated resources should be kept in-sync with their source resource.
If Synchronize is set to &ldquo;true&rdquo; changes to generated resources will be overwritten with resource
data from Data or the resource specified in the Clone declaration.
Optional. Defaults to &ldquo;false&rdquo; if not specified.</p>
</td>
</tr>
<tr>
<td>
<code>data</code><br/>
<em>
<a href="https://kubernetes.io/docs/reference/generated/kubernetes-api/v1.23/#json-v1-apiextensions">
Kubernetes apiextensions/v1.JSON
</a>
</em>
</td>
<td>
<em>(Optional)</em>
<p>Data provides the resource declaration used to populate each generated resource.
At most one of Data or Clone must be specified. If neither are provided, the generated
resource will be created with default data only.</p>
</td>
</tr>
<tr>
<td>
<code>clone</code><br/>
<em>
<a href="#kyverno.io/v1.CloneFrom">
CloneFrom
</a>
</em>
</td>
<td>
<em>(Optional)</em>
<p>Clone specifies the source resource used to populate each generated resource.
At most one of Data or Clone can be specified. If neither are provided, the generated
resource will be created with default data only.</p>
</td>
</tr>
<tr>
<td>
<code>cloneList</code><br/>
<em>
<a href="#kyverno.io/v1.CloneList">
CloneList
</a>
</em>
</td>
<td>
<em>(Optional)</em>
<p>CloneList specifies the list of source resource used to populate each generated resource.</p>
</td>
</tr>
</tbody>
</table>
<hr />
<h3 id="kyverno.io/v1.ImageExtractorConfig">ImageExtractorConfig
</h3>
<p>
</p>
<table class="table table-striped">
<thead class="thead-dark">
<tr>
<th>Field</th>
<th>Description</th>
</tr>
</thead>
<tbody>
<tr>
<td>
<code>path</code><br/>
<em>
string
</em>
</td>
<td>
<p>Path is the path to the object containing the image field in a custom resource.
It should be slash-separated. Each slash-separated key must be a valid YAML key or a wildcard &lsquo;*&rsquo;.
Wildcard keys are expanded in case of arrays or objects.</p>
</td>
</tr>
<tr>
<td>
<code>value</code><br/>
<em>
string
</em>
</td>
<td>
<em>(Optional)</em>
<p>Value is an optional name of the field within &lsquo;path&rsquo; that points to the image URI.
This is useful when a custom &lsquo;key&rsquo; is also defined.</p>
</td>
</tr>
<tr>
<td>
<code>name</code><br/>
<em>
string
</em>
</td>
<td>
<em>(Optional)</em>
<p>Name is the entry the image will be available under &lsquo;images.<name>&rsquo; in the context.
If this field is not defined, image entries will appear under &lsquo;images.custom&rsquo;.</p>
</td>
</tr>
<tr>
<td>
<code>key</code><br/>
<em>
string
</em>
</td>
<td>
<em>(Optional)</em>
<p>Key is an optional name of the field within &lsquo;path&rsquo; that will be used to uniquely identify an image.
Note - this field MUST be unique.</p>
</td>
</tr>
<tr>
<td>
<code>jmesPath</code><br/>
<em>
string
</em>
</td>
<td>
<em>(Optional)</em>
<p>JMESPath is an optional JMESPath expression to apply to the image value.
This is useful when the extracted image begins with a prefix like &lsquo;docker://&rsquo;.
The &lsquo;trim_prefix&rsquo; function may be used to trim the prefix: trim_prefix(@, &lsquo;docker://&rsquo;).
Note - Image digest mutation may not be used when applying a JMESPAth to an image.</p>
</td>
</tr>
</tbody>
</table>
<hr />
<h3 id="kyverno.io/v1.ImageExtractorConfigs">ImageExtractorConfigs
(<code>map[string][]github.com/kyverno/kyverno/api/kyverno/v1.ImageExtractorConfig</code> alias)</p></h3>
<p>
(<em>Appears on:</em>
<a href="#kyverno.io/v1.Rule">Rule</a>, 
<a href="#kyverno.io/v2beta1.Rule">Rule</a>)
</p>
<p>
</p>
<h3 id="kyverno.io/v1.ImageRegistry">ImageRegistry
</h3>
<p>
(<em>Appears on:</em>
<a href="#kyverno.io/v1.ContextEntry">ContextEntry</a>)
</p>
<p>
<p>ImageRegistry defines requests to an OCI/Docker V2 registry to fetch image
details.</p>
</p>
<table class="table table-striped">
<thead class="thead-dark">
<tr>
<th>Field</th>
<th>Description</th>
</tr>
</thead>
<tbody>
<tr>
<td>
<code>reference</code><br/>
<em>
string
</em>
</td>
<td>
<p>Reference is image reference to a container image in the registry.
Example: ghcr.io/kyverno/kyverno:latest</p>
</td>
</tr>
<tr>
<td>
<code>jmesPath</code><br/>
<em>
string
</em>
</td>
<td>
<em>(Optional)</em>
<p>JMESPath is an optional JSON Match Expression that can be used to
transform the ImageData struct returned as a result of processing
the image reference.</p>
</td>
</tr>
<tr>
<td>
<code>imageRegistryCredentials</code><br/>
<em>
<a href="#kyverno.io/v1.ImageRegistryCredentials">
ImageRegistryCredentials
</a>
</em>
</td>
<td>
<p>ImageRegistryCredentials provides credentials that will be used for authentication with registry</p>
</td>
</tr>
</tbody>
</table>
<hr />
<h3 id="kyverno.io/v1.ImageRegistryCredentials">ImageRegistryCredentials
</h3>
<p>
(<em>Appears on:</em>
<a href="#kyverno.io/v1.ImageRegistry">ImageRegistry</a>, 
<a href="#kyverno.io/v1.ImageVerification">ImageVerification</a>, 
<a href="#kyverno.io/v2beta1.ImageVerification">ImageVerification</a>)
</p>
<p>
</p>
<table class="table table-striped">
<thead class="thead-dark">
<tr>
<th>Field</th>
<th>Description</th>
</tr>
</thead>
<tbody>
<tr>
<td>
<code>allowInsecureRegistry</code><br/>
<em>
bool
</em>
</td>
<td>
<p>AllowInsecureRegistry allows insecure access to a registry</p>
</td>
</tr>
<tr>
<td>
<code>providers</code><br/>
<em>
<a href="#kyverno.io/v1.ImageRegistryCredentialsProvidersType">
[]ImageRegistryCredentialsProvidersType
</a>
</em>
</td>
<td>
<p>Providers specifies a list of OCI Registry names, whose authentication providers are provided
It can be of one of these values: AWS, ACR, GCP, GHCR</p>
</td>
</tr>
<tr>
<td>
<code>secrets</code><br/>
<em>
[]string
</em>
</td>
<td>
<p>Secrets specifies a list of secrets that are provided for credentials
Secrets must live in the Kyverno namespace</p>
</td>
</tr>
</tbody>
</table>
<hr />
<h3 id="kyverno.io/v1.ImageRegistryCredentialsProvidersType">ImageRegistryCredentialsProvidersType
(<code>string</code> alias)</p></h3>
<p>
(<em>Appears on:</em>
<a href="#kyverno.io/v1.ImageRegistryCredentials">ImageRegistryCredentials</a>)
</p>
<p>
<p>ImageRegistryCredentialsProvidersType provides the list of credential providers required.</p>
</p>
<h3 id="kyverno.io/v1.ImageVerification">ImageVerification
</h3>
<p>
(<em>Appears on:</em>
<a href="#kyverno.io/v1.Rule">Rule</a>)
</p>
<p>
<p>ImageVerification validates that images that match the specified pattern
are signed with the supplied public key. Once the image is verified it is
mutated to include the SHA digest retrieved during the registration.</p>
</p>
<table class="table table-striped">
<thead class="thead-dark">
<tr>
<th>Field</th>
<th>Description</th>
</tr>
</thead>
<tbody>
<tr>
<td>
<code>type</code><br/>
<em>
<a href="#kyverno.io/v1.ImageVerificationType">
ImageVerificationType
</a>
</em>
</td>
<td>
<p>Type specifies the method of signature validation. The allowed options
are Cosign and Notary. By default Cosign is used if a type is not specified.</p>
</td>
</tr>
<tr>
<td>
<code>image</code><br/>
<em>
string
</em>
</td>
<td>
<p>Deprecated. Use ImageReferences instead.</p>
</td>
</tr>
<tr>
<td>
<code>imageReferences</code><br/>
<em>
[]string
</em>
</td>
<td>
<p>ImageReferences is a list of matching image reference patterns. At least one pattern in the
list must match the image for the rule to apply. Each image reference consists of a registry
address (defaults to docker.io), repository, image, and tag (defaults to latest).
Wildcards (&lsquo;*&rsquo; and &lsquo;?&rsquo;) are allowed. See: <a href="https://kubernetes.io/docs/concepts/containers/images">https://kubernetes.io/docs/concepts/containers/images</a>.</p>
</td>
</tr>
<tr>
<td>
<code>key</code><br/>
<em>
string
</em>
</td>
<td>
<p>Deprecated. Use StaticKeyAttestor instead.</p>
</td>
</tr>
<tr>
<td>
<code>roots</code><br/>
<em>
string
</em>
</td>
<td>
<p>Deprecated. Use KeylessAttestor instead.</p>
</td>
</tr>
<tr>
<td>
<code>subject</code><br/>
<em>
string
</em>
</td>
<td>
<p>Deprecated. Use KeylessAttestor instead.</p>
</td>
</tr>
<tr>
<td>
<code>issuer</code><br/>
<em>
string
</em>
</td>
<td>
<p>Deprecated. Use KeylessAttestor instead.</p>
</td>
</tr>
<tr>
<td>
<code>additionalExtensions</code><br/>
<em>
map[string]string
</em>
</td>
<td>
<p>Deprecated.</p>
</td>
</tr>
<tr>
<td>
<code>attestors</code><br/>
<em>
<a href="#kyverno.io/v1.AttestorSet">
[]AttestorSet
</a>
</em>
</td>
<td>
<p>Attestors specified the required attestors (i.e. authorities)</p>
</td>
</tr>
<tr>
<td>
<code>attestations</code><br/>
<em>
<a href="#kyverno.io/v1.Attestation">
[]Attestation
</a>
</em>
</td>
<td>
<p>Attestations are optional checks for signed in-toto Statements used to verify the image.
See <a href="https://github.com/in-toto/attestation">https://github.com/in-toto/attestation</a>. Kyverno fetches signed attestations from the
OCI registry and decodes them into a list of Statement declarations.</p>
</td>
</tr>
<tr>
<td>
<code>annotations</code><br/>
<em>
map[string]string
</em>
</td>
<td>
<p>Deprecated. Use annotations per Attestor instead.</p>
</td>
</tr>
<tr>
<td>
<code>repository</code><br/>
<em>
string
</em>
</td>
<td>
<p>Repository is an optional alternate OCI repository to use for image signatures and attestations that match this rule.
If specified Repository will override the default OCI image repository configured for the installation.
The repository can also be overridden per Attestor or Attestation.</p>
</td>
</tr>
<tr>
<td>
<code>mutateDigest</code><br/>
<em>
bool
</em>
</td>
<td>
<p>MutateDigest enables replacement of image tags with digests.
Defaults to true.</p>
</td>
</tr>
<tr>
<td>
<code>verifyDigest</code><br/>
<em>
bool
</em>
</td>
<td>
<p>VerifyDigest validates that images have a digest.</p>
</td>
</tr>
<tr>
<td>
<code>required</code><br/>
<em>
bool
</em>
</td>
<td>
<p>Required validates that images are verified i.e. have matched passed a signature or attestation check.</p>
</td>
</tr>
<tr>
<td>
<code>imageRegistryCredentials</code><br/>
<em>
<a href="#kyverno.io/v1.ImageRegistryCredentials">
ImageRegistryCredentials
</a>
</em>
</td>
<td>
<p>ImageRegistryCredentials provides credentials that will be used for authentication with registry</p>
</td>
</tr>
<tr>
<td>
<code>useCache</code><br/>
<em>
bool
</em>
</td>
<td>
<p>UseCache enables caching of image verify responses for this rule</p>
</td>
</tr>
</tbody>
</table>
<hr />
<h3 id="kyverno.io/v1.ImageVerificationType">ImageVerificationType
(<code>string</code> alias)</p></h3>
<p>
(<em>Appears on:</em>
<a href="#kyverno.io/v1.ImageVerification">ImageVerification</a>, 
<a href="#kyverno.io/v2beta1.ImageVerification">ImageVerification</a>)
</p>
<p>
<p>ImageVerificationType selects the type of verification algorithm</p>
</p>
<h3 id="kyverno.io/v1.KeylessAttestor">KeylessAttestor
</h3>
<p>
(<em>Appears on:</em>
<a href="#kyverno.io/v1.Attestor">Attestor</a>)
</p>
<p>
</p>
<table class="table table-striped">
<thead class="thead-dark">
<tr>
<th>Field</th>
<th>Description</th>
</tr>
</thead>
<tbody>
<tr>
<td>
<code>rekor</code><br/>
<em>
<a href="#kyverno.io/v1.Rekor">
Rekor
</a>
</em>
</td>
<td>
<p>Rekor provides configuration for the Rekor transparency log service. If an empty object
is provided the public instance of Rekor (<a href="https://rekor.sigstore.dev">https://rekor.sigstore.dev</a>) is used.</p>
</td>
</tr>
<tr>
<td>
<code>ctlog</code><br/>
<em>
<a href="#kyverno.io/v1.CTLog">
CTLog
</a>
</em>
</td>
<td>
<p>CTLog provides configuration for validation of SCTs.
If the value is nil, default ctlog public key is used</p>
</td>
</tr>
<tr>
<td>
<code>issuer</code><br/>
<em>
string
</em>
</td>
<td>
<p>Issuer is the certificate issuer used for keyless signing.</p>
</td>
</tr>
<tr>
<td>
<code>subject</code><br/>
<em>
string
</em>
</td>
<td>
<p>Subject is the verified identity used for keyless signing, for example the email address</p>
</td>
</tr>
<tr>
<td>
<code>roots</code><br/>
<em>
string
</em>
</td>
<td>
<p>Roots is an optional set of PEM encoded trusted root certificates.
If not provided, the system roots are used.</p>
</td>
</tr>
<tr>
<td>
<code>additionalExtensions</code><br/>
<em>
map[string]string
</em>
</td>
<td>
<p>AdditionalExtensions are certificate-extensions used for keyless signing.</p>
</td>
</tr>
</tbody>
</table>
<hr />
<h3 id="kyverno.io/v1.Manifests">Manifests
</h3>
<p>
(<em>Appears on:</em>
<a href="#kyverno.io/v1.Validation">Validation</a>, 
<a href="#kyverno.io/v2beta1.Validation">Validation</a>)
</p>
<p>
</p>
<table class="table table-striped">
<thead class="thead-dark">
<tr>
<th>Field</th>
<th>Description</th>
</tr>
</thead>
<tbody>
<tr>
<td>
<code>attestors</code><br/>
<em>
<a href="#kyverno.io/v1.AttestorSet">
[]AttestorSet
</a>
</em>
</td>
<td>
<p>Attestors specified the required attestors (i.e. authorities)</p>
</td>
</tr>
<tr>
<td>
<code>annotationDomain</code><br/>
<em>
string
</em>
</td>
<td>
<em>(Optional)</em>
<p>AnnotationDomain is custom domain of annotation for message and signature. Default is &ldquo;cosign.sigstore.dev&rdquo;.</p>
</td>
</tr>
<tr>
<td>
<code>ignoreFields</code><br/>
<em>
<a href="#kyverno.io/v1.IgnoreFieldList">
IgnoreFieldList
</a>
</em>
</td>
<td>
<em>(Optional)</em>
<p>Fields which will be ignored while comparing manifests.</p>
</td>
</tr>
<tr>
<td>
<code>dryRun</code><br/>
<em>
<a href="#kyverno.io/v1.DryRunOption">
DryRunOption
</a>
</em>
</td>
<td>
<em>(Optional)</em>
<p>DryRun configuration</p>
</td>
</tr>
<tr>
<td>
<code>repository</code><br/>
<em>
string
</em>
</td>
<td>
<p>Repository is an optional alternate OCI repository to use for resource bundle reference.
The repository can be overridden per Attestor or Attestation.</p>
</td>
</tr>
</tbody>
</table>
<hr />
<h3 id="kyverno.io/v1.MatchResources">MatchResources
</h3>
<p>
(<em>Appears on:</em>
<a href="#kyverno.io/v1.Rule">Rule</a>)
</p>
<p>
<p>MatchResources is used to specify resource and admission review request data for
which a policy rule is applicable.</p>
</p>
<table class="table table-striped">
<thead class="thead-dark">
<tr>
<th>Field</th>
<th>Description</th>
</tr>
</thead>
<tbody>
<tr>
<td>
<code>any</code><br/>
<em>
<a href="#kyverno.io/v1.ResourceFilters">
ResourceFilters
</a>
</em>
</td>
<td>
<em>(Optional)</em>
<p>Any allows specifying resources which will be ORed</p>
</td>
</tr>
<tr>
<td>
<code>all</code><br/>
<em>
<a href="#kyverno.io/v1.ResourceFilters">
ResourceFilters
</a>
</em>
</td>
<td>
<em>(Optional)</em>
<p>All allows specifying resources which will be ANDed</p>
</td>
</tr>
<tr>
<td>
<code>UserInfo</code><br/>
<em>
<a href="#kyverno.io/v1.UserInfo">
UserInfo
</a>
</em>
</td>
<td>
<em>(Optional)</em>
<p>UserInfo contains information about the user performing the operation.
Specifying UserInfo directly under match is being deprecated.
Please specify under &ldquo;any&rdquo; or &ldquo;all&rdquo; instead.</p>
</td>
</tr>
<tr>
<td>
<code>resources</code><br/>
<em>
<a href="#kyverno.io/v1.ResourceDescription">
ResourceDescription
</a>
</em>
</td>
<td>
<em>(Optional)</em>
<p>ResourceDescription contains information about the resource being created or modified.
Requires at least one tag to be specified when under MatchResources.
Specifying ResourceDescription directly under match is being deprecated.
Please specify under &ldquo;any&rdquo; or &ldquo;all&rdquo; instead.</p>
</td>
</tr>
</tbody>
</table>
<hr />
<h3 id="kyverno.io/v1.Method">Method
(<code>string</code> alias)</p></h3>
<p>
(<em>Appears on:</em>
<a href="#kyverno.io/v1.APICall">APICall</a>)
</p>
<p>
<p>Method is a HTTP request type.</p>
</p>
<h3 id="kyverno.io/v1.Mutation">Mutation
</h3>
<p>
(<em>Appears on:</em>
<a href="#kyverno.io/v1.Rule">Rule</a>, 
<a href="#kyverno.io/v2beta1.Rule">Rule</a>)
</p>
<p>
<p>Mutation defines how resource are modified.</p>
</p>
<table class="table table-striped">
<thead class="thead-dark">
<tr>
<th>Field</th>
<th>Description</th>
</tr>
</thead>
<tbody>
<tr>
<td>
<code>targets</code><br/>
<em>
<a href="#kyverno.io/v1.TargetResourceSpec">
[]TargetResourceSpec
</a>
</em>
</td>
<td>
<em>(Optional)</em>
<p>Targets defines the target resources to be mutated.</p>
</td>
</tr>
<tr>
<td>
<code>patchStrategicMerge</code><br/>
<em>
<a href="https://kubernetes.io/docs/reference/generated/kubernetes-api/v1.23/#json-v1-apiextensions">
Kubernetes apiextensions/v1.JSON
</a>
</em>
</td>
<td>
<em>(Optional)</em>
<p>PatchStrategicMerge is a strategic merge patch used to modify resources.
See <a href="https://kubernetes.io/docs/tasks/manage-kubernetes-objects/update-api-object-kubectl-patch/">https://kubernetes.io/docs/tasks/manage-kubernetes-objects/update-api-object-kubectl-patch/</a>
and <a href="https://kubectl.docs.kubernetes.io/references/kustomize/patchesstrategicmerge/">https://kubectl.docs.kubernetes.io/references/kustomize/patchesstrategicmerge/</a>.</p>
</td>
</tr>
<tr>
<td>
<code>patchesJson6902</code><br/>
<em>
string
</em>
</td>
<td>
<em>(Optional)</em>
<p>PatchesJSON6902 is a list of RFC 6902 JSON Patch declarations used to modify resources.
See <a href="https://tools.ietf.org/html/rfc6902">https://tools.ietf.org/html/rfc6902</a> and <a href="https://kubectl.docs.kubernetes.io/references/kustomize/patchesjson6902/">https://kubectl.docs.kubernetes.io/references/kustomize/patchesjson6902/</a>.</p>
</td>
</tr>
<tr>
<td>
<code>foreach</code><br/>
<em>
<a href="#kyverno.io/v1.ForEachMutation">
[]ForEachMutation
</a>
</em>
</td>
<td>
<em>(Optional)</em>
<p>ForEach applies mutation rules to a list of sub-elements by creating a context for each entry in the list and looping over it to apply the specified logic.</p>
</td>
</tr>
</tbody>
</table>
<hr />
<h3 id="kyverno.io/v1.ObjectFieldBinding">ObjectFieldBinding
</h3>
<p>
</p>
<table class="table table-striped">
<thead class="thead-dark">
<tr>
<th>Field</th>
<th>Description</th>
</tr>
</thead>
<tbody>
<tr>
<td>
<code>fields</code><br/>
<em>
[]string
</em>
</td>
<td>
</td>
</tr>
<tr>
<td>
<code>objects</code><br/>
<em>
github.com/sigstore/k8s-manifest-sigstore/pkg/k8smanifest.ObjectReferenceList
</em>
</td>
<td>
</td>
</tr>
</tbody>
</table>
<hr />
<h3 id="kyverno.io/v1.PodSecurity">PodSecurity
</h3>
<p>
(<em>Appears on:</em>
<a href="#kyverno.io/v1.Validation">Validation</a>, 
<a href="#kyverno.io/v2beta1.Validation">Validation</a>)
</p>
<p>
<p>PodSecurity applies exemptions for Kubernetes Pod Security admission
by specifying exclusions for Pod Security Standards controls.</p>
</p>
<table class="table table-striped">
<thead class="thead-dark">
<tr>
<th>Field</th>
<th>Description</th>
</tr>
</thead>
<tbody>
<tr>
<td>
<code>level</code><br/>
<em>
k8s.io/pod-security-admission/api.Level
</em>
</td>
<td>
<p>Level defines the Pod Security Standard level to be applied to workloads.
Allowed values are privileged, baseline, and restricted.</p>
</td>
</tr>
<tr>
<td>
<code>version</code><br/>
<em>
string
</em>
</td>
<td>
<em>(Optional)</em>
<p>Version defines the Pod Security Standard versions that Kubernetes supports.
Allowed values are v1.19, v1.20, v1.21, v1.22, v1.23, v1.24, v1.25, v1.26, latest. Defaults to latest.</p>
</td>
</tr>
<tr>
<td>
<code>exclude</code><br/>
<em>
<a href="#kyverno.io/v1.PodSecurityStandard">
[]PodSecurityStandard
</a>
</em>
</td>
<td>
<p>Exclude specifies the Pod Security Standard controls to be excluded.</p>
</td>
</tr>
</tbody>
</table>
<hr />
<h3 id="kyverno.io/v1.PodSecurityStandard">PodSecurityStandard
</h3>
<p>
(<em>Appears on:</em>
<a href="#kyverno.io/v1.PodSecurity">PodSecurity</a>, 
<a href="#kyverno.io/v2alpha1.PolicyExceptionSpec">PolicyExceptionSpec</a>)
</p>
<p>
<p>PodSecurityStandard specifies the Pod Security Standard controls to be excluded.</p>
</p>
<table class="table table-striped">
<thead class="thead-dark">
<tr>
<th>Field</th>
<th>Description</th>
</tr>
</thead>
<tbody>
<tr>
<td>
<code>controlName</code><br/>
<em>
string
</em>
</td>
<td>
<p>ControlName specifies the name of the Pod Security Standard control.
See: <a href="https://kubernetes.io/docs/concepts/security/pod-security-standards/">https://kubernetes.io/docs/concepts/security/pod-security-standards/</a></p>
</td>
</tr>
<tr>
<td>
<code>images</code><br/>
<em>
[]string
</em>
</td>
<td>
<em>(Optional)</em>
<p>Images selects matching containers and applies the container level PSS.
Each image is the image name consisting of the registry address, repository, image, and tag.
Empty list matches no containers, PSS checks are applied at the pod level only.
Wildcards (&lsquo;*&rsquo; and &lsquo;?&rsquo;) are allowed. See: <a href="https://kubernetes.io/docs/concepts/containers/images">https://kubernetes.io/docs/concepts/containers/images</a>.</p>
</td>
</tr>
</tbody>
</table>
<hr />
<h3 id="kyverno.io/v1.PolicyInterface">PolicyInterface
</h3>
<p>
<p>PolicyInterface abstracts the concrete policy type (Policy vs ClusterPolicy)</p>
</p>
<h3 id="kyverno.io/v1.PolicyStatus">PolicyStatus
</h3>
<p>
(<em>Appears on:</em>
<a href="#kyverno.io/v1.ClusterPolicy">ClusterPolicy</a>, 
<a href="#kyverno.io/v1.Policy">Policy</a>, 
<a href="#kyverno.io/v2beta1.ClusterPolicy">ClusterPolicy</a>, 
<a href="#kyverno.io/v2beta1.Policy">Policy</a>)
</p>
<p>
<p>Deprecated. Policy metrics are now available via the &ldquo;/metrics&rdquo; endpoint.
See: <a href="https://kyverno.io/docs/monitoring-kyverno-with-prometheus-metrics/">https://kyverno.io/docs/monitoring-kyverno-with-prometheus-metrics/</a></p>
</p>
<table class="table table-striped">
<thead class="thead-dark">
<tr>
<th>Field</th>
<th>Description</th>
</tr>
</thead>
<tbody>
<tr>
<td>
<code>ready</code><br/>
<em>
bool
</em>
</td>
<td>
<p>Deprecated in favor of Conditions</p>
</td>
</tr>
<tr>
<td>
<code>conditions</code><br/>
<em>
<a href="https://kubernetes.io/docs/reference/generated/kubernetes-api/v1.23/#condition-v1-meta">
[]Kubernetes meta/v1.Condition
</a>
</em>
</td>
<td>
<em>(Optional)</em>
</td>
</tr>
<tr>
<td>
<code>autogen</code><br/>
<em>
<a href="#kyverno.io/v1.AutogenStatus">
AutogenStatus
</a>
</em>
</td>
<td>
<em>(Optional)</em>
</td>
</tr>
<tr>
<td>
<code>rulecount</code><br/>
<em>
<a href="#kyverno.io/v1.RuleCountStatus">
RuleCountStatus
</a>
</em>
</td>
<td>
<em>(Optional)</em>
</td>
</tr>
<tr>
<td>
<code>validatingadmissionpolicy</code><br/>
<em>
<a href="#kyverno.io/v1.ValidatingAdmissionPolicyStatus">
ValidatingAdmissionPolicyStatus
</a>
</em>
</td>
<td>
<em>(Optional)</em>
<p>ValidatingAdmissionPolicy contains status information</p>
</td>
</tr>
</tbody>
</table>
<hr />
<h3 id="kyverno.io/v1.Rekor">Rekor
</h3>
<p>
(<em>Appears on:</em>
<a href="#kyverno.io/v1.CertificateAttestor">CertificateAttestor</a>, 
<a href="#kyverno.io/v1.KeylessAttestor">KeylessAttestor</a>, 
<a href="#kyverno.io/v1.StaticKeyAttestor">StaticKeyAttestor</a>)
</p>
<p>
</p>
<table class="table table-striped">
<thead class="thead-dark">
<tr>
<th>Field</th>
<th>Description</th>
</tr>
</thead>
<tbody>
<tr>
<td>
<code>url</code><br/>
<em>
string
</em>
</td>
<td>
<p>URL is the address of the transparency log. Defaults to the public log <a href="https://rekor.sigstore.dev">https://rekor.sigstore.dev</a>.</p>
</td>
</tr>
<tr>
<td>
<code>pubkey</code><br/>
<em>
string
</em>
</td>
<td>
<p>RekorPubKey is an optional PEM encoded public key to use for a custom Rekor.
If set, is used to validate signatures on log entries from Rekor.</p>
</td>
</tr>
<tr>
<td>
<code>ignoreTlog</code><br/>
<em>
bool
</em>
</td>
<td>
<p>IgnoreTlog skip tlog verification</p>
</td>
</tr>
</tbody>
</table>
<hr />
<h3 id="kyverno.io/v1.RequestData">RequestData
</h3>
<p>
(<em>Appears on:</em>
<a href="#kyverno.io/v1.APICall">APICall</a>)
</p>
<p>
<p>RequestData contains the HTTP POST data</p>
</p>
<table class="table table-striped">
<thead class="thead-dark">
<tr>
<th>Field</th>
<th>Description</th>
</tr>
</thead>
<tbody>
<tr>
<td>
<code>key</code><br/>
<em>
string
</em>
</td>
<td>
<p>Key is a unique identifier for the data value</p>
</td>
</tr>
<tr>
<td>
<code>value</code><br/>
<em>
<a href="https://kubernetes.io/docs/reference/generated/kubernetes-api/v1.23/#json-v1-apiextensions">
Kubernetes apiextensions/v1.JSON
</a>
</em>
</td>
<td>
<p>Value is the data value</p>
</td>
</tr>
</tbody>
</table>
<hr />
<h3 id="kyverno.io/v1.ResourceDescription">ResourceDescription
</h3>
<p>
(<em>Appears on:</em>
<a href="#kyverno.io/v1.MatchResources">MatchResources</a>, 
<a href="#kyverno.io/v1.ResourceFilter">ResourceFilter</a>)
</p>
<p>
<p>ResourceDescription contains criteria used to match resources.</p>
</p>
<table class="table table-striped">
<thead class="thead-dark">
<tr>
<th>Field</th>
<th>Description</th>
</tr>
</thead>
<tbody>
<tr>
<td>
<code>kinds</code><br/>
<em>
[]string
</em>
</td>
<td>
<em>(Optional)</em>
<p>Kinds is a list of resource kinds.</p>
</td>
</tr>
<tr>
<td>
<code>name</code><br/>
<em>
string
</em>
</td>
<td>
<em>(Optional)</em>
<p>Name is the name of the resource. The name supports wildcard characters
&ldquo;*&rdquo; (matches zero or many characters) and &ldquo;?&rdquo; (at least one character).
NOTE: &ldquo;Name&rdquo; is being deprecated in favor of &ldquo;Names&rdquo;.</p>
</td>
</tr>
<tr>
<td>
<code>names</code><br/>
<em>
[]string
</em>
</td>
<td>
<em>(Optional)</em>
<p>Names are the names of the resources. Each name supports wildcard characters
&ldquo;*&rdquo; (matches zero or many characters) and &ldquo;?&rdquo; (at least one character).</p>
</td>
</tr>
<tr>
<td>
<code>namespaces</code><br/>
<em>
[]string
</em>
</td>
<td>
<em>(Optional)</em>
<p>Namespaces is a list of namespaces names. Each name supports wildcard characters
&ldquo;*&rdquo; (matches zero or many characters) and &ldquo;?&rdquo; (at least one character).</p>
</td>
</tr>
<tr>
<td>
<code>annotations</code><br/>
<em>
map[string]string
</em>
</td>
<td>
<em>(Optional)</em>
<p>Annotations is a  map of annotations (key-value pairs of type string). Annotation keys
and values support the wildcard characters &ldquo;*&rdquo; (matches zero or many characters) and
&ldquo;?&rdquo; (matches at least one character).</p>
</td>
</tr>
<tr>
<td>
<code>selector</code><br/>
<em>
<a href="https://kubernetes.io/docs/reference/generated/kubernetes-api/v1.23/#labelselector-v1-meta">
Kubernetes meta/v1.LabelSelector
</a>
</em>
</td>
<td>
<em>(Optional)</em>
<p>Selector is a label selector. Label keys and values in <code>matchLabels</code> support the wildcard
characters <code>*</code> (matches zero or many characters) and <code>?</code> (matches one character).
Wildcards allows writing label selectors like [&ldquo;storage.k8s.io/<em>&rdquo;: &ldquo;</em>&rdquo;]. Note that
using [&rdquo;<em>&rdquo; : &ldquo;</em>&rdquo;] matches any key and value but does not match an empty label set.</p>
</td>
</tr>
<tr>
<td>
<code>namespaceSelector</code><br/>
<em>
<a href="https://kubernetes.io/docs/reference/generated/kubernetes-api/v1.23/#labelselector-v1-meta">
Kubernetes meta/v1.LabelSelector
</a>
</em>
</td>
<td>
<em>(Optional)</em>
<p>NamespaceSelector is a label selector for the resource namespace. Label keys and values
in <code>matchLabels</code> support the wildcard characters <code>*</code> (matches zero or many characters)
and <code>?</code> (matches one character).Wildcards allows writing label selectors like
[&ldquo;storage.k8s.io/<em>&rdquo;: &ldquo;</em>&rdquo;]. Note that using [&rdquo;<em>&rdquo; : &ldquo;</em>&rdquo;] matches any key and value but
does not match an empty label set.</p>
</td>
</tr>
<tr>
<td>
<code>operations</code><br/>
<em>
<a href="#kyverno.io/v1.AdmissionOperation">
[]AdmissionOperation
</a>
</em>
</td>
<td>
<em>(Optional)</em>
<p>Operations can contain values [&ldquo;CREATE, &ldquo;UPDATE&rdquo;, &ldquo;CONNECT&rdquo;, &ldquo;DELETE&rdquo;], which are used to match a specific action.</p>
</td>
</tr>
</tbody>
</table>
<hr />
<h3 id="kyverno.io/v1.ResourceFilter">ResourceFilter
</h3>
<p>
<p>ResourceFilter allow users to &ldquo;AND&rdquo; or &ldquo;OR&rdquo; between resources</p>
</p>
<table class="table table-striped">
<thead class="thead-dark">
<tr>
<th>Field</th>
<th>Description</th>
</tr>
</thead>
<tbody>
<tr>
<td>
<code>UserInfo</code><br/>
<em>
<a href="#kyverno.io/v1.UserInfo">
UserInfo
</a>
</em>
</td>
<td>
<em>(Optional)</em>
<p>UserInfo contains information about the user performing the operation.</p>
</td>
</tr>
<tr>
<td>
<code>resources</code><br/>
<em>
<a href="#kyverno.io/v1.ResourceDescription">
ResourceDescription
</a>
</em>
</td>
<td>
<p>ResourceDescription contains information about the resource being created or modified.</p>
</td>
</tr>
</tbody>
</table>
<hr />
<h3 id="kyverno.io/v1.ResourceFilters">ResourceFilters
(<code>[]github.com/kyverno/kyverno/api/kyverno/v1.ResourceFilter</code> alias)</p></h3>
<p>
(<em>Appears on:</em>
<a href="#kyverno.io/v1.MatchResources">MatchResources</a>, 
<a href="#kyverno.io/v2beta1.MatchResources">MatchResources</a>)
</p>
<p>
<p>ResourceFilters is a slice of ResourceFilter</p>
</p>
<h3 id="kyverno.io/v1.ResourceSpec">ResourceSpec
</h3>
<p>
(<em>Appears on:</em>
<a href="#kyverno.io/v1.Generation">Generation</a>, 
<a href="#kyverno.io/v1.TargetResourceSpec">TargetResourceSpec</a>, 
<a href="#kyverno.io/v1beta1.UpdateRequestSpec">UpdateRequestSpec</a>, 
<a href="#kyverno.io/v1beta1.UpdateRequestStatus">UpdateRequestStatus</a>)
</p>
<p>
</p>
<table class="table table-striped">
<thead class="thead-dark">
<tr>
<th>Field</th>
<th>Description</th>
</tr>
</thead>
<tbody>
<tr>
<td>
<code>apiVersion</code><br/>
<em>
string
</em>
</td>
<td>
<em>(Optional)</em>
<p>APIVersion specifies resource apiVersion.</p>
</td>
</tr>
<tr>
<td>
<code>kind</code><br/>
<em>
string
</em>
</td>
<td>
<p>Kind specifies resource kind.</p>
</td>
</tr>
<tr>
<td>
<code>namespace</code><br/>
<em>
string
</em>
</td>
<td>
<em>(Optional)</em>
<p>Namespace specifies resource namespace.</p>
</td>
</tr>
<tr>
<td>
<code>name</code><br/>
<em>
string
</em>
</td>
<td>
<em>(Optional)</em>
<p>Name specifies the resource name.</p>
</td>
</tr>
</tbody>
</table>
<hr />
<h3 id="kyverno.io/v1.Rule">Rule
</h3>
<p>
(<em>Appears on:</em>
<a href="#kyverno.io/v1.AutogenStatus">AutogenStatus</a>, 
<a href="#kyverno.io/v1.Spec">Spec</a>)
</p>
<p>
<p>Rule defines a validation, mutation, or generation control for matching resources.
Each rules contains a match declaration to select resources, and an optional exclude
declaration to specify which resources to exclude.</p>
</p>
<table class="table table-striped">
<thead class="thead-dark">
<tr>
<th>Field</th>
<th>Description</th>
</tr>
</thead>
<tbody>
<tr>
<td>
<code>name</code><br/>
<em>
string
</em>
</td>
<td>
<p>Name is a label to identify the rule, It must be unique within the policy.</p>
</td>
</tr>
<tr>
<td>
<code>context</code><br/>
<em>
<a href="#kyverno.io/v1.ContextEntry">
[]ContextEntry
</a>
</em>
</td>
<td>
<em>(Optional)</em>
<p>Context defines variables and data sources that can be used during rule execution.</p>
</td>
</tr>
<tr>
<td>
<code>match</code><br/>
<em>
<a href="#kyverno.io/v1.MatchResources">
MatchResources
</a>
</em>
</td>
<td>
<p>MatchResources defines when this policy rule should be applied. The match
criteria can include resource information (e.g. kind, name, namespace, labels)
and admission review request information like the user name or role.
At least one kind is required.</p>
</td>
</tr>
<tr>
<td>
<code>exclude</code><br/>
<em>
<a href="#kyverno.io/v1.MatchResources">
MatchResources
</a>
</em>
</td>
<td>
<em>(Optional)</em>
<p>ExcludeResources defines when this policy rule should not be applied. The exclude
criteria can include resource information (e.g. kind, name, namespace, labels)
and admission review request information like the name or role.</p>
</td>
</tr>
<tr>
<td>
<code>imageExtractors</code><br/>
<em>
<a href="#kyverno.io/v1.ImageExtractorConfigs">
ImageExtractorConfigs
</a>
</em>
</td>
<td>
<em>(Optional)</em>
<p>ImageExtractors defines a mapping from kinds to ImageExtractorConfigs.
This config is only valid for verifyImages rules.</p>
</td>
</tr>
<tr>
<td>
<code>preconditions</code><br/>
<em>
<a href="https://kubernetes.io/docs/reference/generated/kubernetes-api/v1.23/#json-v1-apiextensions">
Kubernetes apiextensions/v1.JSON
</a>
</em>
</td>
<td>
<em>(Optional)</em>
<p>Preconditions are used to determine if a policy rule should be applied by evaluating a
set of conditions. The declaration can contain nested <code>any</code> or <code>all</code> statements. A direct list
of conditions (without <code>any</code> or <code>all</code> statements is supported for backwards compatibility but
will be deprecated in the next major release.
See: <a href="https://kyverno.io/docs/writing-policies/preconditions/">https://kyverno.io/docs/writing-policies/preconditions/</a></p>
</td>
</tr>
<tr>
<td>
<code>celPreconditions</code><br/>
<em>
<a href="https://kubernetes.io/docs/reference/generated/kubernetes-api/v1.23/#matchcondition-v1alpha1-admissionregistration">
[]Kubernetes admissionregistration/v1alpha1.MatchCondition
</a>
</em>
</td>
<td>
<em>(Optional)</em>
<p>CELPreconditions are used to determine if a policy rule should be applied by evaluating a
set of CEL conditions. It can only be used with the validate.cel subrule</p>
</td>
</tr>
<tr>
<td>
<code>mutate</code><br/>
<em>
<a href="#kyverno.io/v1.Mutation">
Mutation
</a>
</em>
</td>
<td>
<em>(Optional)</em>
<p>Mutation is used to modify matching resources.</p>
</td>
</tr>
<tr>
<td>
<code>validate</code><br/>
<em>
<a href="#kyverno.io/v1.Validation">
Validation
</a>
</em>
</td>
<td>
<em>(Optional)</em>
<p>Validation is used to validate matching resources.</p>
</td>
</tr>
<tr>
<td>
<code>generate</code><br/>
<em>
<a href="#kyverno.io/v1.Generation">
Generation
</a>
</em>
</td>
<td>
<em>(Optional)</em>
<p>Generation is used to create new resources.</p>
</td>
</tr>
<tr>
<td>
<code>verifyImages</code><br/>
<em>
<a href="#kyverno.io/v1.ImageVerification">
[]ImageVerification
</a>
</em>
</td>
<td>
<em>(Optional)</em>
<p>VerifyImages is used to verify image signatures and mutate them to add a digest</p>
</td>
</tr>
</tbody>
</table>
<hr />
<h3 id="kyverno.io/v1.RuleCountStatus">RuleCountStatus
</h3>
<p>
(<em>Appears on:</em>
<a href="#kyverno.io/v1.PolicyStatus">PolicyStatus</a>)
</p>
<p>
<p>RuleCountStatus contains four variables which describes counts for
validate, generate, mutate and verify images rules</p>
</p>
<table class="table table-striped">
<thead class="thead-dark">
<tr>
<th>Field</th>
<th>Description</th>
</tr>
</thead>
<tbody>
<tr>
<td>
<code>validate</code><br/>
<em>
int
</em>
</td>
<td>
<p>Count for validate rules in policy</p>
</td>
</tr>
<tr>
<td>
<code>generate</code><br/>
<em>
int
</em>
</td>
<td>
<p>Count for generate rules in policy</p>
</td>
</tr>
<tr>
<td>
<code>mutate</code><br/>
<em>
int
</em>
</td>
<td>
<p>Count for mutate rules in policy</p>
</td>
</tr>
<tr>
<td>
<code>verifyimages</code><br/>
<em>
int
</em>
</td>
<td>
<p>Count for verify image rules in policy</p>
</td>
</tr>
</tbody>
</table>
<hr />
<h3 id="kyverno.io/v1.SecretReference">SecretReference
</h3>
<p>
(<em>Appears on:</em>
<a href="#kyverno.io/v1.StaticKeyAttestor">StaticKeyAttestor</a>)
</p>
<p>
</p>
<table class="table table-striped">
<thead class="thead-dark">
<tr>
<th>Field</th>
<th>Description</th>
</tr>
</thead>
<tbody>
<tr>
<td>
<code>name</code><br/>
<em>
string
</em>
</td>
<td>
<p>Name of the secret. The provided secret must contain a key named cosign.pub.</p>
</td>
</tr>
<tr>
<td>
<code>namespace</code><br/>
<em>
string
</em>
</td>
<td>
<p>Namespace name where the Secret exists.</p>
</td>
</tr>
</tbody>
</table>
<hr />
<h3 id="kyverno.io/v1.ServiceCall">ServiceCall
</h3>
<p>
(<em>Appears on:</em>
<a href="#kyverno.io/v1.APICall">APICall</a>)
</p>
<p>
</p>
<table class="table table-striped">
<thead class="thead-dark">
<tr>
<th>Field</th>
<th>Description</th>
</tr>
</thead>
<tbody>
<tr>
<td>
<code>url</code><br/>
<em>
string
</em>
</td>
<td>
<p>URL is the JSON web service URL. A typical form is
<code>https://{service}.{namespace}:{port}/{path}</code>.</p>
</td>
</tr>
<tr>
<td>
<code>caBundle</code><br/>
<em>
string
</em>
</td>
<td>
<p>CABundle is a PEM encoded CA bundle which will be used to validate
the server certificate.</p>
</td>
</tr>
</tbody>
</table>
<hr />
<h3 id="kyverno.io/v1.Spec">Spec
</h3>
<p>
(<em>Appears on:</em>
<a href="#kyverno.io/v1.ClusterPolicy">ClusterPolicy</a>, 
<a href="#kyverno.io/v1.Policy">Policy</a>)
</p>
<p>
<p>Spec contains a list of Rule instances and other policy controls.</p>
</p>
<table class="table table-striped">
<thead class="thead-dark">
<tr>
<th>Field</th>
<th>Description</th>
</tr>
</thead>
<tbody>
<tr>
<td>
<code>rules</code><br/>
<em>
<a href="#kyverno.io/v1.Rule">
[]Rule
</a>
</em>
</td>
<td>
<p>Rules is a list of Rule instances. A Policy contains multiple rules and
each rule can validate, mutate, or generate resources.</p>
</td>
</tr>
<tr>
<td>
<code>applyRules</code><br/>
<em>
<a href="#kyverno.io/v1.ApplyRulesType">
ApplyRulesType
</a>
</em>
</td>
<td>
<em>(Optional)</em>
<p>ApplyRules controls how rules in a policy are applied. Rule are processed in
the order of declaration. When set to <code>One</code> processing stops after a rule has
been applied i.e. the rule matches and results in a pass, fail, or error. When
set to <code>All</code> all rules in the policy are processed. The default is <code>All</code>.</p>
</td>
</tr>
<tr>
<td>
<code>failurePolicy</code><br/>
<em>
<a href="#kyverno.io/v1.FailurePolicyType">
FailurePolicyType
</a>
</em>
</td>
<td>
<em>(Optional)</em>
<p>FailurePolicy defines how unexpected policy errors and webhook response timeout errors are handled.
Rules within the same policy share the same failure behavior.
This field should not be accessed directly, instead <code>GetFailurePolicy()</code> should be used.
Allowed values are Ignore or Fail. Defaults to Fail.</p>
</td>
</tr>
<tr>
<td>
<code>validationFailureAction</code><br/>
<em>
<a href="#kyverno.io/v1.ValidationFailureAction">
ValidationFailureAction
</a>
</em>
</td>
<td>
<em>(Optional)</em>
<p>ValidationFailureAction defines if a validation policy rule violation should block
the admission review request (enforce), or allow (audit) the admission review request
and report an error in a policy report. Optional.
Allowed values are audit or enforce. The default value is &ldquo;Audit&rdquo;.</p>
</td>
</tr>
<tr>
<td>
<code>validationFailureActionOverrides</code><br/>
<em>
<a href="#kyverno.io/v1.ValidationFailureActionOverride">
[]ValidationFailureActionOverride
</a>
</em>
</td>
<td>
<em>(Optional)</em>
<p>ValidationFailureActionOverrides is a Cluster Policy attribute that specifies ValidationFailureAction
namespace-wise. It overrides ValidationFailureAction for the specified namespaces.</p>
</td>
</tr>
<tr>
<td>
<code>admission</code><br/>
<em>
bool
</em>
</td>
<td>
<em>(Optional)</em>
<p>Admission controls if rules are applied during admission.
Optional. Default value is &ldquo;true&rdquo;.</p>
</td>
</tr>
<tr>
<td>
<code>background</code><br/>
<em>
bool
</em>
</td>
<td>
<em>(Optional)</em>
<p>Background controls if rules are applied to existing resources during a background scan.
Optional. Default value is &ldquo;true&rdquo;. The value must be set to &ldquo;false&rdquo; if the policy rule
uses variables that are only available in the admission review request (e.g. user name).</p>
</td>
</tr>
<tr>
<td>
<code>schemaValidation</code><br/>
<em>
bool
</em>
</td>
<td>
<em>(Optional)</em>
<p>SchemaValidation skips validation checks for policies as well as patched resources.
Optional. The default value is set to &ldquo;true&rdquo;, it must be set to &ldquo;false&rdquo; to disable the validation checks.</p>
</td>
</tr>
<tr>
<td>
<code>webhookTimeoutSeconds</code><br/>
<em>
int32
</em>
</td>
<td>
<p>WebhookTimeoutSeconds specifies the maximum time in seconds allowed to apply this policy.
After the configured time expires, the admission request may fail, or may simply ignore the policy results,
based on the failure policy. The default timeout is 10s, the value must be between 1 and 30 seconds.</p>
</td>
</tr>
<tr>
<td>
<code>mutateExistingOnPolicyUpdate</code><br/>
<em>
bool
</em>
</td>
<td>
<em>(Optional)</em>
<p>MutateExistingOnPolicyUpdate controls if a mutateExisting policy is applied on policy events.
Default value is &ldquo;false&rdquo;.</p>
</td>
</tr>
<tr>
<td>
<code>generateExistingOnPolicyUpdate</code><br/>
<em>
bool
</em>
</td>
<td>
<em>(Optional)</em>
<p>Deprecated, use generateExisting instead</p>
</td>
</tr>
<tr>
<td>
<code>generateExisting</code><br/>
<em>
bool
</em>
</td>
<td>
<em>(Optional)</em>
<p>GenerateExisting controls whether to trigger generate rule in existing resources
If is set to &ldquo;true&rdquo; generate rule will be triggered and applied to existing matched resources.
Defaults to &ldquo;false&rdquo; if not specified.</p>
</td>
</tr>
<tr>
<td>
<code>useServerSideApply</code><br/>
<em>
bool
</em>
</td>
<td>
<em>(Optional)</em>
<p>UseServerSideApply controls whether to use server-side apply for generate rules
If is set to &ldquo;true&rdquo; create &amp; update for generate rules will use apply instead of create/update.
Defaults to &ldquo;false&rdquo; if not specified.</p>
</td>
</tr>
</tbody>
</table>
<hr />
<h3 id="kyverno.io/v1.StaticKeyAttestor">StaticKeyAttestor
</h3>
<p>
(<em>Appears on:</em>
<a href="#kyverno.io/v1.Attestor">Attestor</a>)
</p>
<p>
</p>
<table class="table table-striped">
<thead class="thead-dark">
<tr>
<th>Field</th>
<th>Description</th>
</tr>
</thead>
<tbody>
<tr>
<td>
<code>publicKeys</code><br/>
<em>
string
</em>
</td>
<td>
<p>Keys is a set of X.509 public keys used to verify image signatures. The keys can be directly
specified or can be a variable reference to a key specified in a ConfigMap (see
<a href="https://kyverno.io/docs/writing-policies/variables/)">https://kyverno.io/docs/writing-policies/variables/)</a>, or reference a standard Kubernetes Secret
elsewhere in the cluster by specifying it in the format &ldquo;k8s://<namespace>/<secret_name>&rdquo;.
The named Secret must specify a key <code>cosign.pub</code> containing the public key used for
verification, (see <a href="https://github.com/sigstore/cosign/blob/main/KMS.md#kubernetes-secret">https://github.com/sigstore/cosign/blob/main/KMS.md#kubernetes-secret</a>).
When multiple keys are specified each key is processed as a separate staticKey entry
(.attestors[*].entries.keys) within the set of attestors and the count is applied across the keys.</p>
</td>
</tr>
<tr>
<td>
<code>signatureAlgorithm</code><br/>
<em>
string
</em>
</td>
<td>
<p>Specify signature algorithm for public keys. Supported values are sha256 and sha512</p>
</td>
</tr>
<tr>
<td>
<code>kms</code><br/>
<em>
string
</em>
</td>
<td>
<p>KMS provides the URI to the public key stored in a Key Management System. See:
<a href="https://github.com/sigstore/cosign/blob/main/KMS.md">https://github.com/sigstore/cosign/blob/main/KMS.md</a></p>
</td>
</tr>
<tr>
<td>
<code>secret</code><br/>
<em>
<a href="#kyverno.io/v1.SecretReference">
SecretReference
</a>
</em>
</td>
<td>
<p>Reference to a Secret resource that contains a public key</p>
</td>
</tr>
<tr>
<td>
<code>rekor</code><br/>
<em>
<a href="#kyverno.io/v1.Rekor">
Rekor
</a>
</em>
</td>
<td>
<p>Rekor provides configuration for the Rekor transparency log service. If an empty object
is provided the public instance of Rekor (<a href="https://rekor.sigstore.dev">https://rekor.sigstore.dev</a>) is used.</p>
</td>
</tr>
<tr>
<td>
<code>ctlog</code><br/>
<em>
<a href="#kyverno.io/v1.CTLog">
CTLog
</a>
</em>
</td>
<td>
<p>CTLog provides configuration for validation of SCTs.
If the value is nil, default ctlog public key is used</p>
</td>
</tr>
</tbody>
</table>
<hr />
<h3 id="kyverno.io/v1.TargetResourceSpec">TargetResourceSpec
</h3>
<p>
(<em>Appears on:</em>
<a href="#kyverno.io/v1.Mutation">Mutation</a>)
</p>
<p>
<p>TargetResourceSpec defines targets for mutating existing resources.</p>
</p>
<table class="table table-striped">
<thead class="thead-dark">
<tr>
<th>Field</th>
<th>Description</th>
</tr>
</thead>
<tbody>
<tr>
<td>
<code>ResourceSpec</code><br/>
<em>
<a href="#kyverno.io/v1.ResourceSpec">
ResourceSpec
</a>
</em>
</td>
<td>
<p>ResourceSpec contains the target resources to load when mutating existing resources.</p>
</td>
</tr>
<tr>
<td>
<code>context</code><br/>
<em>
<a href="#kyverno.io/v1.ContextEntry">
[]ContextEntry
</a>
</em>
</td>
<td>
<em>(Optional)</em>
<p>Context defines variables and data sources that can be used during rule execution.</p>
</td>
</tr>
<tr>
<td>
<code>preconditions</code><br/>
<em>
<a href="https://kubernetes.io/docs/reference/generated/kubernetes-api/v1.23/#json-v1-apiextensions">
Kubernetes apiextensions/v1.JSON
</a>
</em>
</td>
<td>
<em>(Optional)</em>
<p>Preconditions are used to determine if a policy rule should be applied by evaluating a
set of conditions. The declaration can contain nested <code>any</code> or <code>all</code> statements. A direct list
of conditions (without <code>any</code> or <code>all</code> statements is supported for backwards compatibility but
will be deprecated in the next major release.
See: <a href="https://kyverno.io/docs/writing-policies/preconditions/">https://kyverno.io/docs/writing-policies/preconditions/</a></p>
</td>
</tr>
</tbody>
</table>
<hr />
<h3 id="kyverno.io/v1.UserInfo">UserInfo
</h3>
<p>
(<em>Appears on:</em>
<a href="#kyverno.io/v1.MatchResources">MatchResources</a>, 
<a href="#kyverno.io/v1.ResourceFilter">ResourceFilter</a>, 
<a href="#kyverno.io/v2beta1.ResourceFilter">ResourceFilter</a>)
</p>
<p>
<p>UserInfo contains information about the user performing the operation.</p>
</p>
<table class="table table-striped">
<thead class="thead-dark">
<tr>
<th>Field</th>
<th>Description</th>
</tr>
</thead>
<tbody>
<tr>
<td>
<code>roles</code><br/>
<em>
[]string
</em>
</td>
<td>
<em>(Optional)</em>
<p>Roles is the list of namespaced role names for the user.</p>
</td>
</tr>
<tr>
<td>
<code>clusterRoles</code><br/>
<em>
[]string
</em>
</td>
<td>
<em>(Optional)</em>
<p>ClusterRoles is the list of cluster-wide role names for the user.</p>
</td>
</tr>
<tr>
<td>
<code>subjects</code><br/>
<em>
<a href="https://kubernetes.io/docs/reference/generated/kubernetes-api/v1.23/#subject-v1-rbac">
[]Kubernetes rbac/v1.Subject
</a>
</em>
</td>
<td>
<em>(Optional)</em>
<p>Subjects is the list of subject names like users, user groups, and service accounts.</p>
</td>
</tr>
</tbody>
</table>
<hr />
<h3 id="kyverno.io/v1.ValidatingAdmissionPolicyStatus">ValidatingAdmissionPolicyStatus
</h3>
<p>
(<em>Appears on:</em>
<a href="#kyverno.io/v1.PolicyStatus">PolicyStatus</a>)
</p>
<p>
<p>ValidatingAdmissionPolicy contains status information</p>
</p>
<table class="table table-striped">
<thead class="thead-dark">
<tr>
<th>Field</th>
<th>Description</th>
</tr>
</thead>
<tbody>
<tr>
<td>
<code>generated</code><br/>
<em>
bool
</em>
</td>
<td>
<p>Generated indicates whether a validating admission policy is generated from the policy or not</p>
</td>
</tr>
<tr>
<td>
<code>message</code><br/>
<em>
string
</em>
</td>
<td>
<p>Message is a human readable message indicating details about the generation of validating admission policy
It is an empty string when validating admission policy is successfully generated.</p>
</td>
</tr>
</tbody>
</table>
<hr />
<h3 id="kyverno.io/v1.Validation">Validation
</h3>
<p>
(<em>Appears on:</em>
<a href="#kyverno.io/v1.Rule">Rule</a>)
</p>
<p>
<p>Validation defines checks to be performed on matching resources.</p>
</p>
<table class="table table-striped">
<thead class="thead-dark">
<tr>
<th>Field</th>
<th>Description</th>
</tr>
</thead>
<tbody>
<tr>
<td>
<code>message</code><br/>
<em>
string
</em>
</td>
<td>
<em>(Optional)</em>
<p>Message specifies a custom message to be displayed on failure.</p>
</td>
</tr>
<tr>
<td>
<code>manifests</code><br/>
<em>
<a href="#kyverno.io/v1.Manifests">
Manifests
</a>
</em>
</td>
<td>
<em>(Optional)</em>
<p>Manifest specifies conditions for manifest verification</p>
</td>
</tr>
<tr>
<td>
<code>foreach</code><br/>
<em>
<a href="#kyverno.io/v1.ForEachValidation">
[]ForEachValidation
</a>
</em>
</td>
<td>
<em>(Optional)</em>
<p>ForEach applies validate rules to a list of sub-elements by creating a context for each entry in the list and looping over it to apply the specified logic.</p>
</td>
</tr>
<tr>
<td>
<code>pattern</code><br/>
<em>
<a href="https://kubernetes.io/docs/reference/generated/kubernetes-api/v1.23/#json-v1-apiextensions">
Kubernetes apiextensions/v1.JSON
</a>
</em>
</td>
<td>
<em>(Optional)</em>
<p>Pattern specifies an overlay-style pattern used to check resources.</p>
</td>
</tr>
<tr>
<td>
<code>anyPattern</code><br/>
<em>
<a href="https://kubernetes.io/docs/reference/generated/kubernetes-api/v1.23/#json-v1-apiextensions">
Kubernetes apiextensions/v1.JSON
</a>
</em>
</td>
<td>
<em>(Optional)</em>
<p>AnyPattern specifies list of validation patterns. At least one of the patterns
must be satisfied for the validation rule to succeed.</p>
</td>
</tr>
<tr>
<td>
<code>deny</code><br/>
<em>
<a href="#kyverno.io/v1.Deny">
Deny
</a>
</em>
</td>
<td>
<em>(Optional)</em>
<p>Deny defines conditions used to pass or fail a validation rule.</p>
</td>
</tr>
<tr>
<td>
<code>podSecurity</code><br/>
<em>
<a href="#kyverno.io/v1.PodSecurity">
PodSecurity
</a>
</em>
</td>
<td>
<em>(Optional)</em>
<p>PodSecurity applies exemptions for Kubernetes Pod Security admission
by specifying exclusions for Pod Security Standards controls.</p>
</td>
</tr>
<tr>
<td>
<code>cel</code><br/>
<em>
<a href="#kyverno.io/v1.CEL">
CEL
</a>
</em>
</td>
<td>
<em>(Optional)</em>
<p>CEL allows validation checks using the Common Expression Language (<a href="https://kubernetes.io/docs/reference/using-api/cel/">https://kubernetes.io/docs/reference/using-api/cel/</a>).</p>
</td>
</tr>
</tbody>
</table>
<hr />
<h3 id="kyverno.io/v1.ValidationFailureAction">ValidationFailureAction
(<code>string</code> alias)</p></h3>
<p>
(<em>Appears on:</em>
<a href="#kyverno.io/v1.Spec">Spec</a>, 
<a href="#kyverno.io/v1.ValidationFailureActionOverride">ValidationFailureActionOverride</a>, 
<a href="#kyverno.io/v2beta1.Spec">Spec</a>)
</p>
<p>
<p>ValidationFailureAction defines the policy validation failure action</p>
</p>
<h3 id="kyverno.io/v1.ValidationFailureActionOverride">ValidationFailureActionOverride
</h3>
<p>
(<em>Appears on:</em>
<a href="#kyverno.io/v1.Spec">Spec</a>, 
<a href="#kyverno.io/v2beta1.Spec">Spec</a>)
</p>
<p>
</p>
<table class="table table-striped">
<thead class="thead-dark">
<tr>
<th>Field</th>
<th>Description</th>
</tr>
</thead>
<tbody>
<tr>
<td>
<code>action</code><br/>
<em>
<a href="#kyverno.io/v1.ValidationFailureAction">
ValidationFailureAction
</a>
</em>
</td>
<td>
</td>
</tr>
<tr>
<td>
<code>namespaces</code><br/>
<em>
[]string
</em>
</td>
<td>
</td>
</tr>
<tr>
<td>
<code>namespaceSelector</code><br/>
<em>
<a href="https://kubernetes.io/docs/reference/generated/kubernetes-api/v1.23/#labelselector-v1-meta">
Kubernetes meta/v1.LabelSelector
</a>
</em>
</td>
<td>
</td>
</tr>
</tbody>
</table>
<hr />
<h3 id="kyverno.io/v1.Variable">Variable
</h3>
<p>
(<em>Appears on:</em>
<a href="#kyverno.io/v1.ContextEntry">ContextEntry</a>)
</p>
<p>
<p>Variable defines an arbitrary JMESPath context variable that can be defined inline.</p>
</p>
<table class="table table-striped">
<thead class="thead-dark">
<tr>
<th>Field</th>
<th>Description</th>
</tr>
</thead>
<tbody>
<tr>
<td>
<code>value</code><br/>
<em>
<a href="https://kubernetes.io/docs/reference/generated/kubernetes-api/v1.23/#json-v1-apiextensions">
Kubernetes apiextensions/v1.JSON
</a>
</em>
</td>
<td>
<em>(Optional)</em>
<p>Value is any arbitrary JSON object representable in YAML or JSON form.</p>
</td>
</tr>
<tr>
<td>
<code>jmesPath</code><br/>
<em>
string
</em>
</td>
<td>
<em>(Optional)</em>
<p>JMESPath is an optional JMESPath Expression that can be used to
transform the variable.</p>
</td>
</tr>
<tr>
<td>
<code>default</code><br/>
<em>
<a href="https://kubernetes.io/docs/reference/generated/kubernetes-api/v1.23/#json-v1-apiextensions">
Kubernetes apiextensions/v1.JSON
</a>
</em>
</td>
<td>
<em>(Optional)</em>
<p>Default is an optional arbitrary JSON object that the variable may take if the JMESPath
expression evaluates to nil</p>
</td>
</tr>
</tbody>
</table>
<hr />
<h2 id="kyverno.io/v1alpha2">kyverno.io/v1alpha2</h2>
<p>
<p>Package v1alpha2 contains API Schema definitions for the policy v1alpha2 API group</p>
</p>
Resource Types:
<ul><li>
<a href="#kyverno.io/v1alpha2.AdmissionReport">AdmissionReport</a>
</li><li>
<a href="#kyverno.io/v1alpha2.BackgroundScanReport">BackgroundScanReport</a>
</li><li>
<a href="#kyverno.io/v1alpha2.ClusterAdmissionReport">ClusterAdmissionReport</a>
</li><li>
<a href="#kyverno.io/v1alpha2.ClusterBackgroundScanReport">ClusterBackgroundScanReport</a>
</li></ul>
<hr />
<h3 id="kyverno.io/v1alpha2.AdmissionReport">AdmissionReport
</h3>
<p>
<p>AdmissionReport is the Schema for the AdmissionReports API</p>
</p>
<table class="table table-striped">
<thead class="thead-dark">
<tr>
<th>Field</th>
<th>Description</th>
</tr>
</thead>
<tbody>
<tr>
<td>
<code>apiVersion</code><br/>
string</td>
<td>
<code>
kyverno.io/v1alpha2
</code>
</td>
</tr>
<tr>
<td>
<code>kind</code><br/>
string
</td>
<td><code>AdmissionReport</code></td>
</tr>
<tr>
<td>
<code>metadata</code><br/>
<em>
<a href="https://kubernetes.io/docs/reference/generated/kubernetes-api/v1.23/#objectmeta-v1-meta">
Kubernetes meta/v1.ObjectMeta
</a>
</em>
</td>
<td>
Refer to the Kubernetes API documentation for the fields of the
<code>metadata</code> field.
</td>
</tr>
<tr>
<td>
<code>spec</code><br/>
<em>
<a href="#kyverno.io/v1alpha2.AdmissionReportSpec">
AdmissionReportSpec
</a>
</em>
</td>
<td>
<br/>
<br/>
<table class="table table-striped">
<tr>
<td>
<code>owner</code><br/>
<em>
<a href="https://kubernetes.io/docs/reference/generated/kubernetes-api/v1.23/#ownerreference-v1-meta">
Kubernetes meta/v1.OwnerReference
</a>
</em>
</td>
<td>
<p>Owner is a reference to the report owner (e.g. a Deployment, Namespace, or Node)</p>
</td>
</tr>
<tr>
<td>
<code>summary</code><br/>
<em>
<a href="#wgpolicyk8s.io/v1alpha2.PolicyReportSummary">
PolicyReportSummary
</a>
</em>
</td>
<td>
<em>(Optional)</em>
<p>PolicyReportSummary provides a summary of results</p>
</td>
</tr>
<tr>
<td>
<code>results</code><br/>
<em>
<a href="#wgpolicyk8s.io/v1alpha2.PolicyReportResult">
[]PolicyReportResult
</a>
</em>
</td>
<td>
<em>(Optional)</em>
<p>PolicyReportResult provides result details</p>
</td>
</tr>
</table>
</td>
</tr>
</tbody>
</table>
<hr />
<h3 id="kyverno.io/v1alpha2.BackgroundScanReport">BackgroundScanReport
</h3>
<p>
<p>BackgroundScanReport is the Schema for the BackgroundScanReports API</p>
</p>
<table class="table table-striped">
<thead class="thead-dark">
<tr>
<th>Field</th>
<th>Description</th>
</tr>
</thead>
<tbody>
<tr>
<td>
<code>apiVersion</code><br/>
string</td>
<td>
<code>
kyverno.io/v1alpha2
</code>
</td>
</tr>
<tr>
<td>
<code>kind</code><br/>
string
</td>
<td><code>BackgroundScanReport</code></td>
</tr>
<tr>
<td>
<code>metadata</code><br/>
<em>
<a href="https://kubernetes.io/docs/reference/generated/kubernetes-api/v1.23/#objectmeta-v1-meta">
Kubernetes meta/v1.ObjectMeta
</a>
</em>
</td>
<td>
Refer to the Kubernetes API documentation for the fields of the
<code>metadata</code> field.
</td>
</tr>
<tr>
<td>
<code>spec</code><br/>
<em>
<a href="#kyverno.io/v1alpha2.BackgroundScanReportSpec">
BackgroundScanReportSpec
</a>
</em>
</td>
<td>
<br/>
<br/>
<table class="table table-striped">
<tr>
<td>
<code>summary</code><br/>
<em>
<a href="#wgpolicyk8s.io/v1alpha2.PolicyReportSummary">
PolicyReportSummary
</a>
</em>
</td>
<td>
<em>(Optional)</em>
<p>PolicyReportSummary provides a summary of results</p>
</td>
</tr>
<tr>
<td>
<code>results</code><br/>
<em>
<a href="#wgpolicyk8s.io/v1alpha2.PolicyReportResult">
[]PolicyReportResult
</a>
</em>
</td>
<td>
<em>(Optional)</em>
<p>PolicyReportResult provides result details</p>
</td>
</tr>
</table>
</td>
</tr>
</tbody>
</table>
<hr />
<h3 id="kyverno.io/v1alpha2.ClusterAdmissionReport">ClusterAdmissionReport
</h3>
<p>
<p>ClusterAdmissionReport is the Schema for the ClusterAdmissionReports API</p>
</p>
<table class="table table-striped">
<thead class="thead-dark">
<tr>
<th>Field</th>
<th>Description</th>
</tr>
</thead>
<tbody>
<tr>
<td>
<code>apiVersion</code><br/>
string</td>
<td>
<code>
kyverno.io/v1alpha2
</code>
</td>
</tr>
<tr>
<td>
<code>kind</code><br/>
string
</td>
<td><code>ClusterAdmissionReport</code></td>
</tr>
<tr>
<td>
<code>metadata</code><br/>
<em>
<a href="https://kubernetes.io/docs/reference/generated/kubernetes-api/v1.23/#objectmeta-v1-meta">
Kubernetes meta/v1.ObjectMeta
</a>
</em>
</td>
<td>
Refer to the Kubernetes API documentation for the fields of the
<code>metadata</code> field.
</td>
</tr>
<tr>
<td>
<code>spec</code><br/>
<em>
<a href="#kyverno.io/v1alpha2.AdmissionReportSpec">
AdmissionReportSpec
</a>
</em>
</td>
<td>
<br/>
<br/>
<table class="table table-striped">
<tr>
<td>
<code>owner</code><br/>
<em>
<a href="https://kubernetes.io/docs/reference/generated/kubernetes-api/v1.23/#ownerreference-v1-meta">
Kubernetes meta/v1.OwnerReference
</a>
</em>
</td>
<td>
<p>Owner is a reference to the report owner (e.g. a Deployment, Namespace, or Node)</p>
</td>
</tr>
<tr>
<td>
<code>summary</code><br/>
<em>
<a href="#wgpolicyk8s.io/v1alpha2.PolicyReportSummary">
PolicyReportSummary
</a>
</em>
</td>
<td>
<em>(Optional)</em>
<p>PolicyReportSummary provides a summary of results</p>
</td>
</tr>
<tr>
<td>
<code>results</code><br/>
<em>
<a href="#wgpolicyk8s.io/v1alpha2.PolicyReportResult">
[]PolicyReportResult
</a>
</em>
</td>
<td>
<em>(Optional)</em>
<p>PolicyReportResult provides result details</p>
</td>
</tr>
</table>
</td>
</tr>
</tbody>
</table>
<hr />
<h3 id="kyverno.io/v1alpha2.ClusterBackgroundScanReport">ClusterBackgroundScanReport
</h3>
<p>
<p>ClusterBackgroundScanReport is the Schema for the ClusterBackgroundScanReports API</p>
</p>
<table class="table table-striped">
<thead class="thead-dark">
<tr>
<th>Field</th>
<th>Description</th>
</tr>
</thead>
<tbody>
<tr>
<td>
<code>apiVersion</code><br/>
string</td>
<td>
<code>
kyverno.io/v1alpha2
</code>
</td>
</tr>
<tr>
<td>
<code>kind</code><br/>
string
</td>
<td><code>ClusterBackgroundScanReport</code></td>
</tr>
<tr>
<td>
<code>metadata</code><br/>
<em>
<a href="https://kubernetes.io/docs/reference/generated/kubernetes-api/v1.23/#objectmeta-v1-meta">
Kubernetes meta/v1.ObjectMeta
</a>
</em>
</td>
<td>
Refer to the Kubernetes API documentation for the fields of the
<code>metadata</code> field.
</td>
</tr>
<tr>
<td>
<code>spec</code><br/>
<em>
<a href="#kyverno.io/v1alpha2.BackgroundScanReportSpec">
BackgroundScanReportSpec
</a>
</em>
</td>
<td>
<br/>
<br/>
<table class="table table-striped">
<tr>
<td>
<code>summary</code><br/>
<em>
<a href="#wgpolicyk8s.io/v1alpha2.PolicyReportSummary">
PolicyReportSummary
</a>
</em>
</td>
<td>
<em>(Optional)</em>
<p>PolicyReportSummary provides a summary of results</p>
</td>
</tr>
<tr>
<td>
<code>results</code><br/>
<em>
<a href="#wgpolicyk8s.io/v1alpha2.PolicyReportResult">
[]PolicyReportResult
</a>
</em>
</td>
<td>
<em>(Optional)</em>
<p>PolicyReportResult provides result details</p>
</td>
</tr>
</table>
</td>
</tr>
</tbody>
</table>
<hr />
<h3 id="kyverno.io/v1alpha2.AdmissionReportSpec">AdmissionReportSpec
</h3>
<p>
(<em>Appears on:</em>
<a href="#kyverno.io/v1alpha2.AdmissionReport">AdmissionReport</a>, 
<a href="#kyverno.io/v1alpha2.ClusterAdmissionReport">ClusterAdmissionReport</a>)
</p>
<p>
</p>
<table class="table table-striped">
<thead class="thead-dark">
<tr>
<th>Field</th>
<th>Description</th>
</tr>
</thead>
<tbody>
<tr>
<td>
<code>owner</code><br/>
<em>
<a href="https://kubernetes.io/docs/reference/generated/kubernetes-api/v1.23/#ownerreference-v1-meta">
Kubernetes meta/v1.OwnerReference
</a>
</em>
</td>
<td>
<p>Owner is a reference to the report owner (e.g. a Deployment, Namespace, or Node)</p>
</td>
</tr>
<tr>
<td>
<code>summary</code><br/>
<em>
<a href="#wgpolicyk8s.io/v1alpha2.PolicyReportSummary">
PolicyReportSummary
</a>
</em>
</td>
<td>
<em>(Optional)</em>
<p>PolicyReportSummary provides a summary of results</p>
</td>
</tr>
<tr>
<td>
<code>results</code><br/>
<em>
<a href="#wgpolicyk8s.io/v1alpha2.PolicyReportResult">
[]PolicyReportResult
</a>
</em>
</td>
<td>
<em>(Optional)</em>
<p>PolicyReportResult provides result details</p>
</td>
</tr>
</tbody>
</table>
<hr />
<h3 id="kyverno.io/v1alpha2.BackgroundScanReportSpec">BackgroundScanReportSpec
</h3>
<p>
(<em>Appears on:</em>
<a href="#kyverno.io/v1alpha2.BackgroundScanReport">BackgroundScanReport</a>, 
<a href="#kyverno.io/v1alpha2.ClusterBackgroundScanReport">ClusterBackgroundScanReport</a>)
</p>
<p>
</p>
<table class="table table-striped">
<thead class="thead-dark">
<tr>
<th>Field</th>
<th>Description</th>
</tr>
</thead>
<tbody>
<tr>
<td>
<code>summary</code><br/>
<em>
<a href="#wgpolicyk8s.io/v1alpha2.PolicyReportSummary">
PolicyReportSummary
</a>
</em>
</td>
<td>
<em>(Optional)</em>
<p>PolicyReportSummary provides a summary of results</p>
</td>
</tr>
<tr>
<td>
<code>results</code><br/>
<em>
<a href="#wgpolicyk8s.io/v1alpha2.PolicyReportResult">
[]PolicyReportResult
</a>
</em>
</td>
<td>
<em>(Optional)</em>
<p>PolicyReportResult provides result details</p>
</td>
</tr>
</tbody>
</table>
<hr />
<h3 id="kyverno.io/v1alpha2.ReportInterface">ReportInterface
</h3>
<p>
<p>ReportInterface abstracts the concrete report change request type</p>
</p>
<h2 id="kyverno.io/v1beta1">kyverno.io/v1beta1</h2>
<p>
<p>Package v1beta1 contains API Schema definitions for the policy v1beta1 API group</p>
</p>
Resource Types:
<ul><li>
<a href="#kyverno.io/v1beta1.UpdateRequest">UpdateRequest</a>
</li></ul>
<hr />
<h3 id="kyverno.io/v1beta1.UpdateRequest">UpdateRequest
</h3>
<p>
<p>UpdateRequest is a request to process mutate and generate rules in background.</p>
</p>
<table class="table table-striped">
<thead class="thead-dark">
<tr>
<th>Field</th>
<th>Description</th>
</tr>
</thead>
<tbody>
<tr>
<td>
<code>apiVersion</code><br/>
string</td>
<td>
<code>
kyverno.io/v1beta1
</code>
</td>
</tr>
<tr>
<td>
<code>kind</code><br/>
string
</td>
<td><code>UpdateRequest</code></td>
</tr>
<tr>
<td>
<code>metadata</code><br/>
<em>
<a href="https://kubernetes.io/docs/reference/generated/kubernetes-api/v1.23/#objectmeta-v1-meta">
Kubernetes meta/v1.ObjectMeta
</a>
</em>
</td>
<td>
Refer to the Kubernetes API documentation for the fields of the
<code>metadata</code> field.
</td>
</tr>
<tr>
<td>
<code>spec</code><br/>
<em>
<a href="#kyverno.io/v1beta1.UpdateRequestSpec">
UpdateRequestSpec
</a>
</em>
</td>
<td>
<p>ResourceSpec is the information to identify the trigger resource.</p>
<br/>
<br/>
<table class="table table-striped">
<tr>
<td>
<code>requestType</code><br/>
<em>
<a href="#kyverno.io/v1beta1.RequestType">
RequestType
</a>
</em>
</td>
<td>
<p>Type represents request type for background processing</p>
</td>
</tr>
<tr>
<td>
<code>policy</code><br/>
<em>
string
</em>
</td>
<td>
<p>Specifies the name of the policy.</p>
</td>
</tr>
<tr>
<td>
<code>rule</code><br/>
<em>
string
</em>
</td>
<td>
<p>Rule is the associate rule name of the current UR.</p>
</td>
</tr>
<tr>
<td>
<code>deleteDownstream</code><br/>
<em>
bool
</em>
</td>
<td>
<p>DeleteDownstream represents whether the downstream needs to be deleted.</p>
</td>
</tr>
<tr>
<td>
<code>synchronize</code><br/>
<em>
bool
</em>
</td>
<td>
<p>Synchronize represents the sync behavior of the corresponding rule
Optional. Defaults to &ldquo;false&rdquo; if not specified.</p>
</td>
</tr>
<tr>
<td>
<code>resource</code><br/>
<em>
<a href="#kyverno.io/v1.ResourceSpec">
ResourceSpec
</a>
</em>
</td>
<td>
<p>ResourceSpec is the information to identify the trigger resource.</p>
</td>
</tr>
<tr>
<td>
<code>context</code><br/>
<em>
<a href="#kyverno.io/v1beta1.UpdateRequestSpecContext">
UpdateRequestSpecContext
</a>
</em>
</td>
<td>
<p>Context &hellip;</p>
</td>
</tr>
</table>
</td>
</tr>
<tr>
<td>
<code>status</code><br/>
<em>
<a href="#kyverno.io/v1beta1.UpdateRequestStatus">
UpdateRequestStatus
</a>
</em>
</td>
<td>
<em>(Optional)</em>
<p>Status contains statistics related to update request.</p>
</td>
</tr>
</tbody>
</table>
<hr />
<h3 id="kyverno.io/v1beta1.AdmissionRequestInfoObject">AdmissionRequestInfoObject
</h3>
<p>
(<em>Appears on:</em>
<a href="#kyverno.io/v1beta1.UpdateRequestSpecContext">UpdateRequestSpecContext</a>)
</p>
<p>
<p>AdmissionRequestInfoObject stores the admission request and operation details</p>
</p>
<table class="table table-striped">
<thead class="thead-dark">
<tr>
<th>Field</th>
<th>Description</th>
</tr>
</thead>
<tbody>
<tr>
<td>
<code>admissionRequest</code><br/>
<em>
<a href="https://kubernetes.io/docs/reference/generated/kubernetes-api/v1.23/#admissionrequest-v1-admission">
Kubernetes admission/v1.AdmissionRequest
</a>
</em>
</td>
<td>
<em>(Optional)</em>
</td>
</tr>
<tr>
<td>
<code>operation</code><br/>
<em>
<a href="https://kubernetes.io/docs/reference/generated/kubernetes-api/v1.23/#operation-v1-admission">
Kubernetes admission/v1.Operation
</a>
</em>
</td>
<td>
<em>(Optional)</em>
</td>
</tr>
</tbody>
</table>
<hr />
<h3 id="kyverno.io/v1beta1.RequestInfo">RequestInfo
</h3>
<p>
(<em>Appears on:</em>
<a href="#kyverno.io/v1beta1.UpdateRequestSpecContext">UpdateRequestSpecContext</a>)
</p>
<p>
<p>RequestInfo contains permission info carried in an admission request.</p>
</p>
<table class="table table-striped">
<thead class="thead-dark">
<tr>
<th>Field</th>
<th>Description</th>
</tr>
</thead>
<tbody>
<tr>
<td>
<code>roles</code><br/>
<em>
[]string
</em>
</td>
<td>
<em>(Optional)</em>
<p>Roles is a list of possible role send the request.</p>
</td>
</tr>
<tr>
<td>
<code>clusterRoles</code><br/>
<em>
[]string
</em>
</td>
<td>
<em>(Optional)</em>
<p>ClusterRoles is a list of possible clusterRoles send the request.</p>
</td>
</tr>
<tr>
<td>
<code>userInfo</code><br/>
<em>
<a href="https://kubernetes.io/docs/reference/generated/kubernetes-api/v1.23/#userinfo-v1-authentication">
Kubernetes authentication/v1.UserInfo
</a>
</em>
</td>
<td>
<em>(Optional)</em>
<p>UserInfo is the userInfo carried in the admission request.</p>
</td>
</tr>
</tbody>
</table>
<hr />
<h3 id="kyverno.io/v1beta1.RequestType">RequestType
(<code>string</code> alias)</p></h3>
<p>
(<em>Appears on:</em>
<a href="#kyverno.io/v1beta1.UpdateRequestSpec">UpdateRequestSpec</a>)
</p>
<p>
</p>
<h3 id="kyverno.io/v1beta1.UpdateRequestSpec">UpdateRequestSpec
</h3>
<p>
(<em>Appears on:</em>
<a href="#kyverno.io/v1beta1.UpdateRequest">UpdateRequest</a>)
</p>
<p>
<p>UpdateRequestSpec stores the request specification.</p>
</p>
<table class="table table-striped">
<thead class="thead-dark">
<tr>
<th>Field</th>
<th>Description</th>
</tr>
</thead>
<tbody>
<tr>
<td>
<code>requestType</code><br/>
<em>
<a href="#kyverno.io/v1beta1.RequestType">
RequestType
</a>
</em>
</td>
<td>
<p>Type represents request type for background processing</p>
</td>
</tr>
<tr>
<td>
<code>policy</code><br/>
<em>
string
</em>
</td>
<td>
<p>Specifies the name of the policy.</p>
</td>
</tr>
<tr>
<td>
<code>rule</code><br/>
<em>
string
</em>
</td>
<td>
<p>Rule is the associate rule name of the current UR.</p>
</td>
</tr>
<tr>
<td>
<code>deleteDownstream</code><br/>
<em>
bool
</em>
</td>
<td>
<p>DeleteDownstream represents whether the downstream needs to be deleted.</p>
</td>
</tr>
<tr>
<td>
<code>synchronize</code><br/>
<em>
bool
</em>
</td>
<td>
<p>Synchronize represents the sync behavior of the corresponding rule
Optional. Defaults to &ldquo;false&rdquo; if not specified.</p>
</td>
</tr>
<tr>
<td>
<code>resource</code><br/>
<em>
<a href="#kyverno.io/v1.ResourceSpec">
ResourceSpec
</a>
</em>
</td>
<td>
<p>ResourceSpec is the information to identify the trigger resource.</p>
</td>
</tr>
<tr>
<td>
<code>context</code><br/>
<em>
<a href="#kyverno.io/v1beta1.UpdateRequestSpecContext">
UpdateRequestSpecContext
</a>
</em>
</td>
<td>
<p>Context &hellip;</p>
</td>
</tr>
</tbody>
</table>
<hr />
<h3 id="kyverno.io/v1beta1.UpdateRequestSpecContext">UpdateRequestSpecContext
</h3>
<p>
(<em>Appears on:</em>
<a href="#kyverno.io/v1beta1.UpdateRequestSpec">UpdateRequestSpec</a>)
</p>
<p>
<p>UpdateRequestSpecContext stores the context to be shared.</p>
</p>
<table class="table table-striped">
<thead class="thead-dark">
<tr>
<th>Field</th>
<th>Description</th>
</tr>
</thead>
<tbody>
<tr>
<td>
<code>userInfo</code><br/>
<em>
<a href="#kyverno.io/v1beta1.RequestInfo">
RequestInfo
</a>
</em>
</td>
<td>
<em>(Optional)</em>
</td>
</tr>
<tr>
<td>
<code>admissionRequestInfo</code><br/>
<em>
<a href="#kyverno.io/v1beta1.AdmissionRequestInfoObject">
AdmissionRequestInfoObject
</a>
</em>
</td>
<td>
<em>(Optional)</em>
</td>
</tr>
</tbody>
</table>
<hr />
<h3 id="kyverno.io/v1beta1.UpdateRequestState">UpdateRequestState
(<code>string</code> alias)</p></h3>
<p>
(<em>Appears on:</em>
<a href="#kyverno.io/v1beta1.UpdateRequestStatus">UpdateRequestStatus</a>)
</p>
<p>
<p>UpdateRequestState defines the state of request.</p>
</p>
<h3 id="kyverno.io/v1beta1.UpdateRequestStatus">UpdateRequestStatus
</h3>
<p>
(<em>Appears on:</em>
<a href="#kyverno.io/v1beta1.UpdateRequest">UpdateRequest</a>)
</p>
<p>
<p>UpdateRequestStatus defines the observed state of UpdateRequest</p>
</p>
<table class="table table-striped">
<thead class="thead-dark">
<tr>
<th>Field</th>
<th>Description</th>
</tr>
</thead>
<tbody>
<tr>
<td>
<code>handler</code><br/>
<em>
string
</em>
</td>
<td>
<p>Deprecated</p>
</td>
</tr>
<tr>
<td>
<code>state</code><br/>
<em>
<a href="#kyverno.io/v1beta1.UpdateRequestState">
UpdateRequestState
</a>
</em>
</td>
<td>
<p>State represents state of the update request.</p>
</td>
</tr>
<tr>
<td>
<code>message</code><br/>
<em>
string
</em>
</td>
<td>
<em>(Optional)</em>
<p>Specifies request status message.</p>
</td>
</tr>
<tr>
<td>
<code>generatedResources</code><br/>
<em>
<a href="#kyverno.io/v1.ResourceSpec">
[]ResourceSpec
</a>
</em>
</td>
<td>
<p>This will track the resources that are updated by the generate Policy.
Will be used during clean up resources.</p>
</td>
</tr>
</tbody>
</table>
<hr />
<h2 id="kyverno.io/v2alpha1">kyverno.io/v2alpha1</h2>
<p>
</p>
Resource Types:
<ul><li>
<a href="#kyverno.io/v2alpha1.CleanupPolicy">CleanupPolicy</a>
</li><li>
<a href="#kyverno.io/v2alpha1.ClusterCleanupPolicy">ClusterCleanupPolicy</a>
</li><li>
<a href="#kyverno.io/v2alpha1.PolicyException">PolicyException</a>
</li></ul>
<hr />
<h3 id="kyverno.io/v2alpha1.CleanupPolicy">CleanupPolicy
</h3>
<p>
<p>CleanupPolicy defines a rule for resource cleanup.</p>
</p>
<table class="table table-striped">
<thead class="thead-dark">
<tr>
<th>Field</th>
<th>Description</th>
</tr>
</thead>
<tbody>
<tr>
<td>
<code>apiVersion</code><br/>
string</td>
<td>
<code>
kyverno.io/v2alpha1
</code>
</td>
</tr>
<tr>
<td>
<code>kind</code><br/>
string
</td>
<td><code>CleanupPolicy</code></td>
</tr>
<tr>
<td>
<code>metadata</code><br/>
<em>
<a href="https://kubernetes.io/docs/reference/generated/kubernetes-api/v1.23/#objectmeta-v1-meta">
Kubernetes meta/v1.ObjectMeta
</a>
</em>
</td>
<td>
Refer to the Kubernetes API documentation for the fields of the
<code>metadata</code> field.
</td>
</tr>
<tr>
<td>
<code>spec</code><br/>
<em>
<a href="#kyverno.io/v2alpha1.CleanupPolicySpec">
CleanupPolicySpec
</a>
</em>
</td>
<td>
<p>Spec declares policy behaviors.</p>
<br/>
<br/>
<table class="table table-striped">
<tr>
<td>
<code>context</code><br/>
<em>
<a href="#kyverno.io/v1.ContextEntry">
[]ContextEntry
</a>
</em>
</td>
<td>
<em>(Optional)</em>
<p>Context defines variables and data sources that can be used during rule execution.</p>
</td>
</tr>
<tr>
<td>
<code>match</code><br/>
<em>
<a href="#kyverno.io/v2beta1.MatchResources">
MatchResources
</a>
</em>
</td>
<td>
<p>MatchResources defines when cleanuppolicy should be applied. The match
criteria can include resource information (e.g. kind, name, namespace, labels)
and admission review request information like the user name or role.
At least one kind is required.</p>
</td>
</tr>
<tr>
<td>
<code>exclude</code><br/>
<em>
<a href="#kyverno.io/v2beta1.MatchResources">
MatchResources
</a>
</em>
</td>
<td>
<em>(Optional)</em>
<p>ExcludeResources defines when cleanuppolicy should not be applied. The exclude
criteria can include resource information (e.g. kind, name, namespace, labels)
and admission review request information like the name or role.</p>
</td>
</tr>
<tr>
<td>
<code>schedule</code><br/>
<em>
string
</em>
</td>
<td>
<p>The schedule in Cron format</p>
</td>
</tr>
<tr>
<td>
<code>conditions</code><br/>
<em>
<a href="#kyverno.io/v2beta1.AnyAllConditions">
AnyAllConditions
</a>
</em>
</td>
<td>
<em>(Optional)</em>
<p>Conditions defines the conditions used to select the resources which will be cleaned up.</p>
</td>
</tr>
</table>
</td>
</tr>
<tr>
<td>
<code>status</code><br/>
<em>
<a href="#kyverno.io/v2alpha1.CleanupPolicyStatus">
CleanupPolicyStatus
</a>
</em>
</td>
<td>
<em>(Optional)</em>
<p>Status contains policy runtime data.</p>
</td>
</tr>
</tbody>
</table>
<hr />
<h3 id="kyverno.io/v2alpha1.ClusterCleanupPolicy">ClusterCleanupPolicy
</h3>
<p>
<p>ClusterCleanupPolicy defines rule for resource cleanup.</p>
</p>
<table class="table table-striped">
<thead class="thead-dark">
<tr>
<th>Field</th>
<th>Description</th>
</tr>
</thead>
<tbody>
<tr>
<td>
<code>apiVersion</code><br/>
string</td>
<td>
<code>
kyverno.io/v2alpha1
</code>
</td>
</tr>
<tr>
<td>
<code>kind</code><br/>
string
</td>
<td><code>ClusterCleanupPolicy</code></td>
</tr>
<tr>
<td>
<code>metadata</code><br/>
<em>
<a href="https://kubernetes.io/docs/reference/generated/kubernetes-api/v1.23/#objectmeta-v1-meta">
Kubernetes meta/v1.ObjectMeta
</a>
</em>
</td>
<td>
Refer to the Kubernetes API documentation for the fields of the
<code>metadata</code> field.
</td>
</tr>
<tr>
<td>
<code>spec</code><br/>
<em>
<a href="#kyverno.io/v2alpha1.CleanupPolicySpec">
CleanupPolicySpec
</a>
</em>
</td>
<td>
<p>Spec declares policy behaviors.</p>
<br/>
<br/>
<table class="table table-striped">
<tr>
<td>
<code>context</code><br/>
<em>
<a href="#kyverno.io/v1.ContextEntry">
[]ContextEntry
</a>
</em>
</td>
<td>
<em>(Optional)</em>
<p>Context defines variables and data sources that can be used during rule execution.</p>
</td>
</tr>
<tr>
<td>
<code>match</code><br/>
<em>
<a href="#kyverno.io/v2beta1.MatchResources">
MatchResources
</a>
</em>
</td>
<td>
<p>MatchResources defines when cleanuppolicy should be applied. The match
criteria can include resource information (e.g. kind, name, namespace, labels)
and admission review request information like the user name or role.
At least one kind is required.</p>
</td>
</tr>
<tr>
<td>
<code>exclude</code><br/>
<em>
<a href="#kyverno.io/v2beta1.MatchResources">
MatchResources
</a>
</em>
</td>
<td>
<em>(Optional)</em>
<p>ExcludeResources defines when cleanuppolicy should not be applied. The exclude
criteria can include resource information (e.g. kind, name, namespace, labels)
and admission review request information like the name or role.</p>
</td>
</tr>
<tr>
<td>
<code>schedule</code><br/>
<em>
string
</em>
</td>
<td>
<p>The schedule in Cron format</p>
</td>
</tr>
<tr>
<td>
<code>conditions</code><br/>
<em>
<a href="#kyverno.io/v2beta1.AnyAllConditions">
AnyAllConditions
</a>
</em>
</td>
<td>
<em>(Optional)</em>
<p>Conditions defines the conditions used to select the resources which will be cleaned up.</p>
</td>
</tr>
</table>
</td>
</tr>
<tr>
<td>
<code>status</code><br/>
<em>
<a href="#kyverno.io/v2alpha1.CleanupPolicyStatus">
CleanupPolicyStatus
</a>
</em>
</td>
<td>
<em>(Optional)</em>
<p>Status contains policy runtime data.</p>
</td>
</tr>
</tbody>
</table>
<hr />
<h3 id="kyverno.io/v2alpha1.PolicyException">PolicyException
</h3>
<p>
<p>PolicyException declares resources to be excluded from specified policies.</p>
</p>
<table class="table table-striped">
<thead class="thead-dark">
<tr>
<th>Field</th>
<th>Description</th>
</tr>
</thead>
<tbody>
<tr>
<td>
<code>apiVersion</code><br/>
string</td>
<td>
<code>
kyverno.io/v2alpha1
</code>
</td>
</tr>
<tr>
<td>
<code>kind</code><br/>
string
</td>
<td><code>PolicyException</code></td>
</tr>
<tr>
<td>
<code>metadata</code><br/>
<em>
<a href="https://kubernetes.io/docs/reference/generated/kubernetes-api/v1.23/#objectmeta-v1-meta">
Kubernetes meta/v1.ObjectMeta
</a>
</em>
</td>
<td>
Refer to the Kubernetes API documentation for the fields of the
<code>metadata</code> field.
</td>
</tr>
<tr>
<td>
<code>spec</code><br/>
<em>
<a href="#kyverno.io/v2beta1.PolicyExceptionSpec">
PolicyExceptionSpec
</a>
</em>
</td>
<td>
<p>Spec declares policy exception behaviors.</p>
<br/>
<br/>
<table class="table table-striped">
<tr>
<td>
<code>background</code><br/>
<em>
bool
</em>
</td>
<td>
<p>Background controls if exceptions are applied to existing policies during a background scan.
Optional. Default value is &ldquo;true&rdquo;. The value must be set to &ldquo;false&rdquo; if the policy rule
uses variables that are only available in the admission review request (e.g. user name).</p>
</td>
</tr>
<tr>
<td>
<code>match</code><br/>
<em>
<a href="#kyverno.io/v2beta1.MatchResources">
MatchResources
</a>
</em>
</td>
<td>
<p>Match defines match clause used to check if a resource applies to the exception</p>
</td>
</tr>
<tr>
<td>
<code>exceptions</code><br/>
<em>
<a href="#kyverno.io/v2beta1.Exception">
[]Exception
</a>
</em>
</td>
<td>
<p>Exceptions is a list policy/rules to be excluded</p>
</td>
</tr>
<tr>
<td>
<code>podSecurity</code><br/>
<em>
<a href="#kyverno.io/v1.PodSecurityStandard">
PodSecurityStandard
</a>
</em>
</td>
<td>
<p>PodSecurity is used to check if resource applies to the exception
Applicable only to validate.podSecurity.</p>
</td>
</tr>
</table>
</td>
</tr>
</tbody>
</table>
<hr />
<h3 id="kyverno.io/v2alpha1.CleanupPolicyInterface">CleanupPolicyInterface
</h3>
<p>
<p>CleanupPolicyInterface abstracts the concrete policy type (CleanupPolicy vs ClusterCleanupPolicy)</p>
</p>
<h3 id="kyverno.io/v2alpha1.CleanupPolicySpec">CleanupPolicySpec
</h3>
<p>
(<em>Appears on:</em>
<a href="#kyverno.io/v2alpha1.CleanupPolicy">CleanupPolicy</a>, 
<a href="#kyverno.io/v2alpha1.ClusterCleanupPolicy">ClusterCleanupPolicy</a>)
</p>
<p>
<p>CleanupPolicySpec stores specifications for selecting resources that the user needs to delete
and schedule when the matching resources needs deleted.</p>
</p>
<table class="table table-striped">
<thead class="thead-dark">
<tr>
<th>Field</th>
<th>Description</th>
</tr>
</thead>
<tbody>
<tr>
<td>
<code>context</code><br/>
<em>
<a href="#kyverno.io/v1.ContextEntry">
[]ContextEntry
</a>
</em>
</td>
<td>
<em>(Optional)</em>
<p>Context defines variables and data sources that can be used during rule execution.</p>
</td>
</tr>
<tr>
<td>
<code>match</code><br/>
<em>
<a href="#kyverno.io/v2beta1.MatchResources">
MatchResources
</a>
</em>
</td>
<td>
<p>MatchResources defines when cleanuppolicy should be applied. The match
criteria can include resource information (e.g. kind, name, namespace, labels)
and admission review request information like the user name or role.
At least one kind is required.</p>
</td>
</tr>
<tr>
<td>
<code>exclude</code><br/>
<em>
<a href="#kyverno.io/v2beta1.MatchResources">
MatchResources
</a>
</em>
</td>
<td>
<em>(Optional)</em>
<p>ExcludeResources defines when cleanuppolicy should not be applied. The exclude
criteria can include resource information (e.g. kind, name, namespace, labels)
and admission review request information like the name or role.</p>
</td>
</tr>
<tr>
<td>
<code>schedule</code><br/>
<em>
string
</em>
</td>
<td>
<p>The schedule in Cron format</p>
</td>
</tr>
<tr>
<td>
<code>conditions</code><br/>
<em>
<a href="#kyverno.io/v2beta1.AnyAllConditions">
AnyAllConditions
</a>
</em>
</td>
<td>
<em>(Optional)</em>
<p>Conditions defines the conditions used to select the resources which will be cleaned up.</p>
</td>
</tr>
</tbody>
</table>
<hr />
<h3 id="kyverno.io/v2alpha1.CleanupPolicyStatus">CleanupPolicyStatus
</h3>
<p>
(<em>Appears on:</em>
<a href="#kyverno.io/v2alpha1.CleanupPolicy">CleanupPolicy</a>, 
<a href="#kyverno.io/v2alpha1.ClusterCleanupPolicy">ClusterCleanupPolicy</a>)
</p>
<p>
<p>CleanupPolicyStatus stores the status of the policy.</p>
</p>
<table class="table table-striped">
<thead class="thead-dark">
<tr>
<th>Field</th>
<th>Description</th>
</tr>
</thead>
<tbody>
<tr>
<td>
<code>conditions</code><br/>
<em>
<a href="https://kubernetes.io/docs/reference/generated/kubernetes-api/v1.23/#condition-v1-meta">
[]Kubernetes meta/v1.Condition
</a>
</em>
</td>
<td>
</td>
</tr>
</tbody>
</table>
<hr />
<<<<<<< HEAD
<h3 id="kyverno.io/v2alpha1.Exception">Exception
</h3>
<p>
(<em>Appears on:</em>
<a href="#kyverno.io/v2alpha1.PolicyExceptionSpec">PolicyExceptionSpec</a>)
</p>
<p>
<p>Exception stores infos about a policy and rules</p>
</p>
<table class="table table-striped">
<thead class="thead-dark">
<tr>
<th>Field</th>
<th>Description</th>
</tr>
</thead>
<tbody>
<tr>
<td>
<code>policyName</code><br/>
<em>
string
</em>
</td>
<td>
<p>PolicyName identifies the policy to which the exception is applied.
The policy name uses the format <namespace>/<name> unless it
references a ClusterPolicy.</p>
</td>
</tr>
<tr>
<td>
<code>ruleNames</code><br/>
<em>
[]string
</em>
</td>
<td>
<p>RuleNames identifies the rules to which the exception is applied.</p>
</td>
</tr>
</tbody>
</table>
<hr />
<h3 id="kyverno.io/v2alpha1.PolicyExceptionSpec">PolicyExceptionSpec
</h3>
<p>
(<em>Appears on:</em>
<a href="#kyverno.io/v2alpha1.PolicyException">PolicyException</a>)
</p>
<p>
<p>PolicyExceptionSpec stores policy exception spec</p>
</p>
<table class="table table-striped">
<thead class="thead-dark">
<tr>
<th>Field</th>
<th>Description</th>
</tr>
</thead>
<tbody>
<tr>
<td>
<code>background</code><br/>
<em>
bool
</em>
</td>
<td>
<p>Background controls if exceptions are applied to existing policies during a background scan.
Optional. Default value is &ldquo;true&rdquo;. The value must be set to &ldquo;false&rdquo; if the policy rule
uses variables that are only available in the admission review request (e.g. user name).</p>
</td>
</tr>
<tr>
<td>
<code>match</code><br/>
<em>
<a href="#kyverno.io/v2beta1.MatchResources">
MatchResources
</a>
</em>
</td>
<td>
<p>Match defines match clause used to check if a resource applies to the exception</p>
</td>
</tr>
<tr>
<td>
<code>exceptions</code><br/>
<em>
<a href="#kyverno.io/v2alpha1.Exception">
[]Exception
</a>
</em>
</td>
<td>
<p>Exceptions is a list policy/rules to be excluded</p>
</td>
</tr>
<tr>
<td>
<code>podSecurity</code><br/>
<em>
<a href="#kyverno.io/v1.PodSecurityStandard">
PodSecurityStandard
</a>
</em>
</td>
<td>
<p>PodSecurity is used to check if resource applies to the exception
Applicable only to validate.podSecurity.</p>
</td>
</tr>
</tbody>
</table>
<hr />
=======
>>>>>>> 5181deaf
<h2 id="kyverno.io/v2beta1">kyverno.io/v2beta1</h2>
Resource Types:
<ul><li>
<a href="#kyverno.io/v2beta1.ClusterPolicy">ClusterPolicy</a>
</li><li>
<a href="#kyverno.io/v2beta1.Policy">Policy</a>
</li><li>
<a href="#kyverno.io/v2beta1.PolicyException">PolicyException</a>
</li></ul>
<hr />
<h3 id="kyverno.io/v2beta1.ClusterPolicy">ClusterPolicy
</h3>
<p>
<p>ClusterPolicy declares validation, mutation, and generation behaviors for matching resources.</p>
</p>
<table class="table table-striped">
<thead class="thead-dark">
<tr>
<th>Field</th>
<th>Description</th>
</tr>
</thead>
<tbody>
<tr>
<td>
<code>apiVersion</code><br/>
string</td>
<td>
<code>
kyverno.io/v2beta1
</code>
</td>
</tr>
<tr>
<td>
<code>kind</code><br/>
string
</td>
<td><code>ClusterPolicy</code></td>
</tr>
<tr>
<td>
<code>metadata</code><br/>
<em>
<a href="https://kubernetes.io/docs/reference/generated/kubernetes-api/v1.23/#objectmeta-v1-meta">
Kubernetes meta/v1.ObjectMeta
</a>
</em>
</td>
<td>
Refer to the Kubernetes API documentation for the fields of the
<code>metadata</code> field.
</td>
</tr>
<tr>
<td>
<code>spec</code><br/>
<em>
<a href="#kyverno.io/v2beta1.Spec">
Spec
</a>
</em>
</td>
<td>
<p>Spec declares policy behaviors.</p>
<br/>
<br/>
<table class="table table-striped">
<tr>
<td>
<code>rules</code><br/>
<em>
<a href="#kyverno.io/v2beta1.Rule">
[]Rule
</a>
</em>
</td>
<td>
<p>Rules is a list of Rule instances. A Policy contains multiple rules and
each rule can validate, mutate, or generate resources.</p>
</td>
</tr>
<tr>
<td>
<code>applyRules</code><br/>
<em>
<a href="#kyverno.io/v1.ApplyRulesType">
ApplyRulesType
</a>
</em>
</td>
<td>
<em>(Optional)</em>
<p>ApplyRules controls how rules in a policy are applied. Rule are processed in
the order of declaration. When set to <code>One</code> processing stops after a rule has
been applied i.e. the rule matches and results in a pass, fail, or error. When
set to <code>All</code> all rules in the policy are processed. The default is <code>All</code>.</p>
</td>
</tr>
<tr>
<td>
<code>failurePolicy</code><br/>
<em>
<a href="#kyverno.io/v1.FailurePolicyType">
FailurePolicyType
</a>
</em>
</td>
<td>
<em>(Optional)</em>
<p>FailurePolicy defines how unexpected policy errors and webhook response timeout errors are handled.
Rules within the same policy share the same failure behavior.
Allowed values are Ignore or Fail. Defaults to Fail.</p>
</td>
</tr>
<tr>
<td>
<code>validationFailureAction</code><br/>
<em>
<a href="#kyverno.io/v1.ValidationFailureAction">
ValidationFailureAction
</a>
</em>
</td>
<td>
<em>(Optional)</em>
<p>ValidationFailureAction defines if a validation policy rule violation should block
the admission review request (enforce), or allow (audit) the admission review request
and report an error in a policy report. Optional.
Allowed values are audit or enforce. The default value is &ldquo;Audit&rdquo;.</p>
</td>
</tr>
<tr>
<td>
<code>validationFailureActionOverrides</code><br/>
<em>
<a href="#kyverno.io/v1.ValidationFailureActionOverride">
[]ValidationFailureActionOverride
</a>
</em>
</td>
<td>
<em>(Optional)</em>
<p>ValidationFailureActionOverrides is a Cluster Policy attribute that specifies ValidationFailureAction
namespace-wise. It overrides ValidationFailureAction for the specified namespaces.</p>
</td>
</tr>
<tr>
<td>
<code>admission</code><br/>
<em>
bool
</em>
</td>
<td>
<em>(Optional)</em>
<p>Admission controls if rules are applied during admission.
Optional. Default value is &ldquo;true&rdquo;.</p>
</td>
</tr>
<tr>
<td>
<code>background</code><br/>
<em>
bool
</em>
</td>
<td>
<em>(Optional)</em>
<p>Background controls if rules are applied to existing resources during a background scan.
Optional. Default value is &ldquo;true&rdquo;. The value must be set to &ldquo;false&rdquo; if the policy rule
uses variables that are only available in the admission review request (e.g. user name).</p>
</td>
</tr>
<tr>
<td>
<code>schemaValidation</code><br/>
<em>
bool
</em>
</td>
<td>
<em>(Optional)</em>
<p>SchemaValidation skips validation checks for policies as well as patched resources.
Optional. The default value is set to &ldquo;true&rdquo;, it must be set to &ldquo;false&rdquo; to disable the validation checks.</p>
</td>
</tr>
<tr>
<td>
<code>webhookTimeoutSeconds</code><br/>
<em>
int32
</em>
</td>
<td>
<p>WebhookTimeoutSeconds specifies the maximum time in seconds allowed to apply this policy.
After the configured time expires, the admission request may fail, or may simply ignore the policy results,
based on the failure policy. The default timeout is 10s, the value must be between 1 and 30 seconds.</p>
</td>
</tr>
<tr>
<td>
<code>mutateExistingOnPolicyUpdate</code><br/>
<em>
bool
</em>
</td>
<td>
<em>(Optional)</em>
<p>MutateExistingOnPolicyUpdate controls if a mutateExisting policy is applied on policy events.
Default value is &ldquo;false&rdquo;.</p>
</td>
</tr>
<tr>
<td>
<code>generateExistingOnPolicyUpdate</code><br/>
<em>
bool
</em>
</td>
<td>
<em>(Optional)</em>
<p>Deprecated, use generateExisting instead</p>
</td>
</tr>
<tr>
<td>
<code>generateExisting</code><br/>
<em>
bool
</em>
</td>
<td>
<em>(Optional)</em>
<p>GenerateExisting controls whether to trigger generate rule in existing resources
If is set to &ldquo;true&rdquo; generate rule will be triggered and applied to existing matched resources.
Defaults to &ldquo;false&rdquo; if not specified.</p>
</td>
</tr>
<tr>
<td>
<code>useServerSideApply</code><br/>
<em>
bool
</em>
</td>
<td>
<em>(Optional)</em>
<p>UseServerSideApply controls whether to use server-side apply for generate rules
If is set to &ldquo;true&rdquo; create &amp; update for generate rules will use apply instead of create/update.
Defaults to &ldquo;false&rdquo; if not specified.</p>
</td>
</tr>
</table>
</td>
</tr>
<tr>
<td>
<code>status</code><br/>
<em>
<a href="#kyverno.io/v1.PolicyStatus">
PolicyStatus
</a>
</em>
</td>
<td>
<em>(Optional)</em>
<p>Status contains policy runtime data.</p>
</td>
</tr>
</tbody>
</table>
<hr />
<h3 id="kyverno.io/v2beta1.Policy">Policy
</h3>
<p>
<p>Policy declares validation, mutation, and generation behaviors for matching resources.
See: <a href="https://kyverno.io/docs/writing-policies/">https://kyverno.io/docs/writing-policies/</a> for more information.</p>
</p>
<table class="table table-striped">
<thead class="thead-dark">
<tr>
<th>Field</th>
<th>Description</th>
</tr>
</thead>
<tbody>
<tr>
<td>
<code>apiVersion</code><br/>
string</td>
<td>
<code>
kyverno.io/v2beta1
</code>
</td>
</tr>
<tr>
<td>
<code>kind</code><br/>
string
</td>
<td><code>Policy</code></td>
</tr>
<tr>
<td>
<code>metadata</code><br/>
<em>
<a href="https://kubernetes.io/docs/reference/generated/kubernetes-api/v1.23/#objectmeta-v1-meta">
Kubernetes meta/v1.ObjectMeta
</a>
</em>
</td>
<td>
Refer to the Kubernetes API documentation for the fields of the
<code>metadata</code> field.
</td>
</tr>
<tr>
<td>
<code>spec</code><br/>
<em>
<a href="#kyverno.io/v2beta1.Spec">
Spec
</a>
</em>
</td>
<td>
<p>Spec defines policy behaviors and contains one or more rules.</p>
<br/>
<br/>
<table class="table table-striped">
<tr>
<td>
<code>rules</code><br/>
<em>
<a href="#kyverno.io/v2beta1.Rule">
[]Rule
</a>
</em>
</td>
<td>
<p>Rules is a list of Rule instances. A Policy contains multiple rules and
each rule can validate, mutate, or generate resources.</p>
</td>
</tr>
<tr>
<td>
<code>applyRules</code><br/>
<em>
<a href="#kyverno.io/v1.ApplyRulesType">
ApplyRulesType
</a>
</em>
</td>
<td>
<em>(Optional)</em>
<p>ApplyRules controls how rules in a policy are applied. Rule are processed in
the order of declaration. When set to <code>One</code> processing stops after a rule has
been applied i.e. the rule matches and results in a pass, fail, or error. When
set to <code>All</code> all rules in the policy are processed. The default is <code>All</code>.</p>
</td>
</tr>
<tr>
<td>
<code>failurePolicy</code><br/>
<em>
<a href="#kyverno.io/v1.FailurePolicyType">
FailurePolicyType
</a>
</em>
</td>
<td>
<em>(Optional)</em>
<p>FailurePolicy defines how unexpected policy errors and webhook response timeout errors are handled.
Rules within the same policy share the same failure behavior.
Allowed values are Ignore or Fail. Defaults to Fail.</p>
</td>
</tr>
<tr>
<td>
<code>validationFailureAction</code><br/>
<em>
<a href="#kyverno.io/v1.ValidationFailureAction">
ValidationFailureAction
</a>
</em>
</td>
<td>
<em>(Optional)</em>
<p>ValidationFailureAction defines if a validation policy rule violation should block
the admission review request (enforce), or allow (audit) the admission review request
and report an error in a policy report. Optional.
Allowed values are audit or enforce. The default value is &ldquo;Audit&rdquo;.</p>
</td>
</tr>
<tr>
<td>
<code>validationFailureActionOverrides</code><br/>
<em>
<a href="#kyverno.io/v1.ValidationFailureActionOverride">
[]ValidationFailureActionOverride
</a>
</em>
</td>
<td>
<em>(Optional)</em>
<p>ValidationFailureActionOverrides is a Cluster Policy attribute that specifies ValidationFailureAction
namespace-wise. It overrides ValidationFailureAction for the specified namespaces.</p>
</td>
</tr>
<tr>
<td>
<code>admission</code><br/>
<em>
bool
</em>
</td>
<td>
<em>(Optional)</em>
<p>Admission controls if rules are applied during admission.
Optional. Default value is &ldquo;true&rdquo;.</p>
</td>
</tr>
<tr>
<td>
<code>background</code><br/>
<em>
bool
</em>
</td>
<td>
<em>(Optional)</em>
<p>Background controls if rules are applied to existing resources during a background scan.
Optional. Default value is &ldquo;true&rdquo;. The value must be set to &ldquo;false&rdquo; if the policy rule
uses variables that are only available in the admission review request (e.g. user name).</p>
</td>
</tr>
<tr>
<td>
<code>schemaValidation</code><br/>
<em>
bool
</em>
</td>
<td>
<em>(Optional)</em>
<p>SchemaValidation skips validation checks for policies as well as patched resources.
Optional. The default value is set to &ldquo;true&rdquo;, it must be set to &ldquo;false&rdquo; to disable the validation checks.</p>
</td>
</tr>
<tr>
<td>
<code>webhookTimeoutSeconds</code><br/>
<em>
int32
</em>
</td>
<td>
<p>WebhookTimeoutSeconds specifies the maximum time in seconds allowed to apply this policy.
After the configured time expires, the admission request may fail, or may simply ignore the policy results,
based on the failure policy. The default timeout is 10s, the value must be between 1 and 30 seconds.</p>
</td>
</tr>
<tr>
<td>
<code>mutateExistingOnPolicyUpdate</code><br/>
<em>
bool
</em>
</td>
<td>
<em>(Optional)</em>
<p>MutateExistingOnPolicyUpdate controls if a mutateExisting policy is applied on policy events.
Default value is &ldquo;false&rdquo;.</p>
</td>
</tr>
<tr>
<td>
<code>generateExistingOnPolicyUpdate</code><br/>
<em>
bool
</em>
</td>
<td>
<em>(Optional)</em>
<p>Deprecated, use generateExisting instead</p>
</td>
</tr>
<tr>
<td>
<code>generateExisting</code><br/>
<em>
bool
</em>
</td>
<td>
<em>(Optional)</em>
<p>GenerateExisting controls whether to trigger generate rule in existing resources
If is set to &ldquo;true&rdquo; generate rule will be triggered and applied to existing matched resources.
Defaults to &ldquo;false&rdquo; if not specified.</p>
</td>
</tr>
<tr>
<td>
<code>useServerSideApply</code><br/>
<em>
bool
</em>
</td>
<td>
<em>(Optional)</em>
<p>UseServerSideApply controls whether to use server-side apply for generate rules
If is set to &ldquo;true&rdquo; create &amp; update for generate rules will use apply instead of create/update.
Defaults to &ldquo;false&rdquo; if not specified.</p>
</td>
</tr>
</table>
</td>
</tr>
<tr>
<td>
<code>status</code><br/>
<em>
<a href="#kyverno.io/v1.PolicyStatus">
PolicyStatus
</a>
</em>
</td>
<td>
<em>(Optional)</em>
<p>Status contains policy runtime data.</p>
</td>
</tr>
</tbody>
</table>
<hr />
<h3 id="kyverno.io/v2beta1.PolicyException">PolicyException
</h3>
<p>
<p>PolicyException declares resources to be excluded from specified policies.</p>
</p>
<table class="table table-striped">
<thead class="thead-dark">
<tr>
<th>Field</th>
<th>Description</th>
</tr>
</thead>
<tbody>
<tr>
<td>
<code>apiVersion</code><br/>
string</td>
<td>
<code>
kyverno.io/v2beta1
</code>
</td>
</tr>
<tr>
<td>
<code>kind</code><br/>
string
</td>
<td><code>PolicyException</code></td>
</tr>
<tr>
<td>
<code>metadata</code><br/>
<em>
<a href="https://kubernetes.io/docs/reference/generated/kubernetes-api/v1.23/#objectmeta-v1-meta">
Kubernetes meta/v1.ObjectMeta
</a>
</em>
</td>
<td>
Refer to the Kubernetes API documentation for the fields of the
<code>metadata</code> field.
</td>
</tr>
<tr>
<td>
<code>spec</code><br/>
<em>
<a href="#kyverno.io/v2beta1.PolicyExceptionSpec">
PolicyExceptionSpec
</a>
</em>
</td>
<td>
<p>Spec declares policy exception behaviors.</p>
<br/>
<br/>
<table class="table table-striped">
<tr>
<td>
<code>background</code><br/>
<em>
bool
</em>
</td>
<td>
<p>Background controls if exceptions are applied to existing policies during a background scan.
Optional. Default value is &ldquo;true&rdquo;. The value must be set to &ldquo;false&rdquo; if the policy rule
uses variables that are only available in the admission review request (e.g. user name).</p>
</td>
</tr>
<tr>
<td>
<code>match</code><br/>
<em>
<a href="#kyverno.io/v2beta1.MatchResources">
MatchResources
</a>
</em>
</td>
<td>
<p>Match defines match clause used to check if a resource applies to the exception</p>
</td>
</tr>
<tr>
<td>
<code>exceptions</code><br/>
<em>
<a href="#kyverno.io/v2beta1.Exception">
[]Exception
</a>
</em>
</td>
<td>
<p>Exceptions is a list policy/rules to be excluded</p>
</td>
</tr>
</table>
</td>
</tr>
</tbody>
</table>
<hr />
<h3 id="kyverno.io/v2beta1.AnyAllConditions">AnyAllConditions
</h3>
<p>
(<em>Appears on:</em>
<a href="#kyverno.io/v2alpha1.CleanupPolicySpec">CleanupPolicySpec</a>, 
<a href="#kyverno.io/v2beta1.Deny">Deny</a>, 
<a href="#kyverno.io/v2beta1.Rule">Rule</a>)
</p>
<p>
</p>
<table class="table table-striped">
<thead class="thead-dark">
<tr>
<th>Field</th>
<th>Description</th>
</tr>
</thead>
<tbody>
<tr>
<td>
<code>any</code><br/>
<em>
<a href="#kyverno.io/v2beta1.Condition">
[]Condition
</a>
</em>
</td>
<td>
<em>(Optional)</em>
<p>AnyConditions enable variable-based conditional rule execution. This is useful for
finer control of when an rule is applied. A condition can reference object data
using JMESPath notation.
Here, at least one of the conditions need to pass.</p>
</td>
</tr>
<tr>
<td>
<code>all</code><br/>
<em>
<a href="#kyverno.io/v2beta1.Condition">
[]Condition
</a>
</em>
</td>
<td>
<em>(Optional)</em>
<p>AllConditions enable variable-based conditional rule execution. This is useful for
finer control of when an rule is applied. A condition can reference object data
using JMESPath notation.
Here, all of the conditions need to pass.</p>
</td>
</tr>
</tbody>
</table>
<hr />
<h3 id="kyverno.io/v2beta1.Condition">Condition
</h3>
<p>
(<em>Appears on:</em>
<a href="#kyverno.io/v2beta1.AnyAllConditions">AnyAllConditions</a>)
</p>
<p>
</p>
<table class="table table-striped">
<thead class="thead-dark">
<tr>
<th>Field</th>
<th>Description</th>
</tr>
</thead>
<tbody>
<tr>
<td>
<code>key</code><br/>
<em>
<a href="https://kubernetes.io/docs/reference/generated/kubernetes-api/v1.23/#json-v1-apiextensions">
Kubernetes apiextensions/v1.JSON
</a>
</em>
</td>
<td>
<p>Key is the context entry (using JMESPath) for conditional rule evaluation.</p>
</td>
</tr>
<tr>
<td>
<code>operator</code><br/>
<em>
<a href="#kyverno.io/v2beta1.ConditionOperator">
ConditionOperator
</a>
</em>
</td>
<td>
<p>Operator is the conditional operation to perform. Valid operators are:
Equals, NotEquals, In, AnyIn, AllIn, NotIn, AnyNotIn, AllNotIn, GreaterThanOrEquals,
GreaterThan, LessThanOrEquals, LessThan, DurationGreaterThanOrEquals, DurationGreaterThan,
DurationLessThanOrEquals, DurationLessThan</p>
</td>
</tr>
<tr>
<td>
<code>value</code><br/>
<em>
<a href="https://kubernetes.io/docs/reference/generated/kubernetes-api/v1.23/#json-v1-apiextensions">
Kubernetes apiextensions/v1.JSON
</a>
</em>
</td>
<td>
<em>(Optional)</em>
<p>Value is the conditional value, or set of values. The values can be fixed set
or can be variables declared using JMESPath.</p>
</td>
</tr>
<tr>
<td>
<code>message</code><br/>
<em>
string
</em>
</td>
<td>
<p>Message is an optional display message</p>
</td>
</tr>
</tbody>
</table>
<hr />
<h3 id="kyverno.io/v2beta1.ConditionOperator">ConditionOperator
(<code>string</code> alias)</p></h3>
<p>
(<em>Appears on:</em>
<a href="#kyverno.io/v2beta1.Condition">Condition</a>)
</p>
<p>
<p>ConditionOperator is the operation performed on condition key and value.</p>
</p>
<h3 id="kyverno.io/v2beta1.Deny">Deny
</h3>
<p>
(<em>Appears on:</em>
<a href="#kyverno.io/v2beta1.Validation">Validation</a>)
</p>
<p>
<p>Deny specifies a list of conditions used to pass or fail a validation rule.</p>
</p>
<table class="table table-striped">
<thead class="thead-dark">
<tr>
<th>Field</th>
<th>Description</th>
</tr>
</thead>
<tbody>
<tr>
<td>
<code>conditions</code><br/>
<em>
<a href="#kyverno.io/v2beta1.AnyAllConditions">
AnyAllConditions
</a>
</em>
</td>
<td>
<p>Multiple conditions can be declared under an <code>any</code> or <code>all</code> statement.
See: <a href="https://kyverno.io/docs/writing-policies/validate/#deny-rules">https://kyverno.io/docs/writing-policies/validate/#deny-rules</a></p>
</td>
</tr>
</tbody>
</table>
<hr />
<h3 id="kyverno.io/v2beta1.Exception">Exception
</h3>
<p>
(<em>Appears on:</em>
<a href="#kyverno.io/v2beta1.PolicyExceptionSpec">PolicyExceptionSpec</a>)
</p>
<p>
<p>Exception stores infos about a policy and rules</p>
</p>
<table class="table table-striped">
<thead class="thead-dark">
<tr>
<th>Field</th>
<th>Description</th>
</tr>
</thead>
<tbody>
<tr>
<td>
<code>policyName</code><br/>
<em>
string
</em>
</td>
<td>
<p>PolicyName identifies the policy to which the exception is applied.
The policy name uses the format <namespace>/<name> unless it
references a ClusterPolicy.</p>
</td>
</tr>
<tr>
<td>
<code>ruleNames</code><br/>
<em>
[]string
</em>
</td>
<td>
<p>RuleNames identifies the rules to which the exception is applied.</p>
</td>
</tr>
</tbody>
</table>
<hr />
<h3 id="kyverno.io/v2beta1.ImageVerification">ImageVerification
</h3>
<p>
(<em>Appears on:</em>
<a href="#kyverno.io/v2beta1.Rule">Rule</a>)
</p>
<p>
<p>ImageVerification validates that images that match the specified pattern
are signed with the supplied public key. Once the image is verified it is
mutated to include the SHA digest retrieved during the registration.</p>
</p>
<table class="table table-striped">
<thead class="thead-dark">
<tr>
<th>Field</th>
<th>Description</th>
</tr>
</thead>
<tbody>
<tr>
<td>
<code>type</code><br/>
<em>
<a href="#kyverno.io/v1.ImageVerificationType">
ImageVerificationType
</a>
</em>
</td>
<td>
<p>Type specifies the method of signature validation. The allowed options
are Cosign and Notary. By default Cosign is used if a type is not specified.</p>
</td>
</tr>
<tr>
<td>
<code>imageReferences</code><br/>
<em>
[]string
</em>
</td>
<td>
<p>ImageReferences is a list of matching image reference patterns. At least one pattern in the
list must match the image for the rule to apply. Each image reference consists of a registry
address (defaults to docker.io), repository, image, and tag (defaults to latest).
Wildcards (&lsquo;*&rsquo; and &lsquo;?&rsquo;) are allowed. See: <a href="https://kubernetes.io/docs/concepts/containers/images">https://kubernetes.io/docs/concepts/containers/images</a>.</p>
</td>
</tr>
<tr>
<td>
<code>attestors</code><br/>
<em>
<a href="#kyverno.io/v1.AttestorSet">
[]AttestorSet
</a>
</em>
</td>
<td>
<p>Attestors specified the required attestors (i.e. authorities)</p>
</td>
</tr>
<tr>
<td>
<code>attestations</code><br/>
<em>
<a href="#kyverno.io/v1.Attestation">
[]Attestation
</a>
</em>
</td>
<td>
<p>Attestations are optional checks for signed in-toto Statements used to verify the image.
See <a href="https://github.com/in-toto/attestation">https://github.com/in-toto/attestation</a>. Kyverno fetches signed attestations from the
OCI registry and decodes them into a list of Statement declarations.</p>
</td>
</tr>
<tr>
<td>
<code>repository</code><br/>
<em>
string
</em>
</td>
<td>
<p>Repository is an optional alternate OCI repository to use for image signatures and attestations that match this rule.
If specified Repository will override the default OCI image repository configured for the installation.
The repository can also be overridden per Attestor or Attestation.</p>
</td>
</tr>
<tr>
<td>
<code>mutateDigest</code><br/>
<em>
bool
</em>
</td>
<td>
<p>MutateDigest enables replacement of image tags with digests.
Defaults to true.</p>
</td>
</tr>
<tr>
<td>
<code>verifyDigest</code><br/>
<em>
bool
</em>
</td>
<td>
<p>VerifyDigest validates that images have a digest.</p>
</td>
</tr>
<tr>
<td>
<code>required</code><br/>
<em>
bool
</em>
</td>
<td>
<p>Required validates that images are verified i.e. have matched passed a signature or attestation check.</p>
</td>
</tr>
<tr>
<td>
<code>imageRegistryCredentials</code><br/>
<em>
<a href="#kyverno.io/v1.ImageRegistryCredentials">
ImageRegistryCredentials
</a>
</em>
</td>
<td>
<p>ImageRegistryCredentials provides credentials that will be used for authentication with registry</p>
</td>
</tr>
<tr>
<td>
<code>useCache</code><br/>
<em>
bool
</em>
</td>
<td>
<p>UseCache enables caching of image verify responses for this rule</p>
</td>
</tr>
</tbody>
</table>
<hr />
<h3 id="kyverno.io/v2beta1.MatchResources">MatchResources
</h3>
<p>
(<em>Appears on:</em>
<a href="#kyverno.io/v2alpha1.CleanupPolicySpec">CleanupPolicySpec</a>, 
<a href="#kyverno.io/v2beta1.PolicyExceptionSpec">PolicyExceptionSpec</a>, 
<a href="#kyverno.io/v2beta1.Rule">Rule</a>)
</p>
<p>
<p>MatchResources is used to specify resource and admission review request data for
which a policy rule is applicable.</p>
</p>
<table class="table table-striped">
<thead class="thead-dark">
<tr>
<th>Field</th>
<th>Description</th>
</tr>
</thead>
<tbody>
<tr>
<td>
<code>any</code><br/>
<em>
<a href="#kyverno.io/v1.ResourceFilters">
ResourceFilters
</a>
</em>
</td>
<td>
<em>(Optional)</em>
<p>Any allows specifying resources which will be ORed</p>
</td>
</tr>
<tr>
<td>
<code>all</code><br/>
<em>
<a href="#kyverno.io/v1.ResourceFilters">
ResourceFilters
</a>
</em>
</td>
<td>
<em>(Optional)</em>
<p>All allows specifying resources which will be ANDed</p>
</td>
</tr>
</tbody>
</table>
<hr />
<h3 id="kyverno.io/v2beta1.PolicyExceptionSpec">PolicyExceptionSpec
</h3>
<p>
(<em>Appears on:</em>
<a href="#kyverno.io/v2alpha1.PolicyException">PolicyException</a>, 
<a href="#kyverno.io/v2beta1.PolicyException">PolicyException</a>)
</p>
<p>
<p>PolicyExceptionSpec stores policy exception spec</p>
</p>
<table class="table table-striped">
<thead class="thead-dark">
<tr>
<th>Field</th>
<th>Description</th>
</tr>
</thead>
<tbody>
<tr>
<td>
<code>background</code><br/>
<em>
bool
</em>
</td>
<td>
<p>Background controls if exceptions are applied to existing policies during a background scan.
Optional. Default value is &ldquo;true&rdquo;. The value must be set to &ldquo;false&rdquo; if the policy rule
uses variables that are only available in the admission review request (e.g. user name).</p>
</td>
</tr>
<tr>
<td>
<code>match</code><br/>
<em>
<a href="#kyverno.io/v2beta1.MatchResources">
MatchResources
</a>
</em>
</td>
<td>
<p>Match defines match clause used to check if a resource applies to the exception</p>
</td>
</tr>
<tr>
<td>
<code>exceptions</code><br/>
<em>
<a href="#kyverno.io/v2beta1.Exception">
[]Exception
</a>
</em>
</td>
<td>
<p>Exceptions is a list policy/rules to be excluded</p>
</td>
</tr>
</tbody>
</table>
<hr />
<h3 id="kyverno.io/v2beta1.ResourceDescription">ResourceDescription
</h3>
<p>
(<em>Appears on:</em>
<a href="#kyverno.io/v2beta1.ResourceFilter">ResourceFilter</a>)
</p>
<p>
<p>ResourceDescription contains criteria used to match resources.</p>
</p>
<table class="table table-striped">
<thead class="thead-dark">
<tr>
<th>Field</th>
<th>Description</th>
</tr>
</thead>
<tbody>
<tr>
<td>
<code>kinds</code><br/>
<em>
[]string
</em>
</td>
<td>
<em>(Optional)</em>
<p>Kinds is a list of resource kinds.</p>
</td>
</tr>
<tr>
<td>
<code>names</code><br/>
<em>
[]string
</em>
</td>
<td>
<em>(Optional)</em>
<p>Names are the names of the resources. Each name supports wildcard characters
&ldquo;*&rdquo; (matches zero or many characters) and &ldquo;?&rdquo; (at least one character).</p>
</td>
</tr>
<tr>
<td>
<code>namespaces</code><br/>
<em>
[]string
</em>
</td>
<td>
<em>(Optional)</em>
<p>Namespaces is a list of namespaces names. Each name supports wildcard characters
&ldquo;*&rdquo; (matches zero or many characters) and &ldquo;?&rdquo; (at least one character).</p>
</td>
</tr>
<tr>
<td>
<code>annotations</code><br/>
<em>
map[string]string
</em>
</td>
<td>
<em>(Optional)</em>
<p>Annotations is a  map of annotations (key-value pairs of type string). Annotation keys
and values support the wildcard characters &ldquo;*&rdquo; (matches zero or many characters) and
&ldquo;?&rdquo; (matches at least one character).</p>
</td>
</tr>
<tr>
<td>
<code>selector</code><br/>
<em>
<a href="https://kubernetes.io/docs/reference/generated/kubernetes-api/v1.23/#labelselector-v1-meta">
Kubernetes meta/v1.LabelSelector
</a>
</em>
</td>
<td>
<em>(Optional)</em>
<p>Selector is a label selector. Label keys and values in <code>matchLabels</code> support the wildcard
characters <code>*</code> (matches zero or many characters) and <code>?</code> (matches one character).
Wildcards allows writing label selectors like [&ldquo;storage.k8s.io/<em>&rdquo;: &ldquo;</em>&rdquo;]. Note that
using [&rdquo;<em>&rdquo; : &ldquo;</em>&rdquo;] matches any key and value but does not match an empty label set.</p>
</td>
</tr>
<tr>
<td>
<code>namespaceSelector</code><br/>
<em>
<a href="https://kubernetes.io/docs/reference/generated/kubernetes-api/v1.23/#labelselector-v1-meta">
Kubernetes meta/v1.LabelSelector
</a>
</em>
</td>
<td>
<em>(Optional)</em>
<p>NamespaceSelector is a label selector for the resource namespace. Label keys and values
in <code>matchLabels</code> support the wildcard characters <code>*</code> (matches zero or many characters)
and <code>?</code> (matches one character).Wildcards allows writing label selectors like
[&ldquo;storage.k8s.io/<em>&rdquo;: &ldquo;</em>&rdquo;]. Note that using [&rdquo;<em>&rdquo; : &ldquo;</em>&rdquo;] matches any key and value but
does not match an empty label set.</p>
</td>
</tr>
<tr>
<td>
<code>operations</code><br/>
<em>
<a href="#kyverno.io/v1.AdmissionOperation">
[]AdmissionOperation
</a>
</em>
</td>
<td>
<em>(Optional)</em>
<p>Operations can contain values [&ldquo;CREATE, &ldquo;UPDATE&rdquo;, &ldquo;CONNECT&rdquo;, &ldquo;DELETE&rdquo;], which are used to match a specific action.</p>
</td>
</tr>
</tbody>
</table>
<hr />
<h3 id="kyverno.io/v2beta1.ResourceFilter">ResourceFilter
</h3>
<p>
<p>ResourceFilter allow users to &ldquo;AND&rdquo; or &ldquo;OR&rdquo; between resources</p>
</p>
<table class="table table-striped">
<thead class="thead-dark">
<tr>
<th>Field</th>
<th>Description</th>
</tr>
</thead>
<tbody>
<tr>
<td>
<code>UserInfo</code><br/>
<em>
<a href="#kyverno.io/v1.UserInfo">
UserInfo
</a>
</em>
</td>
<td>
<em>(Optional)</em>
<p>UserInfo contains information about the user performing the operation.</p>
</td>
</tr>
<tr>
<td>
<code>resources</code><br/>
<em>
<a href="#kyverno.io/v2beta1.ResourceDescription">
ResourceDescription
</a>
</em>
</td>
<td>
<p>ResourceDescription contains information about the resource being created or modified.</p>
</td>
</tr>
</tbody>
</table>
<hr />
<h3 id="kyverno.io/v2beta1.ResourceFilters">ResourceFilters
(<code>[]github.com/kyverno/kyverno/api/kyverno/v2beta1.ResourceFilter</code> alias)</p></h3>
<p>
<p>ResourceFilters is a slice of ResourceFilter</p>
</p>
<h3 id="kyverno.io/v2beta1.Rule">Rule
</h3>
<p>
(<em>Appears on:</em>
<a href="#kyverno.io/v2beta1.Spec">Spec</a>)
</p>
<p>
<p>Rule defines a validation, mutation, or generation control for matching resources.
Each rules contains a match declaration to select resources, and an optional exclude
declaration to specify which resources to exclude.</p>
</p>
<table class="table table-striped">
<thead class="thead-dark">
<tr>
<th>Field</th>
<th>Description</th>
</tr>
</thead>
<tbody>
<tr>
<td>
<code>name</code><br/>
<em>
string
</em>
</td>
<td>
<p>Name is a label to identify the rule, It must be unique within the policy.</p>
</td>
</tr>
<tr>
<td>
<code>context</code><br/>
<em>
<a href="#kyverno.io/v1.ContextEntry">
[]ContextEntry
</a>
</em>
</td>
<td>
<em>(Optional)</em>
<p>Context defines variables and data sources that can be used during rule execution.</p>
</td>
</tr>
<tr>
<td>
<code>match</code><br/>
<em>
<a href="#kyverno.io/v2beta1.MatchResources">
MatchResources
</a>
</em>
</td>
<td>
<p>MatchResources defines when this policy rule should be applied. The match
criteria can include resource information (e.g. kind, name, namespace, labels)
and admission review request information like the user name or role.
At least one kind is required.</p>
</td>
</tr>
<tr>
<td>
<code>exclude</code><br/>
<em>
<a href="#kyverno.io/v2beta1.MatchResources">
MatchResources
</a>
</em>
</td>
<td>
<em>(Optional)</em>
<p>ExcludeResources defines when this policy rule should not be applied. The exclude
criteria can include resource information (e.g. kind, name, namespace, labels)
and admission review request information like the name or role.</p>
</td>
</tr>
<tr>
<td>
<code>imageExtractors</code><br/>
<em>
<a href="#kyverno.io/v1.ImageExtractorConfigs">
ImageExtractorConfigs
</a>
</em>
</td>
<td>
<em>(Optional)</em>
<p>ImageExtractors defines a mapping from kinds to ImageExtractorConfigs.
This config is only valid for verifyImages rules.</p>
</td>
</tr>
<tr>
<td>
<code>preconditions</code><br/>
<em>
<a href="#kyverno.io/v2beta1.AnyAllConditions">
AnyAllConditions
</a>
</em>
</td>
<td>
<em>(Optional)</em>
<p>Preconditions are used to determine if a policy rule should be applied by evaluating a
set of conditions. The declaration can contain nested <code>any</code> or <code>all</code> statements.
See: <a href="https://kyverno.io/docs/writing-policies/preconditions/">https://kyverno.io/docs/writing-policies/preconditions/</a></p>
</td>
</tr>
<tr>
<td>
<code>celPreconditions</code><br/>
<em>
<a href="https://kubernetes.io/docs/reference/generated/kubernetes-api/v1.23/#matchcondition-v1-admissionregistration">
[]Kubernetes admissionregistration/v1.MatchCondition
</a>
</em>
</td>
<td>
<em>(Optional)</em>
<p>CELPreconditions are used to determine if a policy rule should be applied by evaluating a
set of CEL conditions. It can only be used with the validate.cel subrule</p>
</td>
</tr>
<tr>
<td>
<code>mutate</code><br/>
<em>
<a href="#kyverno.io/v1.Mutation">
Mutation
</a>
</em>
</td>
<td>
<em>(Optional)</em>
<p>Mutation is used to modify matching resources.</p>
</td>
</tr>
<tr>
<td>
<code>validate</code><br/>
<em>
<a href="#kyverno.io/v2beta1.Validation">
Validation
</a>
</em>
</td>
<td>
<em>(Optional)</em>
<p>Validation is used to validate matching resources.</p>
</td>
</tr>
<tr>
<td>
<code>generate</code><br/>
<em>
<a href="#kyverno.io/v1.Generation">
Generation
</a>
</em>
</td>
<td>
<em>(Optional)</em>
<p>Generation is used to create new resources.</p>
</td>
</tr>
<tr>
<td>
<code>verifyImages</code><br/>
<em>
<a href="#kyverno.io/v2beta1.ImageVerification">
[]ImageVerification
</a>
</em>
</td>
<td>
<em>(Optional)</em>
<p>VerifyImages is used to verify image signatures and mutate them to add a digest</p>
</td>
</tr>
</tbody>
</table>
<hr />
<h3 id="kyverno.io/v2beta1.Spec">Spec
</h3>
<p>
(<em>Appears on:</em>
<a href="#kyverno.io/v2beta1.ClusterPolicy">ClusterPolicy</a>, 
<a href="#kyverno.io/v2beta1.Policy">Policy</a>)
</p>
<p>
<p>Spec contains a list of Rule instances and other policy controls.</p>
</p>
<table class="table table-striped">
<thead class="thead-dark">
<tr>
<th>Field</th>
<th>Description</th>
</tr>
</thead>
<tbody>
<tr>
<td>
<code>rules</code><br/>
<em>
<a href="#kyverno.io/v2beta1.Rule">
[]Rule
</a>
</em>
</td>
<td>
<p>Rules is a list of Rule instances. A Policy contains multiple rules and
each rule can validate, mutate, or generate resources.</p>
</td>
</tr>
<tr>
<td>
<code>applyRules</code><br/>
<em>
<a href="#kyverno.io/v1.ApplyRulesType">
ApplyRulesType
</a>
</em>
</td>
<td>
<em>(Optional)</em>
<p>ApplyRules controls how rules in a policy are applied. Rule are processed in
the order of declaration. When set to <code>One</code> processing stops after a rule has
been applied i.e. the rule matches and results in a pass, fail, or error. When
set to <code>All</code> all rules in the policy are processed. The default is <code>All</code>.</p>
</td>
</tr>
<tr>
<td>
<code>failurePolicy</code><br/>
<em>
<a href="#kyverno.io/v1.FailurePolicyType">
FailurePolicyType
</a>
</em>
</td>
<td>
<em>(Optional)</em>
<p>FailurePolicy defines how unexpected policy errors and webhook response timeout errors are handled.
Rules within the same policy share the same failure behavior.
Allowed values are Ignore or Fail. Defaults to Fail.</p>
</td>
</tr>
<tr>
<td>
<code>validationFailureAction</code><br/>
<em>
<a href="#kyverno.io/v1.ValidationFailureAction">
ValidationFailureAction
</a>
</em>
</td>
<td>
<em>(Optional)</em>
<p>ValidationFailureAction defines if a validation policy rule violation should block
the admission review request (enforce), or allow (audit) the admission review request
and report an error in a policy report. Optional.
Allowed values are audit or enforce. The default value is &ldquo;Audit&rdquo;.</p>
</td>
</tr>
<tr>
<td>
<code>validationFailureActionOverrides</code><br/>
<em>
<a href="#kyverno.io/v1.ValidationFailureActionOverride">
[]ValidationFailureActionOverride
</a>
</em>
</td>
<td>
<em>(Optional)</em>
<p>ValidationFailureActionOverrides is a Cluster Policy attribute that specifies ValidationFailureAction
namespace-wise. It overrides ValidationFailureAction for the specified namespaces.</p>
</td>
</tr>
<tr>
<td>
<code>admission</code><br/>
<em>
bool
</em>
</td>
<td>
<em>(Optional)</em>
<p>Admission controls if rules are applied during admission.
Optional. Default value is &ldquo;true&rdquo;.</p>
</td>
</tr>
<tr>
<td>
<code>background</code><br/>
<em>
bool
</em>
</td>
<td>
<em>(Optional)</em>
<p>Background controls if rules are applied to existing resources during a background scan.
Optional. Default value is &ldquo;true&rdquo;. The value must be set to &ldquo;false&rdquo; if the policy rule
uses variables that are only available in the admission review request (e.g. user name).</p>
</td>
</tr>
<tr>
<td>
<code>schemaValidation</code><br/>
<em>
bool
</em>
</td>
<td>
<em>(Optional)</em>
<p>SchemaValidation skips validation checks for policies as well as patched resources.
Optional. The default value is set to &ldquo;true&rdquo;, it must be set to &ldquo;false&rdquo; to disable the validation checks.</p>
</td>
</tr>
<tr>
<td>
<code>webhookTimeoutSeconds</code><br/>
<em>
int32
</em>
</td>
<td>
<p>WebhookTimeoutSeconds specifies the maximum time in seconds allowed to apply this policy.
After the configured time expires, the admission request may fail, or may simply ignore the policy results,
based on the failure policy. The default timeout is 10s, the value must be between 1 and 30 seconds.</p>
</td>
</tr>
<tr>
<td>
<code>mutateExistingOnPolicyUpdate</code><br/>
<em>
bool
</em>
</td>
<td>
<em>(Optional)</em>
<p>MutateExistingOnPolicyUpdate controls if a mutateExisting policy is applied on policy events.
Default value is &ldquo;false&rdquo;.</p>
</td>
</tr>
<tr>
<td>
<code>generateExistingOnPolicyUpdate</code><br/>
<em>
bool
</em>
</td>
<td>
<em>(Optional)</em>
<p>Deprecated, use generateExisting instead</p>
</td>
</tr>
<tr>
<td>
<code>generateExisting</code><br/>
<em>
bool
</em>
</td>
<td>
<em>(Optional)</em>
<p>GenerateExisting controls whether to trigger generate rule in existing resources
If is set to &ldquo;true&rdquo; generate rule will be triggered and applied to existing matched resources.
Defaults to &ldquo;false&rdquo; if not specified.</p>
</td>
</tr>
<tr>
<td>
<code>useServerSideApply</code><br/>
<em>
bool
</em>
</td>
<td>
<em>(Optional)</em>
<p>UseServerSideApply controls whether to use server-side apply for generate rules
If is set to &ldquo;true&rdquo; create &amp; update for generate rules will use apply instead of create/update.
Defaults to &ldquo;false&rdquo; if not specified.</p>
</td>
</tr>
</tbody>
</table>
<hr />
<h3 id="kyverno.io/v2beta1.Validation">Validation
</h3>
<p>
(<em>Appears on:</em>
<a href="#kyverno.io/v2beta1.Rule">Rule</a>)
</p>
<p>
<p>Validation defines checks to be performed on matching resources.</p>
</p>
<table class="table table-striped">
<thead class="thead-dark">
<tr>
<th>Field</th>
<th>Description</th>
</tr>
</thead>
<tbody>
<tr>
<td>
<code>message</code><br/>
<em>
string
</em>
</td>
<td>
<em>(Optional)</em>
<p>Message specifies a custom message to be displayed on failure.</p>
</td>
</tr>
<tr>
<td>
<code>manifests</code><br/>
<em>
<a href="#kyverno.io/v1.Manifests">
Manifests
</a>
</em>
</td>
<td>
<em>(Optional)</em>
<p>Manifest specifies conditions for manifest verification</p>
</td>
</tr>
<tr>
<td>
<code>foreach</code><br/>
<em>
<a href="#kyverno.io/v1.ForEachValidation">
[]ForEachValidation
</a>
</em>
</td>
<td>
<em>(Optional)</em>
<p>ForEach applies validate rules to a list of sub-elements by creating a context for each entry in the list and looping over it to apply the specified logic.</p>
</td>
</tr>
<tr>
<td>
<code>pattern</code><br/>
<em>
<a href="https://kubernetes.io/docs/reference/generated/kubernetes-api/v1.23/#json-v1-apiextensions">
Kubernetes apiextensions/v1.JSON
</a>
</em>
</td>
<td>
<em>(Optional)</em>
<p>Pattern specifies an overlay-style pattern used to check resources.</p>
</td>
</tr>
<tr>
<td>
<code>anyPattern</code><br/>
<em>
<a href="https://kubernetes.io/docs/reference/generated/kubernetes-api/v1.23/#json-v1-apiextensions">
Kubernetes apiextensions/v1.JSON
</a>
</em>
</td>
<td>
<em>(Optional)</em>
<p>AnyPattern specifies list of validation patterns. At least one of the patterns
must be satisfied for the validation rule to succeed.</p>
</td>
</tr>
<tr>
<td>
<code>deny</code><br/>
<em>
<a href="#kyverno.io/v2beta1.Deny">
Deny
</a>
</em>
</td>
<td>
<em>(Optional)</em>
<p>Deny defines conditions used to pass or fail a validation rule.</p>
</td>
</tr>
<tr>
<td>
<code>podSecurity</code><br/>
<em>
<a href="#kyverno.io/v1.PodSecurity">
PodSecurity
</a>
</em>
</td>
<td>
<em>(Optional)</em>
<p>PodSecurity applies exemptions for Kubernetes Pod Security admission
by specifying exclusions for Pod Security Standards controls.</p>
</td>
</tr>
<tr>
<td>
<code>cel</code><br/>
<em>
<a href="#kyverno.io/v1.CEL">
CEL
</a>
</em>
</td>
<td>
<em>(Optional)</em>
<p>CEL allows validation checks using the Common Expression Language (<a href="https://kubernetes.io/docs/reference/using-api/cel/">https://kubernetes.io/docs/reference/using-api/cel/</a>).</p>
</td>
</tr>
</tbody>
</table>
<hr />
<h2 id="wgpolicyk8s.io/v1alpha2">wgpolicyk8s.io/v1alpha2</h2>
Resource Types:
<ul><li>
<a href="#wgpolicyk8s.io/v1alpha2.ClusterPolicyReport">ClusterPolicyReport</a>
</li><li>
<a href="#wgpolicyk8s.io/v1alpha2.PolicyReport">PolicyReport</a>
</li></ul>
<hr />
<h3 id="wgpolicyk8s.io/v1alpha2.ClusterPolicyReport">ClusterPolicyReport
</h3>
<p>
<p>ClusterPolicyReport is the Schema for the clusterpolicyreports API</p>
</p>
<table class="table table-striped">
<thead class="thead-dark">
<tr>
<th>Field</th>
<th>Description</th>
</tr>
</thead>
<tbody>
<tr>
<td>
<code>apiVersion</code><br/>
string</td>
<td>
<code>
wgpolicyk8s.io/v1alpha2
</code>
</td>
</tr>
<tr>
<td>
<code>kind</code><br/>
string
</td>
<td><code>ClusterPolicyReport</code></td>
</tr>
<tr>
<td>
<code>metadata</code><br/>
<em>
<a href="https://kubernetes.io/docs/reference/generated/kubernetes-api/v1.23/#objectmeta-v1-meta">
Kubernetes meta/v1.ObjectMeta
</a>
</em>
</td>
<td>
Refer to the Kubernetes API documentation for the fields of the
<code>metadata</code> field.
</td>
</tr>
<tr>
<td>
<code>scope</code><br/>
<em>
<a href="https://kubernetes.io/docs/reference/generated/kubernetes-api/v1.23/#objectreference-v1-core">
Kubernetes core/v1.ObjectReference
</a>
</em>
</td>
<td>
<em>(Optional)</em>
<p>Scope is an optional reference to the report scope (e.g. a Deployment, Namespace, or Node)</p>
</td>
</tr>
<tr>
<td>
<code>scopeSelector</code><br/>
<em>
<a href="https://kubernetes.io/docs/reference/generated/kubernetes-api/v1.23/#labelselector-v1-meta">
Kubernetes meta/v1.LabelSelector
</a>
</em>
</td>
<td>
<em>(Optional)</em>
<p>ScopeSelector is an optional selector for multiple scopes (e.g. Pods).
Either one of, or none of, but not both of, Scope or ScopeSelector should be specified.</p>
</td>
</tr>
<tr>
<td>
<code>summary</code><br/>
<em>
<a href="#wgpolicyk8s.io/v1alpha2.PolicyReportSummary">
PolicyReportSummary
</a>
</em>
</td>
<td>
<em>(Optional)</em>
<p>PolicyReportSummary provides a summary of results</p>
</td>
</tr>
<tr>
<td>
<code>results</code><br/>
<em>
<a href="#wgpolicyk8s.io/v1alpha2.PolicyReportResult">
[]PolicyReportResult
</a>
</em>
</td>
<td>
<em>(Optional)</em>
<p>PolicyReportResult provides result details</p>
</td>
</tr>
</tbody>
</table>
<hr />
<h3 id="wgpolicyk8s.io/v1alpha2.PolicyReport">PolicyReport
</h3>
<p>
<p>PolicyReport is the Schema for the policyreports API</p>
</p>
<table class="table table-striped">
<thead class="thead-dark">
<tr>
<th>Field</th>
<th>Description</th>
</tr>
</thead>
<tbody>
<tr>
<td>
<code>apiVersion</code><br/>
string</td>
<td>
<code>
wgpolicyk8s.io/v1alpha2
</code>
</td>
</tr>
<tr>
<td>
<code>kind</code><br/>
string
</td>
<td><code>PolicyReport</code></td>
</tr>
<tr>
<td>
<code>metadata</code><br/>
<em>
<a href="https://kubernetes.io/docs/reference/generated/kubernetes-api/v1.23/#objectmeta-v1-meta">
Kubernetes meta/v1.ObjectMeta
</a>
</em>
</td>
<td>
Refer to the Kubernetes API documentation for the fields of the
<code>metadata</code> field.
</td>
</tr>
<tr>
<td>
<code>scope</code><br/>
<em>
<a href="https://kubernetes.io/docs/reference/generated/kubernetes-api/v1.23/#objectreference-v1-core">
Kubernetes core/v1.ObjectReference
</a>
</em>
</td>
<td>
<em>(Optional)</em>
<p>Scope is an optional reference to the report scope (e.g. a Deployment, Namespace, or Node)</p>
</td>
</tr>
<tr>
<td>
<code>scopeSelector</code><br/>
<em>
<a href="https://kubernetes.io/docs/reference/generated/kubernetes-api/v1.23/#labelselector-v1-meta">
Kubernetes meta/v1.LabelSelector
</a>
</em>
</td>
<td>
<em>(Optional)</em>
<p>ScopeSelector is an optional selector for multiple scopes (e.g. Pods).
Either one of, or none of, but not both of, Scope or ScopeSelector should be specified.</p>
</td>
</tr>
<tr>
<td>
<code>summary</code><br/>
<em>
<a href="#wgpolicyk8s.io/v1alpha2.PolicyReportSummary">
PolicyReportSummary
</a>
</em>
</td>
<td>
<em>(Optional)</em>
<p>PolicyReportSummary provides a summary of results</p>
</td>
</tr>
<tr>
<td>
<code>results</code><br/>
<em>
<a href="#wgpolicyk8s.io/v1alpha2.PolicyReportResult">
[]PolicyReportResult
</a>
</em>
</td>
<td>
<em>(Optional)</em>
<p>PolicyReportResult provides result details</p>
</td>
</tr>
</tbody>
</table>
<hr />
<h3 id="wgpolicyk8s.io/v1alpha2.PolicyReportResult">PolicyReportResult
</h3>
<p>
(<em>Appears on:</em>
<a href="#wgpolicyk8s.io/v1alpha2.ClusterPolicyReport">ClusterPolicyReport</a>, 
<a href="#wgpolicyk8s.io/v1alpha2.PolicyReport">PolicyReport</a>, 
<a href="#kyverno.io/v1alpha2.AdmissionReportSpec">AdmissionReportSpec</a>, 
<a href="#kyverno.io/v1alpha2.BackgroundScanReportSpec">BackgroundScanReportSpec</a>)
</p>
<p>
<p>PolicyReportResult provides the result for an individual policy</p>
</p>
<table class="table table-striped">
<thead class="thead-dark">
<tr>
<th>Field</th>
<th>Description</th>
</tr>
</thead>
<tbody>
<tr>
<td>
<code>source</code><br/>
<em>
string
</em>
</td>
<td>
<em>(Optional)</em>
<p>Source is an identifier for the policy engine that manages this report</p>
</td>
</tr>
<tr>
<td>
<code>policy</code><br/>
<em>
string
</em>
</td>
<td>
<p>Policy is the name or identifier of the policy</p>
</td>
</tr>
<tr>
<td>
<code>rule</code><br/>
<em>
string
</em>
</td>
<td>
<em>(Optional)</em>
<p>Rule is the name or identifier of the rule within the policy</p>
</td>
</tr>
<tr>
<td>
<code>resources</code><br/>
<em>
<a href="https://kubernetes.io/docs/reference/generated/kubernetes-api/v1.23/#objectreference-v1-core">
[]Kubernetes core/v1.ObjectReference
</a>
</em>
</td>
<td>
<em>(Optional)</em>
<p>Subjects is an optional reference to the checked Kubernetes resources</p>
</td>
</tr>
<tr>
<td>
<code>resourceSelector</code><br/>
<em>
<a href="https://kubernetes.io/docs/reference/generated/kubernetes-api/v1.23/#labelselector-v1-meta">
Kubernetes meta/v1.LabelSelector
</a>
</em>
</td>
<td>
<em>(Optional)</em>
<p>SubjectSelector is an optional label selector for checked Kubernetes resources.
For example, a policy result may apply to all pods that match a label.
Either a Subject or a SubjectSelector can be specified.
If neither are provided, the result is assumed to be for the policy report scope.</p>
</td>
</tr>
<tr>
<td>
<code>message</code><br/>
<em>
string
</em>
</td>
<td>
<p>Description is a short user friendly message for the policy rule</p>
</td>
</tr>
<tr>
<td>
<code>result</code><br/>
<em>
<a href="#wgpolicyk8s.io/v1alpha2.PolicyResult">
PolicyResult
</a>
</em>
</td>
<td>
<p>Result indicates the outcome of the policy rule execution</p>
</td>
</tr>
<tr>
<td>
<code>scored</code><br/>
<em>
bool
</em>
</td>
<td>
<p>Scored indicates if this result is scored</p>
</td>
</tr>
<tr>
<td>
<code>properties</code><br/>
<em>
map[string]string
</em>
</td>
<td>
<p>Properties provides additional information for the policy rule</p>
</td>
</tr>
<tr>
<td>
<code>timestamp</code><br/>
<em>
<a href="https://kubernetes.io/docs/reference/generated/kubernetes-api/v1.23/#timestamp-v1-meta">
Kubernetes meta/v1.Timestamp
</a>
</em>
</td>
<td>
<p>Timestamp indicates the time the result was found</p>
</td>
</tr>
<tr>
<td>
<code>category</code><br/>
<em>
string
</em>
</td>
<td>
<em>(Optional)</em>
<p>Category indicates policy category</p>
</td>
</tr>
<tr>
<td>
<code>severity</code><br/>
<em>
<a href="#wgpolicyk8s.io/v1alpha2.PolicySeverity">
PolicySeverity
</a>
</em>
</td>
<td>
<em>(Optional)</em>
<p>Severity indicates policy check result criticality</p>
</td>
</tr>
</tbody>
</table>
<hr />
<h3 id="wgpolicyk8s.io/v1alpha2.PolicyReportSummary">PolicyReportSummary
</h3>
<p>
(<em>Appears on:</em>
<a href="#wgpolicyk8s.io/v1alpha2.ClusterPolicyReport">ClusterPolicyReport</a>, 
<a href="#wgpolicyk8s.io/v1alpha2.PolicyReport">PolicyReport</a>, 
<a href="#kyverno.io/v1alpha2.AdmissionReportSpec">AdmissionReportSpec</a>, 
<a href="#kyverno.io/v1alpha2.BackgroundScanReportSpec">BackgroundScanReportSpec</a>)
</p>
<p>
<p>PolicyReportSummary provides a status count summary</p>
</p>
<table class="table table-striped">
<thead class="thead-dark">
<tr>
<th>Field</th>
<th>Description</th>
</tr>
</thead>
<tbody>
<tr>
<td>
<code>pass</code><br/>
<em>
int
</em>
</td>
<td>
<em>(Optional)</em>
<p>Pass provides the count of policies whose requirements were met</p>
</td>
</tr>
<tr>
<td>
<code>fail</code><br/>
<em>
int
</em>
</td>
<td>
<em>(Optional)</em>
<p>Fail provides the count of policies whose requirements were not met</p>
</td>
</tr>
<tr>
<td>
<code>warn</code><br/>
<em>
int
</em>
</td>
<td>
<em>(Optional)</em>
<p>Warn provides the count of non-scored policies whose requirements were not met</p>
</td>
</tr>
<tr>
<td>
<code>error</code><br/>
<em>
int
</em>
</td>
<td>
<em>(Optional)</em>
<p>Error provides the count of policies that could not be evaluated</p>
</td>
</tr>
<tr>
<td>
<code>skip</code><br/>
<em>
int
</em>
</td>
<td>
<em>(Optional)</em>
<p>Skip indicates the count of policies that were not selected for evaluation</p>
</td>
</tr>
</tbody>
</table>
<hr />
<h3 id="wgpolicyk8s.io/v1alpha2.PolicyResult">PolicyResult
(<code>string</code> alias)</p></h3>
<p>
(<em>Appears on:</em>
<a href="#wgpolicyk8s.io/v1alpha2.PolicyReportResult">PolicyReportResult</a>)
</p>
<p>
<p>PolicyResult has one of the following values:
- pass: indicates that the policy requirements are met
- fail: indicates that the policy requirements are not met
- warn: indicates that the policy requirements and not met, and the policy is not scored
- error: indicates that the policy could not be evaluated
- skip: indicates that the policy was not selected based on user inputs or applicability</p>
</p>
<h3 id="wgpolicyk8s.io/v1alpha2.PolicySeverity">PolicySeverity
(<code>string</code> alias)</p></h3>
<p>
(<em>Appears on:</em>
<a href="#wgpolicyk8s.io/v1alpha2.PolicyReportResult">PolicyReportResult</a>)
</p>
<p>
<p>PolicySeverity has one of the following values:
- critical
- high
- low
- medium
- info</p>
</p>
</div>
<script src="https://code.jquery.com/jquery-3.3.1.slim.min.js" integrity="sha384-q8i/X+965DzO0rT7abK41JStQIAqVgRVzpbzo5smXKp4YfRvH+8abtTE1Pi6jizo" crossorigin="anonymous"></script>
<script src="https://cdnjs.cloudflare.com/ajax/libs/popper.js/1.14.7/umd/popper.min.js" integrity="sha384-UO2eT0CpHqdSJQ6hJty5KVphtPhzWj9WO1clHTMGa3JDZwrnQq4sF86dIHNDz0W1" crossorigin="anonymous"></script>
<script src="https://stackpath.bootstrapcdn.com/bootstrap/4.3.1/js/bootstrap.min.js" integrity="sha384-JjSmVgyd0p3pXB1rRibZUAYoIIy6OrQ6VrjIEaFf/nJGzIxFDsf4x0xIM+B07jRM" crossorigin="anonymous"></script>
</body>
</html><|MERGE_RESOLUTION|>--- conflicted
+++ resolved
@@ -5958,126 +5958,7 @@
 </tbody>
 </table>
 <hr />
-<<<<<<< HEAD
-<h3 id="kyverno.io/v2alpha1.Exception">Exception
-</h3>
-<p>
-(<em>Appears on:</em>
-<a href="#kyverno.io/v2alpha1.PolicyExceptionSpec">PolicyExceptionSpec</a>)
-</p>
-<p>
-<p>Exception stores infos about a policy and rules</p>
-</p>
-<table class="table table-striped">
-<thead class="thead-dark">
-<tr>
-<th>Field</th>
-<th>Description</th>
-</tr>
-</thead>
-<tbody>
-<tr>
-<td>
-<code>policyName</code><br/>
-<em>
-string
-</em>
-</td>
-<td>
-<p>PolicyName identifies the policy to which the exception is applied.
-The policy name uses the format <namespace>/<name> unless it
-references a ClusterPolicy.</p>
-</td>
-</tr>
-<tr>
-<td>
-<code>ruleNames</code><br/>
-<em>
-[]string
-</em>
-</td>
-<td>
-<p>RuleNames identifies the rules to which the exception is applied.</p>
-</td>
-</tr>
-</tbody>
-</table>
-<hr />
-<h3 id="kyverno.io/v2alpha1.PolicyExceptionSpec">PolicyExceptionSpec
-</h3>
-<p>
-(<em>Appears on:</em>
-<a href="#kyverno.io/v2alpha1.PolicyException">PolicyException</a>)
-</p>
-<p>
-<p>PolicyExceptionSpec stores policy exception spec</p>
-</p>
-<table class="table table-striped">
-<thead class="thead-dark">
-<tr>
-<th>Field</th>
-<th>Description</th>
-</tr>
-</thead>
-<tbody>
-<tr>
-<td>
-<code>background</code><br/>
-<em>
-bool
-</em>
-</td>
-<td>
-<p>Background controls if exceptions are applied to existing policies during a background scan.
-Optional. Default value is &ldquo;true&rdquo;. The value must be set to &ldquo;false&rdquo; if the policy rule
-uses variables that are only available in the admission review request (e.g. user name).</p>
-</td>
-</tr>
-<tr>
-<td>
-<code>match</code><br/>
-<em>
-<a href="#kyverno.io/v2beta1.MatchResources">
-MatchResources
-</a>
-</em>
-</td>
-<td>
-<p>Match defines match clause used to check if a resource applies to the exception</p>
-</td>
-</tr>
-<tr>
-<td>
-<code>exceptions</code><br/>
-<em>
-<a href="#kyverno.io/v2alpha1.Exception">
-[]Exception
-</a>
-</em>
-</td>
-<td>
-<p>Exceptions is a list policy/rules to be excluded</p>
-</td>
-</tr>
-<tr>
-<td>
-<code>podSecurity</code><br/>
-<em>
-<a href="#kyverno.io/v1.PodSecurityStandard">
-PodSecurityStandard
-</a>
-</em>
-</td>
-<td>
-<p>PodSecurity is used to check if resource applies to the exception
-Applicable only to validate.podSecurity.</p>
-</td>
-</tr>
-</tbody>
-</table>
-<hr />
-=======
->>>>>>> 5181deaf
+
 <h2 id="kyverno.io/v2beta1">kyverno.io/v2beta1</h2>
 Resource Types:
 <ul><li>
