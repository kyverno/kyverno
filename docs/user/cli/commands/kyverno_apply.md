## kyverno apply

Applies policies on resources.

### Synopsis

Applies policies on resources.

  For more information visit https://kyverno.io/docs/kyverno-cli/#apply

```
kyverno apply [flags]
```

### Examples

```
  # Apply on a resource
  kyverno apply /path/to/policy.yaml /path/to/folderOfPolicies --resource=/path/to/resource1 --resource=/path/to/resource2

  # Apply on a folder of resources
  kyverno apply /path/to/policy.yaml /path/to/folderOfPolicies --resource=/path/to/resources/

  # Apply on a cluster
  kyverno apply /path/to/policy.yaml /path/to/folderOfPolicies --cluster

  # Apply policies from a gitSourceURL on a cluster
  kyverno apply https://github.com/kyverno/policies/openshift/ --git-branch main --cluster

  # Apply single policy with variable on single resource
  kyverno apply /path/to/policy.yaml --resource /path/to/resource.yaml --set <variable1>=<value1>,<variable2>=<value2>

  # Apply multiple policy with variable on multiple resource
  kyverno apply /path/to/policy1.yaml /path/to/policy2.yaml --resource /path/to/resource1.yaml --resource /path/to/resource2.yaml -f /path/to/value.yaml
```

### Options

```
<<<<<<< HEAD
      --audit-warn                         If set to true, will flag audit policies as warnings instead of failures
  -c, --cluster                            Checks if policies should be applied to cluster in the current context
      --context string                     The name of the kubeconfig context to use
      --detailed-results                   If set to true, display detailed results
  -e, --exception strings                  Policy exception to be considered when evaluating policies against resources
      --exceptions strings                 Policy exception to be considered when evaluating policies against resources
      --generate-exceptions                Generate policy exceptions for each violation
      --generated-exception-ttl duration   Default TTL for generated exceptions (default 720h0m0s)
  -b, --git-branch string                  test git repository branch
  -h, --help                               help for apply
      --kubeconfig string                  path to kubeconfig file with authorization and master location information
  -n, --namespace string                   Optional Policy parameter passed with cluster flag
  -o, --output string                      Prints the mutated resources in provided file/directory
  -p, --policy-report                      Generates policy report when passed (default policyviolation)
      --registry                           If set to true, access the image registry using local docker credentials to populate external data
      --remove-color                       Remove any color from output
  -r, --resource strings                   Path to resource files
      --resources strings                  Path to resource files
  -s, --set strings                        Variables that are required
  -i, --stdin                              Optional mutate policy parameter to pipe directly through to kubectl
  -t, --table                              Show results in table format
  -u, --userinfo string                    Admission Info including Roles, Cluster Roles and Subjects
  -f, --values-file string                 File containing values for policy variables
      --warn-exit-code int                 Set the exit code for warnings; if failures or errors are found, will exit 1
      --warn-no-pass                       Specify if warning exit code should be raised if no objects satisfied a policy; can be used together with --warn-exit-code flag
=======
      --audit-warn                  If set to true, will flag audit policies as warnings instead of failures
  -c, --cluster                     Checks if policies should be applied to cluster in the current context
      --context string              The name of the kubeconfig context to use
      --continue-on-fail            If set to true, will continue to apply policies on the next resource upon failure to apply to the current resource instead of exiting out
      --detailed-results            If set to true, display detailed results
  -e, --exception strings           Policy exception to be considered when evaluating policies against resources
      --exceptions strings          Policy exception to be considered when evaluating policies against resources
      --exceptions-with-resources   Evaluate policy exceptions from the resources path
  -b, --git-branch string           test git repository branch
  -h, --help                        help for apply
      --kubeconfig string           path to kubeconfig file with authorization and master location information
  -n, --namespace string            Optional Policy parameter passed with cluster flag
  -o, --output string               Prints the mutated resources in provided file/directory
  -p, --policy-report               Generates policy report when passed (default policyviolation)
      --registry                    If set to true, access the image registry using local docker credentials to populate external data
      --remove-color                Remove any color from output
  -r, --resource strings            Path to resource files
      --resources strings           Path to resource files
  -s, --set strings                 Variables that are required
  -i, --stdin                       Optional mutate policy parameter to pipe directly through to kubectl
  -t, --table                       Show results in table format
  -u, --userinfo string             Admission Info including Roles, Cluster Roles and Subjects
  -f, --values-file string          File containing values for policy variables
      --warn-exit-code int          Set the exit code for warnings; if failures or errors are found, will exit 1
      --warn-no-pass                Specify if warning exit code should be raised if no objects satisfied a policy; can be used together with --warn-exit-code flag
>>>>>>> a5915a31
```

### Options inherited from parent commands

```
      --add_dir_header                   If true, adds the file directory to the header of the log messages
      --alsologtostderr                  log to standard error as well as files (no effect when -logtostderr=true)
      --log_backtrace_at traceLocation   when logging hits line file:N, emit a stack trace (default :0)
      --log_dir string                   If non-empty, write log files in this directory (no effect when -logtostderr=true)
      --log_file string                  If non-empty, use this log file (no effect when -logtostderr=true)
      --log_file_max_size uint           Defines the maximum size a log file can grow to (no effect when -logtostderr=true). Unit is megabytes. If the value is 0, the maximum file size is unlimited. (default 1800)
      --logtostderr                      log to standard error instead of files (default true)
      --one_output                       If true, only write logs to their native severity level (vs also writing to each lower severity level; no effect when -logtostderr=true)
      --skip_headers                     If true, avoid header prefixes in the log messages
      --skip_log_headers                 If true, avoid headers when opening log files (no effect when -logtostderr=true)
      --stderrthreshold severity         logs at or above this threshold go to stderr when writing to files and stderr (no effect when -logtostderr=true or -alsologtostderr=true) (default 2)
  -v, --v Level                          number for the log level verbosity
      --vmodule moduleSpec               comma-separated list of pattern=N settings for file-filtered logging
```

### SEE ALSO

* [kyverno](kyverno.md)	 - Kubernetes Native Policy Management.
<|MERGE_RESOLUTION|>--- conflicted
+++ resolved
@@ -37,59 +37,33 @@
 ### Options
 
 ```
-<<<<<<< HEAD
-      --audit-warn                         If set to true, will flag audit policies as warnings instead of failures
-  -c, --cluster                            Checks if policies should be applied to cluster in the current context
-      --context string                     The name of the kubeconfig context to use
-      --detailed-results                   If set to true, display detailed results
-  -e, --exception strings                  Policy exception to be considered when evaluating policies against resources
-      --exceptions strings                 Policy exception to be considered when evaluating policies against resources
+      --audit-warn                                If set to true, will flag audit policies as warnings instead of failures
+  -c, --cluster                                   Checks if policies should be applied to cluster in the current context
+      --context string                            The name of the kubeconfig context to use
+      --continue-on-fail            If set to true, will continue to apply policies on the next resource upon failure to apply to the current resource instead of exiting out
+      --detailed-results                          If set to true, display detailed results
+  -e, --exception strings                         Policy exception to be considered when evaluating policies against resources
+      --exceptions strings                        Policy exception to be considered when evaluating policies against resources
+      --exceptions-with-resources   Evaluate policy exceptions from the resources path
       --generate-exceptions                Generate policy exceptions for each violation
       --generated-exception-ttl duration   Default TTL for generated exceptions (default 720h0m0s)
-  -b, --git-branch string                  test git repository branch
-  -h, --help                               help for apply
-      --kubeconfig string                  path to kubeconfig file with authorization and master location information
-  -n, --namespace string                   Optional Policy parameter passed with cluster flag
-  -o, --output string                      Prints the mutated resources in provided file/directory
-  -p, --policy-report                      Generates policy report when passed (default policyviolation)
-      --registry                           If set to true, access the image registry using local docker credentials to populate external data
-      --remove-color                       Remove any color from output
-  -r, --resource strings                   Path to resource files
-      --resources strings                  Path to resource files
-  -s, --set strings                        Variables that are required
-  -i, --stdin                              Optional mutate policy parameter to pipe directly through to kubectl
-  -t, --table                              Show results in table format
-  -u, --userinfo string                    Admission Info including Roles, Cluster Roles and Subjects
-  -f, --values-file string                 File containing values for policy variables
-      --warn-exit-code int                 Set the exit code for warnings; if failures or errors are found, will exit 1
-      --warn-no-pass                       Specify if warning exit code should be raised if no objects satisfied a policy; can be used together with --warn-exit-code flag
-=======
-      --audit-warn                  If set to true, will flag audit policies as warnings instead of failures
-  -c, --cluster                     Checks if policies should be applied to cluster in the current context
-      --context string              The name of the kubeconfig context to use
-      --continue-on-fail            If set to true, will continue to apply policies on the next resource upon failure to apply to the current resource instead of exiting out
-      --detailed-results            If set to true, display detailed results
-  -e, --exception strings           Policy exception to be considered when evaluating policies against resources
-      --exceptions strings          Policy exception to be considered when evaluating policies against resources
-      --exceptions-with-resources   Evaluate policy exceptions from the resources path
-  -b, --git-branch string           test git repository branch
-  -h, --help                        help for apply
-      --kubeconfig string           path to kubeconfig file with authorization and master location information
-  -n, --namespace string            Optional Policy parameter passed with cluster flag
-  -o, --output string               Prints the mutated resources in provided file/directory
-  -p, --policy-report               Generates policy report when passed (default policyviolation)
-      --registry                    If set to true, access the image registry using local docker credentials to populate external data
-      --remove-color                Remove any color from output
-  -r, --resource strings            Path to resource files
-      --resources strings           Path to resource files
-  -s, --set strings                 Variables that are required
-  -i, --stdin                       Optional mutate policy parameter to pipe directly through to kubectl
-  -t, --table                       Show results in table format
-  -u, --userinfo string             Admission Info including Roles, Cluster Roles and Subjects
-  -f, --values-file string          File containing values for policy variables
-      --warn-exit-code int          Set the exit code for warnings; if failures or errors are found, will exit 1
-      --warn-no-pass                Specify if warning exit code should be raised if no objects satisfied a policy; can be used together with --warn-exit-code flag
->>>>>>> a5915a31
+  -b, --git-branch string                         test git repository branch
+  -h, --help                                      help for apply
+      --kubeconfig string                         path to kubeconfig file with authorization and master location information
+  -n, --namespace string                          Optional Policy parameter passed with cluster flag
+  -o, --output string                             Prints the mutated resources in provided file/directory
+  -p, --policy-report                             Generates policy report when passed (default policyviolation)
+      --registry                                  If set to true, access the image registry using local docker credentials to populate external data
+      --remove-color                              Remove any color from output
+  -r, --resource strings                          Path to resource files
+      --resources strings                         Path to resource files
+  -s, --set strings                               Variables that are required
+  -i, --stdin                                     Optional mutate policy parameter to pipe directly through to kubectl
+  -t, --table                                     Show results in table format
+  -u, --userinfo string                           Admission Info including Roles, Cluster Roles and Subjects
+  -f, --values-file string                        File containing values for policy variables
+      --warn-exit-code int                        Set the exit code for warnings; if failures or errors are found, will exit 1
+      --warn-no-pass                              Specify if warning exit code should be raised if no objects satisfied a policy; can be used together with --warn-exit-code flag
 ```
 
 ### Options inherited from parent commands
