--- conflicted
+++ resolved
@@ -19,11 +19,8 @@
     - gosec
     - gosimple
     - govet
-<<<<<<< HEAD
+    - grouper
     - ifshort
-=======
-    - grouper
->>>>>>> 9abf99b0
     - importas
     - ineffassign
     - makezero
