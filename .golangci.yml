linters:
  enable:
    - asciicheck
    - bidichk
    - bodyclose
    - containedctx
    - deadcode
    - decorder
    - dogsled
    - durationcheck
    - errcheck
    - errname
    - exportloopref
    - gci
    - gochecknoinits
    - gofmt
    - gofumpt
    - goprintffuncname
    - gosec
    - gosimple
    - govet
    - grouper
    - importas
    - ineffassign
    - makezero
    - misspell
    - noctx
    - nolintlint
    - staticcheck
    - structcheck
    - tenv
    - thelper
    - tparallel
    - typecheck
    - unconvert
    - unused
    - varcheck
    - wastedassign
    - whitespace

run:
  timeout: 5m
  skip-files:
    - ".+_test.go"
    - ".+_test_.+.go"

linters-settings:
  importas:
    alias:
      - pkg: github.com/kyverno/kyverno/api/(\w+)/(v[\w\d]+)
<<<<<<< HEAD
        alias: $1$2
      - pkg: k8s.io/apimachinery/pkg/apis/(\w+)/(v[\w\d]+)
        alias: $1$2
      - pkg: k8s.io/api/(\w+)/(v[\w\d]+)
=======
>>>>>>> 5aaf2d87
        alias: $1$2<|MERGE_RESOLUTION|>--- conflicted
+++ resolved
@@ -48,11 +48,8 @@
   importas:
     alias:
       - pkg: github.com/kyverno/kyverno/api/(\w+)/(v[\w\d]+)
-<<<<<<< HEAD
         alias: $1$2
       - pkg: k8s.io/apimachinery/pkg/apis/(\w+)/(v[\w\d]+)
         alias: $1$2
       - pkg: k8s.io/api/(\w+)/(v[\w\d]+)
-=======
->>>>>>> 5aaf2d87
         alias: $1$2