--- conflicted
+++ resolved
@@ -25,11 +25,8 @@
     - makezero
     - misspell
     - noctx
-<<<<<<< HEAD
+    - nolintlint
     - paralleltest
-=======
-    - nolintlint
->>>>>>> a4348fd4
     - staticcheck
     - structcheck
     - tenv
