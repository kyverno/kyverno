--- conflicted
+++ resolved
@@ -1,24 +1,13 @@
 linters:
   enable:
-<<<<<<< HEAD
     - bodyclose
-=======
->>>>>>> d982ef77
     - deadcode
     - errcheck
     - gosec
     - gosimple
-<<<<<<< HEAD
     - govet
     - ineffassign
     - staticcheck
-=======
-    - bodyclose
-    - staticcheck
-    - unused
-  disable:
-    - ineffassign
->>>>>>> d982ef77
     - structcheck
     - typecheck
     - unused
