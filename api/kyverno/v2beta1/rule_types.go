--- conflicted
+++ resolved
@@ -70,23 +70,11 @@
 // HasVerifyImages checks for verifyImages rule
 func (r *Rule) HasVerifyImages() bool {
 	for _, verifyImage := range r.VerifyImages {
-<<<<<<< HEAD
-		if !reflect.DeepEqual(verifyImage, ImageVerification{}) {
-=======
 		if !datautils.DeepEqual(verifyImage, ImageVerification{}) {
->>>>>>> 4c740e69
 			return true
 		}
 	}
 	return false
-<<<<<<< HEAD
-}
-
-// HasYAMLSignatureVerify checks for validate.manifests rule
-func (r Rule) HasYAMLSignatureVerify() bool {
-	return r.Validation.Manifests != nil && len(r.Validation.Manifests.Attestors) != 0
-=======
->>>>>>> 4c740e69
 }
 
 // HasVerifyImageChecks checks whether the verifyImages rule has validation checks
@@ -99,16 +87,6 @@
 	return false
 }
 
-<<<<<<< HEAD
-// HasYAMLSignatureVerify checks for validate rule
-func (p *ClusterPolicy) HasYAMLSignatureVerify() bool {
-	for _, rule := range p.Spec.Rules {
-		if rule.HasYAMLSignatureVerify() {
-			return true
-		}
-	}
-	return false
-=======
 // HasVerifyManifests checks for validate.manifests rule
 func (r Rule) HasVerifyManifests() bool {
 	return r.Validation.Manifests != nil && len(r.Validation.Manifests.Attestors) != 0
@@ -117,7 +95,6 @@
 // HasValidatePodSecurity checks for validate.podSecurity rule
 func (r Rule) HasValidatePodSecurity() bool {
 	return r.Validation.PodSecurity != nil && !datautils.DeepEqual(r.Validation.PodSecurity, &kyvernov1.PodSecurity{})
->>>>>>> 4c740e69
 }
 
 // HasValidate checks for validate rule
