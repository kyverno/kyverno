--- conflicted
+++ resolved
@@ -51,63 +51,6 @@
 	return p.Spec.Contains(policy, rule)
 }
 
-<<<<<<< HEAD
-// PolicyExceptionSpec stores policy exception spec
-type PolicyExceptionSpec struct {
-	// Background controls if exceptions are applied to existing policies during a background scan.
-	// Optional. Default value is "true". The value must be set to "false" if the policy rule
-	// uses variables that are only available in the admission review request (e.g. user name).
-	Background *bool `json:"background,omitempty" yaml:"background,omitempty"`
-
-	// Match defines match clause used to check if a resource applies to the exception
-	Match kyvernov2beta1.MatchResources `json:"match"`
-
-	// Exceptions is a list policy/rules to be excluded
-	Exceptions []Exception `json:"exceptions"`
-
-	// PodSecurity is used to check if resource applies to the exception
-	// Applicable only to validate.podSecurity.
-	PodSecurity kyvernov1.PodSecurityStandard `json:"podSecurity,omitempty"`
-}
-
-func (p *PolicyExceptionSpec) HasPodSecuruty() bool {
-	return len(p.PodSecurity.Images) > 0
-}
-
-func (p *PolicyExceptionSpec) BackgroundProcessingEnabled() bool {
-	if p.Background == nil {
-		return true
-	}
-	return *p.Background
-}
-
-// Validate implements programmatic validation
-func (p *PolicyExceptionSpec) Validate(path *field.Path) (errs field.ErrorList) {
-	if p.BackgroundProcessingEnabled() {
-		if userErrs := p.Match.ValidateNoUserInfo(path.Child("match")); len(userErrs) > 0 {
-			errs = append(errs, userErrs...)
-		}
-	}
-	errs = append(errs, p.Match.Validate(path.Child("match"), false, nil)...)
-	exceptionsPath := path.Child("exceptions")
-	for i, e := range p.Exceptions {
-		errs = append(errs, e.Validate(exceptionsPath.Index(i))...)
-	}
-	return errs
-}
-
-// Contains returns true if it contains an exception for the given policy/rule pair
-func (p *PolicyExceptionSpec) Contains(policy string, rule string) bool {
-	for _, exception := range p.Exceptions {
-		if exception.Contains(policy, rule) {
-			return true
-		}
-	}
-	return false
-}
-
-=======
->>>>>>> 5181deaf
 // Exception stores infos about a policy and rules
 type Exception = kyvernov2beta1.Exception
 
