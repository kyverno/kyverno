--- conflicted
+++ resolved
@@ -132,14 +132,14 @@
 	return *s.Background
 }
 
-<<<<<<< HEAD
 // GetFailurePolicy returns the failure policy to be applied
 func (s *Spec) GetFailurePolicy() FailurePolicyType {
 	if s.FailurePolicy == nil {
 		return Fail
 	}
 	return *s.FailurePolicy
-=======
+}
+
 // GetValidationFailureAction returns the validation failure action to be applied
 func (s *Spec) GetValidationFailureAction() ValidationFailureAction {
 	if s.ValidationFailureAction == "" {
@@ -147,7 +147,6 @@
 	}
 
 	return s.ValidationFailureAction
->>>>>>> cb6f55cd
 }
 
 // ValidateRuleNames checks if the rule names are unique across a policy
