package v1

import (
	"encoding/json"

	"k8s.io/apiextensions-apiserver/pkg/apis/apiextensions"
	apiextv1 "k8s.io/apiextensions-apiserver/pkg/apis/apiextensions/v1"
	metav1 "k8s.io/apimachinery/pkg/apis/meta/v1"
)

<<<<<<< HEAD
// Spec contains a list of Rule instances and other policy controls.
type Spec struct {
	// Rules is a list of Rule instances. A Policy contains multiple rules and
	// each rule can validate, mutate, or generate resources.
	Rules []Rule `json:"rules,omitempty" yaml:"rules,omitempty"`

	// FailurePolicy defines how unrecognized errors from the admission endpoint are handled.
	// Rules within the same policy share the same failure behavior.
	// Allowed values are Ignore or Fail. Defaults to Fail.
	// +optional
	FailurePolicy *FailurePolicyType `json:"failurePolicy,omitempty" yaml:"failurePolicy,omitempty"`

	// ValidationFailureAction controls if a validation policy rule failure should disallow
	// the admission review request (enforce), or allow (audit) the admission review request
	// and report an error in a policy report. Optional. The default value is "audit".
	// +optional
	// +kubebuilder:validation:Enum=audit;enforce
	ValidationFailureAction string `json:"validationFailureAction,omitempty" yaml:"validationFailureAction,omitempty"`

	// ValidationFailureActionOverrides is a Cluster Policy attribute that specifies ValidationFailureAction
	// namespace-wise. It overrides ValidationFailureAction for the specified namespaces.
	// +optional
	ValidationFailureActionOverrides []ValidationFailureActionOverride `json:"validationFailureActionOverrides,omitempty" yaml:"validationFailureActionOverrides,omitempty"`

	// Background controls if rules are applied to existing resources during a background scan.
	// Optional. Default value is "true". The value must be set to "false" if the policy rule
	// uses variables that are only available in the admission review request (e.g. user name).
	// +optional
	Background *bool `json:"background,omitempty" yaml:"background,omitempty"`

	// SchemaValidation skips policy validation checks.
	// Optional. The default value is set to "true", it must be set to "false" to disable the validation checks.
	// +optional
	SchemaValidation *bool `json:"schemaValidation,omitempty" yaml:"schemaValidation,omitempty"`

	// WebhookTimeoutSeconds specifies the maximum time in seconds allowed to apply this policy.
	// After the configured time expires, the admission request may fail, or may simply ignore the policy results,
	// based on the failure policy. The default timeout is 10s, the value must be between 1 and 30 seconds.
	WebhookTimeoutSeconds *int32 `json:"webhookTimeoutSeconds,omitempty" yaml:"webhookTimeoutSeconds,omitempty"`
}

func (s *Spec) SetRules(rules []Rule) {
	s.Rules = rules
}

// HasMutateOrValidateOrGenerate checks for rule types
func (s *Spec) HasMutateOrValidateOrGenerate() bool {
	for _, rule := range s.Rules {
		if rule.HasMutate() || rule.HasValidate() || rule.HasGenerate() {
			return true
		}
	}
	return false
}

// HasMutate checks for mutate rule types
func (s *Spec) HasMutate() bool {
	for _, rule := range s.Rules {
		if rule.HasMutate() {
			return true
		}
	}

	return false
}

// HasValidate checks for validate rule types
func (s *Spec) HasValidate() bool {
	for _, rule := range s.Rules {
		if rule.HasValidate() {
			return true
		}
	}

	return false
}

// HasGenerate checks for generate rule types
func (s *Spec) HasGenerate() bool {
	for _, rule := range s.Rules {
		if rule.HasGenerate() {
			return true
		}
	}

	return false
}

// HasVerifyImages checks for image verification rule types
func (s *Spec) HasVerifyImages() bool {
	for _, rule := range s.Rules {
		if rule.HasVerifyImages() {
			return true
		}
	}

	return false
}

// BackgroundProcessingEnabled checks if background is set to true
func (s *Spec) BackgroundProcessingEnabled() bool {
	if s.Background == nil {
		return true
	}

	return *s.Background
}

// Rule defines a validation, mutation, or generation control for matching resources.
// Each rules contains a match declaration to select resources, and an optional exclude
// declaration to specify which resources to exclude.
type Rule struct {
	// Name is a label to identify the rule, It must be unique within the policy.
	// +kubebuilder:validation:MaxLength=63
	Name string `json:"name,omitempty" yaml:"name,omitempty"`

	// Context defines variables and data sources that can be used during rule execution.
	// +optional
	Context []ContextEntry `json:"context,omitempty" yaml:"context,omitempty"`

	// MatchResources defines when this policy rule should be applied. The match
	// criteria can include resource information (e.g. kind, name, namespace, labels)
	// and admission review request information like the user name or role.
	// At least one kind is required.
	MatchResources MatchResources `json:"match,omitempty" yaml:"match,omitempty"`

	// ExcludeResources defines when this policy rule should not be applied. The exclude
	// criteria can include resource information (e.g. kind, name, namespace, labels)
	// and admission review request information like the name or role.
	// +optional
	ExcludeResources ExcludeResources `json:"exclude,omitempty" yaml:"exclude,omitempty"`

	// Preconditions are used to determine if a policy rule should be applied by evaluating a
	// set of conditions. The declaration can contain nested `any` or `all` statements. A direct list
	// of conditions (without `any` or `all` statements is supported for backwards compatibility but
	// will be deprecated in the next major release.
	// See: https://kyverno.io/docs/writing-policies/preconditions/
	// +optional
	RawAnyAllConditions *apiextv1.JSON `json:"preconditions,omitempty" yaml:"preconditions,omitempty"`

	// Mutation is used to modify matching resources.
	// +optional
	Mutation Mutation `json:"mutate,omitempty" yaml:"mutate,omitempty"`

	// Validation is used to validate matching resources.
	// +optional
	Validation Validation `json:"validate,omitempty" yaml:"validate,omitempty"`

	// Generation is used to create new resources.
	// +optional
	Generation Generation `json:"generate,omitempty" yaml:"generate,omitempty"`

	// VerifyImages is used to verify image signatures and mutate them to add a digest
	// +optional
	VerifyImages []*ImageVerification `json:"verifyImages,omitempty" yaml:"verifyImages,omitempty"`
}

// HasMutate checks for mutate rule
func (r *Rule) HasMutate() bool {
	return !reflect.DeepEqual(r.Mutation, Mutation{})
}

// HasVerifyImages checks for verifyImages rule
func (r *Rule) HasVerifyImages() bool {
	return r.VerifyImages != nil && !reflect.DeepEqual(r.VerifyImages, ImageVerification{})
}

// HasValidate checks for validate rule
func (r *Rule) HasValidate() bool {
	return !reflect.DeepEqual(r.Validation, Validation{})
}

// HasGenerate checks for generate rule
func (r *Rule) HasGenerate() bool {
	return !reflect.DeepEqual(r.Generation, Generation{})
}

// MatchKinds returns a slice of all kinds to match
func (r *Rule) MatchKinds() []string {
	matchKinds := r.MatchResources.ResourceDescription.Kinds
	for _, value := range r.MatchResources.All {
		matchKinds = append(matchKinds, value.ResourceDescription.Kinds...)
	}
	for _, value := range r.MatchResources.Any {
		matchKinds = append(matchKinds, value.ResourceDescription.Kinds...)
	}

	return matchKinds
}

// ExcludeKinds returns a slice of all kinds to exclude
func (r *Rule) ExcludeKinds() []string {
	excludeKinds := r.ExcludeResources.ResourceDescription.Kinds
	for _, value := range r.ExcludeResources.All {
		excludeKinds = append(excludeKinds, value.ResourceDescription.Kinds...)
	}
	for _, value := range r.ExcludeResources.Any {
		excludeKinds = append(excludeKinds, value.ResourceDescription.Kinds...)
	}
	return excludeKinds
}

func (r *Rule) GetAnyAllConditions() apiextensions.JSON {
	return FromJSON(r.RawAnyAllConditions)
}

func (r *Rule) SetAnyAllConditions(in apiextensions.JSON) {
	r.RawAnyAllConditions = ToJSON(in)
}

=======
>>>>>>> cc10feb9
// FailurePolicyType specifies a failure policy that defines how unrecognized errors from the admission endpoint are handled.
// +kubebuilder:validation:Enum=Ignore;Fail
type FailurePolicyType string

const (
	// Ignore means that an error calling the webhook is ignored.
	Ignore FailurePolicyType = "Ignore"
	// Fail means that an error calling the webhook causes the admission to fail.
	Fail FailurePolicyType = "Fail"
)

// AnyAllConditions consists of conditions wrapped denoting a logical criteria to be fulfilled.
// AnyConditions get fulfilled when at least one of its sub-conditions passes.
// AllConditions get fulfilled only when all of its sub-conditions pass.
type AnyAllConditions struct {
	// AnyConditions enable variable-based conditional rule execution. This is useful for
	// finer control of when an rule is applied. A condition can reference object data
	// using JMESPath notation.
	// Here, at least one of the conditions need to pass
	// +optional
	AnyConditions []Condition `json:"any,omitempty" yaml:"any,omitempty"`

	// AllConditions enable variable-based conditional rule execution. This is useful for
	// finer control of when an rule is applied. A condition can reference object data
	// using JMESPath notation.
	// Here, all of the conditions need to pass
	// +optional
	AllConditions []Condition `json:"all,omitempty" yaml:"all,omitempty"`
}

// ContextEntry adds variables and data sources to a rule Context. Either a
// ConfigMap reference or a APILookup must be provided.
type ContextEntry struct {

	// Name is the variable name.
	Name string `json:"name,omitempty" yaml:"name,omitempty"`

	// ConfigMap is the ConfigMap reference.
	ConfigMap *ConfigMapReference `json:"configMap,omitempty" yaml:"configMap,omitempty"`

	// APICall defines an HTTP request to the Kubernetes API server. The JSON
	// data retrieved is stored in the context.
	APICall *APICall `json:"apiCall,omitempty" yaml:"apiCall,omitempty"`

	// ImageRegistry defines requests to an OCI/Docker V2 registry to fetch image
	// details.
	ImageRegistry *ImageRegistry `json:"imageRegistry,omitempty" yaml:"imageRegistry,omitempty"`
}

// ImageRegistry defines requests to an OCI/Docker V2 registry to fetch image
// details.
type ImageRegistry struct {
	// Reference is image reference to a container image in the registry.
	// Example: ghcr.io/kyverno/kyverno:latest
	Reference string `json:"reference" yaml:"reference"`

	// JMESPath is an optional JSON Match Expression that can be used to
	// transform the ImageData struct returned as a result of processing
	// the image reference.
	// +optional
	JMESPath string `json:"jmesPath,omitempty" yaml:"jmesPath,omitempty"`
}

// ConfigMapReference refers to a ConfigMap
type ConfigMapReference struct {

	// Name is the ConfigMap name.
	Name string `json:"name" yaml:"name"`

	// Namespace is the ConfigMap namespace.
	Namespace string `json:"namespace,omitempty" yaml:"namespace,omitempty"`
}

// APICall defines an HTTP request to the Kubernetes API server. The JSON
// data retrieved is stored in the context. An APICall contains a URLPath
// used to perform the HTTP GET request and an optional JMESPath used to
// transform the retrieved JSON data.
type APICall struct {

	// URLPath is the URL path to be used in the HTTP GET request to the
	// Kubernetes API server (e.g. "/api/v1/namespaces" or  "/apis/apps/v1/deployments").
	// The format required is the same format used by the `kubectl get --raw` command.
	URLPath string `json:"urlPath" yaml:"urlPath"`

	// JMESPath is an optional JSON Match Expression that can be used to
	// transform the JSON response returned from the API server. For example
	// a JMESPath of "items | length(@)" applied to the API server response
	// to the URLPath "/apis/apps/v1/deployments" will return the total count
	// of deployments across all namespaces.
	// +optional
	JMESPath string `json:"jmesPath,omitempty" yaml:"jmesPath,omitempty"`
}

// Condition defines variable-based conditional criteria for rule execution.
type Condition struct {
	// Key is the context entry (using JMESPath) for conditional rule evaluation.
	RawKey *apiextv1.JSON `json:"key,omitempty" yaml:"key,omitempty"`

	// Operator is the conditional operation to perform. Valid operators are:
	// Equals, NotEquals, In, AnyIn, AllIn, NotIn, AnyNotIn, AllNotIn, GreaterThanOrEquals,
	// GreaterThan, LessThanOrEquals, LessThan, DurationGreaterThanOrEquals, DurationGreaterThan,
	// DurationLessThanOrEquals, DurationLessThan
	Operator ConditionOperator `json:"operator,omitempty" yaml:"operator,omitempty"`

	// Value is the conditional value, or set of values. The values can be fixed set
	// or can be variables declared using using JMESPath.
	// +optional
	RawValue *apiextv1.JSON `json:"value,omitempty" yaml:"value,omitempty"`
}

func (c *Condition) GetKey() apiextensions.JSON {
	return FromJSON(c.RawKey)
}

func (c *Condition) SetKey(in apiextensions.JSON) {
	c.RawKey = ToJSON(in)
}

func (c *Condition) GetValue() apiextensions.JSON {
	return FromJSON(c.RawValue)
}

func (c *Condition) SetValue(in apiextensions.JSON) {
	c.RawValue = ToJSON(in)
}

// ConditionOperator is the operation performed on condition key and value.
// +kubebuilder:validation:Enum=Equals;NotEquals;In;AnyIn;AllIn;NotIn;AnyNotIn;AllNotIn;GreaterThanOrEquals;GreaterThan;LessThanOrEquals;LessThan;DurationGreaterThanOrEquals;DurationGreaterThan;DurationLessThanOrEquals;DurationLessThan
type ConditionOperator string

// ConditionOperators stores all the valid ConditionOperator types as key-value pairs.
//
// "Equal" evaluates if the key is equal to the value. (Deprecated; Use Equals instead)
// "Equals" evaluates if the key is equal to the value.
// "NotEqual" evaluates if the key is not equal to the value. (Deprecated; Use NotEquals instead)
// "NotEquals" evaluates if the key is not equal to the value.
// "In" evaluates if the key is contained in the set of values.
// "AnyIn" evaluates if any of the keys are contained in the set of values.
// "AllIn" evaluates if all the keys are contained in the set of values.
// "NotIn" evaluates if the key is not contained in the set of values.
// "AnyNotIn" evaluates if any of the keys are not contained in the set of values.
// "AllNotIn" evaluates if all the keys are not contained in the set of values.
// "GreaterThanOrEquals" evaluates if the key (numeric) is greater than or equal to the value (numeric).
// "GreaterThan" evaluates if the key (numeric) is greater than the value (numeric).
// "LessThanOrEquals" evaluates if the key (numeric) is less than or equal to the value (numeric).
// "LessThan" evaluates if the key (numeric) is less than the value (numeric).
// "DurationGreaterThanOrEquals" evaluates if the key (duration) is greater than or equal to the value (duration)
// "DurationGreaterThan" evaluates if the key (duration) is greater than the value (duration)
// "DurationLessThanOrEquals" evaluates if the key (duration) is less than or equal to the value (duration)
// "DurationLessThan" evaluates if the key (duration) is greater than the value (duration)
var ConditionOperators = map[string]ConditionOperator{
	"Equal":                       ConditionOperator("Equal"),
	"Equals":                      ConditionOperator("Equals"),
	"NotEqual":                    ConditionOperator("NotEqual"),
	"NotEquals":                   ConditionOperator("NotEquals"),
	"In":                          ConditionOperator("In"),
	"AnyIn":                       ConditionOperator("AnyIn"),
	"AllIn":                       ConditionOperator("AllIn"),
	"NotIn":                       ConditionOperator("NotIn"),
	"AnyNotIn":                    ConditionOperator("AnyNotIn"),
	"AllNotIn":                    ConditionOperator("AllNotIn"),
	"GreaterThanOrEquals":         ConditionOperator("GreaterThanOrEquals"),
	"GreaterThan":                 ConditionOperator("GreaterThan"),
	"LessThanOrEquals":            ConditionOperator("LessThanOrEquals"),
	"LessThan":                    ConditionOperator("LessThan"),
	"DurationGreaterThanOrEquals": ConditionOperator("DurationGreaterThanOrEquals"),
	"DurationGreaterThan":         ConditionOperator("DurationGreaterThan"),
	"DurationLessThanOrEquals":    ConditionOperator("DurationLessThanOrEquals"),
	"DurationLessThan":            ConditionOperator("DurationLessThan"),
}

// MatchResources is used to specify resource and admission review request data for
// which a policy rule is applicable.
type MatchResources struct {
	// Any allows specifying resources which will be ORed
	// +optional
	Any ResourceFilters `json:"any,omitempty" yaml:"any,omitempty"`

	// All allows specifying resources which will be ANDed
	// +optional
	All ResourceFilters `json:"all,omitempty" yaml:"all,omitempty"`

	// UserInfo contains information about the user performing the operation.
	// Specifying UserInfo directly under match is being deprecated.
	// Please specify under "any" or "all" instead.
	// +optional
	UserInfo `json:",omitempty" yaml:",omitempty"`

	// ResourceDescription contains information about the resource being created or modified.
	// Requires at least one tag to be specified when under MatchResources.
	// Specifying ResourceDescription directly under match is being deprecated.
	// Please specify under "any" or "all" instead.
	// +optional
	ResourceDescription `json:"resources,omitempty" yaml:"resources,omitempty"`
}

// ExcludeResources specifies resource and admission review request data for
// which a policy rule is not applicable.
type ExcludeResources struct {
	// Any allows specifying resources which will be ORed
	// +optional
	Any ResourceFilters `json:"any,omitempty" yaml:"any,omitempty"`

	// All allows specifying resources which will be ANDed
	// +optional
	All ResourceFilters `json:"all,omitempty" yaml:"all,omitempty"`

	// UserInfo contains information about the user performing the operation.
	// Specifying UserInfo directly under exclude is being deprecated.
	// Please specify under "any" or "all" instead.
	// +optional
	UserInfo `json:",omitempty" yaml:",omitempty"`

	// ResourceDescription contains information about the resource being created or modified.
	// Specifying ResourceDescription directly under exclude is being deprecated.
	// Please specify under "any" or "all" instead.
	// +optional
	ResourceDescription `json:"resources,omitempty" yaml:"resources,omitempty"`
}

// ResourceFilters is a slice of ResourceFilter
type ResourceFilters []ResourceFilter

// ResourceFilter allow users to "AND" or "OR" between resources
type ResourceFilter struct {
	// UserInfo contains information about the user performing the operation.
	// +optional
	UserInfo `json:",omitempty" yaml:",omitempty"`

	// ResourceDescription contains information about the resource being created or modified.
	ResourceDescription `json:"resources,omitempty" yaml:"resources,omitempty"`
}

// ResourceDescription contains criteria used to match resources.
type ResourceDescription struct {
	// Kinds is a list of resource kinds.
	// +optional
	Kinds []string `json:"kinds,omitempty" yaml:"kinds,omitempty"`

	// Name is the name of the resource. The name supports wildcard characters
	// "*" (matches zero or many characters) and "?" (at least one character).
	// +optional
	Name string `json:"name,omitempty" yaml:"name,omitempty"`

	// Names are the names of the resources. Each name supports wildcard characters
	// "*" (matches zero or many characters) and "?" (at least one character).
	// NOTE: "Name" is being deprecated in favor of "Names".
	// +optional
	Names []string `json:"names,omitempty" yaml:"names,omitempty"`

	// Namespaces is a list of namespaces names. Each name supports wildcard characters
	// "*" (matches zero or many characters) and "?" (at least one character).
	// +optional
	Namespaces []string `json:"namespaces,omitempty" yaml:"namespaces,omitempty"`

	// Annotations is a  map of annotations (key-value pairs of type string). Annotation keys
	// and values support the wildcard characters "*" (matches zero or many characters) and
	// "?" (matches at least one character).
	// +optional
	Annotations map[string]string `json:"annotations,omitempty" yaml:"annotations,omitempty"`

	// Selector is a label selector. Label keys and values in `matchLabels` support the wildcard
	// characters `*` (matches zero or many characters) and `?` (matches one character).
	// Wildcards allows writing label selectors like ["storage.k8s.io/*": "*"]. Note that
	// using ["*" : "*"] matches any key and value but does not match an empty label set.
	// +optional
	Selector *metav1.LabelSelector `json:"selector,omitempty" yaml:"selector,omitempty"`

	// NamespaceSelector is a label selector for the resource namespace. Label keys and values
	// in `matchLabels` support the wildcard characters `*` (matches zero or many characters)
	// and `?` (matches one character).Wildcards allows writing label selectors like
	// ["storage.k8s.io/*": "*"]. Note that using ["*" : "*"] matches any key and value but
	// does not match an empty label set.
	// +optional
	NamespaceSelector *metav1.LabelSelector `json:"namespaceSelector,omitempty" yaml:"namespaceSelector,omitempty"`
}

// Mutation defines how resource are modified.
type Mutation struct {
	// PatchStrategicMerge is a strategic merge patch used to modify resources.
	// See https://kubernetes.io/docs/tasks/manage-kubernetes-objects/update-api-object-kubectl-patch/
	// and https://kubectl.docs.kubernetes.io/references/kustomize/patchesstrategicmerge/.
	// +optional
	RawPatchStrategicMerge *apiextv1.JSON `json:"patchStrategicMerge,omitempty" yaml:"patchStrategicMerge,omitempty"`

	// PatchesJSON6902 is a list of RFC 6902 JSON Patch declarations used to modify resources.
	// See https://tools.ietf.org/html/rfc6902 and https://kubectl.docs.kubernetes.io/references/kustomize/patchesjson6902/.
	// +optional
	PatchesJSON6902 string `json:"patchesJson6902,omitempty" yaml:"patchesJson6902,omitempty"`

	// ForEach applies mutation rules to a list of sub-elements by creating a context for each entry in the list and looping over it to apply the specified logic.
	// +optional
	ForEachMutation []*ForEachMutation `json:"foreach,omitempty" yaml:"foreach,omitempty"`
}

func (m *Mutation) GetPatchStrategicMerge() apiextensions.JSON {
	return FromJSON(m.RawPatchStrategicMerge)
}

func (m *Mutation) SetPatchStrategicMerge(in apiextensions.JSON) {
	m.RawPatchStrategicMerge = ToJSON(in)
}

// ForEach applies mutation rules to a list of sub-elements by creating a context for each entry in the list and looping over it to apply the specified logic.
type ForEachMutation struct {
	// List specifies a JMESPath expression that results in one or more elements
	// to which the validation logic is applied.
	List string `json:"list,omitempty" yaml:"list,omitempty"`

	// Context defines variables and data sources that can be used during rule execution.
	// +optional
	Context []ContextEntry `json:"context,omitempty" yaml:"context,omitempty"`

	// AnyAllConditions are used to determine if a policy rule should be applied by evaluating a
	// set of conditions. The declaration can contain nested `any` or `all` statements.
	// See: https://kyverno.io/docs/writing-policies/preconditions/
	// +kubebuilder:validation:XPreserveUnknownFields
	// +optional
	AnyAllConditions *AnyAllConditions `json:"preconditions,omitempty" yaml:"preconditions,omitempty"`

	// PatchStrategicMerge is a strategic merge patch used to modify resources.
	// See https://kubernetes.io/docs/tasks/manage-kubernetes-objects/update-api-object-kubectl-patch/
	// and https://kubectl.docs.kubernetes.io/references/kustomize/patchesstrategicmerge/.
	// +optional
	RawPatchStrategicMerge *apiextv1.JSON `json:"patchStrategicMerge,omitempty" yaml:"patchStrategicMerge,omitempty"`

	// PatchesJSON6902 is a list of RFC 6902 JSON Patch declarations used to modify resources.
	// See https://tools.ietf.org/html/rfc6902 and https://kubectl.docs.kubernetes.io/references/kustomize/patchesjson6902/.
	// +optional
	PatchesJSON6902 string `json:"patchesJson6902,omitempty" yaml:"patchesJson6902,omitempty"`
}

func (m *ForEachMutation) GetPatchStrategicMerge() apiextensions.JSON {
	return FromJSON(m.RawPatchStrategicMerge)
}

func (m *ForEachMutation) SetPatchStrategicMerge(in apiextensions.JSON) {
	m.RawPatchStrategicMerge = ToJSON(in)
}

// Validation defines checks to be performed on matching resources.
type Validation struct {
	// Message specifies a custom message to be displayed on failure.
	// +optional
	Message string `json:"message,omitempty" yaml:"message,omitempty"`

	// ForEach applies validate rules to a list of sub-elements by creating a context for each entry in the list and looping over it to apply the specified logic.
	// +optional
	ForEachValidation []*ForEachValidation `json:"foreach,omitempty" yaml:"foreach,omitempty"`

	// Pattern specifies an overlay-style pattern used to check resources.
	// +optional
	RawPattern *apiextv1.JSON `json:"pattern,omitempty" yaml:"pattern,omitempty"`

	// AnyPattern specifies list of validation patterns. At least one of the patterns
	// must be satisfied for the validation rule to succeed.
	// +optional
	RawAnyPattern *apiextv1.JSON `json:"anyPattern,omitempty" yaml:"anyPattern,omitempty"`

	// Deny defines conditions used to pass or fail a validation rule.
	// +optional
	Deny *Deny `json:"deny,omitempty" yaml:"deny,omitempty"`
}

// DeserializeAnyPattern deserialize apiextensions.JSON to []interface{}
func (in *Validation) DeserializeAnyPattern() ([]interface{}, error) {
	anyPattern := in.GetAnyPattern()
	if anyPattern == nil {
		return nil, nil
	}
	res, nil := deserializePattern(anyPattern)
	return res, nil
}

func deserializePattern(pattern apiextensions.JSON) ([]interface{}, error) {
	anyPattern, err := json.Marshal(pattern)
	if err != nil {
		return nil, err
	}

	var res []interface{}
	if err := json.Unmarshal(anyPattern, &res); err != nil {
		return nil, err
	}
	return res, nil
}

func (v *Validation) GetPattern() apiextensions.JSON {
	return FromJSON(v.RawPattern)
}

func (v *Validation) SetPattern(in apiextensions.JSON) {
	v.RawPattern = ToJSON(in)
}

func (v *Validation) GetAnyPattern() apiextensions.JSON {
	return FromJSON(v.RawAnyPattern)
}

func (v *Validation) SetAnyPattern(in apiextensions.JSON) {
	v.RawAnyPattern = ToJSON(in)
}

// Deny specifies a list of conditions used to pass or fail a validation rule.
type Deny struct {
	// Multiple conditions can be declared under an `any` or `all` statement. A direct list
	// of conditions (without `any` or `all` statements) is also supported for backwards compatibility
	// but will be deprecated in the next major release.
	// See: https://kyverno.io/docs/writing-policies/validate/#deny-rules
	RawAnyAllConditions *apiextv1.JSON `json:"conditions,omitempty" yaml:"conditions,omitempty"`
}

func (d *Deny) GetAnyAllConditions() apiextensions.JSON {
	return FromJSON(d.RawAnyAllConditions)
}

func (d *Deny) SetAnyAllConditions(in apiextensions.JSON) {
	d.RawAnyAllConditions = ToJSON(in)
}

// ForEach applies validate rules to a list of sub-elements by creating a context for each entry in the list and looping over it to apply the specified logic.
type ForEachValidation struct {

	// List specifies a JMESPath expression that results in one or more elements
	// to which the validation logic is applied.
	List string `json:"list,omitempty" yaml:"list,omitempty"`

	// ElementScope specifies whether to use the current list element as the scope for validation. Defaults to "true" if not specified.
	// When set to "false", "request.object" is used as the validation scope within the foreach
	// block to allow referencing other elements in the subtree.
	// +optional
	ElementScope *bool `json:"elementScope,omitempty" yaml:"elementScope,omitempty"`

	// Context defines variables and data sources that can be used during rule execution.
	// +optional
	Context []ContextEntry `json:"context,omitempty" yaml:"context,omitempty"`

	// AnyAllConditions are used to determine if a policy rule should be applied by evaluating a
	// set of conditions. The declaration can contain nested `any` or `all` statements.
	// See: https://kyverno.io/docs/writing-policies/preconditions/
	// +kubebuilder:validation:XPreserveUnknownFields
	// +optional
	AnyAllConditions *AnyAllConditions `json:"preconditions,omitempty" yaml:"preconditions,omitempty"`

	// Pattern specifies an overlay-style pattern used to check resources.
	// +optional
	RawPattern *apiextv1.JSON `json:"pattern,omitempty" yaml:"pattern,omitempty"`

	// AnyPattern specifies list of validation patterns. At least one of the patterns
	// must be satisfied for the validation rule to succeed.
	// +optional
	RawAnyPattern *apiextv1.JSON `json:"anyPattern,omitempty" yaml:"anyPattern,omitempty"`

	// Deny defines conditions used to pass or fail a validation rule.
	// +optional
	Deny *Deny `json:"deny,omitempty" yaml:"deny,omitempty"`
}

func (v *ForEachValidation) GetPattern() apiextensions.JSON {
	return FromJSON(v.RawPattern)
}

func (v *ForEachValidation) SetPattern(in apiextensions.JSON) {
	v.RawPattern = ToJSON(in)
}

func (v *ForEachValidation) GetAnyPattern() apiextensions.JSON {
	return FromJSON(v.RawAnyPattern)
}

func (v *ForEachValidation) SetAnyPattern(in apiextensions.JSON) {
	v.RawAnyPattern = ToJSON(in)
}

// Attestation are checks for signed in-toto Statements that are used to verify the image.
// See https://github.com/in-toto/attestation. Kyverno fetches signed attestations from the
// OCI registry and decodes them into a list of Statements.
type Attestation struct {

	// PredicateType defines the type of Predicate contained within the Statement.
	PredicateType string `json:"predicateType,omitempty" yaml:"predicateType,omitempty"`

	// Conditions are used to verify attributes within a Predicate. If no Conditions are specified
	// the attestation check is satisfied as long there are predicates that match the predicate type.
	// +optional
	Conditions []*AnyAllConditions `json:"conditions,omitempty" yaml:"conditions,omitempty"`
}

// Generation defines how new resources should be created and managed.
type Generation struct {
	// ResourceSpec contains information to select the resource.
	ResourceSpec `json:",omitempty" yaml:",omitempty"`

	// Synchronize controls if generated resources should be kept in-sync with their source resource.
	// If Synchronize is set to "true" changes to generated resources will be overwritten with resource
	// data from Data or the resource specified in the Clone declaration.
	// Optional. Defaults to "false" if not specified.
	// +optional
	Synchronize bool `json:"synchronize,omitempty" yaml:"synchronize,omitempty"`

	// Data provides the resource declaration used to populate each generated resource.
	// At most one of Data or Clone must be specified. If neither are provided, the generated
	// resource will be created with default data only.
	// +optional
	RawData *apiextv1.JSON `json:"data,omitempty" yaml:"data,omitempty"`

	// Clone specifies the source resource used to populate each generated resource.
	// At most one of Data or Clone can be specified. If neither are provided, the generated
	// resource will be created with default data only.
	// +optional
	Clone CloneFrom `json:"clone,omitempty" yaml:"clone,omitempty"`
}

func (g *Generation) GetData() apiextensions.JSON {
	return FromJSON(g.RawData)
}

func (g *Generation) SetData(in apiextensions.JSON) {
	g.RawData = ToJSON(in)
}

// CloneFrom provides the location of the source resource used to generate target resources.
// The resource kind is derived from the match criteria.
type CloneFrom struct {

	// Namespace specifies source resource namespace.
	// +optional
	Namespace string `json:"namespace,omitempty" yaml:"namespace,omitempty"`

	// Name specifies name of the resource.
	Name string `json:"name,omitempty" yaml:"name,omitempty"`
}

// PolicyStatus mostly contains runtime information related to policy execution.
// Deprecated. Policy metrics are now available via the "/metrics" endpoint.
// See: https://kyverno.io/docs/monitoring-kyverno-with-prometheus-metrics/
type PolicyStatus struct {
	// Ready indicates if the policy is ready to serve the admission request
	Ready bool `json:"ready" yaml:"ready"`
	// Autogen contains autogen status information
	// +optional
	Autogen AutogenStatus `json:"autogen" yaml:"autogen"`
	// Rules is a list of Rule instances. It contains original rules defined in the spec
	// auto generated rules added for pod controllers
	Rules []Rule `json:"rules,omitempty" yaml:"rules,omitempty"`
}

// AutogenStatus contains autogen status information.
// It indicates requested, supported and effective autogen controllers used when
// automatically generating rules.
type AutogenStatus struct {
	// Requested indicates the autogen requested controllers
	Requested []string `json:"requested,omitempty" yaml:"requested,omitempty"`
	// Supported indicates the autogen supported controllers
	Supported []string `json:"supported,omitempty" yaml:"supported,omitempty"`
	// Activated indicates the autogen activated controllers
	Activated []string `json:"activated,omitempty" yaml:"activated,omitempty"`
}

// ResourceSpec contains information to identify a resource.
type ResourceSpec struct {
	// APIVersion specifies resource apiVersion.
	// +optional
	APIVersion string `json:"apiVersion,omitempty" yaml:"apiVersion,omitempty"`
	// Kind specifies resource kind.
	Kind string `json:"kind,omitempty" yaml:"kind,omitempty"`
	// Namespace specifies resource namespace.
	// +optional
	Namespace string `json:"namespace,omitempty" yaml:"namespace,omitempty"`
	// Name specifies the resource name.
	Name string `json:"name,omitempty" yaml:"name,omitempty"`
}

type ValidationFailureActionOverride struct {
	// +kubebuilder:validation:Enum=audit;enforce
	Action     string   `json:"action,omitempty" yaml:"action,omitempty"`
	Namespaces []string `json:"namespaces,omitempty" yaml:"namespaces,omitempty"`
}<|MERGE_RESOLUTION|>--- conflicted
+++ resolved
@@ -8,219 +8,6 @@
 	metav1 "k8s.io/apimachinery/pkg/apis/meta/v1"
 )
 
-<<<<<<< HEAD
-// Spec contains a list of Rule instances and other policy controls.
-type Spec struct {
-	// Rules is a list of Rule instances. A Policy contains multiple rules and
-	// each rule can validate, mutate, or generate resources.
-	Rules []Rule `json:"rules,omitempty" yaml:"rules,omitempty"`
-
-	// FailurePolicy defines how unrecognized errors from the admission endpoint are handled.
-	// Rules within the same policy share the same failure behavior.
-	// Allowed values are Ignore or Fail. Defaults to Fail.
-	// +optional
-	FailurePolicy *FailurePolicyType `json:"failurePolicy,omitempty" yaml:"failurePolicy,omitempty"`
-
-	// ValidationFailureAction controls if a validation policy rule failure should disallow
-	// the admission review request (enforce), or allow (audit) the admission review request
-	// and report an error in a policy report. Optional. The default value is "audit".
-	// +optional
-	// +kubebuilder:validation:Enum=audit;enforce
-	ValidationFailureAction string `json:"validationFailureAction,omitempty" yaml:"validationFailureAction,omitempty"`
-
-	// ValidationFailureActionOverrides is a Cluster Policy attribute that specifies ValidationFailureAction
-	// namespace-wise. It overrides ValidationFailureAction for the specified namespaces.
-	// +optional
-	ValidationFailureActionOverrides []ValidationFailureActionOverride `json:"validationFailureActionOverrides,omitempty" yaml:"validationFailureActionOverrides,omitempty"`
-
-	// Background controls if rules are applied to existing resources during a background scan.
-	// Optional. Default value is "true". The value must be set to "false" if the policy rule
-	// uses variables that are only available in the admission review request (e.g. user name).
-	// +optional
-	Background *bool `json:"background,omitempty" yaml:"background,omitempty"`
-
-	// SchemaValidation skips policy validation checks.
-	// Optional. The default value is set to "true", it must be set to "false" to disable the validation checks.
-	// +optional
-	SchemaValidation *bool `json:"schemaValidation,omitempty" yaml:"schemaValidation,omitempty"`
-
-	// WebhookTimeoutSeconds specifies the maximum time in seconds allowed to apply this policy.
-	// After the configured time expires, the admission request may fail, or may simply ignore the policy results,
-	// based on the failure policy. The default timeout is 10s, the value must be between 1 and 30 seconds.
-	WebhookTimeoutSeconds *int32 `json:"webhookTimeoutSeconds,omitempty" yaml:"webhookTimeoutSeconds,omitempty"`
-}
-
-func (s *Spec) SetRules(rules []Rule) {
-	s.Rules = rules
-}
-
-// HasMutateOrValidateOrGenerate checks for rule types
-func (s *Spec) HasMutateOrValidateOrGenerate() bool {
-	for _, rule := range s.Rules {
-		if rule.HasMutate() || rule.HasValidate() || rule.HasGenerate() {
-			return true
-		}
-	}
-	return false
-}
-
-// HasMutate checks for mutate rule types
-func (s *Spec) HasMutate() bool {
-	for _, rule := range s.Rules {
-		if rule.HasMutate() {
-			return true
-		}
-	}
-
-	return false
-}
-
-// HasValidate checks for validate rule types
-func (s *Spec) HasValidate() bool {
-	for _, rule := range s.Rules {
-		if rule.HasValidate() {
-			return true
-		}
-	}
-
-	return false
-}
-
-// HasGenerate checks for generate rule types
-func (s *Spec) HasGenerate() bool {
-	for _, rule := range s.Rules {
-		if rule.HasGenerate() {
-			return true
-		}
-	}
-
-	return false
-}
-
-// HasVerifyImages checks for image verification rule types
-func (s *Spec) HasVerifyImages() bool {
-	for _, rule := range s.Rules {
-		if rule.HasVerifyImages() {
-			return true
-		}
-	}
-
-	return false
-}
-
-// BackgroundProcessingEnabled checks if background is set to true
-func (s *Spec) BackgroundProcessingEnabled() bool {
-	if s.Background == nil {
-		return true
-	}
-
-	return *s.Background
-}
-
-// Rule defines a validation, mutation, or generation control for matching resources.
-// Each rules contains a match declaration to select resources, and an optional exclude
-// declaration to specify which resources to exclude.
-type Rule struct {
-	// Name is a label to identify the rule, It must be unique within the policy.
-	// +kubebuilder:validation:MaxLength=63
-	Name string `json:"name,omitempty" yaml:"name,omitempty"`
-
-	// Context defines variables and data sources that can be used during rule execution.
-	// +optional
-	Context []ContextEntry `json:"context,omitempty" yaml:"context,omitempty"`
-
-	// MatchResources defines when this policy rule should be applied. The match
-	// criteria can include resource information (e.g. kind, name, namespace, labels)
-	// and admission review request information like the user name or role.
-	// At least one kind is required.
-	MatchResources MatchResources `json:"match,omitempty" yaml:"match,omitempty"`
-
-	// ExcludeResources defines when this policy rule should not be applied. The exclude
-	// criteria can include resource information (e.g. kind, name, namespace, labels)
-	// and admission review request information like the name or role.
-	// +optional
-	ExcludeResources ExcludeResources `json:"exclude,omitempty" yaml:"exclude,omitempty"`
-
-	// Preconditions are used to determine if a policy rule should be applied by evaluating a
-	// set of conditions. The declaration can contain nested `any` or `all` statements. A direct list
-	// of conditions (without `any` or `all` statements is supported for backwards compatibility but
-	// will be deprecated in the next major release.
-	// See: https://kyverno.io/docs/writing-policies/preconditions/
-	// +optional
-	RawAnyAllConditions *apiextv1.JSON `json:"preconditions,omitempty" yaml:"preconditions,omitempty"`
-
-	// Mutation is used to modify matching resources.
-	// +optional
-	Mutation Mutation `json:"mutate,omitempty" yaml:"mutate,omitempty"`
-
-	// Validation is used to validate matching resources.
-	// +optional
-	Validation Validation `json:"validate,omitempty" yaml:"validate,omitempty"`
-
-	// Generation is used to create new resources.
-	// +optional
-	Generation Generation `json:"generate,omitempty" yaml:"generate,omitempty"`
-
-	// VerifyImages is used to verify image signatures and mutate them to add a digest
-	// +optional
-	VerifyImages []*ImageVerification `json:"verifyImages,omitempty" yaml:"verifyImages,omitempty"`
-}
-
-// HasMutate checks for mutate rule
-func (r *Rule) HasMutate() bool {
-	return !reflect.DeepEqual(r.Mutation, Mutation{})
-}
-
-// HasVerifyImages checks for verifyImages rule
-func (r *Rule) HasVerifyImages() bool {
-	return r.VerifyImages != nil && !reflect.DeepEqual(r.VerifyImages, ImageVerification{})
-}
-
-// HasValidate checks for validate rule
-func (r *Rule) HasValidate() bool {
-	return !reflect.DeepEqual(r.Validation, Validation{})
-}
-
-// HasGenerate checks for generate rule
-func (r *Rule) HasGenerate() bool {
-	return !reflect.DeepEqual(r.Generation, Generation{})
-}
-
-// MatchKinds returns a slice of all kinds to match
-func (r *Rule) MatchKinds() []string {
-	matchKinds := r.MatchResources.ResourceDescription.Kinds
-	for _, value := range r.MatchResources.All {
-		matchKinds = append(matchKinds, value.ResourceDescription.Kinds...)
-	}
-	for _, value := range r.MatchResources.Any {
-		matchKinds = append(matchKinds, value.ResourceDescription.Kinds...)
-	}
-
-	return matchKinds
-}
-
-// ExcludeKinds returns a slice of all kinds to exclude
-func (r *Rule) ExcludeKinds() []string {
-	excludeKinds := r.ExcludeResources.ResourceDescription.Kinds
-	for _, value := range r.ExcludeResources.All {
-		excludeKinds = append(excludeKinds, value.ResourceDescription.Kinds...)
-	}
-	for _, value := range r.ExcludeResources.Any {
-		excludeKinds = append(excludeKinds, value.ResourceDescription.Kinds...)
-	}
-	return excludeKinds
-}
-
-func (r *Rule) GetAnyAllConditions() apiextensions.JSON {
-	return FromJSON(r.RawAnyAllConditions)
-}
-
-func (r *Rule) SetAnyAllConditions(in apiextensions.JSON) {
-	r.RawAnyAllConditions = ToJSON(in)
-}
-
-=======
->>>>>>> cc10feb9
 // FailurePolicyType specifies a failure policy that defines how unrecognized errors from the admission endpoint are handled.
 // +kubebuilder:validation:Enum=Ignore;Fail
 type FailurePolicyType string
