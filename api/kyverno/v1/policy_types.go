package v1

import (
<<<<<<< HEAD
	"strings"

=======
	"encoding/json"
	"reflect"

	rbacv1 "k8s.io/api/rbac/v1"
	"k8s.io/apiextensions-apiserver/pkg/apis/apiextensions"
	apiextv1 "k8s.io/apiextensions-apiserver/pkg/apis/apiextensions/v1"
>>>>>>> 753d24d5
	metav1 "k8s.io/apimachinery/pkg/apis/meta/v1"
)

// Policy declares validation, mutation, and generation behaviors for matching resources.
// See: https://kyverno.io/docs/writing-policies/ for more information.
// +genclient
// +k8s:deepcopy-gen:interfaces=k8s.io/apimachinery/pkg/runtime.Object
// +kubebuilder:object:root=true
// +kubebuilder:subresource:status
// +kubebuilder:printcolumn:name="Background",type="string",JSONPath=".spec.background"
// +kubebuilder:printcolumn:name="Action",type="string",JSONPath=".spec.validationFailureAction"
// +kubebuilder:printcolumn:name="Failure Policy",type="string",JSONPath=".spec.failurePolicy",priority=1
// +kubebuilder:printcolumn:name="Ready",type=string,JSONPath=`.status.ready`
// +kubebuilder:resource:shortName=pol
type Policy struct {
	metav1.TypeMeta   `json:",inline,omitempty" yaml:",inline,omitempty"`
	metav1.ObjectMeta `json:"metadata,omitempty" yaml:"metadata,omitempty"`

	// Spec defines policy behaviors and contains one or more rules.
	Spec Spec `json:"spec" yaml:"spec"`

	// Status contains policy runtime information.
	// +optional
	// Deprecated. Policy metrics are available via the metrics endpoint
	Status PolicyStatus `json:"status,omitempty" yaml:"status,omitempty"`
}

<<<<<<< HEAD
// HasAutoGenAnnotation checks if a policy has auto-gen annotation
func (p *Policy) HasAutoGenAnnotation() bool {
	annotations := p.GetAnnotations()
	val, ok := annotations["pod-policies.kyverno.io/autogen-controllers"]
	if ok && strings.ToLower(val) != "none" {
		return true
	}
	return false
}

// HasMutateOrValidateOrGenerate checks for rule types
func (p *Policy) HasMutateOrValidateOrGenerate() bool {
	for _, rule := range p.Spec.Rules {
		if rule.HasMutate() || rule.HasValidate() || rule.HasGenerate() {
			return true
		}
	}
	return false
=======
// Spec contains a list of Rule instances and other policy controls.
type Spec struct {

	// Rules is a list of Rule instances. A Policy contains multiple rules and
	// each rule can validate, mutate, or generate resources.
	Rules []Rule `json:"rules,omitempty" yaml:"rules,omitempty"`

	// FailurePolicy defines how unrecognized errors from the admission endpoint are handled.
	// Rules within the same policy share the same failure behavior.
	// Allowed values are Ignore or Fail. Defaults to Fail.
	// +optional
	FailurePolicy *FailurePolicyType `json:"failurePolicy,omitempty" yaml:"failurePolicy,omitempty"`

	// ValidationFailureAction controls if a validation policy rule failure should disallow
	// the admission review request (enforce), or allow (audit) the admission review request
	// and report an error in a policy report. Optional. The default value is "audit".
	// +optional
	// +kubebuilder:validation:Enum=audit;enforce
	ValidationFailureAction string `json:"validationFailureAction,omitempty" yaml:"validationFailureAction,omitempty"`

	// ValidationFailureActionOverrides is a Cluster Policy attribute that specifies ValidationFailureAction
	// namespace-wise. It overrides ValidationFailureAction for the specified namespaces.
	// +optional
	ValidationFailureActionOverrides []ValidationFailureActionOverride `json:"validationFailureActionOverrides,omitempty" yaml:"validationFailureActionOverrides,omitempty"`

	// Background controls if rules are applied to existing resources during a background scan.
	// Optional. Default value is "true". The value must be set to "false" if the policy rule
	// uses variables that are only available in the admission review request (e.g. user name).
	// +optional
	Background *bool `json:"background,omitempty" yaml:"background,omitempty"`

	// SchemaValidation skips policy validation checks.
	// Optional. The default value is set to "true", it must be set to "false" to disable the validation checks.
	// +optional
	SchemaValidation *bool `json:"schemaValidation,omitempty" yaml:"schemaValidation,omitempty"`

	// WebhookTimeoutSeconds specifies the maximum time in seconds allowed to apply this policy.
	// After the configured time expires, the admission request may fail, or may simply ignore the policy results,
	// based on the failure policy. The default timeout is 10s, the value must be between 1 and 30 seconds.
	WebhookTimeoutSeconds *int32 `json:"webhookTimeoutSeconds,omitempty" yaml:"webhookTimeoutSeconds,omitempty"`
}

func (base *Spec) GetRules() []Rule {
	return base.Rules
}

func (base *Spec) SetRules(rules []Rule) {
	base.Rules = rules
}

// Rule defines a validation, mutation, or generation control for matching resources.
// Each rules contains a match declaration to select resources, and an optional exclude
// declaration to specify which resources to exclude.
type Rule struct {

	// Name is a label to identify the rule, It must be unique within the policy.
	// +kubebuilder:validation:MaxLength=63
	Name string `json:"name,omitempty" yaml:"name,omitempty"`

	// Context defines variables and data sources that can be used during rule execution.
	// +optional
	Context []ContextEntry `json:"context,omitempty" yaml:"context,omitempty"`

	// MatchResources defines when this policy rule should be applied. The match
	// criteria can include resource information (e.g. kind, name, namespace, labels)
	// and admission review request information like the user name or role.
	// At least one kind is required.
	MatchResources MatchResources `json:"match,omitempty" yaml:"match,omitempty"`

	// ExcludeResources defines when this policy rule should not be applied. The exclude
	// criteria can include resource information (e.g. kind, name, namespace, labels)
	// and admission review request information like the name or role.
	// +optional
	ExcludeResources ExcludeResources `json:"exclude,omitempty" yaml:"exclude,omitempty"`

	// Preconditions are used to determine if a policy rule should be applied by evaluating a
	// set of conditions. The declaration can contain nested `any` or `all` statements. A direct list
	// of conditions (without `any` or `all` statements is supported for backwards compatibility but
	// will be deprecated in the next major release.
	// See: https://kyverno.io/docs/writing-policies/preconditions/
	// +optional
	RawAnyAllConditions *apiextv1.JSON `json:"preconditions,omitempty" yaml:"preconditions,omitempty"`

	// Mutation is used to modify matching resources.
	// +optional
	Mutation Mutation `json:"mutate,omitempty" yaml:"mutate,omitempty"`

	// Validation is used to validate matching resources.
	// +optional
	Validation Validation `json:"validate,omitempty" yaml:"validate,omitempty"`

	// Generation is used to create new resources.
	// +optional
	Generation Generation `json:"generate,omitempty" yaml:"generate,omitempty"`

	// VerifyImages is used to verify image signatures and mutate them to add a digest
	// +optional
	VerifyImages []*ImageVerification `json:"verifyImages,omitempty" yaml:"verifyImages,omitempty"`
}

// HasMutate checks for mutate rule
func (r *Rule) HasMutate() bool {
	return !reflect.DeepEqual(r.Mutation, Mutation{})
}

// HasVerifyImages checks for verifyImages rule
func (r *Rule) HasVerifyImages() bool {
	return r.VerifyImages != nil && !reflect.DeepEqual(r.VerifyImages, ImageVerification{})
}

// HasValidate checks for validate rule
func (r *Rule) HasValidate() bool {
	return !reflect.DeepEqual(r.Validation, Validation{})
}

// HasGenerate checks for generate rule
func (r *Rule) HasGenerate() bool {
	return !reflect.DeepEqual(r.Generation, Generation{})
}

// MatchKinds returns a slice of all kinds to match
func (r *Rule) MatchKinds() []string {
	matchKinds := r.MatchResources.ResourceDescription.Kinds
	for _, value := range r.MatchResources.All {
		matchKinds = append(matchKinds, value.ResourceDescription.Kinds...)
	}
	for _, value := range r.MatchResources.Any {
		matchKinds = append(matchKinds, value.ResourceDescription.Kinds...)
	}

	return matchKinds
}

// ExcludeKinds returns a slice of all kinds to exclude
func (r *Rule) ExcludeKinds() []string {
	excludeKinds := r.ExcludeResources.ResourceDescription.Kinds
	for _, value := range r.ExcludeResources.All {
		excludeKinds = append(excludeKinds, value.ResourceDescription.Kinds...)
	}
	for _, value := range r.ExcludeResources.Any {
		excludeKinds = append(excludeKinds, value.ResourceDescription.Kinds...)
	}
	return excludeKinds
}

func (r *Rule) GetAnyAllConditions() apiextensions.JSON {
	return FromJSON(r.RawAnyAllConditions)
}

func (r *Rule) SetAnyAllConditions(in apiextensions.JSON) {
	r.RawAnyAllConditions = ToJSON(in)
}

// FailurePolicyType specifies a failure policy that defines how unrecognized errors from the admission endpoint are handled.
// +kubebuilder:validation:Enum=Ignore;Fail
type FailurePolicyType string

const (
	// Ignore means that an error calling the webhook is ignored.
	Ignore FailurePolicyType = "Ignore"
	// Fail means that an error calling the webhook causes the admission to fail.
	Fail FailurePolicyType = "Fail"
)

// AnyAllConditions consists of conditions wrapped denoting a logical criteria to be fulfilled.
// AnyConditions get fulfilled when at least one of its sub-conditions passes.
// AllConditions get fulfilled only when all of its sub-conditions pass.
type AnyAllConditions struct {
	// AnyConditions enable variable-based conditional rule execution. This is useful for
	// finer control of when an rule is applied. A condition can reference object data
	// using JMESPath notation.
	// Here, at least one of the conditions need to pass
	// +optional
	AnyConditions []Condition `json:"any,omitempty" yaml:"any,omitempty"`

	// AllConditions enable variable-based conditional rule execution. This is useful for
	// finer control of when an rule is applied. A condition can reference object data
	// using JMESPath notation.
	// Here, all of the conditions need to pass
	// +optional
	AllConditions []Condition `json:"all,omitempty" yaml:"all,omitempty"`
>>>>>>> 753d24d5
}

// HasMutate checks for mutate rule types
func (p *Policy) HasMutate() bool {
	return p.Spec.HasMutate()
}

// HasValidate checks for validate rule types
func (p *Policy) HasValidate() bool {
	return p.Spec.HasValidate()
}

// HasGenerate checks for generate rule types
func (p *Policy) HasGenerate() bool {
	return p.Spec.HasGenerate()
}

// HasVerifyImages checks for image verification rule types
func (p *Policy) HasVerifyImages() bool {
	return p.Spec.HasVerifyImages()
}

<<<<<<< HEAD
// BackgroundProcessingEnabled checks if background is set to true
func (p *Policy) BackgroundProcessingEnabled() bool {
	return p.Spec.BackgroundProcessingEnabled()
}

// PolicyList is a list of Policy instances.
// +k8s:deepcopy-gen:interfaces=k8s.io/apimachinery/pkg/runtime.Object
type PolicyList struct {
	metav1.TypeMeta `json:",inline" yaml:",inline"`
	metav1.ListMeta `json:"metadata" yaml:"metadata"`
	Items           []Policy `json:"items" yaml:"items"`
=======
// Condition defines variable-based conditional criteria for rule execution.
type Condition struct {
	// Key is the context entry (using JMESPath) for conditional rule evaluation.
	RawKey *apiextv1.JSON `json:"key,omitempty" yaml:"key,omitempty"`

	// Operator is the conditional operation to perform. Valid operators are:
	// Equals, NotEquals, In, AnyIn, AllIn, NotIn, AnyNotIn, AllNotIn, GreaterThanOrEquals,
	// GreaterThan, LessThanOrEquals, LessThan, DurationGreaterThanOrEquals, DurationGreaterThan,
	// DurationLessThanOrEquals, DurationLessThan
	Operator ConditionOperator `json:"operator,omitempty" yaml:"operator,omitempty"`

	// Value is the conditional value, or set of values. The values can be fixed set
	// or can be variables declared using using JMESPath.
	// +optional
	RawValue *apiextv1.JSON `json:"value,omitempty" yaml:"value,omitempty"`
}

func (c *Condition) GetKey() apiextensions.JSON {
	return FromJSON(c.RawKey)
}

func (c *Condition) SetKey(in apiextensions.JSON) {
	c.RawKey = ToJSON(in)
}

func (c *Condition) GetValue() apiextensions.JSON {
	return FromJSON(c.RawValue)
}

func (c *Condition) SetValue(in apiextensions.JSON) {
	c.RawValue = ToJSON(in)
}

// ConditionOperator is the operation performed on condition key and value.
// +kubebuilder:validation:Enum=Equals;NotEquals;In;AnyIn;AllIn;NotIn;AnyNotIn;AllNotIn;GreaterThanOrEquals;GreaterThan;LessThanOrEquals;LessThan;DurationGreaterThanOrEquals;DurationGreaterThan;DurationLessThanOrEquals;DurationLessThan
type ConditionOperator string

// ConditionOperators stores all the valid ConditionOperator types as key-value pairs.
//
// "Equal" evaluates if the key is equal to the value. (Deprecated; Use Equals instead)
// "Equals" evaluates if the key is equal to the value.
// "NotEqual" evaluates if the key is not equal to the value. (Deprecated; Use NotEquals instead)
// "NotEquals" evaluates if the key is not equal to the value.
// "In" evaluates if the key is contained in the set of values.
// "AnyIn" evaluates if any of the keys are contained in the set of values.
// "AllIn" evaluates if all the keys are contained in the set of values.
// "NotIn" evaluates if the key is not contained in the set of values.
// "AnyNotIn" evaluates if any of the keys are not contained in the set of values.
// "AllNotIn" evaluates if all the keys are not contained in the set of values.
// "GreaterThanOrEquals" evaluates if the key (numeric) is greater than or equal to the value (numeric).
// "GreaterThan" evaluates if the key (numeric) is greater than the value (numeric).
// "LessThanOrEquals" evaluates if the key (numeric) is less than or equal to the value (numeric).
// "LessThan" evaluates if the key (numeric) is less than the value (numeric).
// "DurationGreaterThanOrEquals" evaluates if the key (duration) is greater than or equal to the value (duration)
// "DurationGreaterThan" evaluates if the key (duration) is greater than the value (duration)
// "DurationLessThanOrEquals" evaluates if the key (duration) is less than or equal to the value (duration)
// "DurationLessThan" evaluates if the key (duration) is greater than the value (duration)
var ConditionOperators = map[string]ConditionOperator{
	"Equal":                       ConditionOperator("Equal"),
	"Equals":                      ConditionOperator("Equals"),
	"NotEqual":                    ConditionOperator("NotEqual"),
	"NotEquals":                   ConditionOperator("NotEquals"),
	"In":                          ConditionOperator("In"),
	"AnyIn":                       ConditionOperator("AnyIn"),
	"AllIn":                       ConditionOperator("AllIn"),
	"NotIn":                       ConditionOperator("NotIn"),
	"AnyNotIn":                    ConditionOperator("AnyNotIn"),
	"AllNotIn":                    ConditionOperator("AllNotIn"),
	"GreaterThanOrEquals":         ConditionOperator("GreaterThanOrEquals"),
	"GreaterThan":                 ConditionOperator("GreaterThan"),
	"LessThanOrEquals":            ConditionOperator("LessThanOrEquals"),
	"LessThan":                    ConditionOperator("LessThan"),
	"DurationGreaterThanOrEquals": ConditionOperator("DurationGreaterThanOrEquals"),
	"DurationGreaterThan":         ConditionOperator("DurationGreaterThan"),
	"DurationLessThanOrEquals":    ConditionOperator("DurationLessThanOrEquals"),
	"DurationLessThan":            ConditionOperator("DurationLessThan"),
}

// MatchResources is used to specify resource and admission review request data for
// which a policy rule is applicable.
type MatchResources struct {
	// Any allows specifying resources which will be ORed
	// +optional
	Any ResourceFilters `json:"any,omitempty" yaml:"any,omitempty"`

	// All allows specifying resources which will be ANDed
	// +optional
	All ResourceFilters `json:"all,omitempty" yaml:"all,omitempty"`

	// UserInfo contains information about the user performing the operation.
	// Specifying UserInfo directly under match is being deprecated.
	// Please specify under "any" or "all" instead.
	// +optional
	UserInfo `json:",omitempty" yaml:",omitempty"`

	// ResourceDescription contains information about the resource being created or modified.
	// Requires at least one tag to be specified when under MatchResources.
	// Specifying ResourceDescription directly under match is being deprecated.
	// Please specify under "any" or "all" instead.
	// +optional
	ResourceDescription `json:"resources,omitempty" yaml:"resources,omitempty"`
}

// ExcludeResources specifies resource and admission review request data for
// which a policy rule is not applicable.
type ExcludeResources struct {
	// Any allows specifying resources which will be ORed
	// +optional
	Any ResourceFilters `json:"any,omitempty" yaml:"any,omitempty"`

	// All allows specifying resources which will be ANDed
	// +optional
	All ResourceFilters `json:"all,omitempty" yaml:"all,omitempty"`

	// UserInfo contains information about the user performing the operation.
	// Specifying UserInfo directly under exclude is being deprecated.
	// Please specify under "any" or "all" instead.
	// +optional
	UserInfo `json:",omitempty" yaml:",omitempty"`

	// ResourceDescription contains information about the resource being created or modified.
	// Specifying ResourceDescription directly under exclude is being deprecated.
	// Please specify under "any" or "all" instead.
	// +optional
	ResourceDescription `json:"resources,omitempty" yaml:"resources,omitempty"`
}

// ResourceFilters is a slice of ResourceFilter
type ResourceFilters []ResourceFilter

// ResourceFilter allow users to "AND" or "OR" between resources
type ResourceFilter struct {
	// UserInfo contains information about the user performing the operation.
	// +optional
	UserInfo `json:",omitempty" yaml:",omitempty"`

	// ResourceDescription contains information about the resource being created or modified.
	ResourceDescription `json:"resources,omitempty" yaml:"resources,omitempty"`
}

// UserInfo contains information about the user performing the operation.
type UserInfo struct {
	// Roles is the list of namespaced role names for the user.
	// +optional
	Roles []string `json:"roles,omitempty" yaml:"roles,omitempty"`

	// ClusterRoles is the list of cluster-wide role names for the user.
	// +optional
	ClusterRoles []string `json:"clusterRoles,omitempty" yaml:"clusterRoles,omitempty"`

	// Subjects is the list of subject names like users, user groups, and service accounts.
	// +optional
	Subjects []rbacv1.Subject `json:"subjects,omitempty" yaml:"subjects,omitempty"`
}

// ResourceDescription contains criteria used to match resources.
type ResourceDescription struct {
	// Kinds is a list of resource kinds.
	// +optional
	Kinds []string `json:"kinds,omitempty" yaml:"kinds,omitempty"`

	// Name is the name of the resource. The name supports wildcard characters
	// "*" (matches zero or many characters) and "?" (at least one character).
	// +optional
	Name string `json:"name,omitempty" yaml:"name,omitempty"`

	// Names are the names of the resources. Each name supports wildcard characters
	// "*" (matches zero or many characters) and "?" (at least one character).
	// NOTE: "Name" is being deprecated in favor of "Names".
	// +optional
	Names []string `json:"names,omitempty" yaml:"names,omitempty"`

	// Namespaces is a list of namespaces names. Each name supports wildcard characters
	// "*" (matches zero or many characters) and "?" (at least one character).
	// +optional
	Namespaces []string `json:"namespaces,omitempty" yaml:"namespaces,omitempty"`

	// Annotations is a  map of annotations (key-value pairs of type string). Annotation keys
	// and values support the wildcard characters "*" (matches zero or many characters) and
	// "?" (matches at least one character).
	// +optional
	Annotations map[string]string `json:"annotations,omitempty" yaml:"annotations,omitempty"`

	// Selector is a label selector. Label keys and values in `matchLabels` support the wildcard
	// characters `*` (matches zero or many characters) and `?` (matches one character).
	// Wildcards allows writing label selectors like ["storage.k8s.io/*": "*"]. Note that
	// using ["*" : "*"] matches any key and value but does not match an empty label set.
	// +optional
	Selector *metav1.LabelSelector `json:"selector,omitempty" yaml:"selector,omitempty"`

	// NamespaceSelector is a label selector for the resource namespace. Label keys and values
	// in `matchLabels` support the wildcard characters `*` (matches zero or many characters)
	// and `?` (matches one character).Wildcards allows writing label selectors like
	// ["storage.k8s.io/*": "*"]. Note that using ["*" : "*"] matches any key and value but
	// does not match an empty label set.
	// +optional
	NamespaceSelector *metav1.LabelSelector `json:"namespaceSelector,omitempty" yaml:"namespaceSelector,omitempty"`
}

// Mutation defines how resource are modified.
type Mutation struct {
	// PatchStrategicMerge is a strategic merge patch used to modify resources.
	// See https://kubernetes.io/docs/tasks/manage-kubernetes-objects/update-api-object-kubectl-patch/
	// and https://kubectl.docs.kubernetes.io/references/kustomize/patchesstrategicmerge/.
	// +optional
	RawPatchStrategicMerge *apiextv1.JSON `json:"patchStrategicMerge,omitempty" yaml:"patchStrategicMerge,omitempty"`

	// PatchesJSON6902 is a list of RFC 6902 JSON Patch declarations used to modify resources.
	// See https://tools.ietf.org/html/rfc6902 and https://kubectl.docs.kubernetes.io/references/kustomize/patchesjson6902/.
	// +optional
	PatchesJSON6902 string `json:"patchesJson6902,omitempty" yaml:"patchesJson6902,omitempty"`

	// ForEach applies mutation rules to a list of sub-elements by creating a context for each entry in the list and looping over it to apply the specified logic.
	// +optional
	ForEachMutation []*ForEachMutation `json:"foreach,omitempty" yaml:"foreach,omitempty"`
}

func (m *Mutation) GetPatchStrategicMerge() apiextensions.JSON {
	return FromJSON(m.RawPatchStrategicMerge)
}

func (m *Mutation) SetPatchStrategicMerge(in apiextensions.JSON) {
	m.RawPatchStrategicMerge = ToJSON(in)
}

// ForEach applies mutation rules to a list of sub-elements by creating a context for each entry in the list and looping over it to apply the specified logic.
type ForEachMutation struct {
	// List specifies a JMESPath expression that results in one or more elements
	// to which the validation logic is applied.
	List string `json:"list,omitempty" yaml:"list,omitempty"`

	// Context defines variables and data sources that can be used during rule execution.
	// +optional
	Context []ContextEntry `json:"context,omitempty" yaml:"context,omitempty"`

	// AnyAllConditions are used to determine if a policy rule should be applied by evaluating a
	// set of conditions. The declaration can contain nested `any` or `all` statements.
	// See: https://kyverno.io/docs/writing-policies/preconditions/
	// +kubebuilder:validation:XPreserveUnknownFields
	// +optional
	AnyAllConditions *AnyAllConditions `json:"preconditions,omitempty" yaml:"preconditions,omitempty"`

	// PatchStrategicMerge is a strategic merge patch used to modify resources.
	// See https://kubernetes.io/docs/tasks/manage-kubernetes-objects/update-api-object-kubectl-patch/
	// and https://kubectl.docs.kubernetes.io/references/kustomize/patchesstrategicmerge/.
	// +optional
	RawPatchStrategicMerge *apiextv1.JSON `json:"patchStrategicMerge,omitempty" yaml:"patchStrategicMerge,omitempty"`

	// PatchesJSON6902 is a list of RFC 6902 JSON Patch declarations used to modify resources.
	// See https://tools.ietf.org/html/rfc6902 and https://kubectl.docs.kubernetes.io/references/kustomize/patchesjson6902/.
	// +optional
	PatchesJSON6902 string `json:"patchesJson6902,omitempty" yaml:"patchesJson6902,omitempty"`
}

func (m *ForEachMutation) GetPatchStrategicMerge() apiextensions.JSON {
	return FromJSON(m.RawPatchStrategicMerge)
}

func (m *ForEachMutation) SetPatchStrategicMerge(in apiextensions.JSON) {
	m.RawPatchStrategicMerge = ToJSON(in)
}

// Validation defines checks to be performed on matching resources.
type Validation struct {
	// Message specifies a custom message to be displayed on failure.
	// +optional
	Message string `json:"message,omitempty" yaml:"message,omitempty"`

	// ForEach applies validate rules to a list of sub-elements by creating a context for each entry in the list and looping over it to apply the specified logic.
	// +optional
	ForEachValidation []*ForEachValidation `json:"foreach,omitempty" yaml:"foreach,omitempty"`

	// Pattern specifies an overlay-style pattern used to check resources.
	// +optional
	RawPattern *apiextv1.JSON `json:"pattern,omitempty" yaml:"pattern,omitempty"`

	// AnyPattern specifies list of validation patterns. At least one of the patterns
	// must be satisfied for the validation rule to succeed.
	// +optional
	RawAnyPattern *apiextv1.JSON `json:"anyPattern,omitempty" yaml:"anyPattern,omitempty"`

	// Deny defines conditions used to pass or fail a validation rule.
	// +optional
	Deny *Deny `json:"deny,omitempty" yaml:"deny,omitempty"`
}

// DeserializeAnyPattern deserialize apiextensions.JSON to []interface{}
func (in *Validation) DeserializeAnyPattern() ([]interface{}, error) {
	anyPattern := in.GetAnyPattern()
	if anyPattern == nil {
		return nil, nil
	}
	res, nil := deserializePattern(anyPattern)
	return res, nil
}

func deserializePattern(pattern apiextensions.JSON) ([]interface{}, error) {
	anyPattern, err := json.Marshal(pattern)
	if err != nil {
		return nil, err
	}

	var res []interface{}
	if err := json.Unmarshal(anyPattern, &res); err != nil {
		return nil, err
	}
	return res, nil
}

func (v *Validation) GetPattern() apiextensions.JSON {
	return FromJSON(v.RawPattern)
}

func (v *Validation) SetPattern(in apiextensions.JSON) {
	v.RawPattern = ToJSON(in)
}

func (v *Validation) GetAnyPattern() apiextensions.JSON {
	return FromJSON(v.RawAnyPattern)
}

func (v *Validation) SetAnyPattern(in apiextensions.JSON) {
	v.RawAnyPattern = ToJSON(in)
}

// Deny specifies a list of conditions used to pass or fail a validation rule.
type Deny struct {
	// Multiple conditions can be declared under an `any` or `all` statement. A direct list
	// of conditions (without `any` or `all` statements) is also supported for backwards compatibility
	// but will be deprecated in the next major release.
	// See: https://kyverno.io/docs/writing-policies/validate/#deny-rules
	RawAnyAllConditions *apiextv1.JSON `json:"conditions,omitempty" yaml:"conditions,omitempty"`
}

func (d *Deny) GetAnyAllConditions() apiextensions.JSON {
	return FromJSON(d.RawAnyAllConditions)
}

func (d *Deny) SetAnyAllConditions(in apiextensions.JSON) {
	d.RawAnyAllConditions = ToJSON(in)
}

// ForEach applies validate rules to a list of sub-elements by creating a context for each entry in the list and looping over it to apply the specified logic.
type ForEachValidation struct {

	// List specifies a JMESPath expression that results in one or more elements
	// to which the validation logic is applied.
	List string `json:"list,omitempty" yaml:"list,omitempty"`

	// ElementScope specifies whether to use the current list element as the scope for validation. Defaults to "true" if not specified.
	// When set to "false", "request.object" is used as the validation scope within the foreach
	// block to allow referencing other elements in the subtree.
	// +optional
	ElementScope *bool `json:"elementScope,omitempty" yaml:"elementScope,omitempty"`

	// Context defines variables and data sources that can be used during rule execution.
	// +optional
	Context []ContextEntry `json:"context,omitempty" yaml:"context,omitempty"`

	// AnyAllConditions are used to determine if a policy rule should be applied by evaluating a
	// set of conditions. The declaration can contain nested `any` or `all` statements.
	// See: https://kyverno.io/docs/writing-policies/preconditions/
	// +kubebuilder:validation:XPreserveUnknownFields
	// +optional
	AnyAllConditions *AnyAllConditions `json:"preconditions,omitempty" yaml:"preconditions,omitempty"`

	// Pattern specifies an overlay-style pattern used to check resources.
	// +optional
	RawPattern *apiextv1.JSON `json:"pattern,omitempty" yaml:"pattern,omitempty"`

	// AnyPattern specifies list of validation patterns. At least one of the patterns
	// must be satisfied for the validation rule to succeed.
	// +optional
	RawAnyPattern *apiextv1.JSON `json:"anyPattern,omitempty" yaml:"anyPattern,omitempty"`

	// Deny defines conditions used to pass or fail a validation rule.
	// +optional
	Deny *Deny `json:"deny,omitempty" yaml:"deny,omitempty"`
}

func (v *ForEachValidation) GetPattern() apiextensions.JSON {
	return FromJSON(v.RawPattern)
}

func (v *ForEachValidation) SetPattern(in apiextensions.JSON) {
	v.RawPattern = ToJSON(in)
}

func (v *ForEachValidation) GetAnyPattern() apiextensions.JSON {
	return FromJSON(v.RawAnyPattern)
}

func (v *ForEachValidation) SetAnyPattern(in apiextensions.JSON) {
	v.RawAnyPattern = ToJSON(in)
}

// ImageVerification validates that images that match the specified pattern
// are signed with the supplied public key. Once the image is verified it is
// mutated to include the SHA digest retrieved during the registration.
type ImageVerification struct {

	// Image is the image name consisting of the registry address, repository, image, and tag.
	// Wildcards ('*' and '?') are allowed. See: https://kubernetes.io/docs/concepts/containers/images.
	Image string `json:"image,omitempty" yaml:"image,omitempty"`

	// Key is the PEM encoded public key that the image or attestation is signed with.
	Key string `json:"key,omitempty" yaml:"key,omitempty"`

	// Roots is the PEM encoded Root certificate chain used for keyless signing
	Roots string `json:"roots,omitempty" yaml:"roots,omitempty"`

	// Subject is the verified identity used for keyless signing, for example the email address
	Subject string `json:"subject,omitempty" yaml:"subject,omitempty"`

	// Issuer is the certificate issuer used for keyless signing.
	Issuer string `json:"issuer,omitempty" yaml:"issuer,omitempty"`

	// Annotations are used for image verification.
	// Every specified key-value pair must exist and match in the verified payload.
	// The payload may contain other key-value pairs.
	Annotations map[string]string `json:"annotations,omitempty" yaml:"annotations,omitempty"`

	// Repository is an optional alternate OCI repository to use for image signatures that match this rule.
	// If specified Repository will override the default OCI image repository configured for the installation.
	Repository string `json:"repository,omitempty" yaml:"repository,omitempty"`

	// Attestations are optional checks for signed in-toto Statements used to verify the image.
	// See https://github.com/in-toto/attestation. Kyverno fetches signed attestations from the
	// OCI registry and decodes them into a list of Statement declarations.
	Attestations []*Attestation `json:"attestations,omitempty" yaml:"attestations,omitempty"`
}

// Attestation are checks for signed in-toto Statements that are used to verify the image.
// See https://github.com/in-toto/attestation. Kyverno fetches signed attestations from the
// OCI registry and decodes them into a list of Statements.
type Attestation struct {

	// PredicateType defines the type of Predicate contained within the Statement.
	PredicateType string `json:"predicateType,omitempty" yaml:"predicateType,omitempty"`

	// Conditions are used to verify attributes within a Predicate. If no Conditions are specified
	// the attestation check is satisfied as long there are predicates that match the predicate type.
	// +optional
	Conditions []*AnyAllConditions `json:"conditions,omitempty" yaml:"conditions,omitempty"`
}

// Generation defines how new resources should be created and managed.
type Generation struct {
	// ResourceSpec contains information to select the resource.
	ResourceSpec `json:",omitempty" yaml:",omitempty"`

	// Synchronize controls if generated resources should be kept in-sync with their source resource.
	// If Synchronize is set to "true" changes to generated resources will be overwritten with resource
	// data from Data or the resource specified in the Clone declaration.
	// Optional. Defaults to "false" if not specified.
	// +optional
	Synchronize bool `json:"synchronize,omitempty" yaml:"synchronize,omitempty"`

	// Data provides the resource declaration used to populate each generated resource.
	// At most one of Data or Clone must be specified. If neither are provided, the generated
	// resource will be created with default data only.
	// +optional
	RawData *apiextv1.JSON `json:"data,omitempty" yaml:"data,omitempty"`

	// Clone specifies the source resource used to populate each generated resource.
	// At most one of Data or Clone can be specified. If neither are provided, the generated
	// resource will be created with default data only.
	// +optional
	Clone CloneFrom `json:"clone,omitempty" yaml:"clone,omitempty"`
}

func (g *Generation) GetData() apiextensions.JSON {
	return FromJSON(g.RawData)
}

func (g *Generation) SetData(in apiextensions.JSON) {
	g.RawData = ToJSON(in)
}

// CloneFrom provides the location of the source resource used to generate target resources.
// The resource kind is derived from the match criteria.
type CloneFrom struct {

	// Namespace specifies source resource namespace.
	// +optional
	Namespace string `json:"namespace,omitempty" yaml:"namespace,omitempty"`

	// Name specifies name of the resource.
	Name string `json:"name,omitempty" yaml:"name,omitempty"`
}

// PolicyStatus mostly contains runtime information related to policy execution.
// Deprecated. Policy metrics are now available via the "/metrics" endpoint.
// See: https://kyverno.io/docs/monitoring-kyverno-with-prometheus-metrics/
type PolicyStatus struct {
	// Ready indicates if the policy is ready to serve the admission request
	Ready bool `json:"ready" yaml:"ready"`
}

// ResourceSpec contains information to identify a resource.
type ResourceSpec struct {
	// APIVersion specifies resource apiVersion.
	// +optional
	APIVersion string `json:"apiVersion,omitempty" yaml:"apiVersion,omitempty"`
	// Kind specifies resource kind.
	Kind string `json:"kind,omitempty" yaml:"kind,omitempty"`
	// Namespace specifies resource namespace.
	// +optional
	Namespace string `json:"namespace,omitempty" yaml:"namespace,omitempty"`
	// Name specifies the resource name.
	Name string `json:"name,omitempty" yaml:"name,omitempty"`
}

type ValidationFailureActionOverride struct {
	// +kubebuilder:validation:Enum=audit;enforce
	Action     string   `json:"action,omitempty" yaml:"action,omitempty"`
	Namespaces []string `json:"namespaces,omitempty" yaml:"namespaces,omitempty"`
>>>>>>> 753d24d5
}<|MERGE_RESOLUTION|>--- conflicted
+++ resolved
@@ -1,17 +1,8 @@
 package v1
 
 import (
-<<<<<<< HEAD
 	"strings"
 
-=======
-	"encoding/json"
-	"reflect"
-
-	rbacv1 "k8s.io/api/rbac/v1"
-	"k8s.io/apiextensions-apiserver/pkg/apis/apiextensions"
-	apiextv1 "k8s.io/apiextensions-apiserver/pkg/apis/apiextensions/v1"
->>>>>>> 753d24d5
 	metav1 "k8s.io/apimachinery/pkg/apis/meta/v1"
 )
 
@@ -39,11 +30,10 @@
 	Status PolicyStatus `json:"status,omitempty" yaml:"status,omitempty"`
 }
 
-<<<<<<< HEAD
 // HasAutoGenAnnotation checks if a policy has auto-gen annotation
 func (p *Policy) HasAutoGenAnnotation() bool {
 	annotations := p.GetAnnotations()
-	val, ok := annotations["pod-policies.kyverno.io/autogen-controllers"]
+	val, ok := annotations[PodControllersAnnotation]
 	if ok && strings.ToLower(val) != "none" {
 		return true
 	}
@@ -58,189 +48,6 @@
 		}
 	}
 	return false
-=======
-// Spec contains a list of Rule instances and other policy controls.
-type Spec struct {
-
-	// Rules is a list of Rule instances. A Policy contains multiple rules and
-	// each rule can validate, mutate, or generate resources.
-	Rules []Rule `json:"rules,omitempty" yaml:"rules,omitempty"`
-
-	// FailurePolicy defines how unrecognized errors from the admission endpoint are handled.
-	// Rules within the same policy share the same failure behavior.
-	// Allowed values are Ignore or Fail. Defaults to Fail.
-	// +optional
-	FailurePolicy *FailurePolicyType `json:"failurePolicy,omitempty" yaml:"failurePolicy,omitempty"`
-
-	// ValidationFailureAction controls if a validation policy rule failure should disallow
-	// the admission review request (enforce), or allow (audit) the admission review request
-	// and report an error in a policy report. Optional. The default value is "audit".
-	// +optional
-	// +kubebuilder:validation:Enum=audit;enforce
-	ValidationFailureAction string `json:"validationFailureAction,omitempty" yaml:"validationFailureAction,omitempty"`
-
-	// ValidationFailureActionOverrides is a Cluster Policy attribute that specifies ValidationFailureAction
-	// namespace-wise. It overrides ValidationFailureAction for the specified namespaces.
-	// +optional
-	ValidationFailureActionOverrides []ValidationFailureActionOverride `json:"validationFailureActionOverrides,omitempty" yaml:"validationFailureActionOverrides,omitempty"`
-
-	// Background controls if rules are applied to existing resources during a background scan.
-	// Optional. Default value is "true". The value must be set to "false" if the policy rule
-	// uses variables that are only available in the admission review request (e.g. user name).
-	// +optional
-	Background *bool `json:"background,omitempty" yaml:"background,omitempty"`
-
-	// SchemaValidation skips policy validation checks.
-	// Optional. The default value is set to "true", it must be set to "false" to disable the validation checks.
-	// +optional
-	SchemaValidation *bool `json:"schemaValidation,omitempty" yaml:"schemaValidation,omitempty"`
-
-	// WebhookTimeoutSeconds specifies the maximum time in seconds allowed to apply this policy.
-	// After the configured time expires, the admission request may fail, or may simply ignore the policy results,
-	// based on the failure policy. The default timeout is 10s, the value must be between 1 and 30 seconds.
-	WebhookTimeoutSeconds *int32 `json:"webhookTimeoutSeconds,omitempty" yaml:"webhookTimeoutSeconds,omitempty"`
-}
-
-func (base *Spec) GetRules() []Rule {
-	return base.Rules
-}
-
-func (base *Spec) SetRules(rules []Rule) {
-	base.Rules = rules
-}
-
-// Rule defines a validation, mutation, or generation control for matching resources.
-// Each rules contains a match declaration to select resources, and an optional exclude
-// declaration to specify which resources to exclude.
-type Rule struct {
-
-	// Name is a label to identify the rule, It must be unique within the policy.
-	// +kubebuilder:validation:MaxLength=63
-	Name string `json:"name,omitempty" yaml:"name,omitempty"`
-
-	// Context defines variables and data sources that can be used during rule execution.
-	// +optional
-	Context []ContextEntry `json:"context,omitempty" yaml:"context,omitempty"`
-
-	// MatchResources defines when this policy rule should be applied. The match
-	// criteria can include resource information (e.g. kind, name, namespace, labels)
-	// and admission review request information like the user name or role.
-	// At least one kind is required.
-	MatchResources MatchResources `json:"match,omitempty" yaml:"match,omitempty"`
-
-	// ExcludeResources defines when this policy rule should not be applied. The exclude
-	// criteria can include resource information (e.g. kind, name, namespace, labels)
-	// and admission review request information like the name or role.
-	// +optional
-	ExcludeResources ExcludeResources `json:"exclude,omitempty" yaml:"exclude,omitempty"`
-
-	// Preconditions are used to determine if a policy rule should be applied by evaluating a
-	// set of conditions. The declaration can contain nested `any` or `all` statements. A direct list
-	// of conditions (without `any` or `all` statements is supported for backwards compatibility but
-	// will be deprecated in the next major release.
-	// See: https://kyverno.io/docs/writing-policies/preconditions/
-	// +optional
-	RawAnyAllConditions *apiextv1.JSON `json:"preconditions,omitempty" yaml:"preconditions,omitempty"`
-
-	// Mutation is used to modify matching resources.
-	// +optional
-	Mutation Mutation `json:"mutate,omitempty" yaml:"mutate,omitempty"`
-
-	// Validation is used to validate matching resources.
-	// +optional
-	Validation Validation `json:"validate,omitempty" yaml:"validate,omitempty"`
-
-	// Generation is used to create new resources.
-	// +optional
-	Generation Generation `json:"generate,omitempty" yaml:"generate,omitempty"`
-
-	// VerifyImages is used to verify image signatures and mutate them to add a digest
-	// +optional
-	VerifyImages []*ImageVerification `json:"verifyImages,omitempty" yaml:"verifyImages,omitempty"`
-}
-
-// HasMutate checks for mutate rule
-func (r *Rule) HasMutate() bool {
-	return !reflect.DeepEqual(r.Mutation, Mutation{})
-}
-
-// HasVerifyImages checks for verifyImages rule
-func (r *Rule) HasVerifyImages() bool {
-	return r.VerifyImages != nil && !reflect.DeepEqual(r.VerifyImages, ImageVerification{})
-}
-
-// HasValidate checks for validate rule
-func (r *Rule) HasValidate() bool {
-	return !reflect.DeepEqual(r.Validation, Validation{})
-}
-
-// HasGenerate checks for generate rule
-func (r *Rule) HasGenerate() bool {
-	return !reflect.DeepEqual(r.Generation, Generation{})
-}
-
-// MatchKinds returns a slice of all kinds to match
-func (r *Rule) MatchKinds() []string {
-	matchKinds := r.MatchResources.ResourceDescription.Kinds
-	for _, value := range r.MatchResources.All {
-		matchKinds = append(matchKinds, value.ResourceDescription.Kinds...)
-	}
-	for _, value := range r.MatchResources.Any {
-		matchKinds = append(matchKinds, value.ResourceDescription.Kinds...)
-	}
-
-	return matchKinds
-}
-
-// ExcludeKinds returns a slice of all kinds to exclude
-func (r *Rule) ExcludeKinds() []string {
-	excludeKinds := r.ExcludeResources.ResourceDescription.Kinds
-	for _, value := range r.ExcludeResources.All {
-		excludeKinds = append(excludeKinds, value.ResourceDescription.Kinds...)
-	}
-	for _, value := range r.ExcludeResources.Any {
-		excludeKinds = append(excludeKinds, value.ResourceDescription.Kinds...)
-	}
-	return excludeKinds
-}
-
-func (r *Rule) GetAnyAllConditions() apiextensions.JSON {
-	return FromJSON(r.RawAnyAllConditions)
-}
-
-func (r *Rule) SetAnyAllConditions(in apiextensions.JSON) {
-	r.RawAnyAllConditions = ToJSON(in)
-}
-
-// FailurePolicyType specifies a failure policy that defines how unrecognized errors from the admission endpoint are handled.
-// +kubebuilder:validation:Enum=Ignore;Fail
-type FailurePolicyType string
-
-const (
-	// Ignore means that an error calling the webhook is ignored.
-	Ignore FailurePolicyType = "Ignore"
-	// Fail means that an error calling the webhook causes the admission to fail.
-	Fail FailurePolicyType = "Fail"
-)
-
-// AnyAllConditions consists of conditions wrapped denoting a logical criteria to be fulfilled.
-// AnyConditions get fulfilled when at least one of its sub-conditions passes.
-// AllConditions get fulfilled only when all of its sub-conditions pass.
-type AnyAllConditions struct {
-	// AnyConditions enable variable-based conditional rule execution. This is useful for
-	// finer control of when an rule is applied. A condition can reference object data
-	// using JMESPath notation.
-	// Here, at least one of the conditions need to pass
-	// +optional
-	AnyConditions []Condition `json:"any,omitempty" yaml:"any,omitempty"`
-
-	// AllConditions enable variable-based conditional rule execution. This is useful for
-	// finer control of when an rule is applied. A condition can reference object data
-	// using JMESPath notation.
-	// Here, all of the conditions need to pass
-	// +optional
-	AllConditions []Condition `json:"all,omitempty" yaml:"all,omitempty"`
->>>>>>> 753d24d5
 }
 
 // HasMutate checks for mutate rule types
@@ -263,7 +70,6 @@
 	return p.Spec.HasVerifyImages()
 }
 
-<<<<<<< HEAD
 // BackgroundProcessingEnabled checks if background is set to true
 func (p *Policy) BackgroundProcessingEnabled() bool {
 	return p.Spec.BackgroundProcessingEnabled()
@@ -275,523 +81,4 @@
 	metav1.TypeMeta `json:",inline" yaml:",inline"`
 	metav1.ListMeta `json:"metadata" yaml:"metadata"`
 	Items           []Policy `json:"items" yaml:"items"`
-=======
-// Condition defines variable-based conditional criteria for rule execution.
-type Condition struct {
-	// Key is the context entry (using JMESPath) for conditional rule evaluation.
-	RawKey *apiextv1.JSON `json:"key,omitempty" yaml:"key,omitempty"`
-
-	// Operator is the conditional operation to perform. Valid operators are:
-	// Equals, NotEquals, In, AnyIn, AllIn, NotIn, AnyNotIn, AllNotIn, GreaterThanOrEquals,
-	// GreaterThan, LessThanOrEquals, LessThan, DurationGreaterThanOrEquals, DurationGreaterThan,
-	// DurationLessThanOrEquals, DurationLessThan
-	Operator ConditionOperator `json:"operator,omitempty" yaml:"operator,omitempty"`
-
-	// Value is the conditional value, or set of values. The values can be fixed set
-	// or can be variables declared using using JMESPath.
-	// +optional
-	RawValue *apiextv1.JSON `json:"value,omitempty" yaml:"value,omitempty"`
-}
-
-func (c *Condition) GetKey() apiextensions.JSON {
-	return FromJSON(c.RawKey)
-}
-
-func (c *Condition) SetKey(in apiextensions.JSON) {
-	c.RawKey = ToJSON(in)
-}
-
-func (c *Condition) GetValue() apiextensions.JSON {
-	return FromJSON(c.RawValue)
-}
-
-func (c *Condition) SetValue(in apiextensions.JSON) {
-	c.RawValue = ToJSON(in)
-}
-
-// ConditionOperator is the operation performed on condition key and value.
-// +kubebuilder:validation:Enum=Equals;NotEquals;In;AnyIn;AllIn;NotIn;AnyNotIn;AllNotIn;GreaterThanOrEquals;GreaterThan;LessThanOrEquals;LessThan;DurationGreaterThanOrEquals;DurationGreaterThan;DurationLessThanOrEquals;DurationLessThan
-type ConditionOperator string
-
-// ConditionOperators stores all the valid ConditionOperator types as key-value pairs.
-//
-// "Equal" evaluates if the key is equal to the value. (Deprecated; Use Equals instead)
-// "Equals" evaluates if the key is equal to the value.
-// "NotEqual" evaluates if the key is not equal to the value. (Deprecated; Use NotEquals instead)
-// "NotEquals" evaluates if the key is not equal to the value.
-// "In" evaluates if the key is contained in the set of values.
-// "AnyIn" evaluates if any of the keys are contained in the set of values.
-// "AllIn" evaluates if all the keys are contained in the set of values.
-// "NotIn" evaluates if the key is not contained in the set of values.
-// "AnyNotIn" evaluates if any of the keys are not contained in the set of values.
-// "AllNotIn" evaluates if all the keys are not contained in the set of values.
-// "GreaterThanOrEquals" evaluates if the key (numeric) is greater than or equal to the value (numeric).
-// "GreaterThan" evaluates if the key (numeric) is greater than the value (numeric).
-// "LessThanOrEquals" evaluates if the key (numeric) is less than or equal to the value (numeric).
-// "LessThan" evaluates if the key (numeric) is less than the value (numeric).
-// "DurationGreaterThanOrEquals" evaluates if the key (duration) is greater than or equal to the value (duration)
-// "DurationGreaterThan" evaluates if the key (duration) is greater than the value (duration)
-// "DurationLessThanOrEquals" evaluates if the key (duration) is less than or equal to the value (duration)
-// "DurationLessThan" evaluates if the key (duration) is greater than the value (duration)
-var ConditionOperators = map[string]ConditionOperator{
-	"Equal":                       ConditionOperator("Equal"),
-	"Equals":                      ConditionOperator("Equals"),
-	"NotEqual":                    ConditionOperator("NotEqual"),
-	"NotEquals":                   ConditionOperator("NotEquals"),
-	"In":                          ConditionOperator("In"),
-	"AnyIn":                       ConditionOperator("AnyIn"),
-	"AllIn":                       ConditionOperator("AllIn"),
-	"NotIn":                       ConditionOperator("NotIn"),
-	"AnyNotIn":                    ConditionOperator("AnyNotIn"),
-	"AllNotIn":                    ConditionOperator("AllNotIn"),
-	"GreaterThanOrEquals":         ConditionOperator("GreaterThanOrEquals"),
-	"GreaterThan":                 ConditionOperator("GreaterThan"),
-	"LessThanOrEquals":            ConditionOperator("LessThanOrEquals"),
-	"LessThan":                    ConditionOperator("LessThan"),
-	"DurationGreaterThanOrEquals": ConditionOperator("DurationGreaterThanOrEquals"),
-	"DurationGreaterThan":         ConditionOperator("DurationGreaterThan"),
-	"DurationLessThanOrEquals":    ConditionOperator("DurationLessThanOrEquals"),
-	"DurationLessThan":            ConditionOperator("DurationLessThan"),
-}
-
-// MatchResources is used to specify resource and admission review request data for
-// which a policy rule is applicable.
-type MatchResources struct {
-	// Any allows specifying resources which will be ORed
-	// +optional
-	Any ResourceFilters `json:"any,omitempty" yaml:"any,omitempty"`
-
-	// All allows specifying resources which will be ANDed
-	// +optional
-	All ResourceFilters `json:"all,omitempty" yaml:"all,omitempty"`
-
-	// UserInfo contains information about the user performing the operation.
-	// Specifying UserInfo directly under match is being deprecated.
-	// Please specify under "any" or "all" instead.
-	// +optional
-	UserInfo `json:",omitempty" yaml:",omitempty"`
-
-	// ResourceDescription contains information about the resource being created or modified.
-	// Requires at least one tag to be specified when under MatchResources.
-	// Specifying ResourceDescription directly under match is being deprecated.
-	// Please specify under "any" or "all" instead.
-	// +optional
-	ResourceDescription `json:"resources,omitempty" yaml:"resources,omitempty"`
-}
-
-// ExcludeResources specifies resource and admission review request data for
-// which a policy rule is not applicable.
-type ExcludeResources struct {
-	// Any allows specifying resources which will be ORed
-	// +optional
-	Any ResourceFilters `json:"any,omitempty" yaml:"any,omitempty"`
-
-	// All allows specifying resources which will be ANDed
-	// +optional
-	All ResourceFilters `json:"all,omitempty" yaml:"all,omitempty"`
-
-	// UserInfo contains information about the user performing the operation.
-	// Specifying UserInfo directly under exclude is being deprecated.
-	// Please specify under "any" or "all" instead.
-	// +optional
-	UserInfo `json:",omitempty" yaml:",omitempty"`
-
-	// ResourceDescription contains information about the resource being created or modified.
-	// Specifying ResourceDescription directly under exclude is being deprecated.
-	// Please specify under "any" or "all" instead.
-	// +optional
-	ResourceDescription `json:"resources,omitempty" yaml:"resources,omitempty"`
-}
-
-// ResourceFilters is a slice of ResourceFilter
-type ResourceFilters []ResourceFilter
-
-// ResourceFilter allow users to "AND" or "OR" between resources
-type ResourceFilter struct {
-	// UserInfo contains information about the user performing the operation.
-	// +optional
-	UserInfo `json:",omitempty" yaml:",omitempty"`
-
-	// ResourceDescription contains information about the resource being created or modified.
-	ResourceDescription `json:"resources,omitempty" yaml:"resources,omitempty"`
-}
-
-// UserInfo contains information about the user performing the operation.
-type UserInfo struct {
-	// Roles is the list of namespaced role names for the user.
-	// +optional
-	Roles []string `json:"roles,omitempty" yaml:"roles,omitempty"`
-
-	// ClusterRoles is the list of cluster-wide role names for the user.
-	// +optional
-	ClusterRoles []string `json:"clusterRoles,omitempty" yaml:"clusterRoles,omitempty"`
-
-	// Subjects is the list of subject names like users, user groups, and service accounts.
-	// +optional
-	Subjects []rbacv1.Subject `json:"subjects,omitempty" yaml:"subjects,omitempty"`
-}
-
-// ResourceDescription contains criteria used to match resources.
-type ResourceDescription struct {
-	// Kinds is a list of resource kinds.
-	// +optional
-	Kinds []string `json:"kinds,omitempty" yaml:"kinds,omitempty"`
-
-	// Name is the name of the resource. The name supports wildcard characters
-	// "*" (matches zero or many characters) and "?" (at least one character).
-	// +optional
-	Name string `json:"name,omitempty" yaml:"name,omitempty"`
-
-	// Names are the names of the resources. Each name supports wildcard characters
-	// "*" (matches zero or many characters) and "?" (at least one character).
-	// NOTE: "Name" is being deprecated in favor of "Names".
-	// +optional
-	Names []string `json:"names,omitempty" yaml:"names,omitempty"`
-
-	// Namespaces is a list of namespaces names. Each name supports wildcard characters
-	// "*" (matches zero or many characters) and "?" (at least one character).
-	// +optional
-	Namespaces []string `json:"namespaces,omitempty" yaml:"namespaces,omitempty"`
-
-	// Annotations is a  map of annotations (key-value pairs of type string). Annotation keys
-	// and values support the wildcard characters "*" (matches zero or many characters) and
-	// "?" (matches at least one character).
-	// +optional
-	Annotations map[string]string `json:"annotations,omitempty" yaml:"annotations,omitempty"`
-
-	// Selector is a label selector. Label keys and values in `matchLabels` support the wildcard
-	// characters `*` (matches zero or many characters) and `?` (matches one character).
-	// Wildcards allows writing label selectors like ["storage.k8s.io/*": "*"]. Note that
-	// using ["*" : "*"] matches any key and value but does not match an empty label set.
-	// +optional
-	Selector *metav1.LabelSelector `json:"selector,omitempty" yaml:"selector,omitempty"`
-
-	// NamespaceSelector is a label selector for the resource namespace. Label keys and values
-	// in `matchLabels` support the wildcard characters `*` (matches zero or many characters)
-	// and `?` (matches one character).Wildcards allows writing label selectors like
-	// ["storage.k8s.io/*": "*"]. Note that using ["*" : "*"] matches any key and value but
-	// does not match an empty label set.
-	// +optional
-	NamespaceSelector *metav1.LabelSelector `json:"namespaceSelector,omitempty" yaml:"namespaceSelector,omitempty"`
-}
-
-// Mutation defines how resource are modified.
-type Mutation struct {
-	// PatchStrategicMerge is a strategic merge patch used to modify resources.
-	// See https://kubernetes.io/docs/tasks/manage-kubernetes-objects/update-api-object-kubectl-patch/
-	// and https://kubectl.docs.kubernetes.io/references/kustomize/patchesstrategicmerge/.
-	// +optional
-	RawPatchStrategicMerge *apiextv1.JSON `json:"patchStrategicMerge,omitempty" yaml:"patchStrategicMerge,omitempty"`
-
-	// PatchesJSON6902 is a list of RFC 6902 JSON Patch declarations used to modify resources.
-	// See https://tools.ietf.org/html/rfc6902 and https://kubectl.docs.kubernetes.io/references/kustomize/patchesjson6902/.
-	// +optional
-	PatchesJSON6902 string `json:"patchesJson6902,omitempty" yaml:"patchesJson6902,omitempty"`
-
-	// ForEach applies mutation rules to a list of sub-elements by creating a context for each entry in the list and looping over it to apply the specified logic.
-	// +optional
-	ForEachMutation []*ForEachMutation `json:"foreach,omitempty" yaml:"foreach,omitempty"`
-}
-
-func (m *Mutation) GetPatchStrategicMerge() apiextensions.JSON {
-	return FromJSON(m.RawPatchStrategicMerge)
-}
-
-func (m *Mutation) SetPatchStrategicMerge(in apiextensions.JSON) {
-	m.RawPatchStrategicMerge = ToJSON(in)
-}
-
-// ForEach applies mutation rules to a list of sub-elements by creating a context for each entry in the list and looping over it to apply the specified logic.
-type ForEachMutation struct {
-	// List specifies a JMESPath expression that results in one or more elements
-	// to which the validation logic is applied.
-	List string `json:"list,omitempty" yaml:"list,omitempty"`
-
-	// Context defines variables and data sources that can be used during rule execution.
-	// +optional
-	Context []ContextEntry `json:"context,omitempty" yaml:"context,omitempty"`
-
-	// AnyAllConditions are used to determine if a policy rule should be applied by evaluating a
-	// set of conditions. The declaration can contain nested `any` or `all` statements.
-	// See: https://kyverno.io/docs/writing-policies/preconditions/
-	// +kubebuilder:validation:XPreserveUnknownFields
-	// +optional
-	AnyAllConditions *AnyAllConditions `json:"preconditions,omitempty" yaml:"preconditions,omitempty"`
-
-	// PatchStrategicMerge is a strategic merge patch used to modify resources.
-	// See https://kubernetes.io/docs/tasks/manage-kubernetes-objects/update-api-object-kubectl-patch/
-	// and https://kubectl.docs.kubernetes.io/references/kustomize/patchesstrategicmerge/.
-	// +optional
-	RawPatchStrategicMerge *apiextv1.JSON `json:"patchStrategicMerge,omitempty" yaml:"patchStrategicMerge,omitempty"`
-
-	// PatchesJSON6902 is a list of RFC 6902 JSON Patch declarations used to modify resources.
-	// See https://tools.ietf.org/html/rfc6902 and https://kubectl.docs.kubernetes.io/references/kustomize/patchesjson6902/.
-	// +optional
-	PatchesJSON6902 string `json:"patchesJson6902,omitempty" yaml:"patchesJson6902,omitempty"`
-}
-
-func (m *ForEachMutation) GetPatchStrategicMerge() apiextensions.JSON {
-	return FromJSON(m.RawPatchStrategicMerge)
-}
-
-func (m *ForEachMutation) SetPatchStrategicMerge(in apiextensions.JSON) {
-	m.RawPatchStrategicMerge = ToJSON(in)
-}
-
-// Validation defines checks to be performed on matching resources.
-type Validation struct {
-	// Message specifies a custom message to be displayed on failure.
-	// +optional
-	Message string `json:"message,omitempty" yaml:"message,omitempty"`
-
-	// ForEach applies validate rules to a list of sub-elements by creating a context for each entry in the list and looping over it to apply the specified logic.
-	// +optional
-	ForEachValidation []*ForEachValidation `json:"foreach,omitempty" yaml:"foreach,omitempty"`
-
-	// Pattern specifies an overlay-style pattern used to check resources.
-	// +optional
-	RawPattern *apiextv1.JSON `json:"pattern,omitempty" yaml:"pattern,omitempty"`
-
-	// AnyPattern specifies list of validation patterns. At least one of the patterns
-	// must be satisfied for the validation rule to succeed.
-	// +optional
-	RawAnyPattern *apiextv1.JSON `json:"anyPattern,omitempty" yaml:"anyPattern,omitempty"`
-
-	// Deny defines conditions used to pass or fail a validation rule.
-	// +optional
-	Deny *Deny `json:"deny,omitempty" yaml:"deny,omitempty"`
-}
-
-// DeserializeAnyPattern deserialize apiextensions.JSON to []interface{}
-func (in *Validation) DeserializeAnyPattern() ([]interface{}, error) {
-	anyPattern := in.GetAnyPattern()
-	if anyPattern == nil {
-		return nil, nil
-	}
-	res, nil := deserializePattern(anyPattern)
-	return res, nil
-}
-
-func deserializePattern(pattern apiextensions.JSON) ([]interface{}, error) {
-	anyPattern, err := json.Marshal(pattern)
-	if err != nil {
-		return nil, err
-	}
-
-	var res []interface{}
-	if err := json.Unmarshal(anyPattern, &res); err != nil {
-		return nil, err
-	}
-	return res, nil
-}
-
-func (v *Validation) GetPattern() apiextensions.JSON {
-	return FromJSON(v.RawPattern)
-}
-
-func (v *Validation) SetPattern(in apiextensions.JSON) {
-	v.RawPattern = ToJSON(in)
-}
-
-func (v *Validation) GetAnyPattern() apiextensions.JSON {
-	return FromJSON(v.RawAnyPattern)
-}
-
-func (v *Validation) SetAnyPattern(in apiextensions.JSON) {
-	v.RawAnyPattern = ToJSON(in)
-}
-
-// Deny specifies a list of conditions used to pass or fail a validation rule.
-type Deny struct {
-	// Multiple conditions can be declared under an `any` or `all` statement. A direct list
-	// of conditions (without `any` or `all` statements) is also supported for backwards compatibility
-	// but will be deprecated in the next major release.
-	// See: https://kyverno.io/docs/writing-policies/validate/#deny-rules
-	RawAnyAllConditions *apiextv1.JSON `json:"conditions,omitempty" yaml:"conditions,omitempty"`
-}
-
-func (d *Deny) GetAnyAllConditions() apiextensions.JSON {
-	return FromJSON(d.RawAnyAllConditions)
-}
-
-func (d *Deny) SetAnyAllConditions(in apiextensions.JSON) {
-	d.RawAnyAllConditions = ToJSON(in)
-}
-
-// ForEach applies validate rules to a list of sub-elements by creating a context for each entry in the list and looping over it to apply the specified logic.
-type ForEachValidation struct {
-
-	// List specifies a JMESPath expression that results in one or more elements
-	// to which the validation logic is applied.
-	List string `json:"list,omitempty" yaml:"list,omitempty"`
-
-	// ElementScope specifies whether to use the current list element as the scope for validation. Defaults to "true" if not specified.
-	// When set to "false", "request.object" is used as the validation scope within the foreach
-	// block to allow referencing other elements in the subtree.
-	// +optional
-	ElementScope *bool `json:"elementScope,omitempty" yaml:"elementScope,omitempty"`
-
-	// Context defines variables and data sources that can be used during rule execution.
-	// +optional
-	Context []ContextEntry `json:"context,omitempty" yaml:"context,omitempty"`
-
-	// AnyAllConditions are used to determine if a policy rule should be applied by evaluating a
-	// set of conditions. The declaration can contain nested `any` or `all` statements.
-	// See: https://kyverno.io/docs/writing-policies/preconditions/
-	// +kubebuilder:validation:XPreserveUnknownFields
-	// +optional
-	AnyAllConditions *AnyAllConditions `json:"preconditions,omitempty" yaml:"preconditions,omitempty"`
-
-	// Pattern specifies an overlay-style pattern used to check resources.
-	// +optional
-	RawPattern *apiextv1.JSON `json:"pattern,omitempty" yaml:"pattern,omitempty"`
-
-	// AnyPattern specifies list of validation patterns. At least one of the patterns
-	// must be satisfied for the validation rule to succeed.
-	// +optional
-	RawAnyPattern *apiextv1.JSON `json:"anyPattern,omitempty" yaml:"anyPattern,omitempty"`
-
-	// Deny defines conditions used to pass or fail a validation rule.
-	// +optional
-	Deny *Deny `json:"deny,omitempty" yaml:"deny,omitempty"`
-}
-
-func (v *ForEachValidation) GetPattern() apiextensions.JSON {
-	return FromJSON(v.RawPattern)
-}
-
-func (v *ForEachValidation) SetPattern(in apiextensions.JSON) {
-	v.RawPattern = ToJSON(in)
-}
-
-func (v *ForEachValidation) GetAnyPattern() apiextensions.JSON {
-	return FromJSON(v.RawAnyPattern)
-}
-
-func (v *ForEachValidation) SetAnyPattern(in apiextensions.JSON) {
-	v.RawAnyPattern = ToJSON(in)
-}
-
-// ImageVerification validates that images that match the specified pattern
-// are signed with the supplied public key. Once the image is verified it is
-// mutated to include the SHA digest retrieved during the registration.
-type ImageVerification struct {
-
-	// Image is the image name consisting of the registry address, repository, image, and tag.
-	// Wildcards ('*' and '?') are allowed. See: https://kubernetes.io/docs/concepts/containers/images.
-	Image string `json:"image,omitempty" yaml:"image,omitempty"`
-
-	// Key is the PEM encoded public key that the image or attestation is signed with.
-	Key string `json:"key,omitempty" yaml:"key,omitempty"`
-
-	// Roots is the PEM encoded Root certificate chain used for keyless signing
-	Roots string `json:"roots,omitempty" yaml:"roots,omitempty"`
-
-	// Subject is the verified identity used for keyless signing, for example the email address
-	Subject string `json:"subject,omitempty" yaml:"subject,omitempty"`
-
-	// Issuer is the certificate issuer used for keyless signing.
-	Issuer string `json:"issuer,omitempty" yaml:"issuer,omitempty"`
-
-	// Annotations are used for image verification.
-	// Every specified key-value pair must exist and match in the verified payload.
-	// The payload may contain other key-value pairs.
-	Annotations map[string]string `json:"annotations,omitempty" yaml:"annotations,omitempty"`
-
-	// Repository is an optional alternate OCI repository to use for image signatures that match this rule.
-	// If specified Repository will override the default OCI image repository configured for the installation.
-	Repository string `json:"repository,omitempty" yaml:"repository,omitempty"`
-
-	// Attestations are optional checks for signed in-toto Statements used to verify the image.
-	// See https://github.com/in-toto/attestation. Kyverno fetches signed attestations from the
-	// OCI registry and decodes them into a list of Statement declarations.
-	Attestations []*Attestation `json:"attestations,omitempty" yaml:"attestations,omitempty"`
-}
-
-// Attestation are checks for signed in-toto Statements that are used to verify the image.
-// See https://github.com/in-toto/attestation. Kyverno fetches signed attestations from the
-// OCI registry and decodes them into a list of Statements.
-type Attestation struct {
-
-	// PredicateType defines the type of Predicate contained within the Statement.
-	PredicateType string `json:"predicateType,omitempty" yaml:"predicateType,omitempty"`
-
-	// Conditions are used to verify attributes within a Predicate. If no Conditions are specified
-	// the attestation check is satisfied as long there are predicates that match the predicate type.
-	// +optional
-	Conditions []*AnyAllConditions `json:"conditions,omitempty" yaml:"conditions,omitempty"`
-}
-
-// Generation defines how new resources should be created and managed.
-type Generation struct {
-	// ResourceSpec contains information to select the resource.
-	ResourceSpec `json:",omitempty" yaml:",omitempty"`
-
-	// Synchronize controls if generated resources should be kept in-sync with their source resource.
-	// If Synchronize is set to "true" changes to generated resources will be overwritten with resource
-	// data from Data or the resource specified in the Clone declaration.
-	// Optional. Defaults to "false" if not specified.
-	// +optional
-	Synchronize bool `json:"synchronize,omitempty" yaml:"synchronize,omitempty"`
-
-	// Data provides the resource declaration used to populate each generated resource.
-	// At most one of Data or Clone must be specified. If neither are provided, the generated
-	// resource will be created with default data only.
-	// +optional
-	RawData *apiextv1.JSON `json:"data,omitempty" yaml:"data,omitempty"`
-
-	// Clone specifies the source resource used to populate each generated resource.
-	// At most one of Data or Clone can be specified. If neither are provided, the generated
-	// resource will be created with default data only.
-	// +optional
-	Clone CloneFrom `json:"clone,omitempty" yaml:"clone,omitempty"`
-}
-
-func (g *Generation) GetData() apiextensions.JSON {
-	return FromJSON(g.RawData)
-}
-
-func (g *Generation) SetData(in apiextensions.JSON) {
-	g.RawData = ToJSON(in)
-}
-
-// CloneFrom provides the location of the source resource used to generate target resources.
-// The resource kind is derived from the match criteria.
-type CloneFrom struct {
-
-	// Namespace specifies source resource namespace.
-	// +optional
-	Namespace string `json:"namespace,omitempty" yaml:"namespace,omitempty"`
-
-	// Name specifies name of the resource.
-	Name string `json:"name,omitempty" yaml:"name,omitempty"`
-}
-
-// PolicyStatus mostly contains runtime information related to policy execution.
-// Deprecated. Policy metrics are now available via the "/metrics" endpoint.
-// See: https://kyverno.io/docs/monitoring-kyverno-with-prometheus-metrics/
-type PolicyStatus struct {
-	// Ready indicates if the policy is ready to serve the admission request
-	Ready bool `json:"ready" yaml:"ready"`
-}
-
-// ResourceSpec contains information to identify a resource.
-type ResourceSpec struct {
-	// APIVersion specifies resource apiVersion.
-	// +optional
-	APIVersion string `json:"apiVersion,omitempty" yaml:"apiVersion,omitempty"`
-	// Kind specifies resource kind.
-	Kind string `json:"kind,omitempty" yaml:"kind,omitempty"`
-	// Namespace specifies resource namespace.
-	// +optional
-	Namespace string `json:"namespace,omitempty" yaml:"namespace,omitempty"`
-	// Name specifies the resource name.
-	Name string `json:"name,omitempty" yaml:"name,omitempty"`
-}
-
-type ValidationFailureActionOverride struct {
-	// +kubebuilder:validation:Enum=audit;enforce
-	Action     string   `json:"action,omitempty" yaml:"action,omitempty"`
-	Namespaces []string `json:"namespaces,omitempty" yaml:"namespaces,omitempty"`
->>>>>>> 753d24d5
 }