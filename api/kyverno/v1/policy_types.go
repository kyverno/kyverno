--- conflicted
+++ resolved
@@ -77,15 +77,14 @@
 	return p.Spec.BackgroundProcessingEnabled()
 }
 
-<<<<<<< HEAD
 // GetSpec returns the policy spec
 func (p *Policy) GetSpec() Spec {
 	return p.Spec
-=======
+}
+
 // IsNamespaced indicates if the policy is namespace scoped
 func (p *Policy) IsNamespaced() bool {
 	return false
->>>>>>> 3cf83bc7
 }
 
 // IsReady indicates if the policy is ready to serve the admission request
