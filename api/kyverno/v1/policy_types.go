package v1

import (
<<<<<<< HEAD
	"fmt"
=======
	"encoding/json"
	"reflect"
>>>>>>> 126742ad

	rbacv1 "k8s.io/api/rbac/v1"
	"k8s.io/apiextensions-apiserver/pkg/apis/apiextensions"
	apiextv1 "k8s.io/apiextensions-apiserver/pkg/apis/apiextensions/v1"
	metav1 "k8s.io/apimachinery/pkg/apis/meta/v1"
	"k8s.io/apimachinery/pkg/util/validation/field"
)

// PolicyList is a list of Policy instances.
// +k8s:deepcopy-gen:interfaces=k8s.io/apimachinery/pkg/runtime.Object
type PolicyList struct {
	metav1.TypeMeta `json:",inline" yaml:",inline"`
	metav1.ListMeta `json:"metadata" yaml:"metadata"`
	Items           []Policy `json:"items" yaml:"items"`
}

// Policy declares validation, mutation, and generation behaviors for matching resources.
// See: https://kyverno.io/docs/writing-policies/ for more information.
// +genclient
// +k8s:deepcopy-gen:interfaces=k8s.io/apimachinery/pkg/runtime.Object
// +kubebuilder:object:root=true
// +kubebuilder:subresource:status
// +kubebuilder:printcolumn:name="Background",type="string",JSONPath=".spec.background"
// +kubebuilder:printcolumn:name="Action",type="string",JSONPath=".spec.validationFailureAction"
// +kubebuilder:printcolumn:name="Failure Policy",type="string",JSONPath=".spec.failurePolicy",priority=1
// +kubebuilder:printcolumn:name="Ready",type=string,JSONPath=`.status.ready`
// +kubebuilder:resource:shortName=pol
type Policy struct {
	metav1.TypeMeta   `json:",inline,omitempty" yaml:",inline,omitempty"`
	metav1.ObjectMeta `json:"metadata,omitempty" yaml:"metadata,omitempty"`

	// Spec defines policy behaviors and contains one or more rules.
	Spec Spec `json:"spec" yaml:"spec"`

	// Status contains policy runtime information.
	// +optional
	// Deprecated. Policy metrics are available via the metrics endpoint
	Status PolicyStatus `json:"status,omitempty" yaml:"status,omitempty"`
}

// Spec contains a list of Rule instances and other policy controls.
type Spec struct {

	// Rules is a list of Rule instances. A Policy contains multiple rules and
	// each rule can validate, mutate, or generate resources.
	Rules []Rule `json:"rules,omitempty" yaml:"rules,omitempty"`

	// FailurePolicy defines how unrecognized errors from the admission endpoint are handled.
	// Rules within the same policy share the same failure behavior.
	// Allowed values are Ignore or Fail. Defaults to Fail.
	// +optional
	FailurePolicy *FailurePolicyType `json:"failurePolicy,omitempty" yaml:"failurePolicy,omitempty"`

	// ValidationFailureAction controls if a validation policy rule failure should disallow
	// the admission review request (enforce), or allow (audit) the admission review request
	// and report an error in a policy report. Optional. The default value is "audit".
	// +optional
	// +kubebuilder:validation:Enum=audit;enforce
	ValidationFailureAction string `json:"validationFailureAction,omitempty" yaml:"validationFailureAction,omitempty"`

	// ValidationFailureActionOverrides is a Cluster Policy attribute that specifies ValidationFailureAction
	// namespace-wise. It overrides ValidationFailureAction for the specified namespaces.
	// +optional
	ValidationFailureActionOverrides []ValidationFailureActionOverride `json:"validationFailureActionOverrides,omitempty" yaml:"validationFailureActionOverrides,omitempty"`

	// Background controls if rules are applied to existing resources during a background scan.
	// Optional. Default value is "true". The value must be set to "false" if the policy rule
	// uses variables that are only available in the admission review request (e.g. user name).
	// +optional
	Background *bool `json:"background,omitempty" yaml:"background,omitempty"`

	// SchemaValidation skips policy validation checks.
	// Optional. The default value is set to "true", it must be set to "false" to disable the validation checks.
	// +optional
	SchemaValidation *bool `json:"schemaValidation,omitempty" yaml:"schemaValidation,omitempty"`

	// WebhookTimeoutSeconds specifies the maximum time in seconds allowed to apply this policy.
	// After the configured time expires, the admission request may fail, or may simply ignore the policy results,
	// based on the failure policy. The default timeout is 10s, the value must be between 1 and 30 seconds.
	WebhookTimeoutSeconds *int32 `json:"webhookTimeoutSeconds,omitempty" yaml:"webhookTimeoutSeconds,omitempty"`
}

func (base *Spec) GetRules() []Rule {
	return base.Rules
}

func (base *Spec) SetRules(rules []Rule) {
	base.Rules = rules
}

// Rule defines a validation, mutation, or generation control for matching resources.
// Each rules contains a match declaration to select resources, and an optional exclude
// declaration to specify which resources to exclude.
type Rule struct {

	// Name is a label to identify the rule, It must be unique within the policy.
	// +kubebuilder:validation:MaxLength=63
	Name string `json:"name,omitempty" yaml:"name,omitempty"`

	// Context defines variables and data sources that can be used during rule execution.
	// +optional
	Context []ContextEntry `json:"context,omitempty" yaml:"context,omitempty"`

	// MatchResources defines when this policy rule should be applied. The match
	// criteria can include resource information (e.g. kind, name, namespace, labels)
	// and admission review request information like the user name or role.
	// At least one kind is required.
	MatchResources MatchResources `json:"match,omitempty" yaml:"match,omitempty"`

	// ExcludeResources defines when this policy rule should not be applied. The exclude
	// criteria can include resource information (e.g. kind, name, namespace, labels)
	// and admission review request information like the name or role.
	// +optional
	ExcludeResources ExcludeResources `json:"exclude,omitempty" yaml:"exclude,omitempty"`

	// Preconditions are used to determine if a policy rule should be applied by evaluating a
	// set of conditions. The declaration can contain nested `any` or `all` statements. A direct list
	// of conditions (without `any` or `all` statements is supported for backwards compatibility but
	// will be deprecated in the next major release.
	// See: https://kyverno.io/docs/writing-policies/preconditions/
	// +optional
	RawAnyAllConditions *apiextv1.JSON `json:"preconditions,omitempty" yaml:"preconditions,omitempty"`

	// Mutation is used to modify matching resources.
	// +optional
	Mutation Mutation `json:"mutate,omitempty" yaml:"mutate,omitempty"`

	// Validation is used to validate matching resources.
	// +optional
	Validation Validation `json:"validate,omitempty" yaml:"validate,omitempty"`

	// Generation is used to create new resources.
	// +optional
	Generation Generation `json:"generate,omitempty" yaml:"generate,omitempty"`

	// VerifyImages is used to verify image signatures and mutate them to add a digest
	// +optional
	VerifyImages []*ImageVerification `json:"verifyImages,omitempty" yaml:"verifyImages,omitempty"`
}

<<<<<<< HEAD
func (r *Rule) Validate(path *field.Path) field.ErrorList {
	var errs field.ErrorList
	errs = append(errs, r.MatchResources.Validate(path.Child("match"))...)
	errs = append(errs, r.ExcludeResources.Validate(path.Child("exclude"))...)
	// TODO: other members
	return errs
}

func (base *Rule) GetAnyAllConditions() apiextensions.JSON {
	return FromJSON(base.RawAnyAllConditions)
=======
// HasMutate checks for mutate rule
func (r *Rule) HasMutate() bool {
	return !reflect.DeepEqual(r.Mutation, Mutation{})
}

// HasVerifyImages checks for verifyImages rule
func (r *Rule) HasVerifyImages() bool {
	return r.VerifyImages != nil && !reflect.DeepEqual(r.VerifyImages, ImageVerification{})
}

// HasValidate checks for validate rule
func (r *Rule) HasValidate() bool {
	return !reflect.DeepEqual(r.Validation, Validation{})
}

// HasGenerate checks for generate rule
func (r *Rule) HasGenerate() bool {
	return !reflect.DeepEqual(r.Generation, Generation{})
}

// MatchKinds returns a slice of all kinds to match
func (r *Rule) MatchKinds() []string {
	matchKinds := r.MatchResources.ResourceDescription.Kinds
	for _, value := range r.MatchResources.All {
		matchKinds = append(matchKinds, value.ResourceDescription.Kinds...)
	}
	for _, value := range r.MatchResources.Any {
		matchKinds = append(matchKinds, value.ResourceDescription.Kinds...)
	}

	return matchKinds
}

// ExcludeKinds returns a slice of all kinds to exclude
func (r *Rule) ExcludeKinds() []string {
	excludeKinds := r.ExcludeResources.ResourceDescription.Kinds
	for _, value := range r.ExcludeResources.All {
		excludeKinds = append(excludeKinds, value.ResourceDescription.Kinds...)
	}
	for _, value := range r.ExcludeResources.Any {
		excludeKinds = append(excludeKinds, value.ResourceDescription.Kinds...)
	}
	return excludeKinds
}

func (r *Rule) GetAnyAllConditions() apiextensions.JSON {
	return FromJSON(r.RawAnyAllConditions)
>>>>>>> 126742ad
}

func (r *Rule) SetAnyAllConditions(in apiextensions.JSON) {
	r.RawAnyAllConditions = ToJSON(in)
}

// FailurePolicyType specifies a failure policy that defines how unrecognized errors from the admission endpoint are handled.
// +kubebuilder:validation:Enum=Ignore;Fail
type FailurePolicyType string

const (
	// Ignore means that an error calling the webhook is ignored.
	Ignore FailurePolicyType = "Ignore"
	// Fail means that an error calling the webhook causes the admission to fail.
	Fail FailurePolicyType = "Fail"
)

// AnyAllConditions consists of conditions wrapped denoting a logical criteria to be fulfilled.
// AnyConditions get fulfilled when at least one of its sub-conditions passes.
// AllConditions get fulfilled only when all of its sub-conditions pass.
type AnyAllConditions struct {
	// AnyConditions enable variable-based conditional rule execution. This is useful for
	// finer control of when an rule is applied. A condition can reference object data
	// using JMESPath notation.
	// Here, at least one of the conditions need to pass
	// +optional
	AnyConditions []Condition `json:"any,omitempty" yaml:"any,omitempty"`

	// AllConditions enable variable-based conditional rule execution. This is useful for
	// finer control of when an rule is applied. A condition can reference object data
	// using JMESPath notation.
	// Here, all of the conditions need to pass
	// +optional
	AllConditions []Condition `json:"all,omitempty" yaml:"all,omitempty"`
}

// ContextEntry adds variables and data sources to a rule Context. Either a
// ConfigMap reference or a APILookup must be provided.
type ContextEntry struct {

	// Name is the variable name.
	Name string `json:"name,omitempty" yaml:"name,omitempty"`

	// ConfigMap is the ConfigMap reference.
	ConfigMap *ConfigMapReference `json:"configMap,omitempty" yaml:"configMap,omitempty"`

	// APICall defines an HTTP request to the Kubernetes API server. The JSON
	// data retrieved is stored in the context.
	APICall *APICall `json:"apiCall,omitempty" yaml:"apiCall,omitempty"`

	// ImageRegistry defines requests to an OCI/Docker V2 registry to fetch image
	// details.
	ImageRegistry *ImageRegistry `json:"imageRegistry,omitempty" yaml:"imageRegistry,omitempty"`
}

// ImageRegistry defines requests to an OCI/Docker V2 registry to fetch image
// details.
type ImageRegistry struct {
	// Reference is image reference to a container image in the registry.
	// Example: ghcr.io/kyverno/kyverno:latest
	Reference string `json:"reference" yaml:"reference"`

	// JMESPath is an optional JSON Match Expression that can be used to
	// transform the ImageData struct returned as a result of processing
	// the image reference.
	// +optional
	JMESPath string `json:"jmesPath,omitempty" yaml:"jmesPath,omitempty"`
}

// ConfigMapReference refers to a ConfigMap
type ConfigMapReference struct {

	// Name is the ConfigMap name.
	Name string `json:"name" yaml:"name"`

	// Namespace is the ConfigMap namespace.
	Namespace string `json:"namespace,omitempty" yaml:"namespace,omitempty"`
}

// APICall defines an HTTP request to the Kubernetes API server. The JSON
// data retrieved is stored in the context. An APICall contains a URLPath
// used to perform the HTTP GET request and an optional JMESPath used to
// transform the retrieved JSON data.
type APICall struct {

	// URLPath is the URL path to be used in the HTTP GET request to the
	// Kubernetes API server (e.g. "/api/v1/namespaces" or  "/apis/apps/v1/deployments").
	// The format required is the same format used by the `kubectl get --raw` command.
	URLPath string `json:"urlPath" yaml:"urlPath"`

	// JMESPath is an optional JSON Match Expression that can be used to
	// transform the JSON response returned from the API server. For example
	// a JMESPath of "items | length(@)" applied to the API server response
	// to the URLPath "/apis/apps/v1/deployments" will return the total count
	// of deployments across all namespaces.
	// +optional
	JMESPath string `json:"jmesPath,omitempty" yaml:"jmesPath,omitempty"`
}

// Condition defines variable-based conditional criteria for rule execution.
type Condition struct {
	// Key is the context entry (using JMESPath) for conditional rule evaluation.
	RawKey *apiextv1.JSON `json:"key,omitempty" yaml:"key,omitempty"`

	// Operator is the conditional operation to perform. Valid operators are:
	// Equals, NotEquals, In, AnyIn, AllIn, NotIn, AnyNotIn, AllNotIn, GreaterThanOrEquals,
	// GreaterThan, LessThanOrEquals, LessThan, DurationGreaterThanOrEquals, DurationGreaterThan,
	// DurationLessThanOrEquals, DurationLessThan
	Operator ConditionOperator `json:"operator,omitempty" yaml:"operator,omitempty"`

	// Value is the conditional value, or set of values. The values can be fixed set
	// or can be variables declared using using JMESPath.
	// +optional
	RawValue *apiextv1.JSON `json:"value,omitempty" yaml:"value,omitempty"`
}

func (c *Condition) GetKey() apiextensions.JSON {
	return FromJSON(c.RawKey)
}

func (c *Condition) SetKey(in apiextensions.JSON) {
	c.RawKey = ToJSON(in)
}

func (c *Condition) GetValue() apiextensions.JSON {
	return FromJSON(c.RawValue)
}

func (c *Condition) SetValue(in apiextensions.JSON) {
	c.RawValue = ToJSON(in)
}

// ConditionOperator is the operation performed on condition key and value.
// +kubebuilder:validation:Enum=Equals;NotEquals;In;AnyIn;AllIn;NotIn;AnyNotIn;AllNotIn;GreaterThanOrEquals;GreaterThan;LessThanOrEquals;LessThan;DurationGreaterThanOrEquals;DurationGreaterThan;DurationLessThanOrEquals;DurationLessThan
type ConditionOperator string

// ConditionOperators stores all the valid ConditionOperator types as key-value pairs.
//
// "Equal" evaluates if the key is equal to the value. (Deprecated; Use Equals instead)
// "Equals" evaluates if the key is equal to the value.
// "NotEqual" evaluates if the key is not equal to the value. (Deprecated; Use NotEquals instead)
// "NotEquals" evaluates if the key is not equal to the value.
// "In" evaluates if the key is contained in the set of values.
// "AnyIn" evaluates if any of the keys are contained in the set of values.
// "AllIn" evaluates if all the keys are contained in the set of values.
// "NotIn" evaluates if the key is not contained in the set of values.
// "AnyNotIn" evaluates if any of the keys are not contained in the set of values.
// "AllNotIn" evaluates if all the keys are not contained in the set of values.
// "GreaterThanOrEquals" evaluates if the key (numeric) is greater than or equal to the value (numeric).
// "GreaterThan" evaluates if the key (numeric) is greater than the value (numeric).
// "LessThanOrEquals" evaluates if the key (numeric) is less than or equal to the value (numeric).
// "LessThan" evaluates if the key (numeric) is less than the value (numeric).
// "DurationGreaterThanOrEquals" evaluates if the key (duration) is greater than or equal to the value (duration)
// "DurationGreaterThan" evaluates if the key (duration) is greater than the value (duration)
// "DurationLessThanOrEquals" evaluates if the key (duration) is less than or equal to the value (duration)
// "DurationLessThan" evaluates if the key (duration) is greater than the value (duration)
var ConditionOperators = map[string]ConditionOperator{
	"Equal":                       ConditionOperator("Equal"),
	"Equals":                      ConditionOperator("Equals"),
	"NotEqual":                    ConditionOperator("NotEqual"),
	"NotEquals":                   ConditionOperator("NotEquals"),
	"In":                          ConditionOperator("In"),
	"AnyIn":                       ConditionOperator("AnyIn"),
	"AllIn":                       ConditionOperator("AllIn"),
	"NotIn":                       ConditionOperator("NotIn"),
	"AnyNotIn":                    ConditionOperator("AnyNotIn"),
	"AllNotIn":                    ConditionOperator("AllNotIn"),
	"GreaterThanOrEquals":         ConditionOperator("GreaterThanOrEquals"),
	"GreaterThan":                 ConditionOperator("GreaterThan"),
	"LessThanOrEquals":            ConditionOperator("LessThanOrEquals"),
	"LessThan":                    ConditionOperator("LessThan"),
	"DurationGreaterThanOrEquals": ConditionOperator("DurationGreaterThanOrEquals"),
	"DurationGreaterThan":         ConditionOperator("DurationGreaterThan"),
	"DurationLessThanOrEquals":    ConditionOperator("DurationLessThanOrEquals"),
	"DurationLessThan":            ConditionOperator("DurationLessThan"),
}

// MatchResources is used to specify resource and admission review request data for
// which a policy rule is applicable.
type MatchResources struct {
	// Any allows specifying resources which will be ORed
	// +optional
	Any ResourceFilters `json:"any,omitempty" yaml:"any,omitempty"`

	// All allows specifying resources which will be ANDed
	// +optional
	All ResourceFilters `json:"all,omitempty" yaml:"all,omitempty"`

	// UserInfo contains information about the user performing the operation.
	// Specifying UserInfo directly under match is being deprecated.
	// Please specify under "any" or "all" instead.
	// +optional
	UserInfo `json:",omitempty" yaml:",omitempty"`

	// ResourceDescription contains information about the resource being created or modified.
	// Requires at least one tag to be specified when under MatchResources.
	// Specifying ResourceDescription directly under match is being deprecated.
	// Please specify under "any" or "all" instead.
	// +optional
	ResourceDescription `json:"resources,omitempty" yaml:"resources,omitempty"`
}

func (m *MatchResources) Validate(path *field.Path) field.ErrorList {
	var errs field.ErrorList
	errs = append(errs, m.UserInfo.Validate(path)...)
	// TODO: other members
	return errs
}

// ExcludeResources specifies resource and admission review request data for
// which a policy rule is not applicable.
type ExcludeResources struct {
	// Any allows specifying resources which will be ORed
	// +optional
	Any ResourceFilters `json:"any,omitempty" yaml:"any,omitempty"`

	// All allows specifying resources which will be ANDed
	// +optional
	All ResourceFilters `json:"all,omitempty" yaml:"all,omitempty"`

	// UserInfo contains information about the user performing the operation.
	// Specifying UserInfo directly under exclude is being deprecated.
	// Please specify under "any" or "all" instead.
	// +optional
	UserInfo `json:",omitempty" yaml:",omitempty"`

	// ResourceDescription contains information about the resource being created or modified.
	// Specifying ResourceDescription directly under exclude is being deprecated.
	// Please specify under "any" or "all" instead.
	// +optional
	ResourceDescription `json:"resources,omitempty" yaml:"resources,omitempty"`
}

func (e *ExcludeResources) Validate(path *field.Path) field.ErrorList {
	var errs field.ErrorList
	errs = append(errs, e.UserInfo.Validate(path)...)
	// TODO: other members
	return errs
}

// ResourceFilters is a slice of ResourceFilter
type ResourceFilters []ResourceFilter

// ResourceFilter allow users to "AND" or "OR" between resources
type ResourceFilter struct {
	// UserInfo contains information about the user performing the operation.
	// +optional
	UserInfo `json:",omitempty" yaml:",omitempty"`

	// ResourceDescription contains information about the resource being created or modified.
	ResourceDescription `json:"resources,omitempty" yaml:"resources,omitempty"`
}

// UserInfo contains information about the user performing the operation.
type UserInfo struct {
	// Roles is the list of namespaced role names for the user.
	// +optional
	Roles []string `json:"roles,omitempty" yaml:"roles,omitempty"`

	// ClusterRoles is the list of cluster-wide role names for the user.
	// +optional
	ClusterRoles []string `json:"clusterRoles,omitempty" yaml:"clusterRoles,omitempty"`

	// Subjects is the list of subject names like users, user groups, and service accounts.
	// +optional
	Subjects []rbacv1.Subject `json:"subjects,omitempty" yaml:"subjects,omitempty"`
}

func (u *UserInfo) ValidateSubjects(path *field.Path) field.ErrorList {
	var errs field.ErrorList
	for index, subject := range u.Subjects {
		entry := path.Index(index)
		if subject.Kind == "" {
			errs = append(errs, field.Required(entry.Child("kind"), ""))
		}
		if subject.Name == "" {
			errs = append(errs, field.Required(entry.Child("name"), ""))
		}
		if subject.Kind == rbacv1.ServiceAccountKind && subject.Namespace == "" {
			errs = append(errs, field.Required(entry.Child("namespace"), fmt.Sprintf("namespace is required when Kind is %s", rbacv1.ServiceAccountKind)))
		}
	}
	return errs
}

func (u *UserInfo) Validate(path *field.Path) field.ErrorList {
	return u.ValidateSubjects(path.Child("subjects"))
}

// ResourceDescription contains criteria used to match resources.
type ResourceDescription struct {
	// Kinds is a list of resource kinds.
	// +optional
	Kinds []string `json:"kinds,omitempty" yaml:"kinds,omitempty"`

	// Name is the name of the resource. The name supports wildcard characters
	// "*" (matches zero or many characters) and "?" (at least one character).
	// +optional
	Name string `json:"name,omitempty" yaml:"name,omitempty"`

	// Names are the names of the resources. Each name supports wildcard characters
	// "*" (matches zero or many characters) and "?" (at least one character).
	// NOTE: "Name" is being deprecated in favor of "Names".
	// +optional
	Names []string `json:"names,omitempty" yaml:"names,omitempty"`

	// Namespaces is a list of namespaces names. Each name supports wildcard characters
	// "*" (matches zero or many characters) and "?" (at least one character).
	// +optional
	Namespaces []string `json:"namespaces,omitempty" yaml:"namespaces,omitempty"`

	// Annotations is a  map of annotations (key-value pairs of type string). Annotation keys
	// and values support the wildcard characters "*" (matches zero or many characters) and
	// "?" (matches at least one character).
	// +optional
	Annotations map[string]string `json:"annotations,omitempty" yaml:"annotations,omitempty"`

	// Selector is a label selector. Label keys and values in `matchLabels` support the wildcard
	// characters `*` (matches zero or many characters) and `?` (matches one character).
	// Wildcards allows writing label selectors like ["storage.k8s.io/*": "*"]. Note that
	// using ["*" : "*"] matches any key and value but does not match an empty label set.
	// +optional
	Selector *metav1.LabelSelector `json:"selector,omitempty" yaml:"selector,omitempty"`

	// NamespaceSelector is a label selector for the resource namespace. Label keys and values
	// in `matchLabels` support the wildcard characters `*` (matches zero or many characters)
	// and `?` (matches one character).Wildcards allows writing label selectors like
	// ["storage.k8s.io/*": "*"]. Note that using ["*" : "*"] matches any key and value but
	// does not match an empty label set.
	// +optional
	NamespaceSelector *metav1.LabelSelector `json:"namespaceSelector,omitempty" yaml:"namespaceSelector,omitempty"`
}

// Mutation defines how resource are modified.
type Mutation struct {
	// PatchStrategicMerge is a strategic merge patch used to modify resources.
	// See https://kubernetes.io/docs/tasks/manage-kubernetes-objects/update-api-object-kubectl-patch/
	// and https://kubectl.docs.kubernetes.io/references/kustomize/patchesstrategicmerge/.
	// +optional
	RawPatchStrategicMerge *apiextv1.JSON `json:"patchStrategicMerge,omitempty" yaml:"patchStrategicMerge,omitempty"`

	// PatchesJSON6902 is a list of RFC 6902 JSON Patch declarations used to modify resources.
	// See https://tools.ietf.org/html/rfc6902 and https://kubectl.docs.kubernetes.io/references/kustomize/patchesjson6902/.
	// +optional
	PatchesJSON6902 string `json:"patchesJson6902,omitempty" yaml:"patchesJson6902,omitempty"`

	// ForEach applies mutation rules to a list of sub-elements by creating a context for each entry in the list and looping over it to apply the specified logic.
	// +optional
	ForEachMutation []*ForEachMutation `json:"foreach,omitempty" yaml:"foreach,omitempty"`
}

func (m *Mutation) GetPatchStrategicMerge() apiextensions.JSON {
	return FromJSON(m.RawPatchStrategicMerge)
}

func (m *Mutation) SetPatchStrategicMerge(in apiextensions.JSON) {
	m.RawPatchStrategicMerge = ToJSON(in)
}

// ForEach applies mutation rules to a list of sub-elements by creating a context for each entry in the list and looping over it to apply the specified logic.
type ForEachMutation struct {
	// List specifies a JMESPath expression that results in one or more elements
	// to which the validation logic is applied.
	List string `json:"list,omitempty" yaml:"list,omitempty"`

	// Context defines variables and data sources that can be used during rule execution.
	// +optional
	Context []ContextEntry `json:"context,omitempty" yaml:"context,omitempty"`

	// AnyAllConditions are used to determine if a policy rule should be applied by evaluating a
	// set of conditions. The declaration can contain nested `any` or `all` statements.
	// See: https://kyverno.io/docs/writing-policies/preconditions/
	// +kubebuilder:validation:XPreserveUnknownFields
	// +optional
	AnyAllConditions *AnyAllConditions `json:"preconditions,omitempty" yaml:"preconditions,omitempty"`

	// PatchStrategicMerge is a strategic merge patch used to modify resources.
	// See https://kubernetes.io/docs/tasks/manage-kubernetes-objects/update-api-object-kubectl-patch/
	// and https://kubectl.docs.kubernetes.io/references/kustomize/patchesstrategicmerge/.
	// +optional
	RawPatchStrategicMerge *apiextv1.JSON `json:"patchStrategicMerge,omitempty" yaml:"patchStrategicMerge,omitempty"`

	// PatchesJSON6902 is a list of RFC 6902 JSON Patch declarations used to modify resources.
	// See https://tools.ietf.org/html/rfc6902 and https://kubectl.docs.kubernetes.io/references/kustomize/patchesjson6902/.
	// +optional
	PatchesJSON6902 string `json:"patchesJson6902,omitempty" yaml:"patchesJson6902,omitempty"`
}

func (m *ForEachMutation) GetPatchStrategicMerge() apiextensions.JSON {
	return FromJSON(m.RawPatchStrategicMerge)
}

func (m *ForEachMutation) SetPatchStrategicMerge(in apiextensions.JSON) {
	m.RawPatchStrategicMerge = ToJSON(in)
}

// Validation defines checks to be performed on matching resources.
type Validation struct {
	// Message specifies a custom message to be displayed on failure.
	// +optional
	Message string `json:"message,omitempty" yaml:"message,omitempty"`

	// ForEach applies validate rules to a list of sub-elements by creating a context for each entry in the list and looping over it to apply the specified logic.
	// +optional
	ForEachValidation []*ForEachValidation `json:"foreach,omitempty" yaml:"foreach,omitempty"`

	// Pattern specifies an overlay-style pattern used to check resources.
	// +optional
	RawPattern *apiextv1.JSON `json:"pattern,omitempty" yaml:"pattern,omitempty"`

	// AnyPattern specifies list of validation patterns. At least one of the patterns
	// must be satisfied for the validation rule to succeed.
	// +optional
	RawAnyPattern *apiextv1.JSON `json:"anyPattern,omitempty" yaml:"anyPattern,omitempty"`

	// Deny defines conditions used to pass or fail a validation rule.
	// +optional
	Deny *Deny `json:"deny,omitempty" yaml:"deny,omitempty"`
}

// DeserializeAnyPattern deserialize apiextensions.JSON to []interface{}
func (in *Validation) DeserializeAnyPattern() ([]interface{}, error) {
	anyPattern := in.GetAnyPattern()
	if anyPattern == nil {
		return nil, nil
	}
	res, nil := deserializePattern(anyPattern)
	return res, nil
}

func deserializePattern(pattern apiextensions.JSON) ([]interface{}, error) {
	anyPattern, err := json.Marshal(pattern)
	if err != nil {
		return nil, err
	}

	var res []interface{}
	if err := json.Unmarshal(anyPattern, &res); err != nil {
		return nil, err
	}
	return res, nil
}

func (v *Validation) GetPattern() apiextensions.JSON {
	return FromJSON(v.RawPattern)
}

func (v *Validation) SetPattern(in apiextensions.JSON) {
	v.RawPattern = ToJSON(in)
}

func (v *Validation) GetAnyPattern() apiextensions.JSON {
	return FromJSON(v.RawAnyPattern)
}

func (v *Validation) SetAnyPattern(in apiextensions.JSON) {
	v.RawAnyPattern = ToJSON(in)
}

// Deny specifies a list of conditions used to pass or fail a validation rule.
type Deny struct {
	// Multiple conditions can be declared under an `any` or `all` statement. A direct list
	// of conditions (without `any` or `all` statements) is also supported for backwards compatibility
	// but will be deprecated in the next major release.
	// See: https://kyverno.io/docs/writing-policies/validate/#deny-rules
	RawAnyAllConditions *apiextv1.JSON `json:"conditions,omitempty" yaml:"conditions,omitempty"`
}

func (d *Deny) GetAnyAllConditions() apiextensions.JSON {
	return FromJSON(d.RawAnyAllConditions)
}

func (d *Deny) SetAnyAllConditions(in apiextensions.JSON) {
	d.RawAnyAllConditions = ToJSON(in)
}

// ForEach applies validate rules to a list of sub-elements by creating a context for each entry in the list and looping over it to apply the specified logic.
type ForEachValidation struct {

	// List specifies a JMESPath expression that results in one or more elements
	// to which the validation logic is applied.
	List string `json:"list,omitempty" yaml:"list,omitempty"`

	// ElementScope specifies whether to use the current list element as the scope for validation. Defaults to "true" if not specified.
	// When set to "false", "request.object" is used as the validation scope within the foreach
	// block to allow referencing other elements in the subtree.
	// +optional
	ElementScope *bool `json:"elementScope,omitempty" yaml:"elementScope,omitempty"`

	// Context defines variables and data sources that can be used during rule execution.
	// +optional
	Context []ContextEntry `json:"context,omitempty" yaml:"context,omitempty"`

	// AnyAllConditions are used to determine if a policy rule should be applied by evaluating a
	// set of conditions. The declaration can contain nested `any` or `all` statements.
	// See: https://kyverno.io/docs/writing-policies/preconditions/
	// +kubebuilder:validation:XPreserveUnknownFields
	// +optional
	AnyAllConditions *AnyAllConditions `json:"preconditions,omitempty" yaml:"preconditions,omitempty"`

	// Pattern specifies an overlay-style pattern used to check resources.
	// +optional
	RawPattern *apiextv1.JSON `json:"pattern,omitempty" yaml:"pattern,omitempty"`

	// AnyPattern specifies list of validation patterns. At least one of the patterns
	// must be satisfied for the validation rule to succeed.
	// +optional
	RawAnyPattern *apiextv1.JSON `json:"anyPattern,omitempty" yaml:"anyPattern,omitempty"`

	// Deny defines conditions used to pass or fail a validation rule.
	// +optional
	Deny *Deny `json:"deny,omitempty" yaml:"deny,omitempty"`
}

func (v *ForEachValidation) GetPattern() apiextensions.JSON {
	return FromJSON(v.RawPattern)
}

func (v *ForEachValidation) SetPattern(in apiextensions.JSON) {
	v.RawPattern = ToJSON(in)
}

func (v *ForEachValidation) GetAnyPattern() apiextensions.JSON {
	return FromJSON(v.RawAnyPattern)
}

func (v *ForEachValidation) SetAnyPattern(in apiextensions.JSON) {
	v.RawAnyPattern = ToJSON(in)
}

// ImageVerification validates that images that match the specified pattern
// are signed with the supplied public key. Once the image is verified it is
// mutated to include the SHA digest retrieved during the registration.
type ImageVerification struct {

	// Image is the image name consisting of the registry address, repository, image, and tag.
	// Wildcards ('*' and '?') are allowed. See: https://kubernetes.io/docs/concepts/containers/images.
	Image string `json:"image,omitempty" yaml:"image,omitempty"`

	// Key is the PEM encoded public key that the image or attestation is signed with.
	Key string `json:"key,omitempty" yaml:"key,omitempty"`

	// Roots is the PEM encoded Root certificate chain used for keyless signing
	Roots string `json:"roots,omitempty" yaml:"roots,omitempty"`

	// Subject is the verified identity used for keyless signing, for example the email address
	Subject string `json:"subject,omitempty" yaml:"subject,omitempty"`

	// Issuer is the certificate issuer used for keyless signing.
	Issuer string `json:"issuer,omitempty" yaml:"issuer,omitempty"`

	// Annotations are used for image verification.
	// Every specified key-value pair must exist and match in the verified payload.
	// The payload may contain other key-value pairs.
	Annotations map[string]string `json:"annotations,omitempty" yaml:"annotations,omitempty"`

	// Repository is an optional alternate OCI repository to use for image signatures that match this rule.
	// If specified Repository will override the default OCI image repository configured for the installation.
	Repository string `json:"repository,omitempty" yaml:"repository,omitempty"`

	// Attestations are optional checks for signed in-toto Statements used to verify the image.
	// See https://github.com/in-toto/attestation. Kyverno fetches signed attestations from the
	// OCI registry and decodes them into a list of Statement declarations.
	Attestations []*Attestation `json:"attestations,omitempty" yaml:"attestations,omitempty"`
}

// Attestation are checks for signed in-toto Statements that are used to verify the image.
// See https://github.com/in-toto/attestation. Kyverno fetches signed attestations from the
// OCI registry and decodes them into a list of Statements.
type Attestation struct {

	// PredicateType defines the type of Predicate contained within the Statement.
	PredicateType string `json:"predicateType,omitempty" yaml:"predicateType,omitempty"`

	// Conditions are used to verify attributes within a Predicate. If no Conditions are specified
	// the attestation check is satisfied as long there are predicates that match the predicate type.
	// +optional
	Conditions []*AnyAllConditions `json:"conditions,omitempty" yaml:"conditions,omitempty"`
}

// Generation defines how new resources should be created and managed.
type Generation struct {
	// ResourceSpec contains information to select the resource.
	ResourceSpec `json:",omitempty" yaml:",omitempty"`

	// Synchronize controls if generated resources should be kept in-sync with their source resource.
	// If Synchronize is set to "true" changes to generated resources will be overwritten with resource
	// data from Data or the resource specified in the Clone declaration.
	// Optional. Defaults to "false" if not specified.
	// +optional
	Synchronize bool `json:"synchronize,omitempty" yaml:"synchronize,omitempty"`

	// Data provides the resource declaration used to populate each generated resource.
	// At most one of Data or Clone must be specified. If neither are provided, the generated
	// resource will be created with default data only.
	// +optional
	RawData *apiextv1.JSON `json:"data,omitempty" yaml:"data,omitempty"`

	// Clone specifies the source resource used to populate each generated resource.
	// At most one of Data or Clone can be specified. If neither are provided, the generated
	// resource will be created with default data only.
	// +optional
	Clone CloneFrom `json:"clone,omitempty" yaml:"clone,omitempty"`
}

func (g *Generation) GetData() apiextensions.JSON {
	return FromJSON(g.RawData)
}

func (g *Generation) SetData(in apiextensions.JSON) {
	g.RawData = ToJSON(in)
}

// CloneFrom provides the location of the source resource used to generate target resources.
// The resource kind is derived from the match criteria.
type CloneFrom struct {

	// Namespace specifies source resource namespace.
	// +optional
	Namespace string `json:"namespace,omitempty" yaml:"namespace,omitempty"`

	// Name specifies name of the resource.
	Name string `json:"name,omitempty" yaml:"name,omitempty"`
}

// PolicyStatus mostly contains runtime information related to policy execution.
// Deprecated. Policy metrics are now available via the "/metrics" endpoint.
// See: https://kyverno.io/docs/monitoring-kyverno-with-prometheus-metrics/
type PolicyStatus struct {
	// Ready indicates if the policy is ready to serve the admission request
	Ready bool `json:"ready" yaml:"ready"`
}

// ResourceSpec contains information to identify a resource.
type ResourceSpec struct {
	// APIVersion specifies resource apiVersion.
	// +optional
	APIVersion string `json:"apiVersion,omitempty" yaml:"apiVersion,omitempty"`
	// Kind specifies resource kind.
	Kind string `json:"kind,omitempty" yaml:"kind,omitempty"`
	// Namespace specifies resource namespace.
	// +optional
	Namespace string `json:"namespace,omitempty" yaml:"namespace,omitempty"`
	// Name specifies the resource name.
	Name string `json:"name,omitempty" yaml:"name,omitempty"`
}

type ValidationFailureActionOverride struct {
	// +kubebuilder:validation:Enum=audit;enforce
	Action     string   `json:"action,omitempty" yaml:"action,omitempty"`
	Namespaces []string `json:"namespaces,omitempty" yaml:"namespaces,omitempty"`
}<|MERGE_RESOLUTION|>--- conflicted
+++ resolved
@@ -1,12 +1,9 @@
 package v1
 
 import (
-<<<<<<< HEAD
+	"encoding/json"
 	"fmt"
-=======
-	"encoding/json"
 	"reflect"
->>>>>>> 126742ad
 
 	rbacv1 "k8s.io/api/rbac/v1"
 	"k8s.io/apiextensions-apiserver/pkg/apis/apiextensions"
@@ -147,7 +144,6 @@
 	VerifyImages []*ImageVerification `json:"verifyImages,omitempty" yaml:"verifyImages,omitempty"`
 }
 
-<<<<<<< HEAD
 func (r *Rule) Validate(path *field.Path) field.ErrorList {
 	var errs field.ErrorList
 	errs = append(errs, r.MatchResources.Validate(path.Child("match"))...)
@@ -156,9 +152,6 @@
 	return errs
 }
 
-func (base *Rule) GetAnyAllConditions() apiextensions.JSON {
-	return FromJSON(base.RawAnyAllConditions)
-=======
 // HasMutate checks for mutate rule
 func (r *Rule) HasMutate() bool {
 	return !reflect.DeepEqual(r.Mutation, Mutation{})
@@ -206,7 +199,6 @@
 
 func (r *Rule) GetAnyAllConditions() apiextensions.JSON {
 	return FromJSON(r.RawAnyAllConditions)
->>>>>>> 126742ad
 }
 
 func (r *Rule) SetAnyAllConditions(in apiextensions.JSON) {
