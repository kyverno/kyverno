--- conflicted
+++ resolved
@@ -4,12 +4,8 @@
 	"strings"
 
 	metav1 "k8s.io/apimachinery/pkg/apis/meta/v1"
-<<<<<<< HEAD
-	"k8s.io/pod-security-admission/api"
-=======
 	"k8s.io/apimachinery/pkg/util/sets"
 	"k8s.io/apimachinery/pkg/util/validation/field"
->>>>>>> de84b807
 )
 
 // +genclient
@@ -115,186 +111,7 @@
 	return p.DeepCopy()
 }
 
-<<<<<<< HEAD
-// Validation defines checks to be performed on matching resources.
-type Validation struct {
-
-	// Message specifies a custom message to be displayed on failure.
-	// +optional
-	Message string `json:"message,omitempty" yaml:"message,omitempty"`
-
-	// ForEach applies policy rule changes to nested elements.
-	// +optional
-	ForEachValidation []*ForEachValidation `json:"foreach,omitempty" yaml:"foreach,omitempty"`
-
-	// Pattern specifies an overlay-style pattern used to check resources.
-	// +kubebuilder:validation:XPreserveUnknownFields
-	// +optional
-	Pattern apiextensions.JSON `json:"pattern,omitempty" yaml:"pattern,omitempty"`
-
-	// AnyPattern specifies list of validation patterns. At least one of the patterns
-	// must be satisfied for the validation rule to succeed.
-	// +kubebuilder:validation:XPreserveUnknownFields
-	// +optional
-	AnyPattern apiextensions.JSON `json:"anyPattern,omitempty" yaml:"anyPattern,omitempty"`
-
-	// Deny defines conditions used to pass or fail a validation rule.
-	// +optional
-	Deny *Deny `json:"deny,omitempty" yaml:"deny,omitempty"`
-
-	PodSecurity `json:"podSecurity,omitempty" yaml:"podSecurity,omitempty"`
-}
-
-type PodSecurity struct {
-	Level   api.Level              `json:"level,omitempty" yaml:"level,omitempty"`
-	Version string                 `json:"version,omitempty" yaml:"version,omitempty"`
-	Exclude []*PodSecurityStandard `json:"exclude,omitempty" yaml:"exclude,omitempty"`
-}
-type PodSecurityStandard struct {
-	// Required
-	ControlName string   `json:"controlName" yaml:"controlName"`
-	Images      []string `json:"images" yaml:"images"`
-
-	// Optional
-	RestrictedField string   `json:"restrictedField,omitempty" yaml:"restrictedField,omitempty"`
-	Values          []string `json:"values,omitempty" yaml:"values,omitempty"`
-}
-
-// Deny specifies a list of conditions used to pass or fail a validation rule.
-type Deny struct {
-	// Multiple conditions can be declared under an `any` or `all` statement. A direct list
-	// of conditions (without `any` or `all` statements) is also supported for backwards compatibility
-	// but will be deprecated in the next major release.
-	// See: https://kyverno.io/docs/writing-policies/validate/#deny-rules
-	// +kubebuilder:validation:XPreserveUnknownFields
-	AnyAllConditions apiextensions.JSON `json:"conditions,omitempty" yaml:"conditions,omitempty"`
-}
-
-// ForEachValidation applies policy rule checks to nested elements.
-type ForEachValidation struct {
-
-	// List specifies a JMESPath expression that results in one or more elements
-	// to which the validation logic is applied.
-	List string `json:"list,omitempty" yaml:"list,omitempty"`
-
-	// Context defines variables and data sources that can be used during rule execution.
-	// +optional
-	Context []ContextEntry `json:"context,omitempty" yaml:"context,omitempty"`
-
-	// AnyAllConditions are used to determine if a policy rule should be applied by evaluating a
-	// set of conditions. The declaration can contain nested `any` or `all` statements.
-	// See: https://kyverno.io/docs/writing-policies/preconditions/
-	// +kubebuilder:validation:XPreserveUnknownFields
-	// +optional
-	AnyAllConditions *AnyAllConditions `json:"preconditions,omitempty" yaml:"preconditions,omitempty"`
-
-	// Pattern specifies an overlay-style pattern used to check resources.
-	// +kubebuilder:validation:XPreserveUnknownFields
-	// +optional
-	Pattern apiextensions.JSON `json:"pattern,omitempty" yaml:"pattern,omitempty"`
-
-	// AnyPattern specifies list of validation patterns. At least one of the patterns
-	// must be satisfied for the validation rule to succeed.
-	// +kubebuilder:validation:XPreserveUnknownFields
-	// +optional
-	AnyPattern apiextensions.JSON `json:"anyPattern,omitempty" yaml:"anyPattern,omitempty"`
-
-	// Deny defines conditions used to pass or fail a validation rule.
-	// +optional
-	Deny *Deny `json:"deny,omitempty" yaml:"deny,omitempty"`
-}
-
-// ImageVerification validates that images that match the specified pattern
-// are signed with the supplied public key. Once the image is verified it is
-// mutated to include the SHA digest retrieved during the registration.
-type ImageVerification struct {
-
-	// Image is the image name consisting of the registry address, repository, image, and tag.
-	// Wildcards ('*' and '?') are allowed. See: https://kubernetes.io/docs/concepts/containers/images.
-	Image string `json:"image,omitempty" yaml:"image,omitempty"`
-
-	// Key is the PEM encoded public key that the image or attestation is signed with.
-	Key string `json:"key,omitempty" yaml:"key,omitempty"`
-
-	// Roots is the PEM encoded Root certificate chain used for keyless signing
-	Roots string `json:"roots,omitempty" yaml:"roots,omitempty"`
-
-	// Subject is the verified identity used for keyless signing, for example the email address
-	Subject string `json:"subject,omitempty" yaml:"subject,omitempty"`
-
-	// Repository is an optional alternate OCI repository to use for image signatures that match this rule.
-	// If specified Repository will override the default OCI image repository configured for the installation.
-	Repository string `json:"repository,omitempty" yaml:"repository,omitempty"`
-
-	// Attestations are optional checks for signed in-toto Statements used to verify the image.
-	// See https://github.com/in-toto/attestation. Kyverno fetches signed attestations from the
-	// OCI registry and decodes them into a list of Statement declarations.
-	Attestations []*Attestation `json:"attestations,omitempty" yaml:"attestations,omitempty"`
-}
-
-// Attestation are checks for signed in-toto Statements that are used to verify the image.
-// See https://github.com/in-toto/attestation. Kyverno fetches signed attestations from the
-// OCI registry and decodes them into a list of Statements.
-type Attestation struct {
-
-	// PredicateType defines the type of Predicate contained within the Statement.
-	PredicateType string `json:"predicateType,omitempty" yaml:"predicateType,omitempty"`
-
-	// Conditions are used to verify attributes within a Predicate. If no Conditions are specified
-	// the attestation check is satisfied as long there are predicates that match the predicate type.
-	// +optional
-	Conditions []*AnyAllConditions `json:"conditions,omitempty" yaml:"conditions,omitempty"`
-}
-
-// Generation defines how new resources should be created and managed.
-type Generation struct {
-
-	// ResourceSpec contains information to select the resource.
-	ResourceSpec `json:",omitempty" yaml:",omitempty"`
-
-	// Synchronize controls if generated resources should be kept in-sync with their source resource.
-	// If Synchronize is set to "true" changes to generated resources will be overwritten with resource
-	// data from Data or the resource specified in the Clone declaration.
-	// Optional. Defaults to "false" if not specified.
-	// +optional
-	Synchronize bool `json:"synchronize,omitempty" yaml:"synchronize,omitempty"`
-
-	// Data provides the resource declaration used to populate each generated resource.
-	// At most one of Data or Clone must be specified. If neither are provided, the generated
-	// resource will be created with default data only.
-	// +kubebuilder:pruning:PreserveUnknownFields
-	// +optional
-	Data apiextensions.JSON `json:"data,omitempty" yaml:"data,omitempty"`
-
-	// Clone specifies the source resource used to populate each generated resource.
-	// At most one of Data or Clone can be specified. If neither are provided, the generated
-	// resource will be created with default data only.
-	// +optional
-	Clone CloneFrom `json:"clone,omitempty" yaml:"clone,omitempty"`
-}
-
-// CloneFrom provides the location of the source resource used to generate target resources.
-// The resource kind is derived from the match criteria.
-type CloneFrom struct {
-
-	// Namespace specifies source resource namespace.
-	// +optional
-	Namespace string `json:"namespace,omitempty" yaml:"namespace,omitempty"`
-
-	// Name specifies name of the resource.
-	Name string `json:"name,omitempty" yaml:"name,omitempty"`
-}
-
-// PolicyStatus mostly contains runtime information related to policy execution.
-// Deprecated. Policy metrics are now available via the "/metrics" endpoint.
-// See: https://kyverno.io/docs/monitoring-kyverno-with-prometheus-metrics/
-type PolicyStatus struct {
-	// Ready indicates if the policy is ready to serve the admission request
-	Ready bool `json:"ready" yaml:"ready"`
-}
-=======
 // +k8s:deepcopy-gen:interfaces=k8s.io/apimachinery/pkg/runtime.Object
->>>>>>> de84b807
 
 // PolicyList is a list of Policy instances.
 type PolicyList struct {
