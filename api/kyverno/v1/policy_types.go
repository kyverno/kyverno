--- conflicted
+++ resolved
@@ -30,11 +30,6 @@
 	// +optional
 	// Deprecated. Policy metrics are available via the metrics endpoint
 	Status PolicyStatus `json:"status,omitempty" yaml:"status,omitempty"`
-}
-
-// GetRules returns the policy rules
-func (p *Policy) GetRules() []Rule {
-	return p.Spec.GetRules()
 }
 
 // HasAutoGenAnnotation checks if a policy has auto-gen annotation
@@ -82,18 +77,17 @@
 	return p.Spec.BackgroundProcessingEnabled()
 }
 
-<<<<<<< HEAD
 // GetRules returns the policy rules
 func (p *Policy) GetRules() []Rule {
 	if toggle.AutogenInternals && p.Status.Rules != nil && len(p.Status.Rules) != 0 {
 		return p.Status.Rules
 	}
 	return p.Spec.Rules
-=======
+}
+
 // IsReady indicates if the policy is ready to serve the admission request
 func (p *Policy) IsReady() bool {
 	return p.Status.IsReady()
->>>>>>> 4136566b
 }
 
 // Validate implements programmatic validation
