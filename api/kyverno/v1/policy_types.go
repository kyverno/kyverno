package v1

import (
	"strings"

	metav1 "k8s.io/apimachinery/pkg/apis/meta/v1"
	"k8s.io/apimachinery/pkg/util/validation/field"
)

// Policy declares validation, mutation, and generation behaviors for matching resources.
// See: https://kyverno.io/docs/writing-policies/ for more information.
// +genclient
// +k8s:deepcopy-gen:interfaces=k8s.io/apimachinery/pkg/runtime.Object
// +kubebuilder:object:root=true
// +kubebuilder:subresource:status
// +kubebuilder:printcolumn:name="Background",type="string",JSONPath=".spec.background"
// +kubebuilder:printcolumn:name="Action",type="string",JSONPath=".spec.validationFailureAction"
// +kubebuilder:printcolumn:name="Failure Policy",type="string",JSONPath=".spec.failurePolicy",priority=1
// +kubebuilder:printcolumn:name="Ready",type=string,JSONPath=`.status.ready`
// +kubebuilder:resource:shortName=pol
type Policy struct {
	metav1.TypeMeta   `json:",inline,omitempty" yaml:",inline,omitempty"`
	metav1.ObjectMeta `json:"metadata,omitempty" yaml:"metadata,omitempty"`

	// Spec defines policy behaviors and contains one or more rules.
	Spec Spec `json:"spec" yaml:"spec"`

	// Status contains policy runtime information.
	// +optional
	// Deprecated. Policy metrics are available via the metrics endpoint
	Status PolicyStatus `json:"status,omitempty" yaml:"status,omitempty"`
}

// GetRules returns the policy rules
func (p *Policy) GetRules() []Rule {
	return p.Spec.GetRules()
}

// HasAutoGenAnnotation checks if a policy has auto-gen annotation
func (p *Policy) HasAutoGenAnnotation() bool {
	annotations := p.GetAnnotations()
	val, ok := annotations[PodControllersAnnotation]
	if ok && strings.ToLower(val) != "none" {
		return true
	}
	return false
}

// HasMutateOrValidateOrGenerate checks for rule types
func (p *Policy) HasMutateOrValidateOrGenerate() bool {
	for _, rule := range p.Spec.Rules {
		if rule.HasMutate() || rule.HasValidate() || rule.HasGenerate() {
			return true
		}
	}
	return false
}

// HasMutate checks for mutate rule types
func (p *Policy) HasMutate() bool {
	return p.Spec.HasMutate()
}

// HasValidate checks for validate rule types
func (p *Policy) HasValidate() bool {
	return p.Spec.HasValidate()
}

// HasGenerate checks for generate rule types
func (p *Policy) HasGenerate() bool {
	return p.Spec.HasGenerate()
}

// HasVerifyImages checks for image verification rule types
func (p *Policy) HasVerifyImages() bool {
	return p.Spec.HasVerifyImages()
}

// BackgroundProcessingEnabled checks if background is set to true
func (p *Policy) BackgroundProcessingEnabled() bool {
	return p.Spec.BackgroundProcessingEnabled()
}

<<<<<<< HEAD
// Validate implements programmatic validation.
// namespaced means that the policy is bound to a namespace and therefore
// should not filter/generate cluster wide resources.
func (p *Policy) Validate(namespaced bool) field.ErrorList {
=======
// IsReady indicates if the policy is ready to serve the admission request
func (p *Policy) IsReady() bool {
	return p.Status.IsReady()
}

// Validate implements programmatic validation
func (p *Policy) Validate() field.ErrorList {
>>>>>>> 433ad5e0
	var errs field.ErrorList
	errs = append(errs, ValidatePolicyName(field.NewPath("name"), p.Name)...)
	errs = append(errs, p.Spec.Validate(field.NewPath("spec"), namespaced)...)
	return errs
}

// PolicyList is a list of Policy instances.
// +k8s:deepcopy-gen:interfaces=k8s.io/apimachinery/pkg/runtime.Object
type PolicyList struct {
	metav1.TypeMeta `json:",inline" yaml:",inline"`
	metav1.ListMeta `json:"metadata" yaml:"metadata"`
	Items           []Policy `json:"items" yaml:"items"`
}<|MERGE_RESOLUTION|>--- conflicted
+++ resolved
@@ -81,20 +81,15 @@
 	return p.Spec.BackgroundProcessingEnabled()
 }
 
-<<<<<<< HEAD
-// Validate implements programmatic validation.
-// namespaced means that the policy is bound to a namespace and therefore
-// should not filter/generate cluster wide resources.
-func (p *Policy) Validate(namespaced bool) field.ErrorList {
-=======
 // IsReady indicates if the policy is ready to serve the admission request
 func (p *Policy) IsReady() bool {
 	return p.Status.IsReady()
 }
 
-// Validate implements programmatic validation
-func (p *Policy) Validate() field.ErrorList {
->>>>>>> 433ad5e0
+// Validate implements programmatic validation.
+// namespaced means that the policy is bound to a namespace and therefore
+// should not filter/generate cluster wide resources.
+func (p *Policy) Validate(namespaced bool) field.ErrorList {
 	var errs field.ErrorList
 	errs = append(errs, ValidatePolicyName(field.NewPath("name"), p.Name)...)
 	errs = append(errs, p.Spec.Validate(field.NewPath("spec"), namespaced)...)
