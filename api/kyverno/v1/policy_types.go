package v1

import (
	"strings"

	metav1 "k8s.io/apimachinery/pkg/apis/meta/v1"
	"k8s.io/apimachinery/pkg/util/validation/field"
)

// Policy declares validation, mutation, and generation behaviors for matching resources.
// See: https://kyverno.io/docs/writing-policies/ for more information.
// +genclient
// +k8s:deepcopy-gen:interfaces=k8s.io/apimachinery/pkg/runtime.Object
// +kubebuilder:object:root=true
// +kubebuilder:subresource:status
// +kubebuilder:printcolumn:name="Background",type="string",JSONPath=".spec.background"
// +kubebuilder:printcolumn:name="Action",type="string",JSONPath=".spec.validationFailureAction"
// +kubebuilder:printcolumn:name="Failure Policy",type="string",JSONPath=".spec.failurePolicy",priority=1
// +kubebuilder:printcolumn:name="Ready",type=string,JSONPath=`.status.ready`
// +kubebuilder:resource:shortName=pol
type Policy struct {
	metav1.TypeMeta   `json:",inline,omitempty" yaml:",inline,omitempty"`
	metav1.ObjectMeta `json:"metadata,omitempty" yaml:"metadata,omitempty"`

	// Spec defines policy behaviors and contains one or more rules.
	Spec Spec `json:"spec" yaml:"spec"`

	// Status contains policy runtime information.
	// +optional
	// Deprecated. Policy metrics are available via the metrics endpoint
	Status PolicyStatus `json:"status,omitempty" yaml:"status,omitempty"`
}

// HasAutoGenAnnotation checks if a policy has auto-gen annotation
func (p *Policy) HasAutoGenAnnotation() bool {
	annotations := p.GetAnnotations()
	val, ok := annotations[PodControllersAnnotation]
	if ok && strings.ToLower(val) != "none" {
		return true
	}
	return false
}

// HasMutateOrValidateOrGenerate checks for rule types
func (p *Policy) HasMutateOrValidateOrGenerate() bool {
	for _, rule := range p.Spec.Rules {
		if rule.HasMutate() || rule.HasValidate() || rule.HasGenerate() {
			return true
		}
	}
	return false
}

// HasMutate checks for mutate rule types
func (p *Policy) HasMutate() bool {
	return p.Spec.HasMutate()
}

// HasValidate checks for validate rule types
func (p *Policy) HasValidate() bool {
	return p.Spec.HasValidate()
}

// HasGenerate checks for generate rule types
func (p *Policy) HasGenerate() bool {
	return p.Spec.HasGenerate()
}

// HasVerifyImages checks for image verification rule types
func (p *Policy) HasVerifyImages() bool {
	return p.Spec.HasVerifyImages()
}

// BackgroundProcessingEnabled checks if background is set to true
func (p *Policy) BackgroundProcessingEnabled() bool {
	return p.Spec.BackgroundProcessingEnabled()
}

<<<<<<< HEAD
// IsReady indicates if the policy is ready to serve the admission request
func (p *Policy) IsReady() bool {
	return p.Status.IsReady()
=======
// Validate implements programmatic validation
func (p *Policy) Validate() field.ErrorList {
	var errs field.ErrorList
	errs = append(errs, ValidatePolicyName(field.NewPath("name"), p.Name)...)
	errs = append(errs, p.Spec.Validate(field.NewPath("spec"))...)
	return errs
>>>>>>> def19d2e
}

// PolicyList is a list of Policy instances.
// +k8s:deepcopy-gen:interfaces=k8s.io/apimachinery/pkg/runtime.Object
type PolicyList struct {
	metav1.TypeMeta `json:",inline" yaml:",inline"`
	metav1.ListMeta `json:"metadata" yaml:"metadata"`
	Items           []Policy `json:"items" yaml:"items"`
}<|MERGE_RESOLUTION|>--- conflicted
+++ resolved
@@ -76,18 +76,17 @@
 	return p.Spec.BackgroundProcessingEnabled()
 }
 
-<<<<<<< HEAD
 // IsReady indicates if the policy is ready to serve the admission request
 func (p *Policy) IsReady() bool {
 	return p.Status.IsReady()
-=======
+}
+
 // Validate implements programmatic validation
 func (p *Policy) Validate() field.ErrorList {
 	var errs field.ErrorList
 	errs = append(errs, ValidatePolicyName(field.NewPath("name"), p.Name)...)
 	errs = append(errs, p.Spec.Validate(field.NewPath("spec"))...)
 	return errs
->>>>>>> def19d2e
 }
 
 // PolicyList is a list of Policy instances.
