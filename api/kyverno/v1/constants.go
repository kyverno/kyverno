package v1

const (
	// PodControllersAnnotation defines the annotation key for Pod-Controllers
	PodControllersAnnotation = "pod-policies.kyverno.io/autogen-controllers"
<<<<<<< HEAD
	// ManagedByLabel defines the label key for managed-by label
	ManagedByLabel = "app.kubernetes.io/managed-by"
	// KyvernoAppValue defines the kyverno application value
	KyvernoAppValue = "kyverno"
=======
	// LabelAppManagedBy defines the label key for managed-by label
	LabelAppManagedBy = "app.kubernetes.io/managed-by"
	// ValueKyvernoApp defines the kyverno application value
	ValueKyvernoApp = "kyverno"
>>>>>>> 6eea7c45
)<|MERGE_RESOLUTION|>--- conflicted
+++ resolved
@@ -3,15 +3,8 @@
 const (
 	// PodControllersAnnotation defines the annotation key for Pod-Controllers
 	PodControllersAnnotation = "pod-policies.kyverno.io/autogen-controllers"
-<<<<<<< HEAD
-	// ManagedByLabel defines the label key for managed-by label
-	ManagedByLabel = "app.kubernetes.io/managed-by"
-	// KyvernoAppValue defines the kyverno application value
-	KyvernoAppValue = "kyverno"
-=======
 	// LabelAppManagedBy defines the label key for managed-by label
 	LabelAppManagedBy = "app.kubernetes.io/managed-by"
 	// ValueKyvernoApp defines the kyverno application value
 	ValueKyvernoApp = "kyverno"
->>>>>>> 6eea7c45
 )