--- conflicted
+++ resolved
@@ -194,7 +194,6 @@
 
 	// CTLog provides configuration for validation of SCTs.
 	// If the value is nil, default ctlog public key is used
-<<<<<<< HEAD
 	// +kubebuilder:validation:Optional
 	CTLog *CTLog `json:"ctlog,omitempty" yaml:"ctlog,omitempty"`
 
@@ -202,10 +201,6 @@
 	// If the value is nil, cosign's default TUF is used.
 	// +kubebuilder:validation:Optional
 	TUF *TUF `json:"tuf,omitempty" yaml:"tuf,omitempty"`
-=======
-	// +kubebuilder:validation:Optional
-	CTLog *CTLog `json:"ctlog,omitempty" yaml:"ctlog,omitempty"`
->>>>>>> 1068fea0
 }
 
 type SecretReference struct {
@@ -227,7 +222,6 @@
 
 	// Rekor provides configuration for the Rekor transparency log service. If an empty object
 	// is provided the public instance of Rekor (https://rekor.sigstore.dev) is used.
-<<<<<<< HEAD
 	// +kubebuilder:validation:Optional
 	Rekor *Rekor `json:"rekor,omitempty" yaml:"rekor,omitempty"`
 
@@ -240,15 +234,6 @@
 	// If the value is nil, cosign's default TUF is used.
 	// +kubebuilder:validation:Optional
 	TUF *TUF `json:"tuf,omitempty" yaml:"tuf,omitempty"`
-=======
-	// +kubebuilder:validation:Optional
-	Rekor *Rekor `json:"rekor,omitempty" yaml:"rekor,omitempty"`
-
-	// CTLog provides configuration for validation of SCTs.
-	// If the value is nil, default ctlog public key is used
-	// +kubebuilder:validation:Optional
-	CTLog *CTLog `json:"ctlog,omitempty" yaml:"ctlog,omitempty"`
->>>>>>> 1068fea0
 }
 
 type KeylessAttestor struct {
@@ -261,14 +246,11 @@
 	// If the value is nil, default ctlog public key is used
 	// +kubebuilder:validation:Optional
 	CTLog *CTLog `json:"ctlog,omitempty" yaml:"ctlog,omitempty"`
-<<<<<<< HEAD
 
 	// TUF provides root and mirror for the custom sigstore using TUF
 	// If the value is nil, cosign's default TUF is used.
 	// +kubebuilder:validation:Optional
 	TUF *TUF `json:"tuf,omitempty" yaml:"tuf,omitempty"`
-=======
->>>>>>> 1068fea0
 
 	// Issuer is the certificate issuer used for keyless signing.
 	// +kubebuilder:validation:Optional
@@ -302,19 +284,12 @@
 	// IgnoreTlog skip tlog verification
 	// +kubebuilder:validation:Optional
 	IgnoreTlog bool `json:"ignoreTlog,omitempty" yaml:"ignoreTlog,omitempty"`
-<<<<<<< HEAD
-
-=======
-}
-
-type CTLog struct {
->>>>>>> 1068fea0
+
 	// IgnoreSCT requires that a certificate contain an embedded SCT during verification.
 	// +kubebuilder:validation:Optional
 	IgnoreSCT bool `json:"ignoreSCT,omitempty" yaml:"ignoreSCT,omitempty"`
 }
 
-<<<<<<< HEAD
 type CTLog struct {
 	// IgnoreSCT requires that a certificate contain an embedded SCT during verification.
 	// +kubebuilder:validation:Optional
@@ -333,11 +308,16 @@
 	// Mirror, is the url of the mirror repository from which files can be downloaded by cosign.
 	// +kubebuilder:validation:Required
 	Mirror string `json:"mirror,omitempty" yaml:"mirror,omitempty"`
-=======
+}
+
+type CTLog struct {
+	// IgnoreSCT requires that a certificate contain an embedded SCT during verification.
+	// +kubebuilder:validation:Optional
+	IgnoreSCT bool `json:"ignoreSCT,omitempty" yaml:"ignoreSCT,omitempty"`
+
 	// CTLogPubKey, if set, is used to validate SCTs against those keys.
 	// +kubebuilder:validation:Optional
 	CTLogPubKey string `json:"pubkey,omitempty" yaml:"pubkey,omitempty"`
->>>>>>> 1068fea0
 }
 
 // Attestation are checks for signed in-toto Statements that are used to verify the image.
