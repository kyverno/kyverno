--- conflicted
+++ resolved
@@ -19,19 +19,14 @@
 type ImageRegistryCredentialsHelpersType string
 
 const (
-<<<<<<< HEAD
-	Cosign   ImageVerificationType = "Cosign"
-	NotaryV2 ImageVerificationType = "NotaryV2"
+	Cosign ImageVerificationType = "Cosign"
+	Notary ImageVerificationType = "Notary"
 
 	DEFAULT ImageRegistryCredentialsHelpersType = "DEFAULT"
 	AWS     ImageRegistryCredentialsHelpersType = "AWS"
 	ACR     ImageRegistryCredentialsHelpersType = "ACR"
 	GCP     ImageRegistryCredentialsHelpersType = "GCP"
 	GHCR    ImageRegistryCredentialsHelpersType = "GHCR"
-=======
-	Cosign ImageVerificationType = "Cosign"
-	Notary ImageVerificationType = "Notary"
->>>>>>> 692d419a
 )
 
 // ImageVerification validates that images that match the specified pattern
