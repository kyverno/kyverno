--- conflicted
+++ resolved
@@ -75,18 +75,17 @@
 	return p.Spec.BackgroundProcessingEnabled()
 }
 
-<<<<<<< HEAD
 // IsReady indicates if the policy is ready to serve the admission request
 func (p *ClusterPolicy) IsReady() bool {
 	return p.Status.IsReady()
-=======
+}
+
 // Validate implements programmatic validation
 func (p *ClusterPolicy) Validate() field.ErrorList {
 	var errs field.ErrorList
 	errs = append(errs, ValidatePolicyName(field.NewPath("name"), p.Name)...)
 	errs = append(errs, p.Spec.Validate(field.NewPath("spec"))...)
 	return errs
->>>>>>> def19d2e
 }
 
 // ClusterPolicyList is a list of ClusterPolicy instances.
