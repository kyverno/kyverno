--- conflicted
+++ resolved
@@ -29,11 +29,6 @@
 	// Status contains policy runtime data.
 	// +optional
 	Status PolicyStatus `json:"status,omitempty" yaml:"status,omitempty"`
-}
-
-// GetRules returns the policy rules
-func (p *ClusterPolicy) GetRules() []Rule {
-	return p.Spec.GetRules()
 }
 
 // HasAutoGenAnnotation checks if a policy has auto-gen annotation
@@ -81,18 +76,17 @@
 	return p.Spec.BackgroundProcessingEnabled()
 }
 
-<<<<<<< HEAD
 // GetRules returns the policy rules
 func (p *ClusterPolicy) GetRules() []Rule {
 	if toggle.AutogenInternals && p.Status.Rules != nil && len(p.Status.Rules) != 0 {
 		return p.Status.Rules
 	}
 	return p.Spec.Rules
-=======
+}
+
 // IsReady indicates if the policy is ready to serve the admission request
 func (p *ClusterPolicy) IsReady() bool {
 	return p.Status.IsReady()
->>>>>>> 4136566b
 }
 
 // Validate implements programmatic validation
