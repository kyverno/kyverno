--- conflicted
+++ resolved
@@ -76,21 +76,20 @@
 	return p.Spec.BackgroundProcessingEnabled()
 }
 
-<<<<<<< HEAD
 // GetRules returns the policy rules
 func (p *ClusterPolicy) GetRules() []Rule {
 	if toggle.AutogenInternals && p.Status.Rules != nil && len(p.Status.Rules) != 0 {
 		return p.Status.Rules
 	}
 	return p.Spec.Rules
-=======
+}
+
 // Validate implements programmatic validation
 func (p *ClusterPolicy) Validate() field.ErrorList {
 	var errs field.ErrorList
 	errs = append(errs, ValidatePolicyName(field.NewPath("name"), p.Name)...)
 	errs = append(errs, p.Spec.Validate(field.NewPath("spec"))...)
 	return errs
->>>>>>> 865eef24
 }
 
 // ClusterPolicyList is a list of ClusterPolicy instances.
