package v1

import (
	"strings"

	metav1 "k8s.io/apimachinery/pkg/apis/meta/v1"
	"k8s.io/apimachinery/pkg/util/sets"
	"k8s.io/apimachinery/pkg/util/validation/field"
)

// ClusterPolicy declares validation, mutation, and generation behaviors for matching resources.
// +genclient
// +genclient:nonNamespaced
// +k8s:deepcopy-gen:interfaces=k8s.io/apimachinery/pkg/runtime.Object
// +kubebuilder:object:root=true
// +kubebuilder:subresource:status
// +kubebuilder:resource:path=clusterpolicies,scope="Cluster",shortName=cpol
// +kubebuilder:printcolumn:name="Background",type="string",JSONPath=".spec.background"
// +kubebuilder:printcolumn:name="Action",type="string",JSONPath=".spec.validationFailureAction"
// +kubebuilder:printcolumn:name="Failure Policy",type="string",JSONPath=".spec.failurePolicy",priority=1
// +kubebuilder:printcolumn:name="Ready",type=string,JSONPath=`.status.ready`
type ClusterPolicy struct {
	metav1.TypeMeta   `json:",inline,omitempty" yaml:",inline,omitempty"`
	metav1.ObjectMeta `json:"metadata,omitempty" yaml:"metadata,omitempty"`

	// Spec declares policy behaviors.
	Spec Spec `json:"spec" yaml:"spec"`

	// Status contains policy runtime data.
	// +optional
	Status PolicyStatus `json:"status,omitempty" yaml:"status,omitempty"`
}

// HasAutoGenAnnotation checks if a policy has auto-gen annotation
func (p *ClusterPolicy) HasAutoGenAnnotation() bool {
	annotations := p.GetAnnotations()
	val, ok := annotations[PodControllersAnnotation]
	if ok && strings.ToLower(val) != "none" {
		return true
	}
	return false
}

// HasMutateOrValidateOrGenerate checks for rule types
func (p *ClusterPolicy) HasMutateOrValidateOrGenerate() bool {
	for _, rule := range p.Spec.Rules {
		if rule.HasMutate() || rule.HasValidate() || rule.HasGenerate() {
			return true
		}
	}
	return false
}

// HasMutate checks for mutate rule types
func (p *ClusterPolicy) HasMutate() bool {
	return p.Spec.HasMutate()
}

// HasValidate checks for validate rule types
func (p *ClusterPolicy) HasValidate() bool {
	return p.Spec.HasValidate()
}

// HasGenerate checks for generate rule types
func (p *ClusterPolicy) HasGenerate() bool {
	return p.Spec.HasGenerate()
}

// HasVerifyImages checks for image verification rule types
func (p *ClusterPolicy) HasVerifyImages() bool {
	return p.Spec.HasVerifyImages()
}

// BackgroundProcessingEnabled checks if background is set to true
func (p *ClusterPolicy) BackgroundProcessingEnabled() bool {
	return p.Spec.BackgroundProcessingEnabled()
}

<<<<<<< HEAD
// GetSpec returns the policy spec
func (p *ClusterPolicy) GetSpec() Spec {
	return p.Spec
=======
// IsNamespaced indicates if the policy is namespace scoped
func (p *ClusterPolicy) IsNamespaced() bool {
	return p.GetNamespace() != ""
>>>>>>> 3cf83bc7
}

// IsReady indicates if the policy is ready to serve the admission request
func (p *ClusterPolicy) IsReady() bool {
	return p.Status.IsReady()
}

// Validate implements programmatic validation
// namespaced means that the policy is bound to a namespace and therefore
// should not filter/generate cluster wide resources.
func (p *ClusterPolicy) Validate(clusterResources sets.String) field.ErrorList {
	var errs field.ErrorList
	errs = append(errs, ValidatePolicyName(field.NewPath("name"), p.Name)...)
	errs = append(errs, p.Spec.Validate(field.NewPath("spec"), p.IsNamespaced(), clusterResources)...)
	return errs
}

// ClusterPolicyList is a list of ClusterPolicy instances.
// +k8s:deepcopy-gen:interfaces=k8s.io/apimachinery/pkg/runtime.Object
type ClusterPolicyList struct {
	metav1.TypeMeta `json:",inline" yaml:",inline"`
	metav1.ListMeta `json:"metadata" yaml:"metadata"`
	Items           []ClusterPolicy `json:"items" yaml:"items"`
}<|MERGE_RESOLUTION|>--- conflicted
+++ resolved
@@ -76,15 +76,14 @@
 	return p.Spec.BackgroundProcessingEnabled()
 }
 
-<<<<<<< HEAD
 // GetSpec returns the policy spec
 func (p *ClusterPolicy) GetSpec() Spec {
 	return p.Spec
-=======
+}
+
 // IsNamespaced indicates if the policy is namespace scoped
 func (p *ClusterPolicy) IsNamespaced() bool {
 	return p.GetNamespace() != ""
->>>>>>> 3cf83bc7
 }
 
 // IsReady indicates if the policy is ready to serve the admission request
