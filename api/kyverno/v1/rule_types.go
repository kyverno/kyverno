--- conflicted
+++ resolved
@@ -102,26 +102,7 @@
 // HasVerifyImages checks for verifyImages rule
 func (r *Rule) HasVerifyImages() bool {
 	for _, verifyImage := range r.VerifyImages {
-<<<<<<< HEAD
-		if !reflect.DeepEqual(verifyImage, ImageVerification{}) {
-			return true
-		}
-	}
-	return false
-}
-
-// HasYAMLSignatureVerify checks for validate.manifests rule
-func (r Rule) HasYAMLSignatureVerify() bool {
-	return r.Validation.Manifests != nil && len(r.Validation.Manifests.Attestors) != 0
-}
-
-// HasImagesValidationChecks checks whether the verifyImages rule has validation checks
-func (r *Rule) HasImagesValidationChecks() bool {
-	for _, v := range r.VerifyImages {
-		if v.VerifyDigest || v.Required {
-=======
 		if !datautils.DeepEqual(verifyImage, ImageVerification{}) {
->>>>>>> 4c740e69
 			return true
 		}
 	}
