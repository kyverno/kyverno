package kyverno

const (
	// Well known labels
<<<<<<< HEAD
	LabelAppManagedBy  = "app.kubernetes.io/managed-by"
	LabelCertManagedBy = "cert.kyverno.io/managed-by"
	LabelCleanupTtl    = "cleanup.kyverno.io/ttl"
=======
	LabelAppManagedBy     = "app.kubernetes.io/managed-by"
	LabelAppComponent     = "app.kubernetes.io/component"
	LabelCertManagedBy    = "cert.kyverno.io/managed-by"
	LabelWebhookManagedBy = "webhook.kyverno.io/managed-by"
>>>>>>> 524d93f4
	// Well known annotations
	AnnotationAutogenControllers = "pod-policies.kyverno.io/autogen-controllers"
	AnnotationPolicyCategory     = "policies.kyverno.io/category"
	AnnotationPolicySeverity     = "policies.kyverno.io/severity"
	AnnotationPolicyScored       = "policies.kyverno.io/scored"
	// Well known values
	ValueKyvernoApp = "kyverno"
)<|MERGE_RESOLUTION|>--- conflicted
+++ resolved
@@ -2,16 +2,11 @@
 
 const (
 	// Well known labels
-<<<<<<< HEAD
-	LabelAppManagedBy  = "app.kubernetes.io/managed-by"
-	LabelCertManagedBy = "cert.kyverno.io/managed-by"
-	LabelCleanupTtl    = "cleanup.kyverno.io/ttl"
-=======
 	LabelAppManagedBy     = "app.kubernetes.io/managed-by"
 	LabelAppComponent     = "app.kubernetes.io/component"
 	LabelCertManagedBy    = "cert.kyverno.io/managed-by"
 	LabelWebhookManagedBy = "webhook.kyverno.io/managed-by"
->>>>>>> 524d93f4
+	LabelCleanupTtl       = "cleanup.kyverno.io/ttl"
 	// Well known annotations
 	AnnotationAutogenControllers = "pod-policies.kyverno.io/autogen-controllers"
 	AnnotationPolicyCategory     = "policies.kyverno.io/category"
