package kyverno

const (
	// Well known labels
	LabelAppComponent     = "app.kubernetes.io/component"
	LabelAppManagedBy     = "app.kubernetes.io/managed-by"
	LabelCacheEnabled     = "cache.kyverno.io/enabled"
	LabelCertManagedBy    = "cert.kyverno.io/managed-by"
	LabelCleanupTtl       = "cleanup.kyverno.io/ttl"
	LabelWebhookManagedBy = "webhook.kyverno.io/managed-by"
	// Well known annotations
<<<<<<< HEAD
=======
	AnnotationAutogenControllers = "pod-policies.kyverno.io/autogen-controllers"
	AnnotationImageVerify        = "kyverno.io/verify-images"
>>>>>>> cd9a13e7
	AnnotationPolicyCategory     = "policies.kyverno.io/category"
	AnnotationPolicyScored       = "policies.kyverno.io/scored"
	AnnotationPolicySeverity     = "policies.kyverno.io/severity"
	AnnotationAutogenControllers = "pod-policies.kyverno.io/autogen-controllers"
	// Well known values
	ValueKyvernoApp = "kyverno"
)<|MERGE_RESOLUTION|>--- conflicted
+++ resolved
@@ -9,15 +9,11 @@
 	LabelCleanupTtl       = "cleanup.kyverno.io/ttl"
 	LabelWebhookManagedBy = "webhook.kyverno.io/managed-by"
 	// Well known annotations
-<<<<<<< HEAD
-=======
 	AnnotationAutogenControllers = "pod-policies.kyverno.io/autogen-controllers"
 	AnnotationImageVerify        = "kyverno.io/verify-images"
->>>>>>> cd9a13e7
 	AnnotationPolicyCategory     = "policies.kyverno.io/category"
 	AnnotationPolicyScored       = "policies.kyverno.io/scored"
 	AnnotationPolicySeverity     = "policies.kyverno.io/severity"
-	AnnotationAutogenControllers = "pod-policies.kyverno.io/autogen-controllers"
 	// Well known values
 	ValueKyvernoApp = "kyverno"
 )