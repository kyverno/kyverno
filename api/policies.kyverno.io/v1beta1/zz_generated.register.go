--- conflicted
+++ resolved
@@ -61,15 +61,12 @@
 // Adds the list of known types to Scheme.
 func addKnownTypes(scheme *runtime.Scheme) error {
 	scheme.AddKnownTypes(SchemeGroupVersion,
-<<<<<<< HEAD
+		&DeletingPolicy{},
+		&DeletingPolicyList{},
 		&MutatingPolicy{},
 		&MutatingPolicyList{},
-=======
-		&DeletingPolicy{},
-		&DeletingPolicyList{},
 		&NamespacedDeletingPolicy{},
 		&NamespacedDeletingPolicyList{},
->>>>>>> ad558dc3
 		&ValidatingPolicy{},
 		&ValidatingPolicyList{},
 	)
