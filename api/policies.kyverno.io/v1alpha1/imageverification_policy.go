package v1alpha1

import (
	"strings"

	"github.com/kyverno/kyverno/api/kyverno"
	admissionregistrationv1 "k8s.io/api/admissionregistration/v1"
	corev1 "k8s.io/api/core/v1"
	"k8s.io/apimachinery/pkg/api/meta"
	metav1 "k8s.io/apimachinery/pkg/apis/meta/v1"
)

// +genclient
// +genclient:nonNamespaced
// +kubebuilder:object:root=true
// +kubebuilder:subresource:status
// +kubebuilder:resource:path=imagevalidatingpolicies,scope="Cluster",shortName=ivpol,categories=kyverno
// +kubebuilder:printcolumn:name="AGE",type="date",JSONPath=".metadata.creationTimestamp"
// +kubebuilder:printcolumn:name="READY",type=string,JSONPath=`.status.conditionStatus.ready`
// +k8s:deepcopy-gen:interfaces=k8s.io/apimachinery/pkg/runtime.Object
type ImageValidatingPolicy struct {
	metav1.TypeMeta   `json:",inline"`
	metav1.ObjectMeta `json:"metadata,omitempty"`
	Spec              ImageValidatingPolicySpec `json:"spec"`
	// Status contains policy runtime data.
	// +optional
	Status IvpolStatus `json:"status,omitempty"`
}

type IvpolStatus struct {
	// +optional
	ConditionStatus ConditionStatus `json:"conditionStatus,omitempty"`

	// +optional
	Autogen IvpolAutogenStatus `json:"autogen,omitempty"`
}

type IvpolAutogenStatus struct {
	// +optional
	Rules []*IvpolAutogen `json:"rules,omitempty"`
}

type IvpolAutogen struct {
<<<<<<< HEAD
	metav1.ObjectMeta `json:"metadata,omitempty"`
	Spec              ImageValidatingPolicySpec `json:"spec"`
=======
	Name string                      `json:"name,omitempty"`
	Spec ImageVerificationPolicySpec `json:"spec"`
>>>>>>> aee3159a
}

func (s *ImageValidatingPolicy) GetName() string {
	name := s.Name
	if s.Annotations == nil {
		if _, found := s.Annotations[kyverno.AnnotationAutogenControllers]; found {
			if strings.HasPrefix(name, "autogen-cronjobs-") {
				return strings.TrimPrefix(name, "autogen-cronjobs-")
			} else if strings.HasPrefix(name, "autogen-") {
				return strings.TrimPrefix(name, "autogen-")
			}
		}
	}
	return name
}

func (s *ImageValidatingPolicy) GetMatchConstraints() admissionregistrationv1.MatchResources {
	if s.Spec.MatchConstraints == nil {
		return admissionregistrationv1.MatchResources{}
	}
	return *s.Spec.MatchConstraints
}

func (s *ImageValidatingPolicy) GetMatchConditions() []admissionregistrationv1.MatchCondition {
	return s.Spec.MatchConditions
}

func (s *ImageValidatingPolicy) GetWebhookConfiguration() *WebhookConfiguration {
	return s.Spec.WebhookConfiguration
}

func (s *ImageValidatingPolicy) GetFailurePolicy() admissionregistrationv1.FailurePolicyType {
	if s.Spec.FailurePolicy == nil {
		return admissionregistrationv1.Fail
	}
	return *s.Spec.FailurePolicy
}

func (s *ImageValidatingPolicy) GetVariables() []admissionregistrationv1.Variable {
	return s.Spec.Variables
}

func (s *ImageValidatingPolicy) GetSpec() *ImageValidatingPolicySpec {
	return &s.Spec
}

func (s *ImageValidatingPolicy) GetStatus() *IvpolStatus {
	return &s.Status
}

func (s *ImageValidatingPolicy) GetKind() string {
	return "ImageVerificationPolicy"
}

// AdmissionEnabled checks if admission is set to true
func (s ImageValidatingPolicySpec) AdmissionEnabled() bool {
	if s.EvaluationConfiguration == nil || s.EvaluationConfiguration.Admission == nil || s.EvaluationConfiguration.Admission.Enabled == nil {
		return true
	}
	return *s.EvaluationConfiguration.Admission.Enabled
}

// BackgroundEnabled checks if background is set to true
func (s ImageValidatingPolicySpec) BackgroundEnabled() bool {
	if s.EvaluationConfiguration == nil || s.EvaluationConfiguration.Background == nil || s.EvaluationConfiguration.Background.Enabled == nil {
		return true
	}
	return *s.EvaluationConfiguration.Background.Enabled
}

func (status *IvpolStatus) SetReadyByCondition(c PolicyConditionType, s metav1.ConditionStatus, message string) {
	reason := "Succeeded"
	if s != metav1.ConditionTrue {
		reason = "Failed"
	}
	newCondition := metav1.Condition{
		Type:    string(c),
		Reason:  reason,
		Status:  s,
		Message: message,
	}

	meta.SetStatusCondition(&status.ConditionStatus.Conditions, newCondition)
}

func (status *IvpolStatus) GetConditionStatus() *ConditionStatus {
	return &status.ConditionStatus
}

// +kubebuilder:object:root=true
// +k8s:deepcopy-gen:interfaces=k8s.io/apimachinery/pkg/runtime.Object

// ImageValidatingPolicyList is a list of ImageVerificationPolicy instances
type ImageValidatingPolicyList struct {
	metav1.TypeMeta `json:",inline"`
	metav1.ListMeta `json:"metadata"`
	Items           []ImageValidatingPolicy `json:"items"`
}

// CredentialsProvidersType provides the list of credential providers required.
// +kubebuilder:validation:Enum=default;amazon;azure;google;github
type CredentialsProvidersType string

const (
	DEFAULT CredentialsProvidersType = "default"
	AWS     CredentialsProvidersType = "amazon"
	ACR     CredentialsProvidersType = "azure"
	GCP     CredentialsProvidersType = "google"
	GHCR    CredentialsProvidersType = "github"
)

// ImageValidatingPolicySpec is the specification of the desired behavior of the ImageVerificationPolicy.
type ImageValidatingPolicySpec struct {
	// MatchConstraints specifies what resources this policy is designed to validate.
	// +optional
	MatchConstraints *admissionregistrationv1.MatchResources `json:"matchConstraints"`

	// FailurePolicy defines how to handle failures for the admission policy. Failures can
	// occur from CEL expression parse errors, type check errors, runtime errors and invalid
	// or mis-configured policy definitions or bindings.
	// +optional
	FailurePolicy *admissionregistrationv1.FailurePolicyType `json:"failurePolicy"`

	// ValidationAction specifies the action to be taken when the matched resource violates the policy.
	// Required.
	// +listType=set
	ValidationAction []admissionregistrationv1.ValidationAction `json:"validationActions,omitempty"`

	// MatchConditions is a list of conditions that must be met for a request to be validated.
	// Match conditions filter requests that have already been matched by the rules,
	// namespaceSelector, and objectSelector. An empty list of matchConditions matches all requests.
	// There are a maximum of 64 match conditions allowed.
	// +optional
	MatchConditions []admissionregistrationv1.MatchCondition `json:"matchConditions,omitempty"`

	// Variables contain definitions of variables that can be used in composition of other expressions.
	// Each variable is defined as a named CEL expression.
	// +optional
	Variables []admissionregistrationv1.Variable `json:"variables,omitempty"`

	// ImagesRules is a list of Glob and CELExpressions to match images.
	// Any image that matches one of the rules is considered for validation
	// Any image that does not match a rule is skipped, even when they are passed as arguments to
	// image verification functions
	// +optional
	ImageRules []ImageRule `json:"imageRules"`

	// MutateDigest enables replacement of image tags with digests.
	// Defaults to true.
	// +kubebuilder:default=true
	// +optional
	MutateDigest *bool `json:"mutateDigest"`

	// VerifyDigest validates that images have a digest.
	// +kubebuilder:default=true
	// +optional
	VerifyDigest *bool `json:"verifyDigest"`

	// Required validates that images are verified i.e. have matched passed a signature or attestation check.
	// +kubebuilder:default=true
	// +optional
	Required *bool `json:"required"`

	// Credentials provides credentials that will be used for authentication with registry.
	// +kubebuilder:validation:Optional
	Credentials *Credentials `json:"credentials,omitempty"`

	// Images is a list of CEL expression to extract images from the resource
	// +optional
	Images []Image `json:"images,omitempty"`

	// Attestors provides a list of trusted authorities.
	Attestors []Attestor `json:"attestors"`

	// Attestations provides a list of image metadata to verify
	// +optional
	Attestations []Attestation `json:"attestations"`

	// Validations contain CEL expressions which is used to apply the image validation checks.
	// +listType=atomic
	Validations []admissionregistrationv1.Validation `json:"validations"`

	// WebhookConfiguration defines the configuration for the webhook.
	// +optional
	WebhookConfiguration *WebhookConfiguration `json:"webhookConfiguration,omitempty"`

	// EvaluationConfiguration defines the configuration for the policy evaluation.
	// +optional
	EvaluationConfiguration *EvaluationConfiguration `json:"evaluation,omitempty"`
}

// ImageRule defines a Glob or a CEL expression for matching images
type ImageRule struct {
	// Glob defines a globbing pattern for matching images
	// +optional
	Glob string `json:"glob"`
	// Cel defines CEL Expressions for matching images
	// +optional
	CELExpression string `json:"cel"`
}

type Image struct {
	// Name is the name for this imageList. It is used to refer to the images in verification block as images.<name>
	Name string `json:"name"`

	// Expression defines CEL expression to extact images from the resource.
	Expression string `json:"expression"`
}

type Credentials struct {
	// AllowInsecureRegistry allows insecure access to a registry.
	// +optional
	AllowInsecureRegistry bool `json:"allowInsecureRegistry,omitempty"`

	// Providers specifies a list of OCI Registry names, whose authentication providers are provided.
	// It can be of one of these values: default,google,azure,amazon,github.
	// +optional
	Providers []CredentialsProvidersType `json:"providers,omitempty"`

	// Secrets specifies a list of secrets that are provided for credentials.
	// Secrets must live in the Kyverno namespace.
	// +optional
	Secrets []string `json:"secrets,omitempty"`
}

// Attestor is an identity that confirms or verifies the authenticity of an image or an attestation
type Attestor struct {
	// Name is the name for this attestor. It is used to refer to the attestor in verification
	Name string `json:"name"`
	// Cosign defines attestor configuration for Cosign based signatures
	// +optional
	Cosign *Cosign `json:"cosign,omitempty"`
	// Notary defines attestor configuration for Notary based signatures
	// +optional
	Notary *Notary `json:"notary,omitempty"`
}

func (a Attestor) GetKey() string {
	return a.Name
}

func (a Attestor) IsCosign() bool {
	return a.Cosign != nil
}

func (a Attestor) IsNotary() bool {
	return a.Notary != nil
}

// Cosign defines attestor configuration for Cosign based signatures
type Cosign struct {
	// Key defines the type of key to validate the image.
	// +optional
	Key *Key `json:"key,omitempty"`
	// Keyless sets the configuration to verify the authority against a Fulcio instance.
	// +optional
	Keyless *Keyless `json:"keyless,omitempty"`
	// Certificate defines the configuration for local signature verification
	// +optional
	Certificate *Certificate `json:"certificate,omitempty"`
	// Sources sets the configuration to specify the sources from where to consume the signature and attestations.
	// +optional
	Source *Source `json:"source,omitempty"`
	// CTLog sets the configuration to verify the authority against a Rekor instance.
	// +optional
	CTLog *CTLog `json:"ctlog,omitempty"`
	// TUF defines the configuration to fetch sigstore root
	// +optional
	TUF *TUF `json:"tuf,omitempty"`
	// Annotations are used for image verification.
	// Every specified key-value pair must exist and match in the verified payload.
	// The payload may contain other key-value pairs.
	// +optional
	Annotations map[string]string `json:"annotations,omitempty"`
}

// Notary defines attestor configuration for Notary based signatures
type Notary struct {
	// Certs define the cert chain for Notary signature verification
	Certs string `json:"certs"`
	// TSACerts define the cert chain for verifying timestamps of notary signature
	// +optional
	TSACerts string `json:"tsaCerts"`
}

// TUF defines the configuration to fetch sigstore root
type TUF struct {
	// Root defines the path or data of the trusted root
	// +optional
	Root TUFRoot `json:"root,omitempty"`
	// Mirror is the base URL of Sigstore TUF repository
	// +optional
	Mirror string `json:"mirror,omitempty"`
}

// TUFRoot defines the path or data of the trusted root
type TUFRoot struct {
	// Path is the URL or File location of the TUF root
	// +optional
	Path string `json:"path,omitempty"`
	// Data is the base64 encoded TUF root
	// +optional
	Data string `json:"data,omitempty"`
}

// Source specifies the location of the signature / attestations.
type Source struct {
	// Repository defines the location from where to pull the signature / attestations.
	// +optional
	Repository string `json:"repository,omitempty"`
	// SignaturePullSecrets is an optional list of references to secrets in the
	// same namespace as the deploying resource for pulling any of the signatures
	// used by this Source.
	// +optional
	SignaturePullSecrets []corev1.LocalObjectReference `json:"PullSecrets,omitempty"`
	// TagPrefix is an optional prefix that signature and attestations have.
	// This is the 'tag based discovery' and in the future once references are
	// fully supported that should likely be the preferred way to handle these.
	// +optional
	TagPrefix string `json:"tagPrefix,omitempty"`
}

// CTLog sets the configuration to verify the authority against a Rekor instance.
type CTLog struct {
	// URL sets the url to the rekor instance (by default the public rekor.sigstore.dev)
	// +optional
	URL string `json:"url,omitempty"`
	// RekorPubKey is an optional PEM-encoded public key to use for a custom Rekor.
	// If set, this will be used to validate transparency log signatures from a custom Rekor.
	// +optional
	RekorPubKey string `json:"rekorPubKey,omitempty"`
	// CTLogPubKey, if set, is used to validate SCTs against a custom source.
	// +optional
	CTLogPubKey string `json:"ctLogPubKey,omitempty"`
	// TSACertChain, if set, is the PEM-encoded certificate chain file for the RFC3161 timestamp authority. Must
	// contain the root CA certificate. Optionally may contain intermediate CA certificates, and
	// may contain the leaf TSA certificate if not present in the timestamurce.
	// +optional
	TSACertChain string `json:"tsaCertChain,omitempty"`
	// InsecureIgnoreTlog skips transparency log verification.
	// +optional
	InsecureIgnoreTlog bool `json:"insecureIgnoreTlog,omitempty"`
	// IgnoreSCT defines whether to use the Signed Certificate Timestamp (SCT) log to check for a certificate
	// timestamp. Default is false. Set to true if this was opted out during signing.
	// +optional
	InsecureIgnoreSCT bool `json:"insecureIgnoreSCT,omitempty"`
}

// This references a public verification key stored in
// a secret in the kyverno namespace.
// A Key must specify only one of SecretRef, Data or KMS
type Key struct {
	// SecretRef sets a reference to a secret with the key.
	// +optional
	SecretRef *corev1.SecretReference `json:"secretRef,omitempty"`
	// Data contains the inline public key
	// +optional
	Data string `json:"data,omitempty"`
	// KMS contains the KMS url of the public key
	// Supported formats differ based on the KMS system used.
	// +optional
	KMS string `json:"kms,omitempty"`
	// HashAlgorithm specifues signature algorithm for public keys. Supported values are
	// sha224, sha256, sha384 and sha512. Defaults to sha256.
	// +optional
	HashAlgorithm string `json:"hashAlgorithm,omitempty"`
}

// Keyless contains location of the validating certificate and the identities
// against which to verify.
type Keyless struct {
	// Identities sets a list of identities.
	Identities []Identity `json:"identities"`
	// Roots is an optional set of PEM encoded trusted root certificates.
	// If not provided, the system roots are used.
	// +kubebuilder:validation:Optional
	Roots string `json:"roots,omitempty"`
}

// Certificate defines the configuration for local signature verification
type Certificate struct {
	// Certificate is the to the public certificate for local signature verification.
	// +optional
	Certificate string `json:"cert,omitempty"`
	// CertificateChain is the list of CA certificates in PEM format which will be needed
	// when building the certificate chain for the signing certificate. Must start with the
	// parent intermediate CA certificate of the signing certificate and end with the root certificate
	// +optional
	CertificateChain string `json:"certChain,omitempty"`
}

// Identity may contain the issuer and/or the subject found in the transparency
// log.
// Issuer/Subject uses a strict match, while IssuerRegExp and SubjectRegExp
// apply a regexp for matching.
type Identity struct {
	// Issuer defines the issuer for this identity.
	// +optional
	Issuer string `json:"issuer,omitempty"`
	// Subject defines the subject for this identity.
	// +optional
	Subject string `json:"subject,omitempty"`
	// IssuerRegExp specifies a regular expression to match the issuer for this identity.
	// +optional
	IssuerRegExp string `json:"issuerRegExp,omitempty"`
	// SubjectRegExp specifies a regular expression to match the subject for this identity.
	// +optional
	SubjectRegExp string `json:"subjectRegExp,omitempty"`
}

// Attestation defines the identification details of the  metadata that has to be verified
type Attestation struct {
	// Name is the name for this attestation. It is used to refer to the attestation in verification
	Name string `json:"name"`

	// InToto defines the details of attestation attached using intoto format
	// +optional
	InToto *InToto `json:"intoto,omitempty"`

	// Referrer defines the details of attestation attached using OCI 1.1 format
	// +optional
	Referrer *Referrer `json:"referrer,omitempty"`
}

func (a Attestation) GetKey() string {
	return a.Name
}

func (a Attestation) IsInToto() bool {
	return a.InToto != nil
}

func (a Attestation) IsReferrer() bool {
	return a.Referrer != nil
}

type InToto struct {
	// Type defines the type of attestation contained within the statement.
	Type string `json:"type"`
}

type Referrer struct {
	// Type defines the type of attestation attached to the image.
	Type string `json:"type"`
}

// EvaluationMode returns the evaluation mode of the policy.
func (s ImageValidatingPolicySpec) EvaluationMode() EvaluationMode {
	if s.EvaluationConfiguration == nil || s.EvaluationConfiguration.Mode == "" {
		return EvaluationModeKubernetes
	}
	return s.EvaluationConfiguration.Mode
}<|MERGE_RESOLUTION|>--- conflicted
+++ resolved
@@ -41,13 +41,8 @@
 }
 
 type IvpolAutogen struct {
-<<<<<<< HEAD
-	metav1.ObjectMeta `json:"metadata,omitempty"`
-	Spec              ImageValidatingPolicySpec `json:"spec"`
-=======
-	Name string                      `json:"name,omitempty"`
-	Spec ImageVerificationPolicySpec `json:"spec"`
->>>>>>> aee3159a
+	Name string                    `json:"name,omitempty"`
+	Spec ImageValidatingPolicySpec `json:"spec"`
 }
 
 func (s *ImageValidatingPolicy) GetName() string {
