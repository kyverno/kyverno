--- conflicted
+++ resolved
@@ -289,7 +289,6 @@
 apiVersion: rbac.authorization.k8s.io/v1beta1
 kind: ClusterRole
 metadata:
-<<<<<<< HEAD
   name: kyverno:view-clusterpolicyreports
   labels:
     rbac.authorization.k8s.io/aggregate-to-admin: "true"
@@ -298,7 +297,11 @@
     resources:
       - clusterpolicyreports
     verbs: ["get", "list", "watch"]
-=======
+
+---
+apiVersion: rbac.authorization.k8s.io/v1beta1
+kind: ClusterRole
+metadata:
   labels:
     rbac.authorization.k8s.io/aggregate-to-admin: "true"
   name: kyverno:admin-policies
@@ -325,5 +328,4 @@
   verbs:
   - get
   - list
-  - watch
->>>>>>> 1b69ca26
+  - watch