--- conflicted
+++ resolved
@@ -2257,7 +2257,6 @@
 metadata:
   labels:
     app: kyverno
-<<<<<<< HEAD
   name: kyverno:leaderelection
 rules:
 - apiGroups:
@@ -2276,8 +2275,6 @@
 metadata:
   labels:
     app: kyverno
-=======
->>>>>>> 8eb1d4c7
   name: kyverno:policycontroller
 rules:
 - apiGroups:
@@ -2391,7 +2388,6 @@
 metadata:
   labels:
     app: kyverno
-<<<<<<< HEAD
   name: kyverno:leaderelection
 roleRef:
   apiGroup: rbac.authorization.k8s.io
@@ -2407,8 +2403,6 @@
 metadata:
   labels:
     app: kyverno
-=======
->>>>>>> 8eb1d4c7
   name: kyverno:policycontroller
 roleRef:
   apiGroup: rbac.authorization.k8s.io
