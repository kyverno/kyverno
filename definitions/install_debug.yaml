--- conflicted
+++ resolved
@@ -562,7 +562,6 @@
                   operator:
                     description: operator represents a key's relationship to a set
                       of values. Valid operators are In, NotIn, Exists and DoesNotExist.
-<<<<<<< HEAD
                     type: string
                   values:
                     description: values is an array of string values. If the operator
@@ -893,338 +892,6 @@
                   key:
                     description: key is the label key that the selector applies to.
                     type: string
-=======
-                    type: string
-                  values:
-                    description: values is an array of string values. If the operator
-                      is In or NotIn, the values array must be non-empty. If the operator
-                      is Exists or DoesNotExist, the values array must be empty. This
-                      array is replaced during a strategic merge patch.
-                    items:
-                      type: string
-                    type: array
-                required:
-                - key
-                - operator
-                type: object
-              type: array
-            matchLabels:
-              additionalProperties:
-                type: string
-              description: matchLabels is a map of {key,value} pairs. A single {key,value}
-                in the matchLabels map is equivalent to an element of matchExpressions,
-                whose key field is "key", the operator is "In", and the values array
-                contains only "value". The requirements are ANDed.
-              type: object
-          type: object
-        summary:
-          description: PolicyReportSummary provides a summary of results
-          properties:
-            error:
-              description: Error provides the count of policies that could not be
-                evaluated
-              type: integer
-            fail:
-              description: Fail provides the count of policies whose requirements
-                were not met
-              type: integer
-            pass:
-              description: Pass provides the count of policies whose requirements
-                were met
-              type: integer
-            skip:
-              description: Skip indicates the count of policies that were not selected
-                for evaluation
-              type: integer
-            warn:
-              description: Warn provides the count of unscored policies whose requirements
-                were not met
-              type: integer
-          type: object
-      type: object
-  version: v1alpha1
-  versions:
-  - name: v1alpha1
-    served: true
-    storage: true
-status:
-  acceptedNames:
-    kind: ""
-    plural: ""
-  conditions: []
-  storedVersions: []
----
-apiVersion: apiextensions.k8s.io/v1beta1
-kind: CustomResourceDefinition
-metadata:
-  annotations:
-    controller-gen.kubebuilder.io/version: v0.2.5
-  creationTimestamp: null
-  name: clusterreportchangerequests.kyverno.io
-spec:
-  additionalPrinterColumns:
-  - JSONPath: .scope.kind
-    name: Kind
-    priority: 1
-    type: string
-  - JSONPath: .scope.name
-    name: Name
-    priority: 1
-    type: string
-  - JSONPath: .summary.pass
-    name: Pass
-    type: integer
-  - JSONPath: .summary.fail
-    name: Fail
-    type: integer
-  - JSONPath: .summary.warn
-    name: Warn
-    type: integer
-  - JSONPath: .summary.error
-    name: Error
-    type: integer
-  - JSONPath: .summary.skip
-    name: Skip
-    type: integer
-  - JSONPath: .metadata.creationTimestamp
-    name: Age
-    type: date
-  group: kyverno.io
-  names:
-    kind: ClusterReportChangeRequest
-    listKind: ClusterReportChangeRequestList
-    plural: clusterreportchangerequests
-    singular: clusterreportchangerequest
-  scope: Namespaced
-  subresources: {}
-  validation:
-    openAPIV3Schema:
-      description: ClusterReportChangeRequest is the Schema for the ClusterReportChangeRequests
-        API
-      properties:
-        apiVersion:
-          description: 'APIVersion defines the versioned schema of this representation
-            of an object. Servers should convert recognized schemas to the latest
-            internal value, and may reject unrecognized values. More info: https://git.k8s.io/community/contributors/devel/sig-architecture/api-conventions.md#resources'
-          type: string
-        kind:
-          description: 'Kind is a string value representing the REST resource this
-            object represents. Servers may infer this from the endpoint the client
-            submits requests to. Cannot be updated. In CamelCase. More info: https://git.k8s.io/community/contributors/devel/sig-architecture/api-conventions.md#types-kinds'
-          type: string
-        metadata:
-          type: object
-        results:
-          description: PolicyReportResult provides result details
-          items:
-            description: PolicyReportResult provides the result for an individual
-              policy
-            properties:
-              category:
-                description: Category indicates policy category
-                type: string
-              data:
-                additionalProperties:
-                  type: string
-                description: Data provides additional information for the policy rule
-                type: object
-              message:
-                description: Message is a short user friendly description of the policy
-                  rule
-                type: string
-              policy:
-                description: Policy is the name of the policy
-                type: string
-              resourceSelector:
-                description: ResourceSelector is an optional selector for policy results
-                  that apply to multiple resources. For example, a policy result may
-                  apply to all pods that match a label. Either a Resource or a ResourceSelector
-                  can be specified. If neither are provided, the result is assumed
-                  to be for the policy report scope.
-                properties:
-                  matchExpressions:
-                    description: matchExpressions is a list of label selector requirements.
-                      The requirements are ANDed.
-                    items:
-                      description: A label selector requirement is a selector that
-                        contains values, a key, and an operator that relates the key
-                        and values.
-                      properties:
-                        key:
-                          description: key is the label key that the selector applies
-                            to.
-                          type: string
-                        operator:
-                          description: operator represents a key's relationship to
-                            a set of values. Valid operators are In, NotIn, Exists
-                            and DoesNotExist.
-                          type: string
-                        values:
-                          description: values is an array of string values. If the
-                            operator is In or NotIn, the values array must be non-empty.
-                            If the operator is Exists or DoesNotExist, the values
-                            array must be empty. This array is replaced during a strategic
-                            merge patch.
-                          items:
-                            type: string
-                          type: array
-                      required:
-                      - key
-                      - operator
-                      type: object
-                    type: array
-                  matchLabels:
-                    additionalProperties:
-                      type: string
-                    description: matchLabels is a map of {key,value} pairs. A single
-                      {key,value} in the matchLabels map is equivalent to an element
-                      of matchExpressions, whose key field is "key", the operator
-                      is "In", and the values array contains only "value". The requirements
-                      are ANDed.
-                    type: object
-                type: object
-              resources:
-                description: Resources is an optional reference to the resource checked
-                  by the policy and rule
-                items:
-                  description: 'ObjectReference contains enough information to let
-                    you inspect or modify the referred object. --- New uses of this
-                    type are discouraged because of difficulty describing its usage
-                    when embedded in APIs.  1. Ignored fields.  It includes many fields
-                    which are not generally honored.  For instance, ResourceVersion
-                    and FieldPath are both very rarely valid in actual usage.  2.
-                    Invalid usage help.  It is impossible to add specific help for
-                    individual usage.  In most embedded usages, there are particular     restrictions
-                    like, "must refer only to types A and B" or "UID not honored"
-                    or "name must be restricted".     Those cannot be well described
-                    when embedded.  3. Inconsistent validation.  Because the usages
-                    are different, the validation rules are different by usage, which
-                    makes it hard for users to predict what will happen.  4. The fields
-                    are both imprecise and overly precise.  Kind is not a precise
-                    mapping to a URL. This can produce ambiguity     during interpretation
-                    and require a REST mapping.  In most cases, the dependency is
-                    on the group,resource tuple     and the version of the actual
-                    struct is irrelevant.  5. We cannot easily change it.  Because
-                    this type is embedded in many locations, updates to this type     will
-                    affect numerous schemas.  Don''t make new APIs embed an underspecified
-                    API type they do not control. Instead of using this type, create
-                    a locally provided and used type that is well-focused on your
-                    reference. For example, ServiceReferences for admission registration:
-                    https://github.com/kubernetes/api/blob/release-1.17/admissionregistration/v1/types.go#L533
-                    .'
-                  properties:
-                    apiVersion:
-                      description: API version of the referent.
-                      type: string
-                    fieldPath:
-                      description: 'If referring to a piece of an object instead of
-                        an entire object, this string should contain a valid JSON/Go
-                        field access statement, such as desiredState.manifest.containers[2].
-                        For example, if the object reference is to a container within
-                        a pod, this would take on a value like: "spec.containers{name}"
-                        (where "name" refers to the name of the container that triggered
-                        the event) or if no container name is specified "spec.containers[2]"
-                        (container with index 2 in this pod). This syntax is chosen
-                        only to have some well-defined way of referencing a part of
-                        an object. TODO: this design is not final and this field is
-                        subject to change in the future.'
-                      type: string
-                    kind:
-                      description: 'Kind of the referent. More info: https://git.k8s.io/community/contributors/devel/sig-architecture/api-conventions.md#types-kinds'
-                      type: string
-                    name:
-                      description: 'Name of the referent. More info: https://kubernetes.io/docs/concepts/overview/working-with-objects/names/#names'
-                      type: string
-                    namespace:
-                      description: 'Namespace of the referent. More info: https://kubernetes.io/docs/concepts/overview/working-with-objects/namespaces/'
-                      type: string
-                    resourceVersion:
-                      description: 'Specific resourceVersion to which this reference
-                        is made, if any. More info: https://git.k8s.io/community/contributors/devel/sig-architecture/api-conventions.md#concurrency-control-and-consistency'
-                      type: string
-                    uid:
-                      description: 'UID of the referent. More info: https://kubernetes.io/docs/concepts/overview/working-with-objects/names/#uids'
-                      type: string
-                  type: object
-                type: array
-              rule:
-                description: Rule is the name of the policy rule
-                type: string
-              scored:
-                description: Scored indicates if this policy rule is scored
-                type: boolean
-              severity:
-                description: Severity indicates policy severity
-                enum:
-                - high
-                - low
-                - medium
-                type: string
-              status:
-                description: Status indicates the result of the policy rule check
-                enum:
-                - pass
-                - fail
-                - warn
-                - error
-                - skip
-                type: string
-            required:
-            - policy
-            type: object
-          type: array
-        scope:
-          description: Scope is an optional reference to the report scope (e.g. a
-            Deployment, Namespace, or Node)
-          properties:
-            apiVersion:
-              description: API version of the referent.
-              type: string
-            fieldPath:
-              description: 'If referring to a piece of an object instead of an entire
-                object, this string should contain a valid JSON/Go field access statement,
-                such as desiredState.manifest.containers[2]. For example, if the object
-                reference is to a container within a pod, this would take on a value
-                like: "spec.containers{name}" (where "name" refers to the name of
-                the container that triggered the event) or if no container name is
-                specified "spec.containers[2]" (container with index 2 in this pod).
-                This syntax is chosen only to have some well-defined way of referencing
-                a part of an object. TODO: this design is not final and this field
-                is subject to change in the future.'
-              type: string
-            kind:
-              description: 'Kind of the referent. More info: https://git.k8s.io/community/contributors/devel/sig-architecture/api-conventions.md#types-kinds'
-              type: string
-            name:
-              description: 'Name of the referent. More info: https://kubernetes.io/docs/concepts/overview/working-with-objects/names/#names'
-              type: string
-            namespace:
-              description: 'Namespace of the referent. More info: https://kubernetes.io/docs/concepts/overview/working-with-objects/namespaces/'
-              type: string
-            resourceVersion:
-              description: 'Specific resourceVersion to which this reference is made,
-                if any. More info: https://git.k8s.io/community/contributors/devel/sig-architecture/api-conventions.md#concurrency-control-and-consistency'
-              type: string
-            uid:
-              description: 'UID of the referent. More info: https://kubernetes.io/docs/concepts/overview/working-with-objects/names/#uids'
-              type: string
-          type: object
-        scopeSelector:
-          description: ScopeSelector is an optional selector for multiple scopes (e.g.
-            Pods). Either one of, or none of, but not both of, Scope or ScopeSelector
-            should be specified.
-          properties:
-            matchExpressions:
-              description: matchExpressions is a list of label selector requirements.
-                The requirements are ANDed.
-              items:
-                description: A label selector requirement is a selector that contains
-                  values, a key, and an operator that relates the key and values.
-                properties:
-                  key:
-                    description: key is the label key that the selector applies to.
-                    type: string
->>>>>>> 85156172
                   operator:
                     description: operator represents a key's relationship to a set
                       of values. Valid operators are In, NotIn, Exists and DoesNotExist.
