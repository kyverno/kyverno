--- conflicted
+++ resolved
@@ -26,7 +26,6 @@
           image: nirmata/kyverno:v1.1.8
           imagePullPolicy: Always
           args:
-<<<<<<< HEAD
           - "--filterK8Resources=[Event,*,*][*,kube-system,*][*,kube-public,*][*,kube-node-lease,*][Node,*,*][APIService,*,*][TokenReview,*,*][SubjectAccessReview,*,*][*,kyverno,*][Binding,*,*][ReplicaSet,*,*]"
           # customize webhook timeout
           #- "--webhooktimeout=4"
@@ -34,14 +33,6 @@
           # - "--profile"
           - --excludeGroupRole="system:serviceaccounts:kube-system,system:nodes,system:kube-scheduler"
           - "-v=2"
-=======
-            - "--filterK8Resources=[Event,*,*][*,kube-system,*][*,kube-public,*][*,kube-node-lease,*][Node,*,*][APIService,*,*][TokenReview,*,*][SubjectAccessReview,*,*][*,kyverno,*][Binding,*,*][ReplicaSet,*,*]"
-            # customize webhook timeout
-            #- "--webhooktimeout=4"
-            # enable profiling
-            # - "--profile"
-            - "-v=2"
->>>>>>> 9c0d54f3
           ports:
             - containerPort: 443
           env:
@@ -79,4 +70,3 @@
             timeoutSeconds: 5
             failureThreshold: 4
             successThreshold: 1
----