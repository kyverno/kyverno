--- conflicted
+++ resolved
@@ -8,11 +8,7 @@
     app.kubernetes.io/managed-by: Kustomize
     app.kubernetes.io/name: kyverno
     app.kubernetes.io/part-of: kyverno
-<<<<<<< HEAD
-    app.kubernetes.io/version: v1.3.6
-=======
     app.kubernetes.io/version: v1.4.0-rc1
->>>>>>> 6d2cb873
   name: kyverno
 ---
 apiVersion: apiextensions.k8s.io/v1
@@ -27,11 +23,7 @@
     app.kubernetes.io/managed-by: Kustomize
     app.kubernetes.io/name: kyverno
     app.kubernetes.io/part-of: kyverno
-<<<<<<< HEAD
-    app.kubernetes.io/version: v1.3.6
-=======
     app.kubernetes.io/version: v1.4.0-rc1
->>>>>>> 6d2cb873
   name: clusterpolicies.kyverno.io
 spec:
   group: kyverno.io
@@ -435,19 +427,6 @@
                           description: Pattern specifies an overlay-style pattern used to check resources.
                           x-kubernetes-preserve-unknown-fields: true
                       type: object
-                    verifyImages:
-                      description: VerifyImages is used to verify image signatures and mutate them to add a digest
-                      items:
-                        description: ImageVerification validates that images that match the specified pattern are signed with the supplied public key. Once the image is verified it is mutated to include the SHA digest retrieved during the registration.
-                        properties:
-                          image:
-                            description: 'Image is the image name consisting of the registry address, repository, image, and tag. Wildcards (''*'' and ''?'') are allowed. See: https://kubernetes.io/docs/concepts/containers/images.'
-                            type: string
-                          key:
-                            description: Key is the PEM encoded public key that the image is signed with.
-                            type: string
-                        type: object
-                      type: array
                   type: object
                 type: array
               validationFailureAction:
@@ -538,11 +517,7 @@
     app.kubernetes.io/managed-by: Kustomize
     app.kubernetes.io/name: kyverno
     app.kubernetes.io/part-of: kyverno
-<<<<<<< HEAD
-    app.kubernetes.io/version: v1.3.6
-=======
     app.kubernetes.io/version: v1.4.0-rc1
->>>>>>> 6d2cb873
   name: clusterpolicyreports.wgpolicyk8s.io
 spec:
   group: wgpolicyk8s.io
@@ -795,11 +770,7 @@
     app.kubernetes.io/managed-by: Kustomize
     app.kubernetes.io/name: kyverno
     app.kubernetes.io/part-of: kyverno
-<<<<<<< HEAD
-    app.kubernetes.io/version: v1.3.6
-=======
     app.kubernetes.io/version: v1.4.0-rc1
->>>>>>> 6d2cb873
   name: clusterreportchangerequests.kyverno.io
 spec:
   group: kyverno.io
@@ -1052,11 +1023,7 @@
     app.kubernetes.io/managed-by: Kustomize
     app.kubernetes.io/name: kyverno
     app.kubernetes.io/part-of: kyverno
-<<<<<<< HEAD
-    app.kubernetes.io/version: v1.3.6
-=======
     app.kubernetes.io/version: v1.4.0-rc1
->>>>>>> 6d2cb873
   name: generaterequests.kyverno.io
 spec:
   group: kyverno.io
@@ -1228,11 +1195,7 @@
     app.kubernetes.io/managed-by: Kustomize
     app.kubernetes.io/name: kyverno
     app.kubernetes.io/part-of: kyverno
-<<<<<<< HEAD
-    app.kubernetes.io/version: v1.3.6
-=======
     app.kubernetes.io/version: v1.4.0-rc1
->>>>>>> 6d2cb873
   name: policies.kyverno.io
 spec:
   group: kyverno.io
@@ -1636,19 +1599,6 @@
                           description: Pattern specifies an overlay-style pattern used to check resources.
                           x-kubernetes-preserve-unknown-fields: true
                       type: object
-                    verifyImages:
-                      description: VerifyImages is used to verify image signatures and mutate them to add a digest
-                      items:
-                        description: ImageVerification validates that images that match the specified pattern are signed with the supplied public key. Once the image is verified it is mutated to include the SHA digest retrieved during the registration.
-                        properties:
-                          image:
-                            description: 'Image is the image name consisting of the registry address, repository, image, and tag. Wildcards (''*'' and ''?'') are allowed. See: https://kubernetes.io/docs/concepts/containers/images.'
-                            type: string
-                          key:
-                            description: Key is the PEM encoded public key that the image is signed with.
-                            type: string
-                        type: object
-                      type: array
                   type: object
                 type: array
               validationFailureAction:
@@ -1739,11 +1689,7 @@
     app.kubernetes.io/managed-by: Kustomize
     app.kubernetes.io/name: kyverno
     app.kubernetes.io/part-of: kyverno
-<<<<<<< HEAD
-    app.kubernetes.io/version: v1.3.6
-=======
     app.kubernetes.io/version: v1.4.0-rc1
->>>>>>> 6d2cb873
   name: policyreports.wgpolicyk8s.io
 spec:
   group: wgpolicyk8s.io
@@ -1996,11 +1942,7 @@
     app.kubernetes.io/managed-by: Kustomize
     app.kubernetes.io/name: kyverno
     app.kubernetes.io/part-of: kyverno
-<<<<<<< HEAD
-    app.kubernetes.io/version: v1.3.6
-=======
     app.kubernetes.io/version: v1.4.0-rc1
->>>>>>> 6d2cb873
   name: reportchangerequests.kyverno.io
 spec:
   group: kyverno.io
@@ -2251,11 +2193,7 @@
     app.kubernetes.io/managed-by: Kustomize
     app.kubernetes.io/name: kyverno
     app.kubernetes.io/part-of: kyverno
-<<<<<<< HEAD
-    app.kubernetes.io/version: v1.3.6
-=======
     app.kubernetes.io/version: v1.4.0-rc1
->>>>>>> 6d2cb873
   name: kyverno-service-account
   namespace: kyverno
 ---
@@ -2269,11 +2207,7 @@
     app.kubernetes.io/managed-by: Kustomize
     app.kubernetes.io/name: kyverno
     app.kubernetes.io/part-of: kyverno
-<<<<<<< HEAD
-    app.kubernetes.io/version: v1.3.6
-=======
     app.kubernetes.io/version: v1.4.0-rc1
->>>>>>> 6d2cb873
     rbac.authorization.k8s.io/aggregate-to-admin: "true"
   name: kyverno:admin-policies
 rules:
@@ -2295,11 +2229,7 @@
     app.kubernetes.io/managed-by: Kustomize
     app.kubernetes.io/name: kyverno
     app.kubernetes.io/part-of: kyverno
-<<<<<<< HEAD
-    app.kubernetes.io/version: v1.3.6
-=======
     app.kubernetes.io/version: v1.4.0-rc1
->>>>>>> 6d2cb873
     rbac.authorization.k8s.io/aggregate-to-admin: "true"
   name: kyverno:admin-policyreport
 rules:
@@ -2321,11 +2251,7 @@
     app.kubernetes.io/managed-by: Kustomize
     app.kubernetes.io/name: kyverno
     app.kubernetes.io/part-of: kyverno
-<<<<<<< HEAD
-    app.kubernetes.io/version: v1.3.6
-=======
     app.kubernetes.io/version: v1.4.0-rc1
->>>>>>> 6d2cb873
     rbac.authorization.k8s.io/aggregate-to-admin: "true"
   name: kyverno:admin-reportchangerequest
 rules:
@@ -2347,11 +2273,7 @@
     app.kubernetes.io/managed-by: Kustomize
     app.kubernetes.io/name: kyverno
     app.kubernetes.io/part-of: kyverno
-<<<<<<< HEAD
-    app.kubernetes.io/version: v1.3.6
-=======
     app.kubernetes.io/version: v1.4.0-rc1
->>>>>>> 6d2cb873
   name: kyverno:customresources
 rules:
 - apiGroups:
@@ -2396,11 +2318,7 @@
     app.kubernetes.io/managed-by: Kustomize
     app.kubernetes.io/name: kyverno
     app.kubernetes.io/part-of: kyverno
-<<<<<<< HEAD
-    app.kubernetes.io/version: v1.3.6
-=======
     app.kubernetes.io/version: v1.4.0-rc1
->>>>>>> 6d2cb873
   name: kyverno:generatecontroller
 rules:
 - apiGroups:
@@ -2435,9 +2353,6 @@
     app.kubernetes.io/managed-by: Kustomize
     app.kubernetes.io/name: kyverno
     app.kubernetes.io/part-of: kyverno
-<<<<<<< HEAD
-    app.kubernetes.io/version: v1.3.6
-=======
     app.kubernetes.io/version: v1.4.0-rc1
   name: kyverno:leaderelection
 rules:
@@ -2463,7 +2378,6 @@
     app.kubernetes.io/name: kyverno
     app.kubernetes.io/part-of: kyverno
     app.kubernetes.io/version: v1.4.0-rc1
->>>>>>> 6d2cb873
   name: kyverno:policycontroller
 rules:
 - apiGroups:
@@ -2486,11 +2400,7 @@
     app.kubernetes.io/managed-by: Kustomize
     app.kubernetes.io/name: kyverno
     app.kubernetes.io/part-of: kyverno
-<<<<<<< HEAD
-    app.kubernetes.io/version: v1.3.6
-=======
     app.kubernetes.io/version: v1.4.0-rc1
->>>>>>> 6d2cb873
   name: kyverno:userinfo
 rules:
 - apiGroups:
@@ -2516,11 +2426,7 @@
     app.kubernetes.io/managed-by: Kustomize
     app.kubernetes.io/name: kyverno
     app.kubernetes.io/part-of: kyverno
-<<<<<<< HEAD
-    app.kubernetes.io/version: v1.3.6
-=======
     app.kubernetes.io/version: v1.4.0-rc1
->>>>>>> 6d2cb873
   name: kyverno:webhook
 rules:
 - apiGroups:
@@ -2572,11 +2478,7 @@
     app.kubernetes.io/managed-by: Kustomize
     app.kubernetes.io/name: kyverno
     app.kubernetes.io/part-of: kyverno
-<<<<<<< HEAD
-    app.kubernetes.io/version: v1.3.6
-=======
     app.kubernetes.io/version: v1.4.0-rc1
->>>>>>> 6d2cb873
   name: kyverno:customresources
 roleRef:
   apiGroup: rbac.authorization.k8s.io
@@ -2597,11 +2499,7 @@
     app.kubernetes.io/managed-by: Kustomize
     app.kubernetes.io/name: kyverno
     app.kubernetes.io/part-of: kyverno
-<<<<<<< HEAD
-    app.kubernetes.io/version: v1.3.6
-=======
     app.kubernetes.io/version: v1.4.0-rc1
->>>>>>> 6d2cb873
   name: kyverno:generatecontroller
 roleRef:
   apiGroup: rbac.authorization.k8s.io
@@ -2622,9 +2520,6 @@
     app.kubernetes.io/managed-by: Kustomize
     app.kubernetes.io/name: kyverno
     app.kubernetes.io/part-of: kyverno
-<<<<<<< HEAD
-    app.kubernetes.io/version: v1.3.6
-=======
     app.kubernetes.io/version: v1.4.0-rc1
   name: kyverno:leaderelection
 roleRef:
@@ -2647,7 +2542,6 @@
     app.kubernetes.io/name: kyverno
     app.kubernetes.io/part-of: kyverno
     app.kubernetes.io/version: v1.4.0-rc1
->>>>>>> 6d2cb873
   name: kyverno:policycontroller
 roleRef:
   apiGroup: rbac.authorization.k8s.io
@@ -2668,11 +2562,7 @@
     app.kubernetes.io/managed-by: Kustomize
     app.kubernetes.io/name: kyverno
     app.kubernetes.io/part-of: kyverno
-<<<<<<< HEAD
-    app.kubernetes.io/version: v1.3.6
-=======
     app.kubernetes.io/version: v1.4.0-rc1
->>>>>>> 6d2cb873
   name: kyverno:userinfo
 roleRef:
   apiGroup: rbac.authorization.k8s.io
@@ -2693,11 +2583,7 @@
     app.kubernetes.io/managed-by: Kustomize
     app.kubernetes.io/name: kyverno
     app.kubernetes.io/part-of: kyverno
-<<<<<<< HEAD
-    app.kubernetes.io/version: v1.3.6
-=======
     app.kubernetes.io/version: v1.4.0-rc1
->>>>>>> 6d2cb873
   name: kyverno:webhook
 roleRef:
   apiGroup: rbac.authorization.k8s.io
@@ -2721,11 +2607,7 @@
     app.kubernetes.io/managed-by: Kustomize
     app.kubernetes.io/name: kyverno
     app.kubernetes.io/part-of: kyverno
-<<<<<<< HEAD
-    app.kubernetes.io/version: v1.3.6
-=======
     app.kubernetes.io/version: v1.4.0-rc1
->>>>>>> 6d2cb873
   name: init-config
   namespace: kyverno
 ---
@@ -2739,11 +2621,7 @@
     app.kubernetes.io/managed-by: Kustomize
     app.kubernetes.io/name: kyverno
     app.kubernetes.io/part-of: kyverno
-<<<<<<< HEAD
-    app.kubernetes.io/version: v1.3.6
-=======
     app.kubernetes.io/version: v1.4.0-rc1
->>>>>>> 6d2cb873
   name: kyverno-svc
   namespace: kyverno
 spec:
@@ -2768,11 +2646,7 @@
     app.kubernetes.io/managed-by: Kustomize
     app.kubernetes.io/name: kyverno
     app.kubernetes.io/part-of: kyverno
-<<<<<<< HEAD
-    app.kubernetes.io/version: v1.3.6
-=======
     app.kubernetes.io/version: v1.4.0-rc1
->>>>>>> 6d2cb873
   name: kyverno
   namespace: kyverno
 spec:
@@ -2790,11 +2664,7 @@
         app.kubernetes.io/managed-by: Kustomize
         app.kubernetes.io/name: kyverno
         app.kubernetes.io/part-of: kyverno
-<<<<<<< HEAD
-        app.kubernetes.io/version: v1.3.6
-=======
         app.kubernetes.io/version: v1.4.0-rc1
->>>>>>> 6d2cb873
     spec:
       containers:
       - args:
