--- conflicted
+++ resolved
@@ -1077,13 +1077,8 @@
               fieldPath: metadata.namespace
         - name: KYVERNO_SVC
           value: kyverno-svc
-<<<<<<< HEAD
-        image: nirmata/kyverno:v1.1.7-113-g46158ee6
-        imagePullPolicy: Never
-=======
         image: nirmata/kyverno:v1.1.12
         imagePullPolicy: Always
->>>>>>> fe20f3aa
         livenessProbe:
           failureThreshold: 4
           httpGet:
