--- conflicted
+++ resolved
@@ -4691,13 +4691,8 @@
     app.kubernetes.io/managed-by: Kustomize
     app.kubernetes.io/name: kyverno
     app.kubernetes.io/part-of: kyverno
-<<<<<<< HEAD
     app.kubernetes.io/version: v1.4.2
   name: kyverno
-=======
-    app.kubernetes.io/version: v1.4.3
-  name: init-config
->>>>>>> 23af42dc
   namespace: kyverno
 ---
 apiVersion: v1
