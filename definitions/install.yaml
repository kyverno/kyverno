--- conflicted
+++ resolved
@@ -1236,7 +1236,37 @@
 apiVersion: rbac.authorization.k8s.io/v1beta1
 kind: ClusterRole
 metadata:
-<<<<<<< HEAD
+  labels:
+    rbac.authorization.k8s.io/aggregate-to-admin: "true"
+  name: kyverno:admin-policies
+rules:
+- apiGroups:
+  - kyverno.io
+  resources:
+  - policies
+  verbs:
+  - '*'
+---
+apiVersion: rbac.authorization.k8s.io/v1beta1
+kind: ClusterRole
+metadata:
+  labels:
+    rbac.authorization.k8s.io/aggregate-to-edit: "true"
+  name: kyverno:edit-policies-policyviolations
+rules:
+- apiGroups:
+  - kyverno.io
+  resources:
+  - policyviolations
+  - policies
+  verbs:
+  - get
+  - list
+  - watch
+---
+apiVersion: rbac.authorization.k8s.io/v1beta1
+kind: ClusterRole
+metadata:
   name: kyverno:policyreport
 rules:
 - apiGroups:
@@ -1253,105 +1283,76 @@
 kind: ClusterRole
 metadata:
   name: kyverno:policyviolations
-=======
-  labels:
-    rbac.authorization.k8s.io/aggregate-to-admin: "true"
-  name: kyverno:admin-policies
->>>>>>> 1b69ca26
-rules:
-- apiGroups:
-  - kyverno.io
-  resources:
-  - policies
-  verbs:
-  - '*'
----
-apiVersion: rbac.authorization.k8s.io/v1beta1
-kind: ClusterRole
-metadata:
-  labels:
-<<<<<<< HEAD
-    rbac.authorization.k8s.io/aggregate-to-admin: "true"
-  name: kyverno:view-clusterpolicyreports
-=======
-    rbac.authorization.k8s.io/aggregate-to-edit: "true"
-  name: kyverno:edit-policies-policyviolations
->>>>>>> 1b69ca26
-rules:
-- apiGroups:
-  - policy.kubernetes.io
-  resources:
-<<<<<<< HEAD
-  - clusterpolicyreports
-=======
-  - policyviolations
-  - policies
->>>>>>> 1b69ca26
-  verbs:
-  - get
-  - list
-  - watch
----
-apiVersion: rbac.authorization.k8s.io/v1beta1
-kind: ClusterRole
-metadata:
-<<<<<<< HEAD
-  labels:
-    rbac.authorization.k8s.io/aggregate-to-admin: "true"
-  name: kyverno:view-clusterpolicyviolations
-=======
-  name: kyverno:policyviolations
->>>>>>> 1b69ca26
-rules:
-- apiGroups:
-  - kyverno.io
-  resources:
-<<<<<<< HEAD
-  - clusterpolicyviolations
-=======
-  - policyviolations
->>>>>>> 1b69ca26
-  verbs:
-  - get
-  - list
-  - watch
----
-apiVersion: rbac.authorization.k8s.io/v1beta1
-kind: ClusterRole
-metadata:
-  labels:
-<<<<<<< HEAD
-    rbac.authorization.k8s.io/aggregate-to-view: "true"
-  name: kyverno:view-policyreport
-=======
-    rbac.authorization.k8s.io/aggregate-to-admin: "true"
-  name: kyverno:view-clusterpolicyviolations
->>>>>>> 1b69ca26
-rules:
-- apiGroups:
-  - policy.kubernetes.io
-  resources:
-<<<<<<< HEAD
-  - policyreports
-=======
-  - clusterpolicyviolations
->>>>>>> 1b69ca26
-  verbs:
-  - get
-  - list
-  - watch
----
-apiVersion: rbac.authorization.k8s.io/v1beta1
-kind: ClusterRole
-metadata:
-  labels:
-    rbac.authorization.k8s.io/aggregate-to-view: "true"
-  name: kyverno:view-policyviolations
 rules:
 - apiGroups:
   - kyverno.io
   resources:
   - policyviolations
+  verbs:
+  - get
+  - list
+  - watch
+---
+apiVersion: rbac.authorization.k8s.io/v1beta1
+kind: ClusterRole
+metadata:
+  labels:
+    rbac.authorization.k8s.io/aggregate-to-admin: "true"
+  name: kyverno:view-clusterpolicyreports
+rules:
+- apiGroups:
+  - policy.kubernetes.io
+  resources:
+  - clusterpolicyreports
+  verbs:
+  - get
+  - list
+  - watch
+---
+apiVersion: rbac.authorization.k8s.io/v1beta1
+kind: ClusterRole
+metadata:
+  labels:
+    rbac.authorization.k8s.io/aggregate-to-admin: "true"
+  name: kyverno:view-clusterpolicyviolations
+rules:
+- apiGroups:
+  - kyverno.io
+  resources:
+  - clusterpolicyviolations
+  verbs:
+  - get
+  - list
+  - watch
+---
+apiVersion: rbac.authorization.k8s.io/v1beta1
+kind: ClusterRole
+metadata:
+  labels:
+    rbac.authorization.k8s.io/aggregate-to-view: "true"
+  name: kyverno:view-policies-policyviolations
+rules:
+- apiGroups:
+  - kyverno.io
+  resources:
+  - policyviolations
+  - policies
+  verbs:
+  - get
+  - list
+  - watch
+---
+apiVersion: rbac.authorization.k8s.io/v1beta1
+kind: ClusterRole
+metadata:
+  labels:
+    rbac.authorization.k8s.io/aggregate-to-view: "true"
+  name: kyverno:view-policyreports
+rules:
+- apiGroups:
+  - policy.kubernetes.io
+  resources:
+  - policyreports
   verbs:
   - get
   - list
