--- conflicted
+++ resolved
@@ -3591,11 +3591,7 @@
               fieldPath: metadata.namespace
         - name: KYVERNO_SVC
           value: kyverno-svc
-<<<<<<< HEAD
         image: ghcr.io/kyverno/kyverno:cosign-demo-v1
-=======
-        image: ghcr.io/kyverno/kyverno:v1.4.1
->>>>>>> 07910edd
         imagePullPolicy: IfNotPresent
         livenessProbe:
           failureThreshold: 2
