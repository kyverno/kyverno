--- conflicted
+++ resolved
@@ -1171,10 +1171,7 @@
       containers:
       - args:
         - --filterK8Resources=[Event,*,*][*,kube-system,*][*,kube-public,*][*,kube-node-lease,*][Node,*,*][APIService,*,*][TokenReview,*,*][SubjectAccessReview,*,*][*,kyverno,*][Binding,*,*][ReplicaSet,*,*]
-<<<<<<< HEAD
         - --excludeGroupRole=""
-=======
->>>>>>> 3799b52f
         - -v=2
         env:
         - name: INIT_CONFIG
