--- conflicted
+++ resolved
@@ -375,10 +375,7 @@
                             type: string
                           type: array
                         resources:
-                          description: ResourceDescription contains information about
-                            the resource being created or modified. Specifying ResourceDescription
-                            directly under exclude is being deprecated. Please specify
-                            under "any" or "all" instead.
+                          description: ResourceDescription contains information about the resource being created or modified. Specifying ResourceDescription directly under exclude is being deprecated. Please specify under "any" or "all" instead.
                           properties:
                             annotations:
                               additionalProperties:
@@ -785,11 +782,7 @@
                             type: string
                           type: array
                         resources:
-                          description: ResourceDescription contains information about
-                            the resource being created or modified. Requires at least
-                            one tag to be specified when under MatchResources. Specifying
-                            ResourceDescription directly under match is being deprecated.
-                            Please specify under "any" or "all" instead.
+                          description: ResourceDescription contains information about the resource being created or modified. Requires at least one tag to be specified when under MatchResources. Specifying ResourceDescription directly under match is being deprecated. Please specify under "any" or "all" instead.
                           properties:
                             annotations:
                               additionalProperties:
@@ -1146,11 +1139,7 @@
                 description: ValidationFailureAction controls if a validation policy rule failure should disallow the admission review request (enforce), or allow (audit) the admission review request and report an error in a policy report. Optional. The default value is "audit".
                 type: string
               webhookTimeoutSeconds:
-                description: WebhookTimeoutSeconds specifies the maximum time in seconds
-                  allowed to apply this policy. After the configured time expires,
-                  the admission request may fail, or may simply ignore the policy
-                  results, based on the failure policy. The default timeout is 10s,
-                  the value must be between 1 and 30 seconds.
+                description: WebhookTimeoutSeconds specifies the maximum time in seconds allowed to apply this policy. After the configured time expires, the admission request may fail, or may simply ignore the policy results, based on the failure policy. The default timeout is 10s, the value must be between 1 and 30 seconds.
                 format: int32
                 type: integer
             type: object
@@ -2229,12 +2218,7 @@
                       admissionRequest:
                         type: string
                       operation:
-<<<<<<< HEAD
                         description: Operation is the type of resource operation being checked for admission control
-=======
-                        description: Operation is the type of resource operation being
-                          checked for admission control
->>>>>>> 3914c513
                         type: string
                     type: object
                   userInfo:
@@ -2710,10 +2694,7 @@
                             type: string
                           type: array
                         resources:
-                          description: ResourceDescription contains information about
-                            the resource being created or modified. Specifying ResourceDescription
-                            directly under exclude is being deprecated. Please specify
-                            under "any" or "all" instead.
+                          description: ResourceDescription contains information about the resource being created or modified. Specifying ResourceDescription directly under exclude is being deprecated. Please specify under "any" or "all" instead.
                           properties:
                             annotations:
                               additionalProperties:
@@ -3120,11 +3101,7 @@
                             type: string
                           type: array
                         resources:
-                          description: ResourceDescription contains information about
-                            the resource being created or modified. Requires at least
-                            one tag to be specified when under MatchResources. Specifying
-                            ResourceDescription directly under match is being deprecated.
-                            Please specify under "any" or "all" instead.
+                          description: ResourceDescription contains information about the resource being created or modified. Requires at least one tag to be specified when under MatchResources. Specifying ResourceDescription directly under match is being deprecated. Please specify under "any" or "all" instead.
                           properties:
                             annotations:
                               additionalProperties:
@@ -3481,11 +3458,7 @@
                 description: ValidationFailureAction controls if a validation policy rule failure should disallow the admission review request (enforce), or allow (audit) the admission review request and report an error in a policy report. Optional. The default value is "audit".
                 type: string
               webhookTimeoutSeconds:
-                description: WebhookTimeoutSeconds specifies the maximum time in seconds
-                  allowed to apply this policy. After the configured time expires,
-                  the admission request may fail, or may simply ignore the policy
-                  results, based on the failure policy. The default timeout is 10s,
-                  the value must be between 1 and 30 seconds.
+                description: WebhookTimeoutSeconds specifies the maximum time in seconds allowed to apply this policy. After the configured time expires, the admission request may fail, or may simply ignore the policy results, based on the failure policy. The default timeout is 10s, the value must be between 1 and 30 seconds.
                 format: int32
                 type: integer
             type: object
@@ -5129,6 +5102,7 @@
     app.kubernetes.io/managed-by: Kustomize
     app.kubernetes.io/name: kyverno
     app.kubernetes.io/part-of: kyverno
+    app.kubernetes.io/version: v1.4.3
   name: kyverno
   namespace: kyverno
 spec:
