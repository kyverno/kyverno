apiVersion: v1
kind: Namespace
metadata:
  name: kyverno
---
apiVersion: apiextensions.k8s.io/v1beta1
kind: CustomResourceDefinition
metadata:
  name: clusterpolicies.kyverno.io
spec:
  group: kyverno.io
  names:
    kind: ClusterPolicy
    plural: clusterpolicies
    shortNames:
    - cpol
    singular: clusterpolicy
  scope: Cluster
  subresources:
    status: {}
  validation:
    openAPIV3Schema:
      properties:
        spec:
          properties:
            background:
              type: boolean
            rules:
              items:
                properties:
                  exclude:
                    properties:
                      clusterRoles:
                        items:
                          type: string
                        type: array
                      resources:
                        properties:
                          annotations:
                            additionalProperties:
                              type: string
                            type: object
                          kinds:
                            items:
                              type: string
                            type: array
                          name:
                            type: string
                          namespaces:
                            items:
                              type: string
                            type: array
                          selector:
                            properties:
                              matchExpressions:
                                items:
                                  properties:
                                    key:
                                      type: string
                                    operator:
                                      type: string
                                    values:
                                      items:
                                        type: string
                                      type: array
                                  required:
                                  - key
                                  - operator
                                  type: object
                                type: array
                              matchLabels:
                                additionalProperties:
                                  type: string
                                type: object
                        type: object
                      roles:
                        items:
                          type: string
                        type: array
                      subjects:
                        items:
                          properties:
                            apiGroup:
                              type: string
                            kind:
                              type: string
                            name:
                              type: string
                            namespace:
                              type: string
                          required:
                          - kind
                          - name
                          type: object
                        type: array
                    type: object
                  generate:
                    properties:
                      apiVersion:
                        type: string
                      clone:
                        properties:
                          name:
                            type: string
                          namespace:
                            type: string
                        required:
                        - namespace
                        - name
                        type: object
                      data: {}
                      kind:
                        type: string
                      name:
                        type: string
                      namespace:
                        type: string
                      synchronize:
                        type: boolean
                    required:
                    - kind
                    - name
                    type: object
                  match:
                    properties:
                      clusterRoles:
                        items:
                          type: string
                        type: array
                      resources:
                        minProperties: 1
                        properties:
                          annotations:
                            additionalProperties:
                              type: string
                            type: object
                          kinds:
                            items:
                              type: string
                            type: array
                          name:
                            type: string
                          namespaces:
                            items:
                              type: string
                            type: array
                          selector:
                            properties:
                              matchExpressions:
                                items:
                                  properties:
                                    key:
                                      type: string
                                    operator:
                                      type: string
                                    values:
                                      items:
                                        type: string
                                      type: array
                                  required:
                                  - key
                                  - operator
                                  type: object
                                type: array
                              matchLabels:
                                additionalProperties:
                                  type: string
                                type: object
                        type: object
                      roles:
                        items:
                          type: string
                        type: array
                      subjects:
                        items:
                          properties:
                            apiGroup:
                              type: string
                            kind:
                              type: string
                            name:
                              type: string
                            namespace:
                              type: string
                          required:
                          - kind
                          - name
                          type: object
                        type: array
                    required:
                    - resources
                    type: object
                  mutate:
                    properties:
                      overlay: {}
                      patchStrategicMerge: {}
                      patches:
                        items:
                          properties:
                            op:
                              enum:
                              - add
                              - replace
                              - remove
                              type: string
                            path:
                              type: string
                            value: {}
                          required:
                          - path
                          - op
                          type: object
                        type: array
                      patchesJson6902:
                        type: string
                    type: object
                  name:
                    type: string
                  preconditions:
                    items:
                      required:
                      - key
                      - operator
                      - value
                      type: object
                    type: array
                  validate:
                    properties:
                      anyPattern: {}
                      deny:
                        properties:
                          conditions:
                            items:
                              properties:
                                key:
                                  type: string
                                operator:
                                  enum:
                                  - Equal
                                  - Equals
                                  - NotEqual
                                  - NotEquals
                                  - In
                                  - NotIn
                                  type: string
                                value:
                                  anyOf:
                                  - type: string
                                  - items: {}
                                    type: array
                              required:
                              - key
                              - operator
                              - value
                              type: object
                            type: array
                      message:
                        type: string
                      pattern: {}
                    type: object
                required:
                - name
                - match
                type: object
              type: array
            validationFailureAction:
              enum:
              - enforce
              - audit
              type: string
          required:
          - rules
        status: {}
  versions:
  - name: v1
    served: true
    storage: true
---
apiVersion: apiextensions.k8s.io/v1beta1
kind: CustomResourceDefinition
metadata:
  annotations:
    controller-gen.kubebuilder.io/version: v0.2.5
  creationTimestamp: null
  name: clusterpolicyreports.policy.kubernetes.io
spec:
  additionalPrinterColumns:
  - JSONPath: .scope.kind
    name: Kind
    priority: 1
    type: string
  - JSONPath: .scope.name
    name: Name
    priority: 1
    type: string
  - JSONPath: .summary.pass
    name: Pass
    type: integer
  - JSONPath: .summary.fail
    name: Fail
    type: integer
  - JSONPath: .summary.warn
    name: Warn
    type: integer
  - JSONPath: .summary.error
    name: Error
    type: integer
  - JSONPath: .summary.skip
    name: Skip
    type: integer
  - JSONPath: .metadata.creationTimestamp
    name: Age
    type: date
  group: policy.kubernetes.io
  names:
    kind: ClusterPolicyReport
    listKind: ClusterPolicyReportList
    plural: clusterpolicyreports
    singular: clusterpolicyreport
  scope: Namespaced
  subresources: {}
  validation:
    openAPIV3Schema:
      description: ClusterPolicyReport is the Schema for the clusterpolicyreports API
      properties:
        apiVersion:
          description: 'APIVersion defines the versioned schema of this representation of an object. Servers should convert recognized schemas to the latest internal value, and may reject unrecognized values. More info: https://git.k8s.io/community/contributors/devel/sig-architecture/api-conventions.md#resources'
          type: string
        kind:
          description: 'Kind is a string value representing the REST resource this object represents. Servers may infer this from the endpoint the client submits requests to. Cannot be updated. In CamelCase. More info: https://git.k8s.io/community/contributors/devel/sig-architecture/api-conventions.md#types-kinds'
          type: string
        metadata:
          type: object
        results:
          description: PolicyReportResult provides result details
          items:
            description: PolicyReportResult provides the result for an individual policy or rule
            properties:
              data:
                additionalProperties:
                  type: string
                description: Data provides additional information for the policy rule
                type: object
              message:
                description: Message is a short user friendly description of the policy rule
                type: string
              policy:
                description: Policy is the name of the policy
                type: string
              resource:
                description: Resource is an optional reference to the resource check bu the policy rule
                properties:
                  apiVersion:
                    description: API version of the referent.
                    type: string
                  fieldPath:
                    description: 'If referring to a piece of an object instead of an entire object, this string should contain a valid JSON/Go field access statement, such as desiredState.manifest.containers[2]. For example, if the object reference is to a container within a pod, this would take on a value like: "spec.containers{name}" (where "name" refers to the name of the container that triggered the event) or if no container name is specified "spec.containers[2]" (container with index 2 in this pod). This syntax is chosen only to have some well-defined way of referencing a part of an object. TODO: this design is not final and this field is subject to change in the future.'
                    type: string
                  kind:
                    description: 'Kind of the referent. More info: https://git.k8s.io/community/contributors/devel/sig-architecture/api-conventions.md#types-kinds'
                    type: string
                  name:
                    description: 'Name of the referent. More info: https://kubernetes.io/docs/concepts/overview/working-with-objects/names/#names'
                    type: string
                  namespace:
                    description: 'Namespace of the referent. More info: https://kubernetes.io/docs/concepts/overview/working-with-objects/namespaces/'
                    type: string
                  resourceVersion:
                    description: 'Specific resourceVersion to which this reference is made, if any. More info: https://git.k8s.io/community/contributors/devel/sig-architecture/api-conventions.md#concurrency-control-and-consistency'
                    type: string
                  uid:
                    description: 'UID of the referent. More info: https://kubernetes.io/docs/concepts/overview/working-with-objects/names/#uids'
                    type: string
                type: object
              rule:
                description: Rule is the name of the policy rule
                type: string
              scored:
                description: Scored indicates if this policy rule is scored
                type: boolean
              status:
                description: Status indicates the result of the policy rule check
                enum:
                - Pass
                - Fail
                - Warn
                - Error
                - Skip
                type: string
            required:
            - policy
            type: object
          type: array
        scope:
          description: Scope is an optional reference to the report scope (e.g. a Deployment, Namespace, or Node)
          properties:
            apiVersion:
              description: API version of the referent.
              type: string
            fieldPath:
              description: 'If referring to a piece of an object instead of an entire object, this string should contain a valid JSON/Go field access statement, such as desiredState.manifest.containers[2]. For example, if the object reference is to a container within a pod, this would take on a value like: "spec.containers{name}" (where "name" refers to the name of the container that triggered the event) or if no container name is specified "spec.containers[2]" (container with index 2 in this pod). This syntax is chosen only to have some well-defined way of referencing a part of an object. TODO: this design is not final and this field is subject to change in the future.'
              type: string
            kind:
              description: 'Kind of the referent. More info: https://git.k8s.io/community/contributors/devel/sig-architecture/api-conventions.md#types-kinds'
              type: string
            name:
              description: 'Name of the referent. More info: https://kubernetes.io/docs/concepts/overview/working-with-objects/names/#names'
              type: string
            namespace:
              description: 'Namespace of the referent. More info: https://kubernetes.io/docs/concepts/overview/working-with-objects/namespaces/'
              type: string
            resourceVersion:
              description: 'Specific resourceVersion to which this reference is made, if any. More info: https://git.k8s.io/community/contributors/devel/sig-architecture/api-conventions.md#concurrency-control-and-consistency'
              type: string
            uid:
              description: 'UID of the referent. More info: https://kubernetes.io/docs/concepts/overview/working-with-objects/names/#uids'
              type: string
          type: object
        summary:
          description: PolicyReportSummary provides a summary of results
          properties:
            error:
              type: integer
            fail:
              type: integer
            pass:
              type: integer
            skip:
              type: integer
            warn:
              type: integer
          required:
          - error
          - fail
          - pass
          - skip
          - warn
          type: object
      type: object
  version: v1alpha1
  versions:
  - name: v1alpha1
    served: true
    storage: true
status:
  acceptedNames:
    kind: ""
    plural: ""
  conditions: []
  storedVersions: []
---
apiVersion: apiextensions.k8s.io/v1beta1
kind: CustomResourceDefinition
metadata:
  name: clusterpolicyviolations.kyverno.io
spec:
  additionalPrinterColumns:
  - JSONPath: .spec.policy
    description: The policy that resulted in the violation
    name: Policy
    type: string
  - JSONPath: .spec.resource.kind
    description: The resource kind that cause the violation
    name: ResourceKind
    type: string
  - JSONPath: .spec.resource.name
    description: The resource name that caused the violation
    name: ResourceName
    type: string
  - JSONPath: .metadata.creationTimestamp
    name: Age
    type: date
  group: kyverno.io
  names:
    kind: ClusterPolicyViolation
    plural: clusterpolicyviolations
    shortNames:
    - cpolv
    singular: clusterpolicyviolation
  scope: Cluster
  subresources:
    status: {}
  validation:
    openAPIV3Schema:
      properties:
        spec:
          properties:
            policy:
              type: string
            resource:
              properties:
                kind:
                  type: string
                name:
                  type: string
              required:
              - kind
              - name
              type: object
            rules:
              items:
                properties:
                  message:
                    type: string
                  name:
                    type: string
                  type:
                    type: string
                required:
                - name
                - type
                - message
                type: object
              type: array
          required:
          - policy
          - resource
          - rules
  versions:
  - name: v1
    served: true
    storage: true
---
apiVersion: apiextensions.k8s.io/v1beta1
kind: CustomResourceDefinition
metadata:
  name: generaterequests.kyverno.io
spec:
  additionalPrinterColumns:
  - JSONPath: .spec.policy
    description: The policy that resulted in the violation
    name: Policy
    type: string
  - JSONPath: .spec.resource.kind
    description: The resource kind that cause the violation
    name: ResourceKind
    type: string
  - JSONPath: .spec.resource.name
    description: The resource name that caused the violation
    name: ResourceName
    type: string
  - JSONPath: .spec.resource.namespace
    description: The resource namespace that caused the violation
    name: ResourceNamespace
    type: string
  - JSONPath: .status.state
    description: Current state of generate request
    name: status
    type: string
  - JSONPath: .metadata.creationTimestamp
    name: Age
    type: date
  group: kyverno.io
  names:
    kind: GenerateRequest
    plural: generaterequests
    shortNames:
    - gr
    singular: generaterequest
  scope: Namespaced
  subresources:
    status: {}
  validation:
    openAPIV3Schema:
      properties:
        spec:
          properties:
            policy:
              type: string
            resource:
              properties:
                kind:
                  type: string
                name:
                  type: string
                namespace:
                  type: string
              required:
              - kind
              - name
              type: object
          required:
          - policy
          - resource
  versions:
  - name: v1
    served: true
    storage: true
---
apiVersion: apiextensions.k8s.io/v1beta1
kind: CustomResourceDefinition
metadata:
<<<<<<< HEAD
  annotations:
    controller-gen.kubebuilder.io/version: v0.2.5
  creationTimestamp: null
  name: policyreports.policy.kubernetes.io
spec:
  additionalPrinterColumns:
  - JSONPath: .scope.kind
    name: Kind
    priority: 1
    type: string
  - JSONPath: .scope.name
    name: Name
    priority: 1
    type: string
  - JSONPath: .summary.pass
    name: Pass
    type: integer
  - JSONPath: .summary.fail
    name: Fail
    type: integer
  - JSONPath: .summary.warn
    name: Warn
    type: integer
  - JSONPath: .summary.error
    name: Error
    type: integer
  - JSONPath: .summary.skip
    name: Skip
    type: integer
  - JSONPath: .metadata.creationTimestamp
    name: Age
    type: date
  group: policy.kubernetes.io
  names:
    kind: PolicyReport
    listKind: PolicyReportList
    plural: policyreports
    singular: policyreport
  scope: Namespaced
  subresources: {}
  validation:
    openAPIV3Schema:
      description: PolicyReport is the Schema for the policyreports API
      properties:
        apiVersion:
          description: 'APIVersion defines the versioned schema of this representation of an object. Servers should convert recognized schemas to the latest internal value, and may reject unrecognized values. More info: https://git.k8s.io/community/contributors/devel/sig-architecture/api-conventions.md#resources'
          type: string
        kind:
          description: 'Kind is a string value representing the REST resource this object represents. Servers may infer this from the endpoint the client submits requests to. Cannot be updated. In CamelCase. More info: https://git.k8s.io/community/contributors/devel/sig-architecture/api-conventions.md#types-kinds'
          type: string
        metadata:
          type: object
        results:
          description: PolicyReportResult provides result details
          items:
            description: PolicyReportResult provides the result for an individual policy or rule
            properties:
              data:
                additionalProperties:
                  type: string
                description: Data provides additional information for the policy rule
                type: object
              message:
                description: Message is a short user friendly description of the policy rule
                type: string
              policy:
                description: Policy is the name of the policy
                type: string
              resource:
                description: Resource is an optional reference to the resource check bu the policy rule
                properties:
                  apiVersion:
                    description: API version of the referent.
                    type: string
                  fieldPath:
                    description: 'If referring to a piece of an object instead of an entire object, this string should contain a valid JSON/Go field access statement, such as desiredState.manifest.containers[2]. For example, if the object reference is to a container within a pod, this would take on a value like: "spec.containers{name}" (where "name" refers to the name of the container that triggered the event) or if no container name is specified "spec.containers[2]" (container with index 2 in this pod). This syntax is chosen only to have some well-defined way of referencing a part of an object. TODO: this design is not final and this field is subject to change in the future.'
                    type: string
                  kind:
                    description: 'Kind of the referent. More info: https://git.k8s.io/community/contributors/devel/sig-architecture/api-conventions.md#types-kinds'
                    type: string
                  name:
                    description: 'Name of the referent. More info: https://kubernetes.io/docs/concepts/overview/working-with-objects/names/#names'
                    type: string
                  namespace:
                    description: 'Namespace of the referent. More info: https://kubernetes.io/docs/concepts/overview/working-with-objects/namespaces/'
                    type: string
                  resourceVersion:
                    description: 'Specific resourceVersion to which this reference is made, if any. More info: https://git.k8s.io/community/contributors/devel/sig-architecture/api-conventions.md#concurrency-control-and-consistency'
                    type: string
                  uid:
                    description: 'UID of the referent. More info: https://kubernetes.io/docs/concepts/overview/working-with-objects/names/#uids'
                    type: string
                type: object
              rule:
                description: Rule is the name of the policy rule
                type: string
              scored:
                description: Scored indicates if this policy rule is scored
                type: boolean
              status:
                description: Status indicates the result of the policy rule check
                enum:
                - Pass
                - Fail
                - Warn
                - Error
                - Skip
                type: string
            required:
            - policy
            type: object
          type: array
        scope:
          description: Scope is an optional reference to the report scope (e.g. a Deployment, Namespace, or Node)
          properties:
            apiVersion:
              description: API version of the referent.
              type: string
            fieldPath:
              description: 'If referring to a piece of an object instead of an entire object, this string should contain a valid JSON/Go field access statement, such as desiredState.manifest.containers[2]. For example, if the object reference is to a container within a pod, this would take on a value like: "spec.containers{name}" (where "name" refers to the name of the container that triggered the event) or if no container name is specified "spec.containers[2]" (container with index 2 in this pod). This syntax is chosen only to have some well-defined way of referencing a part of an object. TODO: this design is not final and this field is subject to change in the future.'
              type: string
            kind:
              description: 'Kind of the referent. More info: https://git.k8s.io/community/contributors/devel/sig-architecture/api-conventions.md#types-kinds'
              type: string
            name:
              description: 'Name of the referent. More info: https://kubernetes.io/docs/concepts/overview/working-with-objects/names/#names'
              type: string
            namespace:
              description: 'Namespace of the referent. More info: https://kubernetes.io/docs/concepts/overview/working-with-objects/namespaces/'
              type: string
            resourceVersion:
              description: 'Specific resourceVersion to which this reference is made, if any. More info: https://git.k8s.io/community/contributors/devel/sig-architecture/api-conventions.md#concurrency-control-and-consistency'
              type: string
            uid:
              description: 'UID of the referent. More info: https://kubernetes.io/docs/concepts/overview/working-with-objects/names/#uids'
              type: string
          type: object
        summary:
          description: PolicyReportSummary provides a summary of results
          properties:
            error:
              type: integer
            fail:
              type: integer
            pass:
              type: integer
            skip:
              type: integer
            warn:
              type: integer
          required:
          - error
          - fail
          - pass
          - skip
          - warn
          type: object
      type: object
  version: v1alpha1
  versions:
  - name: v1alpha1
    served: true
    storage: true
status:
  acceptedNames:
    kind: ""
    plural: ""
  conditions: []
  storedVersions: []
=======
  name: policies.kyverno.io
spec:
  group: kyverno.io
  names:
    kind: Policy
    plural: policies
    shortNames:
    - pol
    singular: policy
  scope: Namespaced
  subresources:
    status: {}
  validation:
    openAPIV3Schema:
      properties:
        spec:
          properties:
            background:
              type: boolean
            rules:
              items:
                properties:
                  exclude:
                    properties:
                      clusterRoles:
                        items:
                          type: string
                        type: array
                      resources:
                        properties:
                          kinds:
                            items:
                              type: string
                            type: array
                          name:
                            type: string
                          selector:
                            properties:
                              matchExpressions:
                                items:
                                  properties:
                                    key:
                                      type: string
                                    operator:
                                      type: string
                                    values:
                                      items:
                                        type: string
                                      type: array
                                  required:
                                  - key
                                  - operator
                                  type: object
                                type: array
                              matchLabels:
                                additionalProperties:
                                  type: string
                                type: object
                        type: object
                      roles:
                        items:
                          type: string
                        type: array
                      subjects:
                        items:
                          properties:
                            apiGroup:
                              type: string
                            kind:
                              type: string
                            name:
                              type: string
                            namespace:
                              type: string
                          required:
                          - kind
                          - name
                          type: object
                        type: array
                    type: object
                  generate:
                    properties:
                      apiVersion:
                        type: string
                      clone:
                        properties:
                          name:
                            type: string
                          namespace:
                            type: string
                        required:
                        - namespace
                        - name
                        type: object
                      data:
                        AnyValue: {}
                      kind:
                        type: string
                      name:
                        type: string
                      namespace:
                        type: string
                      synchronize:
                        type: boolean
                    required:
                    - kind
                    - name
                    type: object
                  match:
                    properties:
                      clusterRoles:
                        items:
                          type: string
                        type: array
                      resources:
                        minProperties: 1
                        properties:
                          kinds:
                            items:
                              type: string
                            type: array
                          name:
                            type: string
                          selector:
                            properties:
                              matchExpressions:
                                items:
                                  properties:
                                    key:
                                      type: string
                                    operator:
                                      type: string
                                    values:
                                      items:
                                        type: string
                                      type: array
                                  required:
                                  - key
                                  - operator
                                  type: object
                                type: array
                              matchLabels:
                                additionalProperties:
                                  type: string
                                type: object
                        type: object
                      roles:
                        items:
                          type: string
                        type: array
                      subjects:
                        items:
                          properties:
                            apiGroup:
                              type: string
                            kind:
                              type: string
                            name:
                              type: string
                            namespace:
                              type: string
                          required:
                          - kind
                          - name
                          type: object
                        type: array
                    required:
                    - resources
                    type: object
                  mutate:
                    properties:
                      overlay:
                        AnyValue: {}
                      patchStrategicMerge:
                        AnyValue: {}
                      patches:
                        items:
                          properties:
                            op:
                              enum:
                              - add
                              - replace
                              - remove
                              type: string
                            path:
                              type: string
                            value:
                              AnyValue: {}
                          required:
                          - path
                          - op
                          type: object
                        type: array
                      patchesJson6902:
                        type: string
                    type: object
                  name:
                    type: string
                  preconditions:
                    items:
                      required:
                      - key
                      - operator
                      - value
                      type: object
                    type: array
                  validate:
                    properties:
                      anyPattern:
                        AnyValue: {}
                      deny:
                        properties:
                          conditions:
                            items:
                              properties:
                                key:
                                  type: string
                                operator:
                                  enum:
                                  - Equal
                                  - Equals
                                  - NotEqual
                                  - NotEquals
                                  - In
                                  - NotIn
                                  type: string
                                value:
                                  anyOf:
                                  - type: string
                                  - items: {}
                                    type: array
                              required:
                              - key
                              - operator
                              - value
                              type: object
                            type: array
                      message:
                        type: string
                      pattern:
                        AnyValue: {}
                    type: object
                required:
                - name
                - match
                type: object
              type: array
            validationFailureAction:
              enum:
              - enforce
              - audit
              type: string
          required:
          - rules
        status: {}
  versions:
  - name: v1
    served: true
    storage: true
>>>>>>> f60deecd
---
apiVersion: apiextensions.k8s.io/v1beta1
kind: CustomResourceDefinition
metadata:
  name: policyviolations.kyverno.io
spec:
  additionalPrinterColumns:
  - JSONPath: .spec.policy
    description: The policy that resulted in the violation
    name: Policy
    type: string
  - JSONPath: .spec.resource.kind
    description: The resource kind that cause the violation
    name: ResourceKind
    type: string
  - JSONPath: .spec.resource.name
    description: The resource name that caused the violation
    name: ResourceName
    type: string
  - JSONPath: .metadata.creationTimestamp
    name: Age
    type: date
  group: kyverno.io
  names:
    kind: PolicyViolation
    plural: policyviolations
    shortNames:
    - polv
    singular: policyviolation
  scope: Namespaced
  subresources:
    status: {}
  validation:
    openAPIV3Schema:
      properties:
        spec:
          properties:
            policy:
              type: string
            resource:
              properties:
                kind:
                  type: string
                name:
                  type: string
              required:
              - kind
              - name
              type: object
            rules:
              items:
                properties:
                  message:
                    type: string
                  name:
                    type: string
                  type:
                    type: string
                required:
                - name
                - type
                - message
                type: object
              type: array
          required:
          - policy
          - resource
          - rules
  versions:
  - name: v1
    served: true
    storage: true
---
apiVersion: v1
kind: ServiceAccount
metadata:
  name: kyverno-service-account
  namespace: kyverno
---
apiVersion: rbac.authorization.k8s.io/v1
kind: ClusterRole
metadata:
  name: kyverno:customresources
rules:
- apiGroups:
  - '*'
  resources:
  - clusterpolicies
  - clusterpolicies/status
  - clusterpolicyviolations
  - clusterpolicyviolations/status
  - policyviolations
  - policyviolations/status
  - policyreports
  - policyreports/status
  - clusterpolicyreports
  - clusterpolicyreports/status
  - generaterequests
  - generaterequests/status
  verbs:
  - create
  - delete
  - get
  - list
  - patch
  - update
  - watch
---
apiVersion: rbac.authorization.k8s.io/v1
kind: ClusterRole
metadata:
  name: kyverno:generatecontroller
rules:
- apiGroups:
  - '*'
  resources:
  - namespaces
  - networkpolicies
  - secrets
  - configmaps
  - resourcequotas
  - limitranges
  - clusterroles
  - rolebindings
  - clusterrolebindings
  verbs:
  - create
  - update
  - delete
  - get
- apiGroups:
  - '*'
  resources:
  - namespaces
  verbs:
  - watch
---
apiVersion: rbac.authorization.k8s.io/v1
kind: ClusterRole
metadata:
  name: kyverno:policycontroller
rules:
- apiGroups:
  - '*'
  resources:
  - '*'
  verbs:
  - get
  - list
  - update
---
apiVersion: rbac.authorization.k8s.io/v1
kind: ClusterRole
metadata:
  name: kyverno:userinfo
rules:
- apiGroups:
  - '*'
  resources:
  - roles
  - clusterroles
  - rolebindings
  - clusterrolebindings
  - configmaps
  verbs:
  - watch
---
apiVersion: rbac.authorization.k8s.io/v1
kind: ClusterRole
metadata:
  name: kyverno:webhook
rules:
- apiGroups:
  - '*'
  resources:
  - events
  - mutatingwebhookconfigurations
  - validatingwebhookconfigurations
  - certificatesigningrequests
  - certificatesigningrequests/approval
  verbs:
  - create
  - delete
  - get
  - list
  - patch
  - update
  - watch
- apiGroups:
  - certificates.k8s.io
  resourceNames:
  - kubernetes.io/legacy-unknown
  resources:
  - certificatesigningrequests
  - certificatesigningrequests/approval
  - certificatesigningrequests/status
  verbs:
  - create
  - delete
  - get
  - update
  - watch
- apiGroups:
  - certificates.k8s.io
  resourceNames:
  - kubernetes.io/legacy-unknown
  resources:
  - signers
  verbs:
  - approve
---
apiVersion: rbac.authorization.k8s.io/v1beta1
kind: ClusterRole
metadata:
  name: kyverno:policyreport
rules:
- apiGroups:
  - policy.kubernetes.io
  resources:
  - policyreport
  - clusterpolicyreport
  verbs:
  - get
  - list
  - watch
---
apiVersion: rbac.authorization.k8s.io/v1beta1
kind: ClusterRole
metadata:
  name: kyverno:policyviolations
rules:
- apiGroups:
  - kyverno.io
  resources:
  - policyviolations
  verbs:
  - get
  - list
  - watch
---
apiVersion: rbac.authorization.k8s.io/v1beta1
kind: ClusterRole
metadata:
  labels:
    rbac.authorization.k8s.io/aggregate-to-admin: "true"
  name: kyverno:view-clusterpolicyreports
rules:
- apiGroups:
  - policy.kubernetes.io
  resources:
  - clusterpolicyreports
  verbs:
  - get
  - list
  - watch
---
apiVersion: rbac.authorization.k8s.io/v1beta1
kind: ClusterRole
metadata:
  labels:
    rbac.authorization.k8s.io/aggregate-to-admin: "true"
  name: kyverno:view-clusterpolicyviolations
rules:
- apiGroups:
  - kyverno.io
  resources:
  - clusterpolicyviolations
  verbs:
  - get
  - list
  - watch
---

apiVersion: rbac.authorization.k8s.io/v1beta1
kind: ClusterRole
metadata:
  labels:
    rbac.authorization.k8s.io/aggregate-to-admin: "true"
  name: kyverno:admin-policies
rules:
- apiGroups:
  - kyverno.io
  resources:
  - policies
  verbs:
  - "*"
---
apiVersion: rbac.authorization.k8s.io/v1beta1
kind: ClusterRole
metadata:
  labels:
    rbac.authorization.k8s.io/aggregate-to-edit: "true"
  name: kyverno:edit-policies-policyviolations
rules:
- apiGroups:
  - kyverno.io
  resources:
  - policyviolations
  - policies
  verbs:
  - get
  - list
  - watch
---

apiVersion: rbac.authorization.k8s.io/v1beta1
kind: ClusterRole
metadata:
  labels:
    rbac.authorization.k8s.io/aggregate-to-view: "true"
<<<<<<< HEAD
  name: kyverno:view-policyreport
rules:
- apiGroups:
  - policy.kubernetes.io
  resources:
  - policyreports
  verbs:
  - get
  - list
  - watch
---
apiVersion: rbac.authorization.k8s.io/v1beta1
kind: ClusterRole
metadata:
  labels:
    rbac.authorization.k8s.io/aggregate-to-view: "true"
  name: kyverno:view-policyviolations
=======
  name: kyverno:view-policies-policyviolations
>>>>>>> f60deecd
rules:
- apiGroups:
  - kyverno.io
  resources:
  - policyviolations
  - policies
  verbs:
  - get
  - list
  - watch
---
apiVersion: rbac.authorization.k8s.io/v1
kind: ClusterRoleBinding
metadata:
  name: kyverno:customresources
roleRef:
  apiGroup: rbac.authorization.k8s.io
  kind: ClusterRole
  name: kyverno:customresources
subjects:
- kind: ServiceAccount
  name: kyverno-service-account
  namespace: kyverno
---
apiVersion: rbac.authorization.k8s.io/v1
kind: ClusterRoleBinding
metadata:
  name: kyverno:generatecontroller
roleRef:
  apiGroup: rbac.authorization.k8s.io
  kind: ClusterRole
  name: kyverno:generatecontroller
subjects:
- kind: ServiceAccount
  name: kyverno-service-account
  namespace: kyverno
---
apiVersion: rbac.authorization.k8s.io/v1
kind: ClusterRoleBinding
metadata:
  name: kyverno:policycontroller
roleRef:
  apiGroup: rbac.authorization.k8s.io
  kind: ClusterRole
  name: kyverno:policycontroller
subjects:
- kind: ServiceAccount
  name: kyverno-service-account
  namespace: kyverno
---
apiVersion: rbac.authorization.k8s.io/v1
kind: ClusterRoleBinding
metadata:
  name: kyverno:userinfo
roleRef:
  apiGroup: rbac.authorization.k8s.io
  kind: ClusterRole
  name: kyverno:userinfo
subjects:
- kind: ServiceAccount
  name: kyverno-service-account
  namespace: kyverno
---
apiVersion: rbac.authorization.k8s.io/v1
kind: ClusterRoleBinding
metadata:
  name: kyverno:webhook
roleRef:
  apiGroup: rbac.authorization.k8s.io
  kind: ClusterRole
  name: kyverno:webhook
subjects:
- kind: ServiceAccount
  name: kyverno-service-account
  namespace: kyverno
---
apiVersion: v1
data:
  excludeGroupRole: system:serviceaccounts:kube-system,system:nodes,system:kube-scheduler
  resourceFilters: '[Event,*,*][*,kube-system,*][*,kube-public,*][*,kube-node-lease,*][Node,*,*][APIService,*,*][TokenReview,*,*][SubjectAccessReview,*,*][*,kyverno,*][Binding,*,*][ReplicaSet,*,*]'
kind: ConfigMap
metadata:
  name: init-config
  namespace: kyverno
---
apiVersion: v1
kind: Service
metadata:
  labels:
    app: kyverno
  name: kyverno-svc
  namespace: kyverno
spec:
  ports:
  - port: 443
    targetPort: 443
  selector:
    app: kyverno
---
apiVersion: apps/v1
kind: Deployment
metadata:
  labels:
    app: kyverno
  name: kyverno
  namespace: kyverno
spec:
  replicas: 1
  selector:
    matchLabels:
      app: kyverno
  template:
    metadata:
      labels:
        app: kyverno
    spec:
      containers:
      - args:
        - --filterK8Resources=[Event,*,*][*,kube-system,*][*,kube-public,*][*,kube-node-lease,*][Node,*,*][APIService,*,*][TokenReview,*,*][SubjectAccessReview,*,*][*,kyverno,*][Binding,*,*][ReplicaSet,*,*]
        - -v=2
        env:
        - name: INIT_CONFIG
          value: init-config
        - name: KYVERNO_NAMESPACE
          valueFrom:
            fieldRef:
              fieldPath: metadata.namespace
        - name: KYVERNO_SVC
          value: kyverno-svc
        image: nirmata/kyverno:v1.1.9
        imagePullPolicy: Always
        livenessProbe:
          failureThreshold: 4
          httpGet:
            path: /health/liveness
            port: 443
            scheme: HTTPS
          initialDelaySeconds: 5
          periodSeconds: 10
          successThreshold: 1
          timeoutSeconds: 5
        name: kyverno
        ports:
        - containerPort: 443
        readinessProbe:
          failureThreshold: 4
          httpGet:
            path: /health/readiness
            port: 443
            scheme: HTTPS
          initialDelaySeconds: 5
          periodSeconds: 10
          successThreshold: 1
          timeoutSeconds: 5
        resources:
          limits:
            memory: 128Mi
          requests:
            cpu: 100m
            memory: 50Mi
      initContainers:
      - image: nirmata/kyvernopre:v1.1.9
        imagePullPolicy: Always
        name: kyverno-pre
      serviceAccountName: kyverno-service-account<|MERGE_RESOLUTION|>--- conflicted
+++ resolved
@@ -590,7 +590,269 @@
 apiVersion: apiextensions.k8s.io/v1beta1
 kind: CustomResourceDefinition
 metadata:
-<<<<<<< HEAD
+  name: policies.kyverno.io
+spec:
+  group: kyverno.io
+  names:
+    kind: Policy
+    plural: policies
+    shortNames:
+    - pol
+    singular: policy
+  scope: Namespaced
+  subresources:
+    status: {}
+  validation:
+    openAPIV3Schema:
+      properties:
+        spec:
+          properties:
+            background:
+              type: boolean
+            rules:
+              items:
+                properties:
+                  exclude:
+                    properties:
+                      clusterRoles:
+                        items:
+                          type: string
+                        type: array
+                      resources:
+                        properties:
+                          kinds:
+                            items:
+                              type: string
+                            type: array
+                          name:
+                            type: string
+                          selector:
+                            properties:
+                              matchExpressions:
+                                items:
+                                  properties:
+                                    key:
+                                      type: string
+                                    operator:
+                                      type: string
+                                    values:
+                                      items:
+                                        type: string
+                                      type: array
+                                  required:
+                                  - key
+                                  - operator
+                                  type: object
+                                type: array
+                              matchLabels:
+                                additionalProperties:
+                                  type: string
+                                type: object
+                        type: object
+                      roles:
+                        items:
+                          type: string
+                        type: array
+                      subjects:
+                        items:
+                          properties:
+                            apiGroup:
+                              type: string
+                            kind:
+                              type: string
+                            name:
+                              type: string
+                            namespace:
+                              type: string
+                          required:
+                          - kind
+                          - name
+                          type: object
+                        type: array
+                    type: object
+                  generate:
+                    properties:
+                      apiVersion:
+                        type: string
+                      clone:
+                        properties:
+                          name:
+                            type: string
+                          namespace:
+                            type: string
+                        required:
+                        - namespace
+                        - name
+                        type: object
+                      data:
+                        AnyValue: {}
+                      kind:
+                        type: string
+                      name:
+                        type: string
+                      namespace:
+                        type: string
+                      synchronize:
+                        type: boolean
+                    required:
+                    - kind
+                    - name
+                    type: object
+                  match:
+                    properties:
+                      clusterRoles:
+                        items:
+                          type: string
+                        type: array
+                      resources:
+                        minProperties: 1
+                        properties:
+                          kinds:
+                            items:
+                              type: string
+                            type: array
+                          name:
+                            type: string
+                          selector:
+                            properties:
+                              matchExpressions:
+                                items:
+                                  properties:
+                                    key:
+                                      type: string
+                                    operator:
+                                      type: string
+                                    values:
+                                      items:
+                                        type: string
+                                      type: array
+                                  required:
+                                  - key
+                                  - operator
+                                  type: object
+                                type: array
+                              matchLabels:
+                                additionalProperties:
+                                  type: string
+                                type: object
+                        type: object
+                      roles:
+                        items:
+                          type: string
+                        type: array
+                      subjects:
+                        items:
+                          properties:
+                            apiGroup:
+                              type: string
+                            kind:
+                              type: string
+                            name:
+                              type: string
+                            namespace:
+                              type: string
+                          required:
+                          - kind
+                          - name
+                          type: object
+                        type: array
+                    required:
+                    - resources
+                    type: object
+                  mutate:
+                    properties:
+                      overlay:
+                        AnyValue: {}
+                      patchStrategicMerge:
+                        AnyValue: {}
+                      patches:
+                        items:
+                          properties:
+                            op:
+                              enum:
+                              - add
+                              - replace
+                              - remove
+                              type: string
+                            path:
+                              type: string
+                            value:
+                              AnyValue: {}
+                          required:
+                          - path
+                          - op
+                          type: object
+                        type: array
+                      patchesJson6902:
+                        type: string
+                    type: object
+                  name:
+                    type: string
+                  preconditions:
+                    items:
+                      required:
+                      - key
+                      - operator
+                      - value
+                      type: object
+                    type: array
+                  validate:
+                    properties:
+                      anyPattern:
+                        AnyValue: {}
+                      deny:
+                        properties:
+                          conditions:
+                            items:
+                              properties:
+                                key:
+                                  type: string
+                                operator:
+                                  enum:
+                                  - Equal
+                                  - Equals
+                                  - NotEqual
+                                  - NotEquals
+                                  - In
+                                  - NotIn
+                                  type: string
+                                value:
+                                  anyOf:
+                                  - type: string
+                                  - items: {}
+                                    type: array
+                              required:
+                              - key
+                              - operator
+                              - value
+                              type: object
+                            type: array
+                      message:
+                        type: string
+                      pattern:
+                        AnyValue: {}
+                    type: object
+                required:
+                - name
+                - match
+                type: object
+              type: array
+            validationFailureAction:
+              enum:
+              - enforce
+              - audit
+              type: string
+          required:
+          - rules
+        status: {}
+  versions:
+  - name: v1
+    served: true
+    storage: true
+---
+apiVersion: apiextensions.k8s.io/v1beta1
+kind: CustomResourceDefinition
+metadata:
   annotations:
     controller-gen.kubebuilder.io/version: v0.2.5
   creationTimestamp: null
@@ -760,267 +1022,6 @@
     plural: ""
   conditions: []
   storedVersions: []
-=======
-  name: policies.kyverno.io
-spec:
-  group: kyverno.io
-  names:
-    kind: Policy
-    plural: policies
-    shortNames:
-    - pol
-    singular: policy
-  scope: Namespaced
-  subresources:
-    status: {}
-  validation:
-    openAPIV3Schema:
-      properties:
-        spec:
-          properties:
-            background:
-              type: boolean
-            rules:
-              items:
-                properties:
-                  exclude:
-                    properties:
-                      clusterRoles:
-                        items:
-                          type: string
-                        type: array
-                      resources:
-                        properties:
-                          kinds:
-                            items:
-                              type: string
-                            type: array
-                          name:
-                            type: string
-                          selector:
-                            properties:
-                              matchExpressions:
-                                items:
-                                  properties:
-                                    key:
-                                      type: string
-                                    operator:
-                                      type: string
-                                    values:
-                                      items:
-                                        type: string
-                                      type: array
-                                  required:
-                                  - key
-                                  - operator
-                                  type: object
-                                type: array
-                              matchLabels:
-                                additionalProperties:
-                                  type: string
-                                type: object
-                        type: object
-                      roles:
-                        items:
-                          type: string
-                        type: array
-                      subjects:
-                        items:
-                          properties:
-                            apiGroup:
-                              type: string
-                            kind:
-                              type: string
-                            name:
-                              type: string
-                            namespace:
-                              type: string
-                          required:
-                          - kind
-                          - name
-                          type: object
-                        type: array
-                    type: object
-                  generate:
-                    properties:
-                      apiVersion:
-                        type: string
-                      clone:
-                        properties:
-                          name:
-                            type: string
-                          namespace:
-                            type: string
-                        required:
-                        - namespace
-                        - name
-                        type: object
-                      data:
-                        AnyValue: {}
-                      kind:
-                        type: string
-                      name:
-                        type: string
-                      namespace:
-                        type: string
-                      synchronize:
-                        type: boolean
-                    required:
-                    - kind
-                    - name
-                    type: object
-                  match:
-                    properties:
-                      clusterRoles:
-                        items:
-                          type: string
-                        type: array
-                      resources:
-                        minProperties: 1
-                        properties:
-                          kinds:
-                            items:
-                              type: string
-                            type: array
-                          name:
-                            type: string
-                          selector:
-                            properties:
-                              matchExpressions:
-                                items:
-                                  properties:
-                                    key:
-                                      type: string
-                                    operator:
-                                      type: string
-                                    values:
-                                      items:
-                                        type: string
-                                      type: array
-                                  required:
-                                  - key
-                                  - operator
-                                  type: object
-                                type: array
-                              matchLabels:
-                                additionalProperties:
-                                  type: string
-                                type: object
-                        type: object
-                      roles:
-                        items:
-                          type: string
-                        type: array
-                      subjects:
-                        items:
-                          properties:
-                            apiGroup:
-                              type: string
-                            kind:
-                              type: string
-                            name:
-                              type: string
-                            namespace:
-                              type: string
-                          required:
-                          - kind
-                          - name
-                          type: object
-                        type: array
-                    required:
-                    - resources
-                    type: object
-                  mutate:
-                    properties:
-                      overlay:
-                        AnyValue: {}
-                      patchStrategicMerge:
-                        AnyValue: {}
-                      patches:
-                        items:
-                          properties:
-                            op:
-                              enum:
-                              - add
-                              - replace
-                              - remove
-                              type: string
-                            path:
-                              type: string
-                            value:
-                              AnyValue: {}
-                          required:
-                          - path
-                          - op
-                          type: object
-                        type: array
-                      patchesJson6902:
-                        type: string
-                    type: object
-                  name:
-                    type: string
-                  preconditions:
-                    items:
-                      required:
-                      - key
-                      - operator
-                      - value
-                      type: object
-                    type: array
-                  validate:
-                    properties:
-                      anyPattern:
-                        AnyValue: {}
-                      deny:
-                        properties:
-                          conditions:
-                            items:
-                              properties:
-                                key:
-                                  type: string
-                                operator:
-                                  enum:
-                                  - Equal
-                                  - Equals
-                                  - NotEqual
-                                  - NotEquals
-                                  - In
-                                  - NotIn
-                                  type: string
-                                value:
-                                  anyOf:
-                                  - type: string
-                                  - items: {}
-                                    type: array
-                              required:
-                              - key
-                              - operator
-                              - value
-                              type: object
-                            type: array
-                      message:
-                        type: string
-                      pattern:
-                        AnyValue: {}
-                    type: object
-                required:
-                - name
-                - match
-                type: object
-              type: array
-            validationFailureAction:
-              enum:
-              - enforce
-              - audit
-              type: string
-          required:
-          - rules
-        status: {}
-  versions:
-  - name: v1
-    served: true
-    storage: true
->>>>>>> f60deecd
 ---
 apiVersion: apiextensions.k8s.io/v1beta1
 kind: CustomResourceDefinition
@@ -1293,45 +1294,11 @@
   - list
   - watch
 ---
-
 apiVersion: rbac.authorization.k8s.io/v1beta1
 kind: ClusterRole
 metadata:
   labels:
-    rbac.authorization.k8s.io/aggregate-to-admin: "true"
-  name: kyverno:admin-policies
-rules:
-- apiGroups:
-  - kyverno.io
-  resources:
-  - policies
-  verbs:
-  - "*"
----
-apiVersion: rbac.authorization.k8s.io/v1beta1
-kind: ClusterRole
-metadata:
-  labels:
-    rbac.authorization.k8s.io/aggregate-to-edit: "true"
-  name: kyverno:edit-policies-policyviolations
-rules:
-- apiGroups:
-  - kyverno.io
-  resources:
-  - policyviolations
-  - policies
-  verbs:
-  - get
-  - list
-  - watch
----
-
-apiVersion: rbac.authorization.k8s.io/v1beta1
-kind: ClusterRole
-metadata:
-  labels:
     rbac.authorization.k8s.io/aggregate-to-view: "true"
-<<<<<<< HEAD
   name: kyverno:view-policyreport
 rules:
 - apiGroups:
@@ -1349,15 +1316,11 @@
   labels:
     rbac.authorization.k8s.io/aggregate-to-view: "true"
   name: kyverno:view-policyviolations
-=======
-  name: kyverno:view-policies-policyviolations
->>>>>>> f60deecd
 rules:
 - apiGroups:
   - kyverno.io
   resources:
   - policyviolations
-  - policies
   verbs:
   - get
   - list
