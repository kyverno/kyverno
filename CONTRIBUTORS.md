--- conflicted
+++ resolved
@@ -16,8 +16,5 @@
 | Suruchi Kumari           | [@coder12git](https://github.com/coder12git)|
 | Shubham Singh            | [@1shubham7](https://github.com/1shubham7)             |
 | Pradeep Narasimha        | [@praddy26](https://github.com/praddy26)               |
-<<<<<<< HEAD
 | Sagar Kundral            | [@nsagark](https://github.com/nsagark)                 |
-=======
-| Anudeep Nalla            | [@anuddeeph1](https://github.com/anuddeeph1)           |
->>>>>>> ed1d90fd
+| Anudeep Nalla            | [@anuddeeph1](https://github.com/anuddeeph1)           |