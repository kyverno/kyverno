--- conflicted
+++ resolved
@@ -4,14 +4,10 @@
 	"errors"
 	"fmt"
 
-<<<<<<< HEAD
+	"github.com/nirmata/kube-policy/pkg/violation"
 	"github.com/go-logr/logr"
-	"github.com/nirmata/kube-policy/controller"
-=======
-	"github.com/nirmata/kube-policy/pkg/violation"
 
 	controller "github.com/nirmata/kube-policy/controller"
->>>>>>> 72d0cc85
 	kubeclient "github.com/nirmata/kube-policy/kubeclient"
 	types "github.com/nirmata/kube-policy/pkg/apis/policy/v1alpha1"
 	v1beta1 "k8s.io/api/admission/v1beta1"
@@ -126,24 +122,13 @@
 	for ruleIdx, rule := range policy.Spec.Rules {
 		err := rule.Validate()
 		if err != nil {
-<<<<<<< HEAD
 			mw.logger.Info(fmt.Sprintf("Invalid rule detected: #%d in policy %s, err: %v\n", ruleIdx, policy.ObjectMeta.Name, err))
-			violationCount++
-=======
-			mw.logger.Printf("Invalid rule detected: #%d in policy %s, err: %v\n", ruleIdx, policy.ObjectMeta.Name, err)
->>>>>>> 72d0cc85
 			continue
 		}
 
 		if ok, err := IsRuleApplicableToResource(kind, rawResource, rule.Resource); !ok {
-<<<<<<< HEAD
 			mw.logger.Info(fmt.Sprintf("Rule %d of policy %s does not match the request", ruleIdx, policy.Name))
-			violationCount++
-			return nil, violationCount, err
-=======
-			mw.logger.Printf("Rule %d of policy %s is not applicable to the request", ruleIdx, policy.Name)
 			return nil, nil, err
->>>>>>> 72d0cc85
 		}
 
 		// configMapGenerator and secretGenerator can be applied only to namespaces
@@ -178,10 +163,7 @@
 
 		if rulePatchesProcessed != nil {
 			policyPatches = append(policyPatches, rulePatchesProcessed...)
-<<<<<<< HEAD
 			mw.logger.Info(fmt.Sprintf("Rule %d: prepared %d patches", ruleIdx, len(rulePatchesProcessed)))
-=======
-			mw.logger.Printf("Rule %d: prepared %d patches", ruleIdx, len(rulePatchesProcessed))
 
 			if len(rulePatchesProcessed) < len(rule.Patches) {
 				violations = append(violations, violation.Info{
@@ -192,7 +174,6 @@
 					Reason:   fmt.Sprintf("%v out of %v patches prepared", len(rulePatchesProcessed), len(rule.Patches)),
 				})
 			}
->>>>>>> 72d0cc85
 		} else {
 			mw.logger.Info(fmt.Sprintf("Rule %d: no patches prepared", ruleIdx))
 		}
