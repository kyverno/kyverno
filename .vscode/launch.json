{
    "version": "0.2.0",
    "configurations": [
        {
            "name": "Launch Kyverno",
            "type": "go",
            "request": "launch",
            "mode": "auto",
            "program": "${workspaceFolder}/cmd/kyverno",
            "args": [
                "--kubeconfig=${userHome}/.kube/config",
                "--serverIP=<SERVER-IP>:9443",
                "-v=2",
            ],
<<<<<<< HEAD
            "env": {                 
=======
            "env": {
>>>>>>> 381721a8
                "KYVERNO_NAMESPACE": "kyverno",
                "KYVERNO_SERVICEACCOUNT_NAME": "kyverno-admission-controller",
                "KYVERNO_DEPLOYMENT": "dummy",
                "KYVERNO_POD_NAME": "dummy",
                "INIT_CONFIG": "kyverno",
                "METRICS_CONFIG": "kyverno-metrics",
            }
        },
        {
            "name": "Launch Reports Controller",
            "type": "go",
            "request": "launch",
            "mode": "auto",
            "program": "${workspaceFolder}/cmd/reports-controller",
            "args": [
                "--kubeconfig=${userHome}/.kube/config",
            ],
            "env": {                 
                "KYVERNO_NAMESPACE": "kyverno",
                "KYVERNO_SERVICEACCOUNT_NAME": "kyverno-reports-controller",
                "KYVERNO_DEPLOYMENT": "dummy",
                "KYVERNO_POD_NAME": "dummy",
                "INIT_CONFIG": "kyverno",
                "METRICS_CONFIG": "kyverno-metrics",
            }
        },
        {
            "name": "Launch Background Controller",
            "type": "go",
            "request": "launch",
            "mode": "auto",
            "program": "${workspaceFolder}/cmd/background-controller",
            "args": [
                "--kubeconfig=${userHome}/.kube/config",
            ],
            "env": {                 
                "KYVERNO_NAMESPACE": "kyverno",
                "KYVERNO_SERVICEACCOUNT_NAME": "kyverno-background-controller",
                "KYVERNO_DEPLOYMENT": "dummy",
                "KYVERNO_POD_NAME": "dummy",
                "INIT_CONFIG": "kyverno",
                "METRICS_CONFIG": "kyverno-metrics",
            }
        },
        {
            "name": "Launch Cleanup Controller",
            "type": "go",
            "request": "launch",
            "mode": "auto",
            "program": "${workspaceFolder}/cmd/cleanup-controller",
            "args": [
                "--kubeconfig=${userHome}/.kube/config",
                "--serverIP=<SERVER-IP>:9443",
            ],
            "env": {                 
                "KYVERNO_NAMESPACE": "kyverno",
                "KYVERNO_SERVICEACCOUNT_NAME": "kyverno-cleanup-controller",
                "KYVERNO_DEPLOYMENT": "dummy",
                "KYVERNO_POD_NAME": "dummy",
                "INIT_CONFIG": "kyverno",
                "METRICS_CONFIG": "kyverno-metrics",
            }
        },
        {
            "name": "Launch CLI",
            "type": "go",
            "request": "launch",
            "mode": "auto",
            "program": "${workspaceFolder}/cmd/cli/kubectl-kyverno",
            "args": [
                "test",
                "${workspaceFolder}/test/cli/",
            ],
        }
    ]
}<|MERGE_RESOLUTION|>--- conflicted
+++ resolved
@@ -12,11 +12,7 @@
                 "--serverIP=<SERVER-IP>:9443",
                 "-v=2",
             ],
-<<<<<<< HEAD
-            "env": {                 
-=======
             "env": {
->>>>>>> 381721a8
                 "KYVERNO_NAMESPACE": "kyverno",
                 "KYVERNO_SERVICEACCOUNT_NAME": "kyverno-admission-controller",
                 "KYVERNO_DEPLOYMENT": "dummy",
