--- conflicted
+++ resolved
@@ -121,16 +121,9 @@
 // WriteCACertToSecret stores the CA cert in secret
 func (c *CertRenewer) WriteCACertToSecret(ca *KeyPair) error {
 	logger := c.log.WithName("CAcert")
-<<<<<<< HEAD
 	name := c.certProps.GenerateRootCASecretName()
 	caBytes := CertificateToPem(ca.Cert)
-	depl, err := c.client.AppsV1().Deployments(c.certProps.Namespace).Get(context.TODO(), config.KyvernoDeploymentName, metav1.GetOptions{})
-=======
-	name := c.GenerateRootCASecretName()
-
 	depl, err := c.client.AppsV1().Deployments(c.certProps.Namespace).Get(context.TODO(), config.KyvernoDeploymentName(), metav1.GetOptions{})
-
->>>>>>> 2064a69b
 	deplHash := ""
 	if err == nil {
 		deplHash = fmt.Sprintf("%v", depl.GetUID())
@@ -187,18 +180,10 @@
 // Updates existing secret or creates new one.
 func (c *CertRenewer) WriteTLSPairToSecret(tls *KeyPair) error {
 	logger := c.log.WithName("WriteTLSPair")
-<<<<<<< HEAD
 	name := c.certProps.GenerateTLSPairSecretName()
 	certBytes := CertificateToPem(tls.Cert)
 	keyBytes := PrivateKeyToPem(tls.Key)
-	depl, err := c.client.AppsV1().Deployments(c.certProps.Namespace).Get(context.TODO(), config.KyvernoDeploymentName, metav1.GetOptions{})
-=======
-
-	name := c.GenerateTLSPairSecretName()
-
 	depl, err := c.client.AppsV1().Deployments(c.certProps.Namespace).Get(context.TODO(), config.KyvernoDeploymentName(), metav1.GetOptions{})
-
->>>>>>> 2064a69b
 	deplHash := ""
 	if err == nil {
 		deplHash = fmt.Sprintf("%v", depl.GetUID())
@@ -253,8 +238,89 @@
 	return nil
 }
 
-<<<<<<< HEAD
-=======
+// ValidCert validates the CA Cert
+func (c *CertRenewer) ValidCert() (bool, error) {
+	logger := c.log.WithName("ValidCert")
+	var managedByKyverno bool
+	snameTLS := c.certProps.GenerateTLSPairSecretName()
+	snameCA := c.certProps.GenerateRootCASecretName()
+	secret, err := c.client.CoreV1().Secrets(c.certProps.Namespace).Get(context.TODO(), snameTLS, metav1.GetOptions{})
+	if err != nil {
+		return false, nil
+	}
+
+	if label, ok := secret.GetLabels()[ManagedByLabel]; ok {
+		managedByKyverno = label == "kyverno"
+	}
+
+	_, ok := secret.GetAnnotations()[MasterDeploymentUID]
+	if managedByKyverno && !ok {
+		return false, nil
+	}
+
+	secret, err = c.client.CoreV1().Secrets(c.certProps.Namespace).Get(context.TODO(), snameCA, metav1.GetOptions{})
+	if err != nil {
+		return false, nil
+	}
+
+	if label, ok := secret.GetLabels()[ManagedByLabel]; ok {
+		managedByKyverno = label == "kyverno"
+	}
+
+	_, ok = secret.GetAnnotations()[MasterDeploymentUID]
+	if managedByKyverno && !ok {
+		return false, nil
+	}
+
+	rootCA, err := ReadRootCASecret(c.clientConfig, c.client)
+	if err != nil {
+		return false, errors.Wrap(err, "unable to read CA from secret")
+	}
+
+	certPem, keyPem, err := ReadTLSPair(c.clientConfig, c.client)
+	if err != nil {
+		// wait till next reconcile
+		logger.Info("unable to read TLS PEM Pair from secret", "reason", err.Error())
+		return false, errors.Wrap(err, "unable to read TLS PEM Pair from secret")
+	}
+
+	// build cert pool
+	pool := x509.NewCertPool()
+	if !pool.AppendCertsFromPEM(rootCA) {
+		logger.Error(err, "bad certificate")
+		return false, nil
+	}
+
+	// valid PEM pair
+	_, err = tls.X509KeyPair(certPem, keyPem)
+	if err != nil {
+		logger.Error(err, "invalid PEM pair")
+		return false, nil
+	}
+
+	certPemBlock, _ := pem.Decode(certPem)
+	if certPem == nil {
+		logger.Error(err, "bad private key")
+		return false, nil
+	}
+
+	cert, err := x509.ParseCertificate(certPemBlock.Bytes)
+	if err != nil {
+		logger.Error(err, "failed to parse cert")
+		return false, nil
+	}
+
+	if _, err = cert.Verify(x509.VerifyOptions{
+		Roots:       pool,
+		CurrentTime: time.Now().Add(c.certRenewalInterval),
+	}); err != nil {
+		logger.Error(err, "invalid cert")
+		return false, nil
+	}
+
+	return true, nil
+}
+
 // RollingUpdate triggers a rolling update of Kyverno pod.
 // It is used when the rootCA is renewed, the restart of
 // Kyverno pod will register webhook server with new cert
@@ -264,23 +330,18 @@
 		if err != nil {
 			return errors.Wrap(err, "failed to find Kyverno")
 		}
-
 		if IsKyvernoInRollingUpdate(deploy, c.log) {
 			return nil
 		}
-
 		if deploy.Spec.Template.Annotations == nil {
 			deploy.Spec.Template.Annotations = map[string]string{}
 		}
-
 		deploy.Spec.Template.Annotations[rollingUpdateAnnotation] = time.Now().String()
-
 		if _, err = c.client.AppsV1().Deployments(config.KyvernoNamespace()).Update(context.TODO(), deploy, metav1.UpdateOptions{}); err != nil {
 			return errors.Wrap(err, "update Kyverno deployment")
 		}
 		return nil
 	}
-
 	exbackoff := &backoff.ExponentialBackOff{
 		InitialInterval:     500 * time.Millisecond,
 		RandomizationFactor: 0.5,
@@ -289,124 +350,6 @@
 		MaxElapsedTime:      3 * time.Second,
 		Clock:               backoff.SystemClock,
 	}
-
-	exbackoff.Reset()
-	return backoff.Retry(update, exbackoff)
-}
-
->>>>>>> 2064a69b
-// ValidCert validates the CA Cert
-func (c *CertRenewer) ValidCert() (bool, error) {
-	logger := c.log.WithName("ValidCert")
-	var managedByKyverno bool
-	snameTLS := c.certProps.GenerateTLSPairSecretName()
-	snameCA := c.certProps.GenerateRootCASecretName()
-	secret, err := c.client.CoreV1().Secrets(c.certProps.Namespace).Get(context.TODO(), snameTLS, metav1.GetOptions{})
-	if err != nil {
-		return false, nil
-	}
-
-	if label, ok := secret.GetLabels()[ManagedByLabel]; ok {
-		managedByKyverno = label == "kyverno"
-	}
-
-	_, ok := secret.GetAnnotations()[MasterDeploymentUID]
-	if managedByKyverno && !ok {
-		return false, nil
-	}
-
-	secret, err = c.client.CoreV1().Secrets(c.certProps.Namespace).Get(context.TODO(), snameCA, metav1.GetOptions{})
-	if err != nil {
-		return false, nil
-	}
-
-	if label, ok := secret.GetLabels()[ManagedByLabel]; ok {
-		managedByKyverno = label == "kyverno"
-	}
-
-	_, ok = secret.GetAnnotations()[MasterDeploymentUID]
-	if managedByKyverno && !ok {
-		return false, nil
-	}
-
-	rootCA, err := ReadRootCASecret(c.clientConfig, c.client)
-	if err != nil {
-		return false, errors.Wrap(err, "unable to read CA from secret")
-	}
-
-	certPem, keyPem, err := ReadTLSPair(c.clientConfig, c.client)
-	if err != nil {
-		// wait till next reconcile
-		logger.Info("unable to read TLS PEM Pair from secret", "reason", err.Error())
-		return false, errors.Wrap(err, "unable to read TLS PEM Pair from secret")
-	}
-
-	// build cert pool
-	pool := x509.NewCertPool()
-	if !pool.AppendCertsFromPEM(rootCA) {
-		logger.Error(err, "bad certificate")
-		return false, nil
-	}
-
-	// valid PEM pair
-	_, err = tls.X509KeyPair(certPem, keyPem)
-	if err != nil {
-		logger.Error(err, "invalid PEM pair")
-		return false, nil
-	}
-
-	certPemBlock, _ := pem.Decode(certPem)
-	if certPem == nil {
-		logger.Error(err, "bad private key")
-		return false, nil
-	}
-
-	cert, err := x509.ParseCertificate(certPemBlock.Bytes)
-	if err != nil {
-		logger.Error(err, "failed to parse cert")
-		return false, nil
-	}
-
-	if _, err = cert.Verify(x509.VerifyOptions{
-		Roots:       pool,
-		CurrentTime: time.Now().Add(c.certRenewalInterval),
-	}); err != nil {
-		logger.Error(err, "invalid cert")
-		return false, nil
-	}
-
-	return true, nil
-}
-
-// RollingUpdate triggers a rolling update of Kyverno pod.
-// It is used when the rootCA is renewed, the restart of
-// Kyverno pod will register webhook server with new cert
-func (c *CertRenewer) RollingUpdate() error {
-	update := func() error {
-		deploy, err := c.client.AppsV1().Deployments(config.KyvernoNamespace).Get(context.TODO(), config.KyvernoDeploymentName, metav1.GetOptions{})
-		if err != nil {
-			return errors.Wrap(err, "failed to find Kyverno")
-		}
-		if IsKyvernoInRollingUpdate(deploy, c.log) {
-			return nil
-		}
-		if deploy.Spec.Template.Annotations == nil {
-			deploy.Spec.Template.Annotations = map[string]string{}
-		}
-		deploy.Spec.Template.Annotations[rollingUpdateAnnotation] = time.Now().String()
-		if _, err = c.client.AppsV1().Deployments(config.KyvernoNamespace).Update(context.TODO(), deploy, metav1.UpdateOptions{}); err != nil {
-			return errors.Wrap(err, "update Kyverno deployment")
-		}
-		return nil
-	}
-	exbackoff := &backoff.ExponentialBackOff{
-		InitialInterval:     500 * time.Millisecond,
-		RandomizationFactor: 0.5,
-		Multiplier:          1.5,
-		MaxInterval:         time.Second,
-		MaxElapsedTime:      3 * time.Second,
-		Clock:               backoff.SystemClock,
-	}
 	exbackoff.Reset()
 	return backoff.Retry(update, exbackoff)
 }