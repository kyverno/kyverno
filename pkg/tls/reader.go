--- conflicted
+++ resolved
@@ -2,7 +2,6 @@
 
 import (
 	"context"
-	"fmt"
 
 	"github.com/kyverno/kyverno/pkg/config"
 	"github.com/pkg/errors"
@@ -14,11 +13,7 @@
 var ErrorsNotFound = "root CA certificate not found"
 
 // ReadRootCASecret returns the RootCA from the pre-defined secret
-<<<<<<< HEAD
 func ReadRootCASecret(client kubernetes.Interface) ([]byte, error) {
-=======
-func ReadRootCASecret(restConfig *rest.Config, client kubernetes.Interface) ([]byte, error) {
->>>>>>> e862ddcf
 	sname := GenerateRootCASecretName()
 	stlsca, err := client.CoreV1().Secrets(config.KyvernoNamespace()).Get(context.TODO(), sname, metav1.GetOptions{})
 	if err != nil {
@@ -34,33 +29,4 @@
 		return nil, errors.Errorf("%s in secret %s/%s", ErrorsNotFound, config.KyvernoNamespace(), stlsca.Name)
 	}
 	return result, nil
-}
-
-// ReadTLSPair returns the pem pair from the pre-defined secret
-<<<<<<< HEAD
-func ReadTLSPair(client kubernetes.Interface) ([]byte, []byte, error) {
-=======
-func ReadTLSPair(restConfig *rest.Config, client kubernetes.Interface) ([]byte, []byte, error) {
->>>>>>> e862ddcf
-	sname := GenerateTLSPairSecretName()
-	secret, err := client.CoreV1().Secrets(config.KyvernoNamespace()).Get(context.TODO(), sname, metav1.GetOptions{})
-	if err != nil {
-		return nil, nil, fmt.Errorf("failed to get secret %s/%s: %v", config.KyvernoNamespace(), sname, err)
-	}
-	// If secret contains annotation 'self-signed-cert', then it's created using helper scripts to setup self-signed certificates.
-	// As the root CA used to sign the certificate is required for webhook configuration, check if the corresponding secret is created
-	{
-		sname := GenerateRootCASecretName()
-		_, err := client.CoreV1().Secrets(config.KyvernoNamespace()).Get(context.TODO(), sname, metav1.GetOptions{})
-		if err != nil {
-			return nil, nil, fmt.Errorf("rootCA secret is required while using self-signed certificate TLS pair, defaulting to generating new TLS pair  %s/%s", config.KyvernoNamespace(), sname)
-		}
-	}
-	if len(secret.Data[v1.TLSCertKey]) == 0 {
-		return nil, nil, fmt.Errorf("TLS Certificate not found in secret %s/%s", config.KyvernoNamespace(), sname)
-	}
-	if len(secret.Data[v1.TLSPrivateKeyKey]) == 0 {
-		return nil, nil, fmt.Errorf("TLS PrivateKey not found in secret %s/%s", config.KyvernoNamespace(), sname)
-	}
-	return secret.Data[v1.TLSCertKey], secret.Data[v1.TLSPrivateKeyKey], nil
 }