package tls

import (
	"crypto/rsa"
	"crypto/x509"
	"encoding/pem"
<<<<<<< HEAD
	"time"

=======

	"github.com/go-logr/logr"
>>>>>>> 37a5a665
	"github.com/kyverno/kyverno/pkg/config"
	appsv1 "k8s.io/api/apps/v1"
	v1 "k8s.io/api/core/v1"
)

<<<<<<< HEAD
func privateKeyToPem(rsaKey *rsa.PrivateKey) []byte {
=======
// PrivateKeyToPem Creates PEM block from private key object
func PrivateKeyToPem(rsaKey *rsa.PrivateKey) []byte {
>>>>>>> 37a5a665
	privateKey := &pem.Block{
		Type:  "PRIVATE KEY",
		Bytes: x509.MarshalPKCS1PrivateKey(rsaKey),
	}
	return pem.EncodeToMemory(privateKey)
}

<<<<<<< HEAD
func certificateToPem(certs ...*x509.Certificate) []byte {
	var raw []byte
	for _, cert := range certs {
		certificate := &pem.Block{
			Type:  "CERTIFICATE",
			Bytes: cert.Raw,
		}
		raw = append(raw, pem.EncodeToMemory(certificate)...)
	}
	return raw
}

func pemToPrivateKey(raw []byte) (*rsa.PrivateKey, error) {
	block, _ := pem.Decode([]byte(raw))
	return x509.ParsePKCS1PrivateKey(block.Bytes)
}

func pemToCertificates(raw []byte) []*x509.Certificate {
	var certs []*x509.Certificate
	for {
		certPemBlock, next := pem.Decode(raw)
		if certPemBlock == nil {
			return certs
		}
		raw = next
		cert, err := x509.ParseCertificate(certPemBlock.Bytes)
		if err == nil {
			certs = append(certs, cert)
		} else {
			logger.Error(err, "failed to parse cert")
		}
	}
}

func removeExpiredCertificates(now time.Time, certs ...*x509.Certificate) []*x509.Certificate {
	var result []*x509.Certificate
	for _, cert := range certs {
		if !now.After(cert.NotAfter) {
			result = append(result, cert)
		}
	}
	return result
}

func allCertificatesExpired(now time.Time, certs ...*x509.Certificate) bool {
	for _, cert := range certs {
		if !now.After(cert.NotAfter) {
			return false
		}
	}
	return true
}

func validateCert(now time.Time, cert *x509.Certificate, caCerts ...*x509.Certificate) bool {
	pool := x509.NewCertPool()
	for _, cert := range caCerts {
		pool.AddCert(cert)
	}
	if _, err := cert.Verify(x509.VerifyOptions{Roots: pool, CurrentTime: now}); err != nil {
		return false
	}
	return true
=======
// CertificateToPem Creates PEM block from certificate object
func CertificateToPem(cert *x509.Certificate) []byte {
	certificate := &pem.Block{
		Type:  "CERTIFICATE",
		Bytes: cert.Raw,
	}
	return pem.EncodeToMemory(certificate)
>>>>>>> 37a5a665
}

// IsKyvernoInRollingUpdate returns true if Kyverno is in rolling update
func IsKyvernoInRollingUpdate(deploy *appsv1.Deployment) bool {
	var replicas int32 = 1
	if deploy.Spec.Replicas != nil {
		replicas = *deploy.Spec.Replicas
	}
	nonTerminatedReplicas := deploy.Status.Replicas
	if nonTerminatedReplicas > replicas {
		logger.Info("detect Kyverno is in rolling update, won't trigger the update again")
		return true
	}
	return false
}

func IsSecretManagedByKyverno(secret *v1.Secret) bool {
	if secret != nil {
		labels := secret.GetLabels()
		if labels == nil {
			return false
		}
		if labels[ManagedByLabel] != "kyverno" {
			return false
		}
	}
	return true
}

// InClusterServiceName The generated service name should be the common name for TLS certificate
func InClusterServiceName() string {
	return config.KyvernoServiceName() + "." + config.KyvernoNamespace() + ".svc"
}

func GenerateTLSPairSecretName() string {
	return InClusterServiceName() + ".kyverno-tls-pair"
}

func GenerateRootCASecretName() string {
	return InClusterServiceName() + ".kyverno-tls-ca"
}<|MERGE_RESOLUTION|>--- conflicted
+++ resolved
@@ -4,24 +4,14 @@
 	"crypto/rsa"
 	"crypto/x509"
 	"encoding/pem"
-<<<<<<< HEAD
 	"time"
 
-=======
-
-	"github.com/go-logr/logr"
->>>>>>> 37a5a665
 	"github.com/kyverno/kyverno/pkg/config"
 	appsv1 "k8s.io/api/apps/v1"
 	v1 "k8s.io/api/core/v1"
 )
 
-<<<<<<< HEAD
 func privateKeyToPem(rsaKey *rsa.PrivateKey) []byte {
-=======
-// PrivateKeyToPem Creates PEM block from private key object
-func PrivateKeyToPem(rsaKey *rsa.PrivateKey) []byte {
->>>>>>> 37a5a665
 	privateKey := &pem.Block{
 		Type:  "PRIVATE KEY",
 		Bytes: x509.MarshalPKCS1PrivateKey(rsaKey),
@@ -29,7 +19,6 @@
 	return pem.EncodeToMemory(privateKey)
 }
 
-<<<<<<< HEAD
 func certificateToPem(certs ...*x509.Certificate) []byte {
 	var raw []byte
 	for _, cert := range certs {
@@ -43,7 +32,7 @@
 }
 
 func pemToPrivateKey(raw []byte) (*rsa.PrivateKey, error) {
-	block, _ := pem.Decode([]byte(raw))
+	block, _ := pem.Decode(raw)
 	return x509.ParsePKCS1PrivateKey(block.Bytes)
 }
 
@@ -92,15 +81,6 @@
 		return false
 	}
 	return true
-=======
-// CertificateToPem Creates PEM block from certificate object
-func CertificateToPem(cert *x509.Certificate) []byte {
-	certificate := &pem.Block{
-		Type:  "CERTIFICATE",
-		Bytes: cert.Raw,
-	}
-	return pem.EncodeToMemory(certificate)
->>>>>>> 37a5a665
 }
 
 // IsKyvernoInRollingUpdate returns true if Kyverno is in rolling update
