package testrunner

import (
	"bytes"
	"context"
	"encoding/json"
	"os"
	ospath "path"
	"path/filepath"
	"reflect"
	"runtime"
	"testing"

	kyvernov1 "github.com/kyverno/kyverno/api/kyverno/v1"
	"github.com/kyverno/kyverno/pkg/clients/dclient"
	"github.com/kyverno/kyverno/pkg/engine"
<<<<<<< HEAD
	enginecontext "github.com/kyverno/kyverno/pkg/engine/context"
=======
>>>>>>> e68be2c7
	"github.com/kyverno/kyverno/pkg/engine/response"
	"github.com/stretchr/testify/assert"
	"gopkg.in/yaml.v3"
	"k8s.io/apimachinery/pkg/apis/meta/v1/unstructured"
	k8sRuntime "k8s.io/apimachinery/pkg/runtime"
	"k8s.io/apimachinery/pkg/runtime/schema"
	apiyaml "k8s.io/apimachinery/pkg/util/yaml"
	"k8s.io/client-go/kubernetes/scheme"
)

type Scenario struct {
	TestCases []TestCase
}

// TestCase defines input and output for a case
type TestCase struct {
	Input    Input    `yaml:"input"`
	Expected Expected `yaml:"expected"`
}

// Input defines input for a test scenario
type Input struct {
	Policy        string   `yaml:"policy"`
	Resource      string   `yaml:"resource"`
	LoadResources []string `yaml:"loadresources,omitempty"`
}

type Expected struct {
	Mutation   Mutation   `yaml:"mutation,omitempty"`
	Validation Validation `yaml:"validation,omitempty"`
	Generation Generation `yaml:"generation,omitempty"`
}

type Mutation struct {
	// path to the patched resource to be compared with
	PatchedResource string `yaml:"patchedresource,omitempty"`
	// expected response from the policy engine
	PolicyResponse response.PolicyResponse `yaml:"policyresponse"`
}

type Validation struct {
	// expected response from the policy engine
	PolicyResponse response.PolicyResponse `yaml:"policyresponse"`
}

type Generation struct {
	// generated resources
	GeneratedResources []kyvernov1.ResourceSpec `yaml:"generatedResources"`
	// expected response from the policy engine
	PolicyResponse response.PolicyResponse `yaml:"policyresponse"`
}

// RootDir returns the kyverno project directory based on the location of the current file.
// It assumes that the project directory is 2 levels up. This means if this function is moved
// it may not work as expected.
func RootDir() string {
	_, b, _, _ := runtime.Caller(0) //nolint:dogsled
	d := ospath.Join(ospath.Dir(b))
	d = filepath.Dir(d)
	return filepath.Dir(d)
}

// getRelativePath expects a path relative to project and builds the complete path
func getRelativePath(path string) string {
	root := RootDir()
	return ospath.Join(root, path)
}

func loadScenario(t *testing.T, path string) (*Scenario, error) {
	t.Helper()
	fileBytes, err := loadFile(t, path)
	assert.Nil(t, err)

	var testCases []TestCase
	// load test cases separated by '---'
	// each test case defines an input & expected result
	scenariosBytes := bytes.Split(fileBytes, []byte("---"))
	for _, testCaseBytes := range scenariosBytes {
		var tc TestCase
		if err := yaml.Unmarshal(testCaseBytes, &tc); err != nil {
			t.Errorf("failed to decode test case YAML: %v", err)
			continue
		}

		testCases = append(testCases, tc)
	}

	scenario := Scenario{
		TestCases: testCases,
	}

	return &scenario, nil
}

// loadFile loads file in byte buffer
func loadFile(t *testing.T, path string) ([]byte, error) {
	t.Helper()
	path = getRelativePath(path)
	t.Logf("reading file %s", path)
	if _, err := os.Stat(path); os.IsNotExist(err) {
		return nil, err
	}
	path = filepath.Clean(path)
	// We accept the risk of including a user provided file here.
	return os.ReadFile(path) // #nosec G304
}

func runScenario(t *testing.T, s *Scenario) bool {
	t.Helper()
	for _, tc := range s.TestCases {
		runTestCase(t, tc)
	}
	return true
}

func runTestCase(t *testing.T, tc TestCase) bool {
	t.Helper()
	policy := loadPolicy(t, tc.Input.Policy)
	if policy == nil {
		t.Error("Policy not loaded")
		t.FailNow()
	}

	resource := loadPolicyResource(t, tc.Input.Resource)
	if resource == nil {
		t.Error("Resources not loaded")
		t.FailNow()
	}

<<<<<<< HEAD
	ctx := &engine.PolicyContext{
		Policy:           policy,
		NewResource:      *resource,
		ExcludeGroupRole: []string{},
		JSONContext:      enginecontext.NewContext(),
	}
=======
	policyContext := engine.NewPolicyContext().WithPolicy(policy).WithNewResource(*resource)
>>>>>>> e68be2c7

	er := engine.Mutate(policyContext)
	t.Log("---Mutation---")
	validateResource(t, er.PatchedResource, tc.Expected.Mutation.PatchedResource)
	validateResponse(t, er.PolicyResponse, tc.Expected.Mutation.PolicyResponse)

	// pass the patched resource from mutate to validate
	if len(er.PolicyResponse.Rules) > 0 {
		resource = &er.PatchedResource
	}

<<<<<<< HEAD
	ctx = &engine.PolicyContext{
		Policy:           policy,
		NewResource:      *resource,
		ExcludeGroupRole: []string{},
		JSONContext:      enginecontext.NewContext(),
	}

	er = engine.Validate(context.TODO(), ctx)
=======
	policyContext = policyContext.WithNewResource(*resource)

	er = engine.Validate(policyContext)
>>>>>>> e68be2c7
	t.Log("---Validation---")
	validateResponse(t, er.PolicyResponse, tc.Expected.Validation.PolicyResponse)

	// Generation
	if resource.GetKind() == "Namespace" {
		// 	generate mock client if resources are to be loaded
		// - create mock client
		// - load resources
		client := getClient(t, tc.Input.LoadResources)
		t.Logf("creating NS %s", resource.GetName())
		if err := createNamespace(client, resource); err != nil {
			t.Error(err)
		} else {
<<<<<<< HEAD
			policyContext := &engine.PolicyContext{
				NewResource:      *resource,
				Policy:           policy,
				Client:           client,
				ExcludeGroupRole: []string{},
				ExcludeResourceFunc: func(s1, s2, s3 string) bool {
					return false
				},
				JSONContext: enginecontext.NewContext(),
			}
=======
			policyContext := policyContext.WithClient(client)
>>>>>>> e68be2c7

			er = engine.ApplyBackgroundChecks(policyContext)
			t.Log(("---Generation---"))
			validateResponse(t, er.PolicyResponse, tc.Expected.Generation.PolicyResponse)
			// Expected generate resource will be in same namespaces as resource
			validateGeneratedResources(t, client, *policy, resource.GetName(), tc.Expected.Generation.GeneratedResources)
		}
	}
	return true
}

func createNamespace(client dclient.Interface, ns *unstructured.Unstructured) error {
	_, err := client.CreateResource(context.TODO(), "", "Namespace", "", ns, false)
	return err
}

func validateGeneratedResources(t *testing.T, client dclient.Interface, policy kyvernov1.ClusterPolicy, namespace string, expected []kyvernov1.ResourceSpec) {
	t.Helper()
	t.Log("--validate if resources are generated---")
	// list of expected generated resources
	for _, resource := range expected {
		if _, err := client.GetResource(context.TODO(), "", resource.Kind, namespace, resource.Name); err != nil {
			t.Errorf("generated resource %s/%s/%s not found. %v", resource.Kind, namespace, resource.Name, err)
		}
	}
}

func validateResource(t *testing.T, responseResource unstructured.Unstructured, expectedResourceFile string) {
	t.Helper()
	resourcePrint := func(obj unstructured.Unstructured, msg string) {
		t.Logf("-----%s----", msg)
		if data, err := obj.MarshalJSON(); err == nil {
			t.Log(string(data))
		}
	}
	if expectedResourceFile == "" {
		t.Log("expected resource file not specified, wont compare resources")
		return
	}
	// load expected resource
	expectedResource := loadPolicyResource(t, expectedResourceFile)
	if expectedResource == nil {
		t.Logf("failed to get the expected resource: %s", expectedResourceFile)
		return
	}

	// compare the resources
	if !reflect.DeepEqual(responseResource, *expectedResource) {
		t.Error("failed: response resource returned does not match expected resource")
		resourcePrint(responseResource, "response resource")
		resourcePrint(*expectedResource, "expected resource")
		return
	}
	t.Log("success: response resource returned matches expected resource")
}

func validateResponse(t *testing.T, er response.PolicyResponse, expected response.PolicyResponse) {
	t.Helper()
	if reflect.DeepEqual(expected, response.PolicyResponse{}) {
		t.Log("no response expected")
		return
	}
	// can't do deepEquals and the stats will be different, so we remove those fields and then do a comparison
	// forcing only the fields that are specified to be compared
	// doing a field by fields comparison will allow us to provide more details logs and granular error reporting
	// compare policy spec
	comparePolicySpec(t, er.Policy, expected.Policy)
	// compare resource spec
	compareResourceSpec(t, er.Resource, expected.Resource)

	// rules
	if len(er.Rules) != len(expected.Rules) {
		t.Errorf("rule count error, er.Rules=%v, expected.Rules=%v", er.Rules, expected.Rules)
		return
	}
	if len(er.Rules) == len(expected.Rules) {
		// if there are rules being applied then we compare the rule response
		// as the rules are applied in the order defined, the comparison of rules will be in order
		for index, r := range expected.Rules {
			compareRules(t, er.Rules[index], r)
		}
	}
}

func comparePolicySpec(t *testing.T, policy response.PolicySpec, expectedPolicy response.PolicySpec) {
	t.Helper()
	// namespace
	if policy.Namespace != expectedPolicy.Namespace {
		t.Errorf("namespace: expected %s, received %s", expectedPolicy.Namespace, policy.Namespace)
	}
	// name
	if policy.Name != expectedPolicy.Name {
		t.Errorf("name: expected %s, received %s", expectedPolicy.Name, policy.Name)
	}
}

func compareResourceSpec(t *testing.T, resource response.ResourceSpec, expectedResource response.ResourceSpec) {
	t.Helper()
	// kind
	if resource.Kind != expectedResource.Kind {
		t.Errorf("kind: expected %s, received %s", expectedResource.Kind, resource.Kind)
	}
	// //TODO apiVersion
	// if resource.APIVersion != expectedResource.APIVersion {
	// 	t.Error("error: apiVersion")
	// }

	// namespace
	if resource.Namespace != expectedResource.Namespace {
		t.Errorf("namespace: expected %s, received %s", expectedResource.Namespace, resource.Namespace)
	}
	// name
	if resource.Name != expectedResource.Name {
		t.Errorf("name: expected %s, received %s", expectedResource.Name, resource.Name)
	}
}

func compareRules(t *testing.T, rule response.RuleResponse, expectedRule response.RuleResponse) {
	t.Helper()
	// name
	if rule.Name != expectedRule.Name {
		t.Errorf("rule name: expected %s, received %+v", expectedRule.Name, rule.Name)
		// as the rule names dont match no need to compare the rest of the information
	}
	// type
	if rule.Type != expectedRule.Type {
		t.Errorf("rule type: expected %s, received %s", expectedRule.Type, rule.Type)
	}
	// message
	// compare messages if expected rule message is not empty
	if expectedRule.Message != "" && rule.Message != expectedRule.Message {
		t.Errorf("rule message: expected %s, received %s", expectedRule.Message, rule.Message)
	}
	// //TODO patches
	// if reflect.DeepEqual(rule.Patches, expectedRule.Patches) {
	// 	t.Log("error: patches")
	// }

	// success
	if rule.Status != expectedRule.Status {
		t.Errorf("rule status mismatch: expected %s, received %s", expectedRule.Status.String(), rule.Status.String())
	}
}

func loadPolicyResource(t *testing.T, file string) *unstructured.Unstructured {
	t.Helper()
	// expect only one resource to be specified in the YAML
	resources := loadResource(t, file)
	if resources == nil {
		t.Log("no resource specified")
		return nil
	}
	if len(resources) > 1 {
		t.Logf("more than one resource specified in the file %s", file)
		t.Log("considering the first one for policy application")
	}

	for _, r := range resources {
		metadata := r.UnstructuredContent()["metadata"].(map[string]interface{})
		delete(metadata, "creationTimestamp")
	}

	return resources[0]
}

func getClient(t *testing.T, files []string) dclient.Interface {
	t.Helper()
	var objects []k8sRuntime.Object
	for _, file := range files {
		objects = loadObjects(t, file)
	}
	// create mock client
	scheme := k8sRuntime.NewScheme()
	// mock client expects the resource to be as runtime.Object
	c, err := dclient.NewFakeClient(scheme, nil, objects...)
	if err != nil {
		t.Errorf("failed to create client. %v", err)
		return nil
	}
	// get GVR from GVK
	gvrs := getGVRForResources(objects)
	c.SetDiscovery(dclient.NewFakeDiscoveryClient(gvrs))
	t.Log("created mock client with pre-loaded resources")
	return c
}

func getGVRForResources(objects []k8sRuntime.Object) []schema.GroupVersionResource {
	var gvrs []schema.GroupVersionResource
	for _, obj := range objects {
		gvk := obj.GetObjectKind().GroupVersionKind()
		gv := gvk.GroupVersion()
		// maintain a static map for kind -> Resource
		gvr := gv.WithResource(getResourceFromKind(gvk.Kind))
		gvrs = append(gvrs, gvr)
	}
	return gvrs
}

func loadResource(t *testing.T, path string) []*unstructured.Unstructured {
	t.Helper()
	var unstrResources []*unstructured.Unstructured
	t.Logf("loading resource from %s", path)
	data, err := loadFile(t, path)
	if err != nil {
		return nil
	}
	rBytes := bytes.Split(data, []byte("---"))
	for _, r := range rBytes {
		decode := scheme.Codecs.UniversalDeserializer().Decode
		obj, _, err := decode(r, nil, nil)
		if err != nil {
			t.Logf("failed to decode resource: %v", err)
			continue
		}

		data, err := k8sRuntime.DefaultUnstructuredConverter.ToUnstructured(&obj)
		if err != nil {
			t.Logf("failed to unmarshall resource. %v", err)
			continue
		}
		unstr := unstructured.Unstructured{Object: data}
		t.Logf("loaded resource %s/%s/%s", unstr.GetKind(), unstr.GetNamespace(), unstr.GetName())
		unstrResources = append(unstrResources, &unstr)
	}
	return unstrResources
}

func loadObjects(t *testing.T, path string) []k8sRuntime.Object {
	t.Helper()
	var resources []k8sRuntime.Object
	t.Logf("loading objects from %s", path)
	data, err := loadFile(t, path)
	if err != nil {
		return nil
	}
	rBytes := bytes.Split(data, []byte("---"))
	for _, r := range rBytes {
		decode := scheme.Codecs.UniversalDeserializer().Decode
		obj, gvk, err := decode(r, nil, nil)
		if err != nil {
			t.Logf("failed to decode resource: %v", err)
			continue
		}
		t.Log(gvk)
		t.Logf("loaded object %s", gvk.Kind)
		resources = append(resources, obj)
	}
	return resources
}

func loadPolicy(t *testing.T, path string) *kyvernov1.ClusterPolicy {
	t.Helper()
	t.Logf("loading policy from %s", path)
	data, err := loadFile(t, path)
	if err != nil {
		return nil
	}
	var policies []*kyvernov1.ClusterPolicy
	pBytes := bytes.Split(data, []byte("---"))
	for _, p := range pBytes {
		policy := kyvernov1.ClusterPolicy{}
		pBytes, err := apiyaml.ToJSON(p)
		if err != nil {
			t.Error(err)
			continue
		}

		if err := json.Unmarshal(pBytes, &policy); err != nil {
			t.Logf("failed to marshall polic. %v", err)
			continue
		}
		t.Logf("loaded policy %s", policy.Name)
		policies = append(policies, &policy)
	}

	if len(policies) == 0 {
		t.Log("no policies loaded")
		return nil
	}
	if len(policies) > 1 {
		t.Log("more than one policy defined, considering first for processing")
	}
	return policies[0]
}

func testScenario(t *testing.T, path string) {
	t.Helper()
	// flag.Set("logtostderr", "true")
	// flag.Set("v", "8")

	scenario, err := loadScenario(t, path)
	if err != nil {
		t.Error(err)
		return
	}

	runScenario(t, scenario)
}<|MERGE_RESOLUTION|>--- conflicted
+++ resolved
@@ -14,10 +14,6 @@
 	kyvernov1 "github.com/kyverno/kyverno/api/kyverno/v1"
 	"github.com/kyverno/kyverno/pkg/clients/dclient"
 	"github.com/kyverno/kyverno/pkg/engine"
-<<<<<<< HEAD
-	enginecontext "github.com/kyverno/kyverno/pkg/engine/context"
-=======
->>>>>>> e68be2c7
 	"github.com/kyverno/kyverno/pkg/engine/response"
 	"github.com/stretchr/testify/assert"
 	"gopkg.in/yaml.v3"
@@ -147,16 +143,7 @@
 		t.FailNow()
 	}
 
-<<<<<<< HEAD
-	ctx := &engine.PolicyContext{
-		Policy:           policy,
-		NewResource:      *resource,
-		ExcludeGroupRole: []string{},
-		JSONContext:      enginecontext.NewContext(),
-	}
-=======
 	policyContext := engine.NewPolicyContext().WithPolicy(policy).WithNewResource(*resource)
->>>>>>> e68be2c7
 
 	er := engine.Mutate(policyContext)
 	t.Log("---Mutation---")
@@ -168,20 +155,9 @@
 		resource = &er.PatchedResource
 	}
 
-<<<<<<< HEAD
-	ctx = &engine.PolicyContext{
-		Policy:           policy,
-		NewResource:      *resource,
-		ExcludeGroupRole: []string{},
-		JSONContext:      enginecontext.NewContext(),
-	}
-
-	er = engine.Validate(context.TODO(), ctx)
-=======
 	policyContext = policyContext.WithNewResource(*resource)
 
 	er = engine.Validate(policyContext)
->>>>>>> e68be2c7
 	t.Log("---Validation---")
 	validateResponse(t, er.PolicyResponse, tc.Expected.Validation.PolicyResponse)
 
@@ -195,20 +171,7 @@
 		if err := createNamespace(client, resource); err != nil {
 			t.Error(err)
 		} else {
-<<<<<<< HEAD
-			policyContext := &engine.PolicyContext{
-				NewResource:      *resource,
-				Policy:           policy,
-				Client:           client,
-				ExcludeGroupRole: []string{},
-				ExcludeResourceFunc: func(s1, s2, s3 string) bool {
-					return false
-				},
-				JSONContext: enginecontext.NewContext(),
-			}
-=======
 			policyContext := policyContext.WithClient(client)
->>>>>>> e68be2c7
 
 			er = engine.ApplyBackgroundChecks(policyContext)
 			t.Log(("---Generation---"))
