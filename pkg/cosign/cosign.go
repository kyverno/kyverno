--- conflicted
+++ resolved
@@ -113,18 +113,7 @@
 	if err != nil {
 		return nil, errors.Wrap(err, "constructing client options")
 	}
-<<<<<<< HEAD
 	remoteOpts = append(remoteOpts, registryclient.BuildRemoteOption(registryclient.DefaultClient))
-=======
-
-	o, err := registryclient.GetOptions()
-	if err != nil {
-		return nil, errors.Wrap(err, "getting remote options")
-	}
-
-	remoteOpts = append(remoteOpts, remote.WithRemoteOptions(o))
-
->>>>>>> 1712dfa9
 	cosignOpts := &cosign.CheckOpts{
 		Annotations:        map[string]interface{}{},
 		RegistryClientOpts: remoteOpts,
