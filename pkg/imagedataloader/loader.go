--- conflicted
+++ resolved
@@ -142,16 +142,12 @@
 	Manifest      *gcrv1.Manifest   `json:"manifest,omitempty"`
 	ConfigData    *gcrv1.ConfigFile `json:"config,omitempty"`
 
-	NameRef           name.Reference
-	desc              *remote.Descriptor
-	referrersManifest *gcrv1.IndexManifest
-	referrersData     map[string]referrerData
-	verifiedReferrers []gcrv1.Descriptor
-<<<<<<< HEAD
-
+	NameRef                name.Reference
+	desc                   *remote.Descriptor
+	referrersManifest      *gcrv1.IndexManifest
+	referrersData          map[string]referrerData
+	verifiedReferrers      []gcrv1.Descriptor
 	verifiedIntotoPayloads map[string][]byte
-=======
->>>>>>> b723553c
 }
 
 type referrerData struct {
@@ -164,11 +160,7 @@
 		return GCRtoOCISpecDesc(i.desc.Descriptor), nil
 	}
 
-<<<<<<< HEAD
 	d, err := remote.Head(i.NameRef.Context().Digest(identifier), i.RemoteOpts...)
-=======
-	d, err := remote.Head(i.nameRef.Context().Digest(identifier), i.remoteOpts...)
->>>>>>> b723553c
 	if err != nil {
 		return ocispec.Descriptor{}, err
 	}
@@ -177,11 +169,7 @@
 }
 
 func (i *ImageData) WithDigest(digest string) string {
-<<<<<<< HEAD
 	return i.NameRef.Context().Digest(digest).String()
-=======
-	return i.nameRef.Context().Digest(digest).String()
->>>>>>> b723553c
 }
 
 func (i *ImageData) loadReferrers() error {
@@ -199,11 +187,7 @@
 }
 
 func (i *ImageData) fetchReferrersFromRemote(digest string) (*gcrv1.IndexManifest, error) {
-<<<<<<< HEAD
 	referrers, err := remote.Referrers(i.NameRef.Context().Digest(digest), i.RemoteOpts...)
-=======
-	referrers, err := remote.Referrers(i.nameRef.Context().Digest(digest), i.remoteOpts...)
->>>>>>> b723553c
 	if err != nil {
 		return nil, err
 	}
@@ -263,11 +247,7 @@
 		return v.data, v.layerDescriptor, nil
 	}
 
-<<<<<<< HEAD
 	img, err := remote.Image(i.NameRef.Context().Digest(desc.Digest.String()), i.RemoteOpts...)
-=======
-	img, err := remote.Image(i.nameRef.Context().Digest(desc.Digest.String()), i.remoteOpts...)
->>>>>>> b723553c
 	if err != nil {
 		return nil, nil, err
 	}
@@ -321,7 +301,6 @@
 	}
 
 	i.verifiedReferrers = append(i.verifiedReferrers, desc)
-<<<<<<< HEAD
 }
 
 func (i *ImageData) AddVerifiedIntotoPayloads(predicateType string, data []byte) {
@@ -330,6 +309,4 @@
 	}
 
 	i.verifiedIntotoPayloads[predicateType] = data
-=======
->>>>>>> b723553c
 }