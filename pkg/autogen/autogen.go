package autogen

import (
	"encoding/json"
	"fmt"
	"strconv"
	"strings"

	jsonpatch "github.com/evanphx/json-patch"
	"github.com/go-logr/logr"
	kyverno "github.com/kyverno/kyverno/api/kyverno/v1"
<<<<<<< HEAD
	"github.com/kyverno/kyverno/pkg/engine"
	"github.com/kyverno/kyverno/pkg/utils"
	metav1 "k8s.io/apimachinery/pkg/apis/meta/v1"
=======
)

const (
	// PodControllerCronJob represent CronJob string
	PodControllerCronJob = "CronJob"
	//PodControllers stores the list of Pod-controllers in csv string
	PodControllers = "DaemonSet,Deployment,Job,StatefulSet,CronJob"
>>>>>>> 126742ad
)

// CanAutoGen checks whether the rule(s) (in policy) can be applied to Pod controllers
// returns controllers as:
// - "" if:
//          - name or selector is defined
//          - mixed kinds (Pod + pod controller) is defined
//          - Pod and PodControllers are not defined
//          - mutate.Patches/mutate.PatchesJSON6902/validate.deny/generate rule is defined
// - otherwise it returns all pod controllers
func CanAutoGen(spec *kyverno.Spec, log logr.Logger) (applyAutoGen bool, controllers string) {
	var needAutogen bool
	rules := spec.GetRules()
	for _, rule := range rules {
		match := rule.MatchResources
		exclude := rule.ExcludeResources

		if match.ResourceDescription.Name != "" || match.ResourceDescription.Selector != nil || match.ResourceDescription.Annotations != nil ||
			exclude.ResourceDescription.Name != "" || exclude.ResourceDescription.Selector != nil || exclude.ResourceDescription.Annotations != nil {
			log.V(3).Info("skip generating rule on pod controllers: Name / Selector in resource description may not be applicable.", "rule", rule.Name)
			return false, ""
		}

		if isKindOtherthanPod(match.Kinds) || isKindOtherthanPod(exclude.Kinds) {
			return false, ""
		}

		needAutogen = hasAutogenKinds(match.Kinds) || hasAutogenKinds(exclude.Kinds)

		for _, value := range match.Any {
			if isKindOtherthanPod(value.Kinds) {
				return false, ""
			}
			if !needAutogen {
				needAutogen = hasAutogenKinds(value.Kinds)
			}
			if value.Name != "" || value.Selector != nil || value.Annotations != nil {
				log.V(3).Info("skip generating rule on pod controllers: Name / Selector in match any block is not be applicable.", "rule", rule.Name)
				return false, ""
			}
		}
		for _, value := range match.All {
			if isKindOtherthanPod(value.Kinds) {
				return false, ""
			}
			if !needAutogen {
				needAutogen = hasAutogenKinds(value.Kinds)
			}
			if value.Name != "" || value.Selector != nil || value.Annotations != nil {
				log.V(3).Info("skip generating rule on pod controllers: Name / Selector in match all block is not be applicable.", "rule", rule.Name)
				return false, ""
			}
		}
		for _, value := range exclude.Any {
			if isKindOtherthanPod(value.Kinds) {
				return false, ""
			}
			if !needAutogen {
				needAutogen = hasAutogenKinds(value.Kinds)
			}
			if value.Name != "" || value.Selector != nil || value.Annotations != nil {
				log.V(3).Info("skip generating rule on pod controllers: Name / Selector in exclude any block is not be applicable.", "rule", rule.Name)
				return false, ""
			}
		}
		for _, value := range exclude.All {
			if isKindOtherthanPod(value.Kinds) {
				return false, ""
			}
			if !needAutogen {
				needAutogen = hasAutogenKinds(value.Kinds)
			}
			if value.Name != "" || value.Selector != nil || value.Annotations != nil {
				log.V(3).Info("skip generating rule on pod controllers: Name / Selector in exclud all block is not be applicable.", "rule", rule.Name)
				return false, ""
			}
		}

		if rule.Mutation.PatchesJSON6902 != "" || rule.HasGenerate() {
			return false, "none"
		}
	}

	if !needAutogen {
		return false, ""
	}

	return true, PodControllers
}

// GetSupportedControllers returns the supported autogen controllers for a given spec.
func GetSupportedControllers(spec *kyverno.Spec, log logr.Logger) []string {
	apply, controllers := CanAutoGen(spec, log)
	if !apply || controllers == "none" {
		return nil
	}
	return strings.Split(controllers, ",")
}

// GetRequestedControllers returns the requested autogen controllers based on object annotations.
func GetRequestedControllers(meta metav1.ObjectMeta) []string {
	annotations := meta.GetAnnotations()
	if annotations == nil {
		return nil
	}
	controllers, ok := annotations[engine.PodControllersAnnotation]
	if !ok || controllers == "" {
		return nil
	}
	if controllers == "none" {
		return []string{}
	}
	return strings.Split(controllers, ",")
}

// GetControllers computes the autogen controllers that should be applied to a policy.
// It returns the requested, supported and effective controllers (intersection of requested and supported ones).
func GetControllers(meta metav1.ObjectMeta, spec *kyverno.Spec, log logr.Logger) ([]string, []string, []string) {
	// compute supported and requested controllers
	supported := GetSupportedControllers(spec, log)
	requested := GetRequestedControllers(meta)

	// no specific request, we can return supported controllers without further filtering
	if requested == nil {
		return requested, supported, supported
	}

	// filter supported controllers, keeping only those that have been requested
	var activated []string
	for _, controller := range supported {
		if utils.ContainsString(requested, controller) {
			activated = append(activated, controller)
		}
	}
	return requested, supported, activated
}

// podControllersKey annotation could be:
// scenario A: not exist, set default to "all", which generates on all pod controllers
//               - if name / selector exist in resource description -> skip
//                 as these fields may not be applicable to pod controllers
// scenario B: "none", user explicitly disable this feature -> skip
// scenario C: some certain controllers that user set -> generate on defined controllers
//             copy entire match / exclude block, it's users' responsibility to
//             make sure all fields are applicable to pod controllers

// GenerateRulePatches generates rule for podControllers based on scenario A and C
func GenerateRulePatches(spec *kyverno.Spec, controllers string, log logr.Logger) (rulePatches [][]byte, errs []error) {
	rules := spec.GetRules()
	insertIdx := len(rules)

	ruleMap := createRuleMap(rules)
	var ruleIndex = make(map[string]int)
	for index, rule := range rules {
		ruleIndex[rule.Name] = index
	}

	for _, rule := range rules {
		patchPostion := insertIdx
		convertToPatches := func(genRule kyvernoRule, patchPostion int) []byte {
			operation := "add"
			if existingAutoGenRule, alreadyExists := ruleMap[genRule.Name]; alreadyExists {
				existingAutoGenRuleRaw, _ := json.Marshal(existingAutoGenRule)
				genRuleRaw, _ := json.Marshal(genRule)

				if string(existingAutoGenRuleRaw) == string(genRuleRaw) {
					return nil
				}
				operation = "replace"
				patchPostion = ruleIndex[genRule.Name]
			}

			// generate patch bytes
			jsonPatch := struct {
				Path  string      `json:"path"`
				Op    string      `json:"op"`
				Value interface{} `json:"value"`
			}{
				fmt.Sprintf("/spec/rules/%s", strconv.Itoa(patchPostion)),
				operation,
				genRule,
			}
			pbytes, err := json.Marshal(jsonPatch)
			if err != nil {
				errs = append(errs, err)
				return nil
			}

			// check the patch
			if _, err := jsonpatch.DecodePatch([]byte("[" + string(pbytes) + "]")); err != nil {
				errs = append(errs, err)
				return nil
			}

			return pbytes
		}

		// handle all other controllers other than CronJob
		genRule := generateRuleForControllers(rule, stripCronJob(controllers), log)
		if genRule != nil {
			pbytes := convertToPatches(*genRule, patchPostion)
			pbytes = updateGenRuleByte(pbytes, "Pod", *genRule)
			if pbytes != nil {
				rulePatches = append(rulePatches, pbytes)
			}
			insertIdx++
			patchPostion = insertIdx
		}

		// handle CronJob, it appends an additional rule
		genRule = generateCronJobRule(rule, controllers, log)
		if genRule != nil {
			pbytes := convertToPatches(*genRule, patchPostion)
			pbytes = updateGenRuleByte(pbytes, "Cronjob", *genRule)
			if pbytes != nil {
				rulePatches = append(rulePatches, pbytes)
			}
			insertIdx++
		}
	}
	return
}<|MERGE_RESOLUTION|>--- conflicted
+++ resolved
@@ -9,11 +9,8 @@
 	jsonpatch "github.com/evanphx/json-patch"
 	"github.com/go-logr/logr"
 	kyverno "github.com/kyverno/kyverno/api/kyverno/v1"
-<<<<<<< HEAD
-	"github.com/kyverno/kyverno/pkg/engine"
 	"github.com/kyverno/kyverno/pkg/utils"
 	metav1 "k8s.io/apimachinery/pkg/apis/meta/v1"
-=======
 )
 
 const (
@@ -21,7 +18,6 @@
 	PodControllerCronJob = "CronJob"
 	//PodControllers stores the list of Pod-controllers in csv string
 	PodControllers = "DaemonSet,Deployment,Job,StatefulSet,CronJob"
->>>>>>> 126742ad
 )
 
 // CanAutoGen checks whether the rule(s) (in policy) can be applied to Pod controllers
@@ -127,7 +123,7 @@
 	if annotations == nil {
 		return nil
 	}
-	controllers, ok := annotations[engine.PodControllersAnnotation]
+	controllers, ok := annotations[kyverno.PodControllersAnnotation]
 	if !ok || controllers == "" {
 		return nil
 	}
