package autogen

import (
<<<<<<< HEAD
	"encoding/json"
	"fmt"
	"strings"
	"sync"

	"github.com/kyverno/kyverno/api/kyverno"
=======
>>>>>>> 7fb2f764
	kyvernov1 "github.com/kyverno/kyverno/api/kyverno/v1"
	autogenv1 "github.com/kyverno/kyverno/pkg/autogen/v1"
	autogenv2 "github.com/kyverno/kyverno/pkg/autogen/v2"
)

<<<<<<< HEAD
func isKindOtherthanPod(kinds []string) bool {
	if len(kinds) > 1 && kubeutils.ContainsKind(kinds, "Pod") {
		return true
	}
	return false
}

func checkAutogenSupport(needed *bool, subjects ...kyvernov1.ResourceDescription) bool {
	for _, subject := range subjects {
		if subject.Name != "" || len(subject.Names) > 0 || subject.Selector != nil || subject.Annotations != nil || isKindOtherthanPod(subject.Kinds) {
			return false
		}
		if needed != nil {
			*needed = *needed || podControllersKindsSet.HasAny(subject.Kinds...)
		}
	}
	return true
}

// stripCronJob removes CronJob from controllers
func stripCronJob(controllers string) string {
	controllerArr := splitKinds(controllers, ",")
	newControllers := make([]string, 0, len(controllerArr))
	for _, c := range controllerArr {
		if c == PodControllerCronJob {
			continue
		}
		newControllers = append(newControllers, c)
	}
	return strings.Join(newControllers, ",")
}

// CanAutoGen checks whether the rule(s) (in policy) can be applied to Pod controllers
// returns controllers as:
// - "" if:
//   - name or selector is defined
//   - mixed kinds (Pod + pod controller) is defined
//   - Pod and PodControllers are not defined
//   - mutate.Patches/mutate.PatchesJSON6902/validate.deny/generate rule is defined
//
// - otherwise it returns all pod controllers
func CanAutoGen(spec *kyvernov1.Spec) (applyAutoGen bool, controllers sets.Set[string]) {
	needed := false
	for _, rule := range spec.Rules {
		if rule.Mutation.PatchesJSON6902 != "" || rule.HasGenerate() {
			return false, sets.New("none")
		}
		for _, foreach := range rule.Mutation.ForEachMutation {
			if foreach.PatchesJSON6902 != "" {
				return false, sets.New("none")
			}
		}
		match, exclude := rule.MatchResources, rule.ExcludeResources
		if !checkAutogenSupport(&needed, match.ResourceDescription, exclude.ResourceDescription) {
			debug.Info("skip generating rule on pod controllers: Name / Selector in resource description may not be applicable.", "rule", rule.Name)
			return false, sets.New[string]()
		}
		for _, value := range match.Any {
			if !checkAutogenSupport(&needed, value.ResourceDescription) {
				debug.Info("skip generating rule on pod controllers: Name / Selector in match any block is not applicable.", "rule", rule.Name)
				return false, sets.New[string]()
			}
		}
		for _, value := range match.All {
			if !checkAutogenSupport(&needed, value.ResourceDescription) {
				debug.Info("skip generating rule on pod controllers: Name / Selector in match all block is not applicable.", "rule", rule.Name)
				return false, sets.New[string]()
			}
		}
		for _, value := range exclude.Any {
			if !checkAutogenSupport(&needed, value.ResourceDescription) {
				debug.Info("skip generating rule on pod controllers: Name / Selector in exclude any block is not applicable.", "rule", rule.Name)
				return false, sets.New[string]()
			}
		}
		for _, value := range exclude.All {
			if !checkAutogenSupport(&needed, value.ResourceDescription) {
				debug.Info("skip generating rule on pod controllers: Name / Selector in exclud all block is not applicable.", "rule", rule.Name)
				return false, sets.New[string]()
			}
		}
	}
	if !needed {
		return false, sets.New[string]()
	}
	return true, PodControllers
}

// GetSupportedControllers returns the supported autogen controllers for a given spec.
func GetSupportedControllers(spec *kyvernov1.Spec) sets.Set[string] {
	apply, controllers := CanAutoGen(spec)
	if !apply || (controllers.Len() == 1 && controllers.Has("none")) {
		return nil
	}
	return controllers
}

// GetRequestedControllers returns the requested autogen controllers based on object annotations.
func GetRequestedControllers(meta *metav1.ObjectMeta) sets.Set[string] {
	annotations := meta.GetAnnotations()
	if annotations == nil {
		return nil
	}
	controllers, ok := annotations[kyverno.AnnotationAutogenControllers]
	if !ok || controllers == "" {
		return nil
	}
	if controllers == "none" {
		return sets.New[string]()
	}
	return sets.New(splitKinds(controllers, ",")...)
}

// GetControllers computes the autogen controllers that should be applied to a policy.
// It returns the requested, supported and effective controllers (intersection of requested and supported ones).
func GetControllers(meta *metav1.ObjectMeta, spec *kyvernov1.Spec) ([]string, []string, []string) {
	// compute supported and requested controllers
	supported, requested := GetSupportedControllers(spec), GetRequestedControllers(meta)
	// no specific request, we can return supported controllers without further filtering
	if requested == nil {
		return requested.UnsortedList(), supported.UnsortedList(), supported.UnsortedList()
	}
	// filter supported controllers, keeping only those that have been requested
	var activated []string
	for _, controller := range supported.UnsortedList() {
		if requested.Has(controller) {
			activated = append(activated, controller)
		}
	}
	return requested.UnsortedList(), supported.UnsortedList(), activated
}

func getActualControllers(p kyvernov1.PolicyInterface) *sets.Set[string] {
	spec := p.GetSpec()
	var actualControllers sets.Set[string]
	if applyAutoGen, desiredControllers := CanAutoGen(spec); !applyAutoGen {
		actualControllers = sets.New("none")
	} else {
		ann := p.GetAnnotations()
		actualControllersString, ok := ann[kyverno.AnnotationAutogenControllers]
		if !ok {
			actualControllers = desiredControllers
		} else {
			actualControllers = sets.New(strings.Split(actualControllersString, ",")...)
		}
	}
	return &actualControllers
}

// podControllersKey annotation could be:
// scenario A: not exist, set default to "all", which generates on all pod controllers
//               - if name / selector exist in resource description -> skip
//                 as these fields may not be applicable to pod controllers
// scenario B: "none", user explicitly disable this feature -> skip
// scenario C: some certain controllers that user set -> generate on defined controllers
//             copy entire match / exclude block, it's users' responsibility to
//             make sure all fields are applicable to pod controllers

// generateRules generates rule for podControllers based on scenario A and C
func generateRules(spec *kyvernov1.Spec, controllers string) []kyvernov1.Rule {
	var wg sync.WaitGroup
	rules := make([]kyvernov1.Rule, 0, len(spec.Rules)*2)
	resultChan := make(chan kyvernov1.Rule)
	controllersStripCronJob := stripCronJob(controllers)

	for i := range spec.Rules {
		wg.Add(2)

		// handle all other controllers other than CronJob
		go func(index int) {
			defer wg.Done()
			processRule(spec, index, controllersStripCronJob, "Pod", resultChan)
		}(i)

		// handle CronJob, it appends an additional rule
		go func(index int) {
			defer wg.Done()
			processRule(spec, index, controllers, "Cronjob", resultChan)
		}(i)
	}

	go func() {
		wg.Wait()
		close(resultChan)
	}()

	for rule := range resultChan {
		rules = append(rules, rule)
	}
	return rules
}

func processRule(spec *kyvernov1.Spec, index int, controllers, kind string, result chan<- kyvernov1.Rule) {
	var genRule *kyvernoRule

	if kind == "Pod" {
		genRule = createRule(generateRuleForControllers(&spec.Rules[index], controllers))
	} else if kind == "Cronjob" {
		genRule = createRule(generateCronJobRule(&spec.Rules[index], controllers))
	}

	if genRule != nil {
		convRule, err := convertRule(*genRule, kind)
		if err == nil {
			result <- *convRule
		} else {
			logger.Error(err, fmt.Sprintf("failed to create %s rule", kind))
		}
	}
}

func convertRule(rule kyvernoRule, kind string) (*kyvernov1.Rule, error) {
	if bytes, err := json.Marshal(rule); err != nil {
		return nil, err
	} else {
		// CEL variables are object, oldObject, request, params and authorizer.
		// Therefore CEL expressions can be either written as object.spec or request.object.spec
		bytes = updateFields(bytes, kind, rule.Validation != nil && rule.Validation.CEL != nil)
		if err := json.Unmarshal(bytes, &rule); err != nil {
			return nil, err
		}
	}

	out := kyvernov1.Rule{
		Name:         rule.Name,
		VerifyImages: rule.VerifyImages,
	}
	if rule.MatchResources != nil {
		out.MatchResources = *rule.MatchResources
	}
	if rule.ExcludeResources != nil {
		out.ExcludeResources = *rule.ExcludeResources
	}
	if rule.Context != nil {
		out.Context = *rule.Context
	}
	if rule.AnyAllConditions != nil {
		out.SetAnyAllConditions(rule.AnyAllConditions.Conditions)
	}
	if rule.Mutation != nil {
		out.Mutation = *rule.Mutation
	}
	if rule.Validation != nil {
		out.Validation = *rule.Validation
	}
	return &out, nil
}

func ComputeRules(p kyvernov1.PolicyInterface, kind string) []kyvernov1.Rule {
	return computeRules(p, kind)
}

func computeRules(p kyvernov1.PolicyInterface, kind string) []kyvernov1.Rule {
	spec := p.GetSpec()

	actualControllers := getActualControllers(p)

	if kind != "" {
		if !actualControllers.Has(kind) {
			return spec.Rules
		}
	} else {
		kind = strings.Join(actualControllers.UnsortedList(), ",")
	}

	if kind == "none" {
		return spec.Rules
	}

	genRules := generateRules(spec.DeepCopy(), kind)
	if len(genRules) == 0 {
		return spec.Rules
	}
	var out []kyvernov1.Rule
	for _, rule := range spec.Rules {
		if !isAutogenRuleName(rule.Name) {
			out = append(out, rule)
		}
	}
	out = append(out, genRules...)
	return out
}

func copyMap(m map[string]any) map[string]any {
	newMap := make(map[string]any, len(m))
	for k, v := range m {
		newMap[k] = v
	}

	return newMap
=======
type Autogen interface {
	GetAutogenRuleNames(kyvernov1.PolicyInterface) []string
	GetAutogenKinds(kyvernov1.PolicyInterface) []string
	ComputeRules(kyvernov1.PolicyInterface, string) []kyvernov1.Rule
>>>>>>> 7fb2f764
}

var (
	V1      Autogen = autogenv1.New()
	V2      Autogen = autogenv2.New()
	Default Autogen = V1
)<|MERGE_RESOLUTION|>--- conflicted
+++ resolved
@@ -1,317 +1,15 @@
 package autogen
 
 import (
-<<<<<<< HEAD
-	"encoding/json"
-	"fmt"
-	"strings"
-	"sync"
-
-	"github.com/kyverno/kyverno/api/kyverno"
-=======
->>>>>>> 7fb2f764
 	kyvernov1 "github.com/kyverno/kyverno/api/kyverno/v1"
 	autogenv1 "github.com/kyverno/kyverno/pkg/autogen/v1"
 	autogenv2 "github.com/kyverno/kyverno/pkg/autogen/v2"
 )
 
-<<<<<<< HEAD
-func isKindOtherthanPod(kinds []string) bool {
-	if len(kinds) > 1 && kubeutils.ContainsKind(kinds, "Pod") {
-		return true
-	}
-	return false
-}
-
-func checkAutogenSupport(needed *bool, subjects ...kyvernov1.ResourceDescription) bool {
-	for _, subject := range subjects {
-		if subject.Name != "" || len(subject.Names) > 0 || subject.Selector != nil || subject.Annotations != nil || isKindOtherthanPod(subject.Kinds) {
-			return false
-		}
-		if needed != nil {
-			*needed = *needed || podControllersKindsSet.HasAny(subject.Kinds...)
-		}
-	}
-	return true
-}
-
-// stripCronJob removes CronJob from controllers
-func stripCronJob(controllers string) string {
-	controllerArr := splitKinds(controllers, ",")
-	newControllers := make([]string, 0, len(controllerArr))
-	for _, c := range controllerArr {
-		if c == PodControllerCronJob {
-			continue
-		}
-		newControllers = append(newControllers, c)
-	}
-	return strings.Join(newControllers, ",")
-}
-
-// CanAutoGen checks whether the rule(s) (in policy) can be applied to Pod controllers
-// returns controllers as:
-// - "" if:
-//   - name or selector is defined
-//   - mixed kinds (Pod + pod controller) is defined
-//   - Pod and PodControllers are not defined
-//   - mutate.Patches/mutate.PatchesJSON6902/validate.deny/generate rule is defined
-//
-// - otherwise it returns all pod controllers
-func CanAutoGen(spec *kyvernov1.Spec) (applyAutoGen bool, controllers sets.Set[string]) {
-	needed := false
-	for _, rule := range spec.Rules {
-		if rule.Mutation.PatchesJSON6902 != "" || rule.HasGenerate() {
-			return false, sets.New("none")
-		}
-		for _, foreach := range rule.Mutation.ForEachMutation {
-			if foreach.PatchesJSON6902 != "" {
-				return false, sets.New("none")
-			}
-		}
-		match, exclude := rule.MatchResources, rule.ExcludeResources
-		if !checkAutogenSupport(&needed, match.ResourceDescription, exclude.ResourceDescription) {
-			debug.Info("skip generating rule on pod controllers: Name / Selector in resource description may not be applicable.", "rule", rule.Name)
-			return false, sets.New[string]()
-		}
-		for _, value := range match.Any {
-			if !checkAutogenSupport(&needed, value.ResourceDescription) {
-				debug.Info("skip generating rule on pod controllers: Name / Selector in match any block is not applicable.", "rule", rule.Name)
-				return false, sets.New[string]()
-			}
-		}
-		for _, value := range match.All {
-			if !checkAutogenSupport(&needed, value.ResourceDescription) {
-				debug.Info("skip generating rule on pod controllers: Name / Selector in match all block is not applicable.", "rule", rule.Name)
-				return false, sets.New[string]()
-			}
-		}
-		for _, value := range exclude.Any {
-			if !checkAutogenSupport(&needed, value.ResourceDescription) {
-				debug.Info("skip generating rule on pod controllers: Name / Selector in exclude any block is not applicable.", "rule", rule.Name)
-				return false, sets.New[string]()
-			}
-		}
-		for _, value := range exclude.All {
-			if !checkAutogenSupport(&needed, value.ResourceDescription) {
-				debug.Info("skip generating rule on pod controllers: Name / Selector in exclud all block is not applicable.", "rule", rule.Name)
-				return false, sets.New[string]()
-			}
-		}
-	}
-	if !needed {
-		return false, sets.New[string]()
-	}
-	return true, PodControllers
-}
-
-// GetSupportedControllers returns the supported autogen controllers for a given spec.
-func GetSupportedControllers(spec *kyvernov1.Spec) sets.Set[string] {
-	apply, controllers := CanAutoGen(spec)
-	if !apply || (controllers.Len() == 1 && controllers.Has("none")) {
-		return nil
-	}
-	return controllers
-}
-
-// GetRequestedControllers returns the requested autogen controllers based on object annotations.
-func GetRequestedControllers(meta *metav1.ObjectMeta) sets.Set[string] {
-	annotations := meta.GetAnnotations()
-	if annotations == nil {
-		return nil
-	}
-	controllers, ok := annotations[kyverno.AnnotationAutogenControllers]
-	if !ok || controllers == "" {
-		return nil
-	}
-	if controllers == "none" {
-		return sets.New[string]()
-	}
-	return sets.New(splitKinds(controllers, ",")...)
-}
-
-// GetControllers computes the autogen controllers that should be applied to a policy.
-// It returns the requested, supported and effective controllers (intersection of requested and supported ones).
-func GetControllers(meta *metav1.ObjectMeta, spec *kyvernov1.Spec) ([]string, []string, []string) {
-	// compute supported and requested controllers
-	supported, requested := GetSupportedControllers(spec), GetRequestedControllers(meta)
-	// no specific request, we can return supported controllers without further filtering
-	if requested == nil {
-		return requested.UnsortedList(), supported.UnsortedList(), supported.UnsortedList()
-	}
-	// filter supported controllers, keeping only those that have been requested
-	var activated []string
-	for _, controller := range supported.UnsortedList() {
-		if requested.Has(controller) {
-			activated = append(activated, controller)
-		}
-	}
-	return requested.UnsortedList(), supported.UnsortedList(), activated
-}
-
-func getActualControllers(p kyvernov1.PolicyInterface) *sets.Set[string] {
-	spec := p.GetSpec()
-	var actualControllers sets.Set[string]
-	if applyAutoGen, desiredControllers := CanAutoGen(spec); !applyAutoGen {
-		actualControllers = sets.New("none")
-	} else {
-		ann := p.GetAnnotations()
-		actualControllersString, ok := ann[kyverno.AnnotationAutogenControllers]
-		if !ok {
-			actualControllers = desiredControllers
-		} else {
-			actualControllers = sets.New(strings.Split(actualControllersString, ",")...)
-		}
-	}
-	return &actualControllers
-}
-
-// podControllersKey annotation could be:
-// scenario A: not exist, set default to "all", which generates on all pod controllers
-//               - if name / selector exist in resource description -> skip
-//                 as these fields may not be applicable to pod controllers
-// scenario B: "none", user explicitly disable this feature -> skip
-// scenario C: some certain controllers that user set -> generate on defined controllers
-//             copy entire match / exclude block, it's users' responsibility to
-//             make sure all fields are applicable to pod controllers
-
-// generateRules generates rule for podControllers based on scenario A and C
-func generateRules(spec *kyvernov1.Spec, controllers string) []kyvernov1.Rule {
-	var wg sync.WaitGroup
-	rules := make([]kyvernov1.Rule, 0, len(spec.Rules)*2)
-	resultChan := make(chan kyvernov1.Rule)
-	controllersStripCronJob := stripCronJob(controllers)
-
-	for i := range spec.Rules {
-		wg.Add(2)
-
-		// handle all other controllers other than CronJob
-		go func(index int) {
-			defer wg.Done()
-			processRule(spec, index, controllersStripCronJob, "Pod", resultChan)
-		}(i)
-
-		// handle CronJob, it appends an additional rule
-		go func(index int) {
-			defer wg.Done()
-			processRule(spec, index, controllers, "Cronjob", resultChan)
-		}(i)
-	}
-
-	go func() {
-		wg.Wait()
-		close(resultChan)
-	}()
-
-	for rule := range resultChan {
-		rules = append(rules, rule)
-	}
-	return rules
-}
-
-func processRule(spec *kyvernov1.Spec, index int, controllers, kind string, result chan<- kyvernov1.Rule) {
-	var genRule *kyvernoRule
-
-	if kind == "Pod" {
-		genRule = createRule(generateRuleForControllers(&spec.Rules[index], controllers))
-	} else if kind == "Cronjob" {
-		genRule = createRule(generateCronJobRule(&spec.Rules[index], controllers))
-	}
-
-	if genRule != nil {
-		convRule, err := convertRule(*genRule, kind)
-		if err == nil {
-			result <- *convRule
-		} else {
-			logger.Error(err, fmt.Sprintf("failed to create %s rule", kind))
-		}
-	}
-}
-
-func convertRule(rule kyvernoRule, kind string) (*kyvernov1.Rule, error) {
-	if bytes, err := json.Marshal(rule); err != nil {
-		return nil, err
-	} else {
-		// CEL variables are object, oldObject, request, params and authorizer.
-		// Therefore CEL expressions can be either written as object.spec or request.object.spec
-		bytes = updateFields(bytes, kind, rule.Validation != nil && rule.Validation.CEL != nil)
-		if err := json.Unmarshal(bytes, &rule); err != nil {
-			return nil, err
-		}
-	}
-
-	out := kyvernov1.Rule{
-		Name:         rule.Name,
-		VerifyImages: rule.VerifyImages,
-	}
-	if rule.MatchResources != nil {
-		out.MatchResources = *rule.MatchResources
-	}
-	if rule.ExcludeResources != nil {
-		out.ExcludeResources = *rule.ExcludeResources
-	}
-	if rule.Context != nil {
-		out.Context = *rule.Context
-	}
-	if rule.AnyAllConditions != nil {
-		out.SetAnyAllConditions(rule.AnyAllConditions.Conditions)
-	}
-	if rule.Mutation != nil {
-		out.Mutation = *rule.Mutation
-	}
-	if rule.Validation != nil {
-		out.Validation = *rule.Validation
-	}
-	return &out, nil
-}
-
-func ComputeRules(p kyvernov1.PolicyInterface, kind string) []kyvernov1.Rule {
-	return computeRules(p, kind)
-}
-
-func computeRules(p kyvernov1.PolicyInterface, kind string) []kyvernov1.Rule {
-	spec := p.GetSpec()
-
-	actualControllers := getActualControllers(p)
-
-	if kind != "" {
-		if !actualControllers.Has(kind) {
-			return spec.Rules
-		}
-	} else {
-		kind = strings.Join(actualControllers.UnsortedList(), ",")
-	}
-
-	if kind == "none" {
-		return spec.Rules
-	}
-
-	genRules := generateRules(spec.DeepCopy(), kind)
-	if len(genRules) == 0 {
-		return spec.Rules
-	}
-	var out []kyvernov1.Rule
-	for _, rule := range spec.Rules {
-		if !isAutogenRuleName(rule.Name) {
-			out = append(out, rule)
-		}
-	}
-	out = append(out, genRules...)
-	return out
-}
-
-func copyMap(m map[string]any) map[string]any {
-	newMap := make(map[string]any, len(m))
-	for k, v := range m {
-		newMap[k] = v
-	}
-
-	return newMap
-=======
 type Autogen interface {
 	GetAutogenRuleNames(kyvernov1.PolicyInterface) []string
 	GetAutogenKinds(kyvernov1.PolicyInterface) []string
 	ComputeRules(kyvernov1.PolicyInterface, string) []kyvernov1.Rule
->>>>>>> 7fb2f764
 }
 
 var (
