--- conflicted
+++ resolved
@@ -273,16 +273,12 @@
 		spec := p.GetSpec()
 		return spec.Rules
 	}
-<<<<<<< HEAD
 	return computeRules(p)
 }
 
 func computeRules(p kyverno.PolicyInterface) []kyverno.Rule {
 	spec := p.GetSpec()
-	applyAutoGen, desiredControllers := CanAutoGen(spec, log.Log)
-=======
 	applyAutoGen, desiredControllers := CanAutoGen(spec)
->>>>>>> 05c4bf4c
 	if !applyAutoGen {
 		desiredControllers = "none"
 	}
