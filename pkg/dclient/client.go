package client

import (
	"fmt"
	"strings"
	"time"

	"github.com/golang/glog"
	kyverno "github.com/nirmata/kyverno/pkg/api/kyverno/v1"
	"github.com/nirmata/kyverno/pkg/config"
	apps "k8s.io/api/apps/v1"
	certificates "k8s.io/api/certificates/v1beta1"
	v1 "k8s.io/api/core/v1"
	helperv1 "k8s.io/apimachinery/pkg/apis/meta/v1"
	meta "k8s.io/apimachinery/pkg/apis/meta/v1"
	"k8s.io/apimachinery/pkg/apis/meta/v1/unstructured"
	"k8s.io/apimachinery/pkg/runtime"
	"k8s.io/apimachinery/pkg/runtime/schema"
	patchTypes "k8s.io/apimachinery/pkg/types"
	"k8s.io/client-go/discovery"
	"k8s.io/client-go/discovery/cached/memory"
	"k8s.io/client-go/dynamic"
	"k8s.io/client-go/kubernetes"
	csrtype "k8s.io/client-go/kubernetes/typed/certificates/v1beta1"
	event "k8s.io/client-go/kubernetes/typed/core/v1"
	"k8s.io/client-go/rest"
)

//Client enables interaction with k8 resource
type Client struct {
	client          dynamic.Interface
	cachedClient    discovery.CachedDiscoveryInterface
	clientConfig    *rest.Config
	kclient         kubernetes.Interface
	DiscoveryClient IDiscovery
}

//NewClient creates new instance of client
func NewClient(config *rest.Config, resync time.Duration, stopCh <-chan struct{}) (*Client, error) {
	dclient, err := dynamic.NewForConfig(config)
	if err != nil {
		return nil, err
	}
	kclient, err := kubernetes.NewForConfig(config)
	if err != nil {
		return nil, err
	}
	client := Client{
		client:       dclient,
		clientConfig: config,
		kclient:      kclient,
	}
<<<<<<< HEAD
=======
	// Set discovery client
>>>>>>> 337e0f7d
	discoveryClient := ServerPreferredResources{memory.NewMemCacheClient(kclient.Discovery())}
	// client will invalidate registered resources cache every x seconds,
	// As there is no way to identify if the registered resource is available or not
	// we will be invalidating the local cache, so the next request get a fresh cache
	// If a resource is removed then and cache is not invalidate yet, we will not detect the removal
	// but the re-sync shall re-evaluate
	go discoveryClient.Poll(resync, stopCh)

	client.SetDiscovery(discoveryClient)
	return &client, nil
}

//GetKubePolicyDeployment returns kube policy depoyment value
func (c *Client) GetKubePolicyDeployment() (*apps.Deployment, error) {
	kubePolicyDeployment, err := c.GetResource("Deployment", config.KubePolicyNamespace, config.KubePolicyDeploymentName)
	if err != nil {
		return nil, err
	}
	deploy := apps.Deployment{}
	if err = runtime.DefaultUnstructuredConverter.FromUnstructured(kubePolicyDeployment.UnstructuredContent(), &deploy); err != nil {
		return nil, err
	}
	return &deploy, nil
}

//GetEventsInterface provides typed interface for events
//TODO: can we use dynamic client to fetch the typed interface
// or generate a kube client value to access the interface
func (c *Client) GetEventsInterface() (event.EventInterface, error) {
	return c.kclient.CoreV1().Events(""), nil
}

//GetCSRInterface provides type interface for CSR
func (c *Client) GetCSRInterface() (csrtype.CertificateSigningRequestInterface, error) {
	return c.kclient.CertificatesV1beta1().CertificateSigningRequests(), nil
}

func (c *Client) getInterface(resource string) dynamic.NamespaceableResourceInterface {
	return c.client.Resource(c.getGroupVersionMapper(resource))
}

func (c *Client) getResourceInterface(kind string, namespace string) dynamic.ResourceInterface {
	// Get the resource interface from kind
	namespaceableInterface := c.getInterface(kind)
	// Get the namespacable interface
	var resourceInteface dynamic.ResourceInterface
	if namespace != "" {
		resourceInteface = namespaceableInterface.Namespace(namespace)
	} else {
		resourceInteface = namespaceableInterface
	}
	return resourceInteface
}

// Keep this a stateful as the resource list will be based on the kubernetes version we connect to
func (c *Client) getGroupVersionMapper(kind string) schema.GroupVersionResource {
	return c.DiscoveryClient.GetGVRFromKind(kind)
}

// GetResource returns the resource in unstructured/json format
func (c *Client) GetResource(kind string, namespace string, name string, subresources ...string) (*unstructured.Unstructured, error) {
	return c.getResourceInterface(kind, namespace).Get(name, meta.GetOptions{}, subresources...)
}

//PatchResource patches the resource
func (c *Client) PatchResource(kind string, namespace string, name string, patch []byte) (*unstructured.Unstructured, error) {
	return c.getResourceInterface(kind, namespace).Patch(name, patchTypes.JSONPatchType, patch, meta.PatchOptions{})
}

// ListResource returns the list of resources in unstructured/json format
// Access items using []Items
func (c *Client) ListResource(kind string, namespace string, lselector *meta.LabelSelector) (*unstructured.UnstructuredList, error) {
	options := meta.ListOptions{}
	if lselector != nil {
		options = meta.ListOptions{LabelSelector: helperv1.FormatLabelSelector(lselector)}
	}
	return c.getResourceInterface(kind, namespace).List(options)
}

// DeleteResource deletes the specified resource
func (c *Client) DeleteResource(kind string, namespace string, name string, dryRun bool) error {
	options := meta.DeleteOptions{}
	if dryRun {
		options = meta.DeleteOptions{DryRun: []string{meta.DryRunAll}}
	}
	return c.getResourceInterface(kind, namespace).Delete(name, &options)

}

// CreateResource creates object for the specified resource/namespace
func (c *Client) CreateResource(kind string, namespace string, obj interface{}, dryRun bool) (*unstructured.Unstructured, error) {
	options := meta.CreateOptions{}
	if dryRun {
		options = meta.CreateOptions{DryRun: []string{meta.DryRunAll}}
	}
	// convert typed to unstructured obj
	if unstructuredObj := convertToUnstructured(obj); unstructuredObj != nil {
		return c.getResourceInterface(kind, namespace).Create(unstructuredObj, options)
	}
	return nil, fmt.Errorf("Unable to create resource ")
}

// UpdateResource updates object for the specified resource/namespace
func (c *Client) UpdateResource(kind string, namespace string, obj interface{}, dryRun bool) (*unstructured.Unstructured, error) {
	options := meta.UpdateOptions{}
	if dryRun {
		options = meta.UpdateOptions{DryRun: []string{meta.DryRunAll}}
	}
	// convert typed to unstructured obj
	if unstructuredObj := convertToUnstructured(obj); unstructuredObj != nil {
		return c.getResourceInterface(kind, namespace).Update(unstructuredObj, options)
	}
	return nil, fmt.Errorf("Unable to update resource ")
}

// UpdateStatusResource updates the resource "status" subresource
func (c *Client) UpdateStatusResource(kind string, namespace string, obj interface{}, dryRun bool) (*unstructured.Unstructured, error) {
	options := meta.UpdateOptions{}
	if dryRun {
		options = meta.UpdateOptions{DryRun: []string{meta.DryRunAll}}
	}
	// convert typed to unstructured obj
	if unstructuredObj := convertToUnstructured(obj); unstructuredObj != nil {
		return c.getResourceInterface(kind, namespace).UpdateStatus(unstructuredObj, options)
	}
	return nil, fmt.Errorf("Unable to update resource ")
}

func convertToUnstructured(obj interface{}) *unstructured.Unstructured {
	unstructuredObj, err := runtime.DefaultUnstructuredConverter.ToUnstructured(&obj)
	if err != nil {
		glog.Errorf("Unable to convert : %v", err)
		return nil
	}
	return &unstructured.Unstructured{Object: unstructuredObj}
}

// GenerateResource creates resource of the specified kind(supports 'clone' & 'data')
func (c *Client) GenerateResource(generator kyverno.Generation, namespace string, processExistingResources bool) error {
	var err error
	resource := &unstructured.Unstructured{}

	var rdata map[string]interface{}
	// data -> create new resource
	if generator.Data != nil {
		rdata, err = runtime.DefaultUnstructuredConverter.ToUnstructured(&generator.Data)
		if err != nil {
			glog.Error(err)
			return err
		}
	}
	// clone -> copy from existing resource
	if generator.Clone != (kyverno.CloneFrom{}) {
		resource, err = c.GetResource(generator.Kind, generator.Clone.Namespace, generator.Clone.Name)
		if err != nil {
			return err
		}
		rdata = resource.UnstructuredContent()
	}

	resource.SetUnstructuredContent(rdata)
	resource.SetName(generator.Name)
	resource.SetNamespace(namespace)
	resource.SetResourceVersion("")

	err = c.waitUntilNamespaceIsCreated(namespace)
	if err != nil {
		glog.Errorf("Can't create a resource %s: %v", generator.Name, err)
		return nil
	}
	_, err = c.CreateResource(generator.Kind, namespace, resource, false)
	if err != nil {
		return err
	}
	return nil
}

//To-Do remove this to use unstructured type
func convertToSecret(obj *unstructured.Unstructured) (v1.Secret, error) {
	secret := v1.Secret{}
	if err := runtime.DefaultUnstructuredConverter.FromUnstructured(obj.UnstructuredContent(), &secret); err != nil {
		return secret, err
	}
	return secret, nil
}

//To-Do remove this to use unstructured type
func convertToCSR(obj *unstructured.Unstructured) (*certificates.CertificateSigningRequest, error) {
	csr := certificates.CertificateSigningRequest{}
	if err := runtime.DefaultUnstructuredConverter.FromUnstructured(obj.UnstructuredContent(), &csr); err != nil {
		return nil, err
	}
	return &csr, nil
}

// Waits until namespace is created with maximum duration maxWaitTimeForNamespaceCreation
func (c *Client) waitUntilNamespaceIsCreated(name string) error {
	timeStart := time.Now()

	var lastError error
	for time.Now().Sub(timeStart) < namespaceCreationMaxWaitTime {
		_, lastError = c.GetResource(Namespaces, "", name)
		if lastError == nil {
			break
		}
		time.Sleep(namespaceCreationWaitInterval)
	}
	return lastError
}

type IDiscovery interface {
	GetGVRFromKind(kind string) schema.GroupVersionResource
}

func (c *Client) SetDiscovery(discoveryClient IDiscovery) {
	c.DiscoveryClient = discoveryClient
}

type ServerPreferredResources struct {
	cachedClient discovery.CachedDiscoveryInterface
}

//Poll will keep invalidate the local cache
func (c ServerPreferredResources) Poll(resync time.Duration, stopCh <-chan struct{}) {
	// start a ticker
	ticker := time.NewTicker(resync)
	defer func() { ticker.Stop() }()
	glog.Infof("Starting registered resources sync: every %d", resync)
	for {
		select {
		case <-stopCh:
			glog.Info("Stopping registered resources sync")
			return
		case <-ticker.C:
			// set cache as stale
			glog.V(6).Info("invalidating local client cache for registered resources")
			c.cachedClient.Invalidate()
		}
	}
}

//GetGVRFromKind get the Group Version Resource from kind
// if kind is not found in first attempt we invalidate the cache,
// the retry will then fetch the new registered resources and check again
// if not found after 2 attempts, we declare kind is not found
// kind is Case sensitive
func (c ServerPreferredResources) GetGVRFromKind(kind string) schema.GroupVersionResource {
	var gvr schema.GroupVersionResource
	var err error
	gvr, err = loadServerResources(kind, c.cachedClient)
	if err != nil && !c.cachedClient.Fresh() {

		// invalidate cahce & re-try once more
		c.cachedClient.Invalidate()
		gvr, err = loadServerResources(kind, c.cachedClient)
		if err == nil {
			return gvr
		}
	}
	return gvr
}

func loadServerResources(k string, cdi discovery.CachedDiscoveryInterface) (schema.GroupVersionResource, error) {
	serverresources, err := cdi.ServerPreferredResources()
	emptyGVR := schema.GroupVersionResource{}
	if err != nil {
		glog.Error(err)
		return emptyGVR, err
	}
	for _, serverresource := range serverresources {
		for _, resource := range serverresource.APIResources {
			// skip the resource names with "/", to avoid comparison with subresources

			if resource.Kind == k && !strings.Contains(resource.Name, "/") {
				gv, err := schema.ParseGroupVersion(serverresource.GroupVersion)
				if err != nil {
					glog.Error(err)
					return emptyGVR, err
				}
				return gv.WithResource(resource.Name), nil
			}
		}
	}
	return emptyGVR, fmt.Errorf("kind '%s' not found", k)
}<|MERGE_RESOLUTION|>--- conflicted
+++ resolved
@@ -50,10 +50,7 @@
 		clientConfig: config,
 		kclient:      kclient,
 	}
-<<<<<<< HEAD
-=======
 	// Set discovery client
->>>>>>> 337e0f7d
 	discoveryClient := ServerPreferredResources{memory.NewMemCacheClient(kclient.Discovery())}
 	// client will invalidate registered resources cache every x seconds,
 	// As there is no way to identify if the registered resource is available or not
