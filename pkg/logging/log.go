--- conflicted
+++ resolved
@@ -44,12 +44,7 @@
 
 // Setup configures the logger with the supplied log format.
 // It returns an error if the JSON logger could not be initialized or passed logFormat is not recognized.
-<<<<<<< HEAD
 func Setup(logFormat string, level int) error {
-=======
-// LogLevel parameter is used to configure zap.
-func Setup(logFormat string) error {
->>>>>>> ff5e0a36
 	switch logFormat {
 	case TextFormat:
 		// in text mode we use FormatSerialize format
