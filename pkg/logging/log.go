--- conflicted
+++ resolved
@@ -58,16 +58,11 @@
 	zerologr.SetMaxV(level)
 
 	var logger zerolog.Logger
-	output := zerolog.ConsoleWriter{Out: os.Stderr}
+	output := zerolog.ConsoleWriter{Out: os.Stderr, NoColor: disableColor}
 	output.TimeFormat = resolveTimestampFormat(loggingTimestampFormat)
 
 	switch logFormat {
 	case TextFormat:
-<<<<<<< HEAD
-=======
-		output := zerolog.ConsoleWriter{Out: os.Stderr, NoColor: disableColor}
-		output.TimeFormat = resolveTimestampFormat(loggingTimestampFormat)
->>>>>>> 5553feaa
 		logger = zerolog.New(output).With().Timestamp().Caller().Logger()
 	case JSONFormat:
 		logger = zerolog.New(output).With().Timestamp().Logger()
