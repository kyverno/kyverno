package registryclient

import (
	"context"
	"crypto/tls"
	"fmt"
	"net"
	"net/http"
	"runtime"
	"time"

	"github.com/google/go-containerregistry/pkg/authn"
	"github.com/google/go-containerregistry/pkg/authn/github"
	"github.com/google/go-containerregistry/pkg/name"
	gcrremote "github.com/google/go-containerregistry/pkg/v1/remote"
	"github.com/kyverno/kyverno/pkg/tracing"
	"go.opentelemetry.io/contrib/instrumentation/net/http/otelhttp"
	"k8s.io/apimachinery/pkg/util/sets"
	corev1listers "k8s.io/client-go/listers/core/v1"
	"sigs.k8s.io/release-utils/version"
)

var (
	defaultKeychain  = AnonymousKeychain
	defaultTransport = &http.Transport{
		Proxy: http.ProxyFromEnvironment,
		DialContext: (&net.Dialer{
			// By default we wrap the transport in retries, so reduce the
			// default dial timeout to 5s to avoid 5x 30s of connection
			// timeouts when doing the "ping" on certain http registries.
			Timeout:   5 * time.Second,
			KeepAlive: 30 * time.Second,
		}).DialContext,
		ForceAttemptHTTP2:     true,
		MaxIdleConns:          100,
		IdleConnTimeout:       90 * time.Second,
		TLSHandshakeTimeout:   10 * time.Second,
		ExpectContinueTimeout: 1 * time.Second,
	}

	userAgent = fmt.Sprintf("cosign/%s (%s; %s)", version.GetVersionInfo().GitVersion, runtime.GOOS, runtime.GOARCH)
)

// Client provides registry related objects.
type Client interface {
	// Keychain provides the configured credentials
	Keychain() authn.Keychain

	// getTransport provides transport object.
	getTransport() http.RoundTripper

	// FetchImageDescriptor fetches Descriptor from registry with given imageRef
	// and provides access to metadata about remote artifact.
	FetchImageDescriptor(context.Context, string) (*gcrremote.Descriptor, error)

<<<<<<< HEAD
	// Options returns remote.Option configuration for the client.
	Options(context.Context) []gcrremote.Option
=======
	// BuildCosignRemoteOption builds remote.Option for cosign client.
	BuildCosignRemoteOption(context.Context) (remote.Option, error)

	// BuildGCRRemoteOption builds []gcrremote.option based on client.
	BuildGCRRemoteOption(ctx context.Context) ([]gcrremote.Option, error)
>>>>>>> c1047ccf
}

type client struct {
	keychain  authn.Keychain
	transport http.RoundTripper
}

type config struct {
	keychain  []authn.Keychain
	transport *http.Transport
	tracing   bool
}

// Option is an option to initialize registry client.
type Option = func(*config) error

// New creates a new Client with options
func New(options ...Option) (Client, error) {
	cfg := &config{
		transport: defaultTransport,
	}
	for _, opt := range options {
		if err := opt(cfg); err != nil {
			return nil, err
		}
	}
	c := &client{
		keychain:  defaultKeychain,
		transport: cfg.transport,
	}
	if len(cfg.keychain) > 0 {
		c.keychain = authn.NewMultiKeychain(cfg.keychain...)
	}
	if cfg.tracing {
		c.transport = tracing.Transport(cfg.transport, otelhttp.WithFilter(tracing.RequestFilterIsInSpan))
	}
	return c, nil
}

// New creates a new Client with options
func NewOrDie(options ...Option) Client {
	c, err := New(options...)
	if err != nil {
		panic(err)
	}
	return c
}

// WithKeychainPullSecrets provides initialize registry client option that allows to use pull secrets.
func WithKeychainPullSecrets(lister corev1listers.SecretNamespaceLister, imagePullSecrets ...string) Option {
	return func(c *config) error {
		kc, err := NewAutoRefreshSecretsKeychain(lister, imagePullSecrets...)
		if err != nil {
			return err
		}
		c.keychain = append(c.keychain, kc)
		return nil
	}
}

// WithCredentialProviders initialize registry client option by using registries credentials
func WithCredentialProviders(credentialProviders ...string) Option {
	return func(c *config) error {
		var chains []authn.Keychain
		helpers := sets.New(credentialProviders...)
		if helpers.Has("default") {
			chains = append(chains, authn.DefaultKeychain)
		}
		if helpers.Has("google") {
			chains = append(chains, GCPKeychain)
		}
		if helpers.Has("amazon") {
			chains = append(chains, AWSKeychain)
		}
		if helpers.Has("azure") {
			chains = append(chains, AzureKeychain)
		}
		if helpers.Has("github") {
			chains = append(chains, github.Keychain)
		}
		c.keychain = append(c.keychain, chains...)
		return nil
	}
}

// WithAllowInsecureRegistry initialize registry client option that allows to use insecure registries.
func WithAllowInsecureRegistry() Option {
	return func(c *config) error {
		c.transport.TLSClientConfig = &tls.Config{InsecureSkipVerify: true} //nolint:gosec
		return nil
	}
}

// WithLocalKeychain provides initialize keychain with the default local keychain.
func WithLocalKeychain() Option {
	return func(c *config) error {
		c.keychain = append(c.keychain, authn.DefaultKeychain)
		return nil
	}
}

// WithTracing enables tracing in the http client.
func WithTracing() Option {
	return func(c *config) error {
		c.tracing = true
		return nil
	}
}

<<<<<<< HEAD
// Options returns remote.Option config parameters for the client
func (c *client) Options(ctx context.Context) []gcrremote.Option {
	return []gcrremote.Option{
		gcrremote.WithAuthFromKeychain(c.keychain),
		gcrremote.WithTransport(c.transport),
		gcrremote.WithContext(ctx),
		gcrremote.WithUserAgent(userAgent),
	}
=======
// BuildCosignRemoteOption builds remote.Option for cosign client.
func (c *client) BuildCosignRemoteOption(ctx context.Context) (remote.Option, error) {
	gcrRemoteOpts, err := c.getGCRRemoteOption(ctx)
	if err != nil {
		return nil, err
	}
	gcrRemoteOpts = append(gcrRemoteOpts, gcrremote.WithUserAgent(userAgent))
	return remote.WithRemoteOptions(gcrRemoteOpts...), nil
}

// BuildGCRRemoteOption builds []gcrremote.Option based on client.
func (c *client) BuildGCRRemoteOption(ctx context.Context) ([]gcrremote.Option, error) {
	return c.getGCRRemoteOption(ctx)
}

func (c *client) getGCRRemoteOption(ctx context.Context) ([]gcrremote.Option, error) {
	remoteOpts := []gcrremote.Option{
		gcrremote.WithAuthFromKeychain(c.keychain),
		gcrremote.WithTransport(c.transport),
		gcrremote.WithContext(ctx),
	}

	pusher, err := gcrremote.NewPusher(remoteOpts...)
	if err != nil {
		return nil, err
	}
	remoteOpts = append(remoteOpts, gcrremote.Reuse(pusher))

	puller, err := gcrremote.NewPuller(remoteOpts...)
	if err != nil {
		return nil, err
	}
	remoteOpts = append(remoteOpts, gcrremote.Reuse(puller))
	return remoteOpts, nil
>>>>>>> c1047ccf
}

// FetchImageDescriptor fetches Descriptor from registry with given imageRef
// and provides access to metadata about remote artifact.
func (c *client) FetchImageDescriptor(ctx context.Context, imageRef string) (*gcrremote.Descriptor, error) {
	parsedRef, err := name.ParseReference(imageRef)
	if err != nil {
		return nil, fmt.Errorf("failed to parse image reference: %s, error: %v", imageRef, err)
	}
	desc, err := gcrremote.Get(parsedRef, gcrremote.WithAuthFromKeychain(c.keychain), gcrremote.WithContext(ctx))
	if err != nil {
		return nil, fmt.Errorf("failed to fetch image reference: %s, error: %v", imageRef, err)
	}
	if _, ok := parsedRef.(name.Digest); ok && parsedRef.Identifier() != desc.Digest.String() {
		return nil, fmt.Errorf("digest mismatch, expected: %s, received: %s", parsedRef.Identifier(), desc.Digest.String())
	}
	return desc, nil
}

func (c *client) Keychain() authn.Keychain {
	return c.keychain
}

func (c *client) getTransport() http.RoundTripper {
	return c.transport
}<|MERGE_RESOLUTION|>--- conflicted
+++ resolved
@@ -53,16 +53,8 @@
 	// and provides access to metadata about remote artifact.
 	FetchImageDescriptor(context.Context, string) (*gcrremote.Descriptor, error)
 
-<<<<<<< HEAD
 	// Options returns remote.Option configuration for the client.
-	Options(context.Context) []gcrremote.Option
-=======
-	// BuildCosignRemoteOption builds remote.Option for cosign client.
-	BuildCosignRemoteOption(context.Context) (remote.Option, error)
-
-	// BuildGCRRemoteOption builds []gcrremote.option based on client.
-	BuildGCRRemoteOption(ctx context.Context) ([]gcrremote.Option, error)
->>>>>>> c1047ccf
+	Options(context.Context) ([]gcrremote.Option, error)
 }
 
 type client struct {
@@ -172,51 +164,28 @@
 	}
 }
 
-<<<<<<< HEAD
 // Options returns remote.Option config parameters for the client
-func (c *client) Options(ctx context.Context) []gcrremote.Option {
-	return []gcrremote.Option{
+func (c *client) Options(ctx context.Context) ([]gcrremote.Option, error) {
+	opts := []gcrremote.Option{
 		gcrremote.WithAuthFromKeychain(c.keychain),
 		gcrremote.WithTransport(c.transport),
 		gcrremote.WithContext(ctx),
 		gcrremote.WithUserAgent(userAgent),
 	}
-=======
-// BuildCosignRemoteOption builds remote.Option for cosign client.
-func (c *client) BuildCosignRemoteOption(ctx context.Context) (remote.Option, error) {
-	gcrRemoteOpts, err := c.getGCRRemoteOption(ctx)
+
+	pusher, err := gcrremote.NewPusher(opts...)
 	if err != nil {
 		return nil, err
 	}
-	gcrRemoteOpts = append(gcrRemoteOpts, gcrremote.WithUserAgent(userAgent))
-	return remote.WithRemoteOptions(gcrRemoteOpts...), nil
-}
-
-// BuildGCRRemoteOption builds []gcrremote.Option based on client.
-func (c *client) BuildGCRRemoteOption(ctx context.Context) ([]gcrremote.Option, error) {
-	return c.getGCRRemoteOption(ctx)
-}
-
-func (c *client) getGCRRemoteOption(ctx context.Context) ([]gcrremote.Option, error) {
-	remoteOpts := []gcrremote.Option{
-		gcrremote.WithAuthFromKeychain(c.keychain),
-		gcrremote.WithTransport(c.transport),
-		gcrremote.WithContext(ctx),
-	}
-
-	pusher, err := gcrremote.NewPusher(remoteOpts...)
+	opts = append(opts, gcrremote.Reuse(pusher))
+
+	puller, err := gcrremote.NewPuller(opts...)
 	if err != nil {
 		return nil, err
 	}
-	remoteOpts = append(remoteOpts, gcrremote.Reuse(pusher))
-
-	puller, err := gcrremote.NewPuller(remoteOpts...)
-	if err != nil {
-		return nil, err
-	}
-	remoteOpts = append(remoteOpts, gcrremote.Reuse(puller))
-	return remoteOpts, nil
->>>>>>> c1047ccf
+	opts = append(opts, gcrremote.Reuse(puller))
+
+	return opts, nil
 }
 
 // FetchImageDescriptor fetches Descriptor from registry with given imageRef
