package cleanup

import (
	"time"

	"github.com/golang/glog"
	kyverno "github.com/nirmata/kyverno/pkg/api/kyverno/v1"
	dclient "github.com/nirmata/kyverno/pkg/dclient"
	"k8s.io/apimachinery/pkg/api/errors"
)

const timoutMins = 2
const timeout = time.Minute * timoutMins // 2 minutes

func (c *Controller) processGR(gr kyverno.GenerateRequest) error {
	// 1-Corresponding policy has been deleted
	_, err := c.pLister.Get(gr.Spec.Policy)
	if errors.IsNotFound(err) {
<<<<<<< HEAD
=======
		glog.V(4).Info("delete GR %s", gr.Name)
>>>>>>> 7787fd5a
		return c.control.Delete(gr.Name)
	}

	// 2- Check for elapsed time since update
	if gr.Status.State == kyverno.Completed {
<<<<<<< HEAD
		if !ownerResourceExists(c.client, gr) {
			if err := deleteGeneratedResources(c.client, gr); err != nil {
				return err
			}
=======
		glog.V(4).Info("checking if owner exists for gr %s", gr.Name)
		if !ownerResourceExists(c.client, gr) {
			glog.V(4).Info("delete GR %s", gr.Name)
>>>>>>> 7787fd5a
			return c.control.Delete(gr.Name)
		}
		return nil
	}
	createTime := gr.GetCreationTimestamp()
	if time.Since(createTime.UTC()) > timeout {
		// the GR was in state ["",Failed] for more than timeout
		glog.V(4).Infof("GR %s was not processed succesfully in %d minutes", gr.Name, timoutMins)
<<<<<<< HEAD
=======
		glog.V(4).Info("delete GR %s", gr.Name)
>>>>>>> 7787fd5a
		return c.control.Delete(gr.Name)
	}
	return nil
}

func ownerResourceExists(client *dclient.Client, gr kyverno.GenerateRequest) bool {
	_, err := client.GetResource(gr.Spec.Resource.Kind, gr.Spec.Resource.Namespace, gr.Spec.Resource.Name)
	if err != nil {
		return false
	}
	return true
}

func deleteGeneratedResources(client *dclient.Client, gr kyverno.GenerateRequest) error {
	for _, genResource := range gr.Status.GeneratedResources {
		err := client.DeleteResource(genResource.Kind, genResource.Namespace, genResource.Name, false)
		if errors.IsNotFound(err) {
			glog.V(4).Infof("resource %s/%s/%s not found, will no delete", genResource.Kind, genResource.Namespace, genResource.Name)
			continue
		}
		if err != nil {
			return err
		}
	}
	return nil
}<|MERGE_RESOLUTION|>--- conflicted
+++ resolved
@@ -16,25 +16,18 @@
 	// 1-Corresponding policy has been deleted
 	_, err := c.pLister.Get(gr.Spec.Policy)
 	if errors.IsNotFound(err) {
-<<<<<<< HEAD
-=======
 		glog.V(4).Info("delete GR %s", gr.Name)
->>>>>>> 7787fd5a
 		return c.control.Delete(gr.Name)
 	}
 
 	// 2- Check for elapsed time since update
 	if gr.Status.State == kyverno.Completed {
-<<<<<<< HEAD
+		glog.V(4).Info("checking if owner exists for gr %s", gr.Name)
 		if !ownerResourceExists(c.client, gr) {
 			if err := deleteGeneratedResources(c.client, gr); err != nil {
 				return err
 			}
-=======
-		glog.V(4).Info("checking if owner exists for gr %s", gr.Name)
-		if !ownerResourceExists(c.client, gr) {
 			glog.V(4).Info("delete GR %s", gr.Name)
->>>>>>> 7787fd5a
 			return c.control.Delete(gr.Name)
 		}
 		return nil
@@ -43,10 +36,7 @@
 	if time.Since(createTime.UTC()) > timeout {
 		// the GR was in state ["",Failed] for more than timeout
 		glog.V(4).Infof("GR %s was not processed succesfully in %d minutes", gr.Name, timoutMins)
-<<<<<<< HEAD
-=======
 		glog.V(4).Info("delete GR %s", gr.Name)
->>>>>>> 7787fd5a
 		return c.control.Delete(gr.Name)
 	}
 	return nil
