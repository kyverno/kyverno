--- conflicted
+++ resolved
@@ -221,18 +221,13 @@
 		}
 
 		// add configmap json data to context
-<<<<<<< HEAD
 		if err := engine.LoadContext(log, rule.Context, resCache, policyContext, rule.Name); err != nil {
 			log.Info("cannot add configmaps to context", "reason", err.Error())
-=======
-		if err := engine.LoadContext(log, rule.Context, resCache, policyContext); err != nil {
-			log.Error(err, "cannot add configmaps to context")
 			return nil, err
 		}
 
 		if rule, err = variables.SubstituteAllInRule(log, policyContext.JSONContext, rule); err != nil {
 			log.Error(err, "variable substitution failed for rule %s", rule.Name)
->>>>>>> a4b639f7
 			return nil, err
 		}
 
