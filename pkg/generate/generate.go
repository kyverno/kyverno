--- conflicted
+++ resolved
@@ -123,7 +123,6 @@
 					}
 				}
 			}
-<<<<<<< HEAD
 		}else{
 			rules = append(rules,r)
 		}
@@ -138,13 +137,6 @@
 				}else{
 					engineResponse.PolicyResponse.Rules = append(engineResponse.PolicyResponse.Rules,r)
 				}
-=======
-			if len(engineResponse.PolicyResponse.Rules) > 1 {
-				engineResponse.PolicyResponse.Rules = append(engineResponse.PolicyResponse.Rules[:i], engineResponse.PolicyResponse.Rules[i+1:]...)
-				continue
-			} else if len(engineResponse.PolicyResponse.Rules) == 1 {
-				engineResponse.PolicyResponse.Rules = []response.RuleResponse{}
->>>>>>> 118b40c6
 			}
 		}
 	}
@@ -178,7 +170,7 @@
 			continue
 		}
 		startTime := time.Now()
-<<<<<<< HEAD
+
 		processExisting := false
 
 		for _,v := range policy.Spec.Rules {
@@ -194,9 +186,7 @@
 		}
 
 		genResource, err := applyRule(log, c.client, rule, resource, ctx, policy.Name, gr, processExisting)
-=======
-		genResource, err := applyRule(log, c.client, rule, resource, ctx, policy.Name, gr)
->>>>>>> 118b40c6
+
 		if err != nil {
 			return nil, err
 		}
@@ -253,11 +243,8 @@
 	return time.Duration(newAverageTimeInNanoSeconds) * time.Nanosecond
 }
 
-<<<<<<< HEAD
+
 func applyRule(log logr.Logger, client *dclient.Client, rule kyverno.Rule, resource unstructured.Unstructured, ctx context.EvalInterface, policy string, gr kyverno.GenerateRequest, processExisting bool) (kyverno.ResourceSpec, error) {
-=======
-func applyRule(log logr.Logger, client *dclient.Client, rule kyverno.Rule, resource unstructured.Unstructured, ctx context.EvalInterface, policy string, gr kyverno.GenerateRequest) (kyverno.ResourceSpec, error) {
->>>>>>> 118b40c6
 	var rdata map[string]interface{}
 	var err error
 	var mode ResourceMode
@@ -323,13 +310,9 @@
 		// existing resource contains the configuration
 		return newGenResource, nil
 	}
-<<<<<<< HEAD
 	if processExisting {
 		return noGenResource, nil
 	}
-=======
-
->>>>>>> 118b40c6
 	logger := log.WithValues("genKind", genKind, "genAPIVersion", genAPIVersion, "genNamespace", genNamespace, "genName", genName)
 
 	// build the resource template
