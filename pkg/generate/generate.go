--- conflicted
+++ resolved
@@ -55,21 +55,13 @@
 			for _, e := range gr.Status.GeneratedResources {
 				resp, err := c.client.GetResource(e.Kind, e.Namespace, e.Name)
 				if err != nil {
-<<<<<<< HEAD
 					logger.Error(err, "Generated resource failed to get", "Resource", resp.GetName())
-=======
-					logger.Error(err, "Generated resource failed to get", "Resource", e.Name)
->>>>>>> a7c3594f
 				}
 
 				labels := resp.GetLabels()
 				if labels["policy.kyverno.io/synchronize"] == "enable" {
 					if err := c.client.DeleteResource(resp.GetKind(), resp.GetNamespace(), resp.GetName(), false); err != nil {
-<<<<<<< HEAD
 						logger.Error(err, "Generated resource is not deleted", "Resource", resp.GetName())
-=======
-						logger.Error(err, "Generated resource is not deleted", "Resource", e.Name)
->>>>>>> a7c3594f
 					}
 				}
 			}
