--- conflicted
+++ resolved
@@ -194,11 +194,7 @@
 	}
 	policyContext := &engine.PolicyContext{
 		NewResource:         resource,
-<<<<<<< HEAD
-		Policy:              policyObj,
-=======
-		Policy:              policy,
->>>>>>> bdb675b9
+		Policy:              &policy,
 		AdmissionInfo:       gr.Spec.Context.UserRequestInfo,
 		ExcludeGroupRole:    c.Config.GetExcludeGroupRole(),
 		ExcludeResourceFunc: c.Config.ToFilter,
