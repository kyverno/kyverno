--- conflicted
+++ resolved
@@ -1,6 +1,5 @@
 package policyreport
 
-<<<<<<< HEAD
 // import (
 // 	"context"
 // 	"encoding/json"
@@ -9,6 +8,7 @@
 // 	"strings"
 
 // 	"github.com/cornelk/hashmap"
+// 	kyvernov1 "github.com/kyverno/kyverno/api/kyverno/v1"
 // 	kyvernov1alpha2 "github.com/kyverno/kyverno/api/kyverno/v1alpha2"
 // 	policyreportv1alpha2 "github.com/kyverno/kyverno/api/policyreport/v1alpha2"
 // 	"github.com/kyverno/kyverno/pkg/client/clientset/versioned"
@@ -231,7 +231,7 @@
 // 	var gracePeriod int64 = 0
 
 // 	deleteOptions := metav1.DeleteOptions{GracePeriodSeconds: &gracePeriod}
-// 	selector := labels.SelectorFromSet(labels.Set(map[string]string{LabelSelectorKey: LabelSelectorValue}))
+// 	selector := labels.SelectorFromSet(labels.Set(map[string]string{LabelSelectorKey: kyvernov1.ValueKyvernoApp}))
 
 // 	err := client.KyvernoV1alpha2().ClusterReportChangeRequests().DeleteCollection(context.TODO(), deleteOptions, metav1.ListOptions{})
 // 	if err != nil {
@@ -262,269 +262,4 @@
 // 		return nil
 // 	}
 // 	return fmt.Errorf("%v", strings.Join(errors, ";"))
-// }
-=======
-import (
-	"context"
-	"encoding/json"
-	"fmt"
-	"reflect"
-	"strings"
-
-	"github.com/cornelk/hashmap"
-	kyvernov1 "github.com/kyverno/kyverno/api/kyverno/v1"
-	kyvernov1alpha2 "github.com/kyverno/kyverno/api/kyverno/v1alpha2"
-	policyreportv1alpha2 "github.com/kyverno/kyverno/api/policyreport/v1alpha2"
-	"github.com/kyverno/kyverno/pkg/client/clientset/versioned"
-	kyvernov1alpha2listers "github.com/kyverno/kyverno/pkg/client/listers/kyverno/v1alpha2"
-	policyreportv1alpha2listers "github.com/kyverno/kyverno/pkg/client/listers/policyreport/v1alpha2"
-	"github.com/kyverno/kyverno/pkg/config"
-	metav1 "k8s.io/apimachinery/pkg/apis/meta/v1"
-	"k8s.io/apimachinery/pkg/apis/meta/v1/unstructured"
-	"k8s.io/apimachinery/pkg/labels"
-)
-
-type PolicyReportEraser interface {
-	CleanupReportChangeRequests(cleanup CleanupReportChangeRequests, labels map[string]string) error
-	EraseResultEntries(erase EraseResultEntries, ns *string) error
-}
-
-type (
-	CleanupReportChangeRequests = func(pclient versioned.Interface, rcrLister kyvernov1alpha2listers.ReportChangeRequestLister, crcrLister kyvernov1alpha2listers.ClusterReportChangeRequestLister, labels map[string]string) error
-	EraseResultEntries          = func(pclient versioned.Interface, reportLister policyreportv1alpha2listers.PolicyReportLister, clusterReportLister policyreportv1alpha2listers.ClusterPolicyReportLister, ns *string) error
-)
-
-func (g *ReportGenerator) CleanupReportChangeRequests(cleanup CleanupReportChangeRequests, labels map[string]string) error {
-	return cleanup(g.pclient, g.reportChangeRequestLister, g.clusterReportChangeRequestLister, labels)
-}
-
-func (g *ReportGenerator) EraseResultEntries(erase EraseResultEntries, ns *string) error {
-	return erase(g.pclient, g.reportLister, g.clusterReportLister, ns)
-}
-
-type deletedResource struct {
-	kind, ns, name string
-}
-
-func buildLabelForDeletedResource(labels, annotations map[string]string) *deletedResource {
-	ok := true
-	kind, kindOk := annotations[deletedAnnotationResourceKind]
-	ok = ok && kindOk
-
-	name, nameOk := annotations[deletedAnnotationResourceName]
-	ok = ok && nameOk
-
-	if !ok {
-		return nil
-	}
-
-	return &deletedResource{
-		kind: kind,
-		name: name,
-		ns:   labels[ResourceLabelNamespace],
-	}
-}
-
-func getDeletedResources(aggregatedRequests interface{}) (resources []deletedResource) {
-	if requests, ok := aggregatedRequests.([]*kyvernov1alpha2.ClusterReportChangeRequest); ok {
-		for _, request := range requests {
-			dr := buildLabelForDeletedResource(request.GetLabels(), request.GetAnnotations())
-			if dr != nil {
-				resources = append(resources, *dr)
-			}
-		}
-	} else if requests, ok := aggregatedRequests.([]*kyvernov1alpha2.ReportChangeRequest); ok {
-		for _, request := range requests {
-			dr := buildLabelForDeletedResource(request.GetLabels(), request.GetAnnotations())
-			if dr != nil {
-				resources = append(resources, *dr)
-			}
-		}
-	}
-	return
-}
-
-func updateResults(oldReport, newReport map[string]interface{}, aggregatedRequests interface{}) (map[string]interface{}, bool, error) {
-	deleteResources := getDeletedResources(aggregatedRequests)
-	oldResults := hashResults(oldReport, deleteResources)
-	var hasDuplicate bool
-
-	if newresults, ok := newReport["results"].([]interface{}); ok {
-		for _, res := range newresults {
-			resMap, ok := res.(map[string]interface{})
-			if !ok {
-				continue
-			}
-			if key, ok := generateHashKey(resMap, deletedResource{}); ok {
-				if _, exist := oldResults.Get(key); exist {
-					hasDuplicate = exist
-				}
-
-				oldResults.Set(key, res)
-			}
-		}
-	}
-
-	results := getResultsFromHash(oldResults)
-	if err := unstructured.SetNestedSlice(newReport, results, "results"); err != nil {
-		return nil, hasDuplicate, err
-	}
-
-	summaryResults := []policyreportv1alpha2.PolicyReportResult{}
-	if err := mapToStruct(results, &summaryResults); err != nil {
-		return nil, hasDuplicate, err
-	}
-
-	summary := updateSummary(summaryResults)
-	if err := unstructured.SetNestedMap(newReport, summary.ToMap(), "summary"); err != nil {
-		return nil, hasDuplicate, err
-	}
-	return newReport, hasDuplicate, nil
-}
-
-func hashResults(policyReport map[string]interface{}, deleteResources []deletedResource) *hashmap.HashMap {
-	resultsHash := &hashmap.HashMap{}
-
-	results, ok := policyReport["results"]
-	if !ok {
-		return resultsHash
-	}
-
-	for _, result := range results.([]interface{}) {
-		if len(deleteResources) != 0 {
-			for _, dr := range deleteResources {
-				if key, ok := generateHashKey(result.(map[string]interface{}), dr); ok {
-					resultsHash.Set(key, result)
-				}
-			}
-		} else {
-			if key, ok := generateHashKey(result.(map[string]interface{}), deletedResource{}); ok {
-				resultsHash.Set(key, result)
-			}
-		}
-	}
-	return resultsHash
-}
-
-func getResultsFromHash(resHash *hashmap.HashMap) []interface{} {
-	results := make([]interface{}, 0)
-
-	for result := range resHash.Iter() {
-		if reflect.DeepEqual(result, hashmap.KeyValue{}) {
-			continue
-		}
-
-		results = append(results, result.Value.(map[string]interface{}))
-	}
-	return results
-}
-
-func generateHashKey(result map[string]interface{}, dr deletedResource) (string, bool) {
-	resources := result["resources"].([]interface{})
-	if len(resources) < 1 {
-		return "", false
-	}
-
-	resource := resources[0].(map[string]interface{})
-	if !reflect.DeepEqual(dr, deletedResource{}) {
-		if resource["kind"] == dr.kind {
-			if resource["name"] == dr.name && resource["namespace"] == dr.ns {
-				return "", false
-			}
-
-			if dr.kind == "Namespace" && resource["name"] == dr.name {
-				return "", false
-			}
-		}
-	}
-
-	return fmt.Sprintf(
-		"%s-%s-%s-%s-%s",
-		result["policy"],
-		result["rule"],
-		resource["kind"],
-		resource["namespace"],
-		resource["name"]), true
-}
-
-func updateSummary(results []policyreportv1alpha2.PolicyReportResult) policyreportv1alpha2.PolicyReportSummary {
-	summary := policyreportv1alpha2.PolicyReportSummary{}
-
-	for _, result := range results {
-		switch result.Result {
-		case policyreportv1alpha2.StatusPass:
-			summary.Pass++
-		case policyreportv1alpha2.StatusFail:
-			summary.Fail++
-		case policyreportv1alpha2.StatusWarn:
-			summary.Warn++
-		case policyreportv1alpha2.StatusError:
-			summary.Error++
-		case policyreportv1alpha2.StatusSkip:
-			summary.Skip++
-		}
-	}
-
-	return summary
-}
-
-func isDeletedPolicyKey(key string) (policyName, ruleName string, isDelete bool) {
-	policy := strings.Split(key, "/")
-
-	if policy[0] == deletedPolicyKey {
-		// deletedPolicyKey/policyName/ruleName
-		if len(policy) == 3 {
-			return policy[1], policy[2], true
-		}
-		// deletedPolicyKey/policyName
-		if len(policy) == 2 {
-			return policy[1], "", true
-		}
-	}
-
-	return "", "", false
-}
-
-func mapToStruct(in, out interface{}) error {
-	jsonBytes, _ := json.Marshal(in)
-	return json.Unmarshal(jsonBytes, out)
-}
-
-func CleanupPolicyReport(client versioned.Interface) error {
-	var errors []string
-	var gracePeriod int64 = 0
-
-	deleteOptions := metav1.DeleteOptions{GracePeriodSeconds: &gracePeriod}
-	selector := labels.SelectorFromSet(labels.Set(map[string]string{LabelSelectorKey: kyvernov1.ValueKyvernoApp}))
-
-	err := client.KyvernoV1alpha2().ClusterReportChangeRequests().DeleteCollection(context.TODO(), deleteOptions, metav1.ListOptions{})
-	if err != nil {
-		errors = append(errors, err.Error())
-	}
-
-	err = client.KyvernoV1alpha2().ReportChangeRequests(config.KyvernoNamespace()).DeleteCollection(context.TODO(), deleteOptions, metav1.ListOptions{})
-	if err != nil {
-		errors = append(errors, err.Error())
-	}
-
-	err = client.Wgpolicyk8sV1alpha2().ClusterPolicyReports().DeleteCollection(context.TODO(), deleteOptions, metav1.ListOptions{LabelSelector: selector.String()})
-	if err != nil {
-		errors = append(errors, err.Error())
-	}
-
-	reports, err := client.Wgpolicyk8sV1alpha2().PolicyReports(metav1.NamespaceAll).List(context.TODO(), metav1.ListOptions{LabelSelector: selector.String()})
-	if err != nil {
-		errors = append(errors, err.Error())
-	}
-	for _, report := range reports.Items {
-		err = client.Wgpolicyk8sV1alpha2().PolicyReports(report.Namespace).Delete(context.TODO(), report.Name, metav1.DeleteOptions{})
-		if err != nil {
-			errors = append(errors, err.Error())
-		}
-	}
-	if len(errors) == 0 {
-		return nil
-	}
-	return fmt.Errorf("%v", strings.Join(errors, ";"))
-}
->>>>>>> 6eea7c45
+// }