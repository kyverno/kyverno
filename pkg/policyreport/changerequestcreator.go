--- conflicted
+++ resolved
@@ -27,15 +27,6 @@
 	queue          []*unstructured.Unstructured
 	tickerInterval time.Duration
 	log            logr.Logger
-
-<<<<<<< HEAD
-	// splitPolicyReport enable/disable the PolicyReport split-up per policy feature
-	splitPolicyReport bool
-=======
-	tickerInterval time.Duration
-
-	log logr.Logger
->>>>>>> 6a0fff7c
 }
 
 func newChangeRequestCreator(client versioned.Interface, tickerInterval time.Duration, log logr.Logger) creator {
