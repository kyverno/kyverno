--- conflicted
+++ resolved
@@ -520,14 +520,6 @@
 }
 
 func (g *ReportGenerator) removeFromPolicyReport(policyName, ruleName string) error {
-<<<<<<< HEAD
-=======
-	namespaces, err := g.client.ListResource("", "Namespace", "", nil)
-	if err != nil {
-		return fmt.Errorf("unable to list namespace %v", err)
-	}
-
->>>>>>> 9e49b254
 	selector, err := metav1.LabelSelectorAsSelector(LabelSelector)
 	if err != nil {
 		g.log.Error(err, "failed to build labelSelector")
