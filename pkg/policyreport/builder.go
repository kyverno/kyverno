package policyreport

import (
	"fmt"
	"reflect"
	"time"

	"github.com/go-logr/logr"
	kyverno "github.com/kyverno/kyverno/pkg/api/kyverno/v1"
	request "github.com/kyverno/kyverno/pkg/api/kyverno/v1alpha2"
	report "github.com/kyverno/kyverno/pkg/api/policyreport/v1alpha2"
	kyvernolister "github.com/kyverno/kyverno/pkg/client/listers/kyverno/v1"
	"github.com/kyverno/kyverno/pkg/config"
	"github.com/kyverno/kyverno/pkg/engine/response"
	"github.com/kyverno/kyverno/pkg/engine/utils"
	v1 "k8s.io/api/core/v1"
	metav1 "k8s.io/apimachinery/pkg/apis/meta/v1"
	"k8s.io/apimachinery/pkg/apis/meta/v1/unstructured"
	"k8s.io/apimachinery/pkg/runtime"
	"k8s.io/apimachinery/pkg/types"
)

const (
	// the following labels are used to list rcr / crcr
	resourceLabelNamespace string = "kyverno.io/resource.namespace"
	deletedLabelPolicy     string = "kyverno.io/delete.policy"
	deletedLabelRule       string = "kyverno.io/delete.rule"

	// the following annotations are used to remove entries from polr / cpolr
	// there would be a problem if use labels as the value could exceed 63 chars
	deletedAnnotationResourceName string = "kyverno.io/delete.resource.name"
	deletedAnnotationResourceKind string = "kyverno.io/delete.resource.kind"

	// static value for PolicyReportResult.Source
	SourceValue = "Kyverno"
)

func generatePolicyReportName(ns string) string {
	if ns == "" {
		return clusterpolicyreport
	}

	name := fmt.Sprintf("polr-ns-%s", ns)
	if len(name) > 63 {
		return name[:63]
	}

	return name
}

//GeneratePRsFromEngineResponse generate Violations from engine responses
func GeneratePRsFromEngineResponse(ers []*response.EngineResponse, log logr.Logger) (pvInfos []Info) {
	for _, er := range ers {
		// ignore creation of PV for resources that are yet to be assigned a name
		if er.PolicyResponse.Resource.Name == "" {
			log.V(4).Info("resource does no have a name assigned yet, not creating a policy violation", "resource", er.PolicyResponse.Resource)
			continue
		}

		if len(er.PolicyResponse.Rules) == 0 {
			continue
		}

		// build policy violation info
		pvInfos = append(pvInfos, buildPVInfo(er))
	}

	return pvInfos
}

// Builder builds report change request struct
// this is base type of namespaced and cluster policy report
type Builder interface {
	build(info Info) (*unstructured.Unstructured, error)
}

type requestBuilder struct {
	cpolLister kyvernolister.ClusterPolicyLister
	polLister  kyvernolister.PolicyLister
}

// NewBuilder ...
func NewBuilder(cpolLister kyvernolister.ClusterPolicyLister, polLister kyvernolister.PolicyLister) Builder {
	return &requestBuilder{cpolLister: cpolLister, polLister: polLister}
}

func (builder *requestBuilder) build(info Info) (req *unstructured.Unstructured, err error) {
	results := []*report.PolicyReportResult{}
	for _, infoResult := range info.Results {
		for _, rule := range infoResult.Rules {
			if rule.Type != utils.Validation.String() {
				continue
			}

			result := builder.buildRCRResult(info.PolicyName, infoResult.Resource, rule)
			results = append(results, result)
		}
	}

	if info.Namespace != "" {
		rr := &request.ReportChangeRequest{
			Summary: calculateSummary(results),
			Results: results,
		}

		obj, err := runtime.DefaultUnstructuredConverter.ToUnstructured(rr)
		if err != nil {
			return nil, err
		}

		req = &unstructured.Unstructured{Object: obj}
		set(req, info)
	} else {
		rr := &request.ClusterReportChangeRequest{
			Summary: calculateSummary(results),
			Results: results,
		}

		obj, err := runtime.DefaultUnstructuredConverter.ToUnstructured(rr)
		if err != nil {
			return nil, err
		}
		req = &unstructured.Unstructured{Object: obj}
		set(req, info)
	}

	if !setRequestLabels(req, info) {
		if len(results) == 0 {
			// return nil on empty result without a deletion
			return nil, nil
		}
	}

	req.SetCreationTimestamp(metav1.Now())
	return req, nil
}

func (builder *requestBuilder) buildRCRResult(policy string, resource response.ResourceSpec, rule kyverno.ViolatedRule) *report.PolicyReportResult {
	av := builder.fetchAnnotationValues(policy, resource.Namespace)

	result := &report.PolicyReportResult{
		Policy: policy,
		Resources: []*v1.ObjectReference{
			{
				Kind:       resource.Kind,
				Namespace:  resource.Namespace,
				APIVersion: resource.APIVersion,
				Name:       resource.Name,
				UID:        types.UID(resource.UID),
			},
		},
		Scored:   av.scored,
		Category: av.category,
		Severity: av.severity,
	}

	result.Rule = rule.Name
	result.Message = rule.Message
<<<<<<< HEAD
	result.Result = report.PolicyResult(rule.Check)
	result.Source = SourceValue
	result.Timestamp = metav1.Timestamp{
		Seconds: time.Now().Unix(),
=======
	result.Status = report.PolicyStatus(rule.Check)
	if result.Status == "fail" && !av.scored {
		result.Status = "warn"
>>>>>>> ba00ead7
	}
	return result
}

func set(obj *unstructured.Unstructured, info Info) {
	obj.SetAPIVersion(request.SchemeGroupVersion.Group + "/" + request.SchemeGroupVersion.Version)

	if info.Namespace == "" {
		obj.SetGenerateName("crcr-")
		obj.SetKind("ClusterReportChangeRequest")
	} else {
		obj.SetGenerateName("rcr-")
		obj.SetKind("ReportChangeRequest")
		obj.SetNamespace(config.KyvernoNamespace)
	}

	obj.SetLabels(map[string]string{
		resourceLabelNamespace: info.Namespace,
	})
}

func setRequestLabels(req *unstructured.Unstructured, info Info) bool {
	switch {
	case isResourceDeletion(info):
		req.SetAnnotations(map[string]string{
			deletedAnnotationResourceName: info.Results[0].Resource.Name,
			deletedAnnotationResourceKind: info.Results[0].Resource.Kind,
		})

		req.SetLabels(map[string]string{
			resourceLabelNamespace: info.Results[0].Resource.Namespace,
		})
		return true

	case isPolicyDeletion(info):
		req.SetKind("ReportChangeRequest")
		req.SetGenerateName("rcr-")
		req.SetLabels(map[string]string{
			deletedLabelPolicy: info.PolicyName},
		)
		return true

	case isRuleDeletion(info):
		req.SetKind("ReportChangeRequest")
		req.SetGenerateName("rcr-")
		req.SetLabels(map[string]string{
			deletedLabelPolicy: info.PolicyName,
			deletedLabelRule:   info.Results[0].Rules[0].Name},
		)
		return true
	}

	return false
}

func calculateSummary(results []*report.PolicyReportResult) (summary report.PolicyReportSummary) {
	for _, res := range results {
		switch string(res.Result) {
		case report.StatusPass:
			summary.Pass++
		case report.StatusFail:
			summary.Fail++
		case report.StatusWarn:
			summary.Warn++
		case report.StatusError:
			summary.Error++
		case report.StatusSkip:
			summary.Skip++
		}
	}
	return
}

func buildPVInfo(er *response.EngineResponse) Info {
	info := Info{
		PolicyName: er.PolicyResponse.Policy.Name,
		Namespace:  er.PatchedResource.GetNamespace(),
		Results: []EngineResponseResult{
			{
				Resource: er.GetResourceSpec(),
				Rules:    buildViolatedRules(er),
			},
		},
	}
	return info
}

func buildViolatedRules(er *response.EngineResponse) []kyverno.ViolatedRule {
	var violatedRules []kyverno.ViolatedRule
	for _, rule := range er.PolicyResponse.Rules {
		vrule := kyverno.ViolatedRule{
			Name:    rule.Name,
			Type:    rule.Type,
			Message: rule.Message,
		}
		vrule.Check = report.StatusFail
		if rule.Success {
			vrule.Check = report.StatusPass
		}
		violatedRules = append(violatedRules, vrule)
	}
	return violatedRules
}

const categoryLabel string = "policies.kyverno.io/category"
const severityLabel string = "policies.kyverno.io/severity"
const scoredLabel string = "policies.kyverno.io/scored"

type annotationValues struct {
	category string
	severity report.PolicySeverity
	scored   bool
}

func (av *annotationValues) setSeverityFromString(severity string) {
	switch severity {
	case report.SeverityHigh:
		av.severity = report.SeverityHigh
	case report.SeverityMedium:
		av.severity = report.SeverityMedium
	case report.SeverityLow:
		av.severity = report.SeverityLow
	}
}

func (builder *requestBuilder) fetchAnnotationValues(policy, ns string) annotationValues {
	av := annotationValues{}
	ann := builder.fetchAnnotations(policy, ns)

	if category, ok := ann[categoryLabel]; ok {
		av.category = category
	}
	if severity, ok := ann[severityLabel]; ok {
		av.setSeverityFromString(severity)
	}
	if scored, ok := ann[scoredLabel]; ok {
		if scored == "false" {
			av.scored = false
		} else {
			av.scored = true
		}
	} else {
		av.scored = true
	}

	return av
}

func (builder *requestBuilder) fetchAnnotations(policy, ns string) map[string]string {
	cpol, err := builder.cpolLister.Get(policy)
	if err == nil {
		if ann := cpol.GetAnnotations(); ann != nil {
			return ann
		}
	}

	pol, err := builder.polLister.Policies(ns).Get(policy)
	if err == nil {
		if ann := pol.GetAnnotations(); ann != nil {
			return ann
		}
	}

	return make(map[string]string, 0)
}

func isResourceDeletion(info Info) bool {
	return info.PolicyName == "" && len(info.Results) == 1 && info.GetRuleLength() == 0
}

func isPolicyDeletion(info Info) bool {
	return info.PolicyName != "" && len(info.Results) == 0
}

func isRuleDeletion(info Info) bool {
	if info.PolicyName != "" && len(info.Results) == 1 {
		result := info.Results[0]
		if len(result.Rules) == 1 && reflect.DeepEqual(result.Resource, response.ResourceSpec{}) {
			return true
		}
	}
	return false
}<|MERGE_RESOLUTION|>--- conflicted
+++ resolved
@@ -156,16 +156,13 @@
 
 	result.Rule = rule.Name
 	result.Message = rule.Message
-<<<<<<< HEAD
 	result.Result = report.PolicyResult(rule.Check)
+	if result.Result == "fail" && !av.scored {
+		result.Result = "warn"
+	}
 	result.Source = SourceValue
 	result.Timestamp = metav1.Timestamp{
 		Seconds: time.Now().Unix(),
-=======
-	result.Status = report.PolicyStatus(rule.Check)
-	if result.Status == "fail" && !av.scored {
-		result.Status = "warn"
->>>>>>> ba00ead7
 	}
 	return result
 }
