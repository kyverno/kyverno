--- conflicted
+++ resolved
@@ -1,7 +1,6 @@
 package policy
 
 import (
-<<<<<<< HEAD
 	"encoding/json"
 	"errors"
 	"fmt"
@@ -14,6 +13,46 @@
 	metav1 "k8s.io/apimachinery/pkg/apis/meta/v1"
 	"k8s.io/apimachinery/pkg/util/validation/field"
 )
+
+func Test_PolicyValidationWithInvalidVariable(t *testing.T) {
+	policy := &kyvernov1.ClusterPolicy{
+		TypeMeta: metav1.TypeMeta{
+			Kind:       "ClusterPolicy",
+			APIVersion: "kyverno.io/v1",
+		},
+		ObjectMeta: metav1.ObjectMeta{
+			Name: "policy-with-invalid-variable",
+		},
+		Spec: kyvernov1.Spec{
+			Rules: []kyvernov1.Rule{
+				{
+					Name: "test-rule-invalid-variable",
+					MatchResources: kyvernov1.MatchResources{
+						Any: []kyvernov1.ResourceFilter{
+							{
+								ResourceDescription: kyvernov1.ResourceDescription{
+									Kinds: []string{"Pod"},
+								},
+							},
+						},
+					},
+					Validation: kyvernov1.Validation{
+						Message: "{{ bar }} world!",
+						Deny:    &kyvernov1.Deny{},
+					},
+				},
+			},
+		},
+	}
+
+	err := ValidateVariables(policy, false)
+
+	assert.NotNil(t, err)
+
+	assert.Contains(t, err.Error(), "variable substitution failed")
+	assert.Contains(t, err.Error(), "test-rule-invalid-variable")
+	assert.Contains(t, err.Error(), "variable bar must match regex")
+}
 
 func Test_Validate_ResourceDescription_Empty(t *testing.T) {
 	var err error
@@ -3292,3397 +3331,5 @@
 		})
 	}
 }
-=======
-	// 	"encoding/json"
-	// 	"errors"
-	// 	"fmt"
-	"testing"
-
-	// 	"github.com/go-logr/logr"
-	kyvernov1 "github.com/kyverno/kyverno/api/kyverno/v1"
-	// 	"github.com/kyverno/kyverno/pkg/openapi"
-	"github.com/stretchr/testify/assert"
-	// 	"gotest.tools/assert"
-	// 	"k8s.io/apiextensions-apiserver/pkg/apis/apiextensions"
-	// 	apiextv1 "k8s.io/apiextensions-apiserver/pkg/apis/apiextensions/v1"
-	metav1 "k8s.io/apimachinery/pkg/apis/meta/v1"
-	// 	"k8s.io/apimachinery/pkg/util/validation/field"
-)
-
-func Test_PolicyValidationWithInvalidVariable(t *testing.T) {
-	policy := &kyvernov1.ClusterPolicy{
-		TypeMeta: metav1.TypeMeta{
-			Kind:       "ClusterPolicy",
-			APIVersion: "kyverno.io/v1",
-		},
-		ObjectMeta: metav1.ObjectMeta{
-			Name: "policy-with-invalid-variable",
-		},
-		Spec: kyvernov1.Spec{
-			Rules: []kyvernov1.Rule{
-				{
-					Name: "test-rule-invalid-variable",
-					MatchResources: kyvernov1.MatchResources{
-						Any: []kyvernov1.ResourceFilter{
-							{
-								ResourceDescription: kyvernov1.ResourceDescription{
-									Kinds: []string{"Pod"},
-								},
-							},
-						},
-					},
-					Validation: kyvernov1.Validation{
-						Message: "{{ bar }} world!",
-						Deny:    &kyvernov1.Deny{},
-					},
-				},
-			},
-		},
-	}
-
-	err := ValidateVariables(policy, false)
-
-	assert.NotNil(t, err)
-
-	assert.Contains(t, err.Error(), "variable substitution failed")
-	assert.Contains(t, err.Error(), "test-rule-invalid-variable")
-	assert.Contains(t, err.Error(), "variable bar must match regex")
-}
-
-// func Test_Validate_ResourceDescription_Empty(t *testing.T) {
-// 	var err error
-// 	rawResourcedescirption := []byte(`{}`)
-
-// 	var rd kyverno.ResourceDescription
-// 	err = json.Unmarshal(rawResourcedescirption, &rd)
-// 	assert.NilError(t, err)
-
-// 	_, err = validateMatchedResourceDescription(rd)
-// 	assert.Assert(t, err != nil)
-// }
-
-// func Test_Validate_ResourceDescription_MatchedValid(t *testing.T) {
-// 	rawResourcedescirption := []byte(`
-// 	{
-// 		"kinds": [
-// 		   "Deployment"
-// 		],
-// 		"selector": {
-// 		   "matchLabels": {
-// 			  "app.type": "prod"
-// 		   }
-// 		}
-// 	 }`)
-
-// 	var rd kyverno.ResourceDescription
-// 	err := json.Unmarshal(rawResourcedescirption, &rd)
-// 	assert.NilError(t, err)
-
-// 	_, err = validateMatchedResourceDescription(rd)
-// 	assert.NilError(t, err)
-// }
-
-// func Test_Validate_DenyConditions_KeyRequestOperation_Empty(t *testing.T) {
-// 	denyConditions := []byte(`[]`)
-
-// 	var dcs apiextensions.JSON
-// 	err := json.Unmarshal(denyConditions, &dcs)
-// 	assert.NilError(t, err)
-
-// 	_, err = validateConditions(dcs, "conditions")
-// 	assert.NilError(t, err)
-
-// 	_, err = validateConditions(dcs, "conditions")
-// 	assert.NilError(t, err)
-// }
-
-// func Test_Validate_Preconditions_KeyRequestOperation_Empty(t *testing.T) {
-// 	preConditions := []byte(`[]`)
-
-// 	var pcs apiextensions.JSON
-// 	err := json.Unmarshal(preConditions, &pcs)
-// 	assert.NilError(t, err)
-
-// 	_, err = validateConditions(pcs, "preconditions")
-// 	assert.NilError(t, err)
-
-// 	_, err = validateConditions(pcs, "preconditions")
-// 	assert.NilError(t, err)
-// }
-
-// func Test_Validate_DenyConditionsValuesString_KeyRequestOperation_ExpectedValue(t *testing.T) {
-// 	denyConditions := []byte(`
-// 	[
-// 		{
-// 			"key":"{{request.operation}}",
-// 			"operator":"Equals",
-// 			"value":"DELETE"
-// 		},
-// 		{
-// 			"key":"{{request.operation}}",
-// 			"operator":"NotEquals",
-// 			"value":"CREATE"
-// 		},
-// 		{
-// 			"key":"{{request.operation}}",
-// 			"operator":"NotEquals",
-// 			"value":"CONNECT"
-// 		},
-// 		{
-// 			"key":"{{ request.operation }}",
-// 			"operator":"NotEquals",
-// 			"value":"UPDATE"
-// 		},
-// 		{
-// 			"key":"{{lbServiceCount}}",
-// 			"operator":"Equals",
-// 			"value":"2"
-// 		}
-// 	]
-// 	`)
-
-// 	var dcs apiextensions.JSON
-// 	err := json.Unmarshal(denyConditions, &dcs)
-// 	assert.NilError(t, err)
-
-// 	_, err = validateConditions(dcs, "conditions")
-// 	assert.NilError(t, err)
-
-// 	_, err = validateConditions(dcs, "conditions")
-// 	assert.NilError(t, err)
-// }
-
-// func Test_Validate_DenyConditionsValuesString_KeyRequestOperation_RightfullyTemplatizedValue(t *testing.T) {
-// 	denyConditions := []byte(`
-// 	[
-// 		{
-// 			"key":"{{request.operation}}",
-// 			"operator":"Equals",
-// 			"value":"{{ \"ops-cm\".data.\"deny-ops\"}}"
-// 		},
-// 		{
-// 			"key":"{{ request.operation }}",
-// 			"operator":"NotEquals",
-// 			"value":"UPDATE"
-// 		}
-// 	]
-// 	`)
-
-// 	var dcs apiextensions.JSON
-// 	err := json.Unmarshal(denyConditions, &dcs)
-// 	assert.NilError(t, err)
-
-// 	_, err = validateConditions(dcs, "conditions")
-// 	assert.NilError(t, err)
-
-// 	_, err = validateConditions(dcs, "conditions")
-// 	assert.NilError(t, err)
-// }
-
-// func Test_Validate_DenyConditionsValuesString_KeyRequestOperation_WrongfullyTemplatizedValue(t *testing.T) {
-// 	denyConditions := []byte(`
-// 	[
-// 		{
-// 			"key":"{{request.operation}}",
-// 			"operator":"Equals",
-// 			"value":"{{ \"ops-cm\".data.\"deny-ops\" }"
-// 		},
-// 		{
-// 			"key":"{{ request.operation }}",
-// 			"operator":"NotEquals",
-// 			"value":"UPDATE"
-// 		}
-// 	]
-// 	`)
-
-// 	var dcs []kyverno.Condition
-// 	err := json.Unmarshal(denyConditions, &dcs)
-// 	assert.NilError(t, err)
-
-// 	_, err = validateConditions(dcs, "conditions")
-// 	assert.Assert(t, err != nil)
-// }
-
-// func Test_Validate_PreconditionsValuesString_KeyRequestOperation_UnknownValue(t *testing.T) {
-// 	preConditions := []byte(`
-// 	[
-// 		{
-// 			"key":"{{request.operation}}",
-// 			"operator":"Equals",
-// 			"value":"foobar"
-// 		},
-// 		{
-// 			"key": "{{request.operation}}",
-// 			"operator": "NotEquals",
-// 			"value": "CREATE"
-// 		}
-// 	]
-// 	`)
-
-// 	var pcs apiextensions.JSON
-// 	err := json.Unmarshal(preConditions, &pcs)
-// 	assert.NilError(t, err)
-
-// 	_, err = validateConditions(pcs, "preconditions")
-// 	assert.Assert(t, err != nil)
-
-// 	_, err = validateConditions(pcs, "preconditions")
-// 	assert.Assert(t, err != nil)
-// }
-
-// func Test_Validate_DenyConditionsValuesList_KeyRequestOperation_ExpectedItem(t *testing.T) {
-// 	denyConditions := []byte(`
-// 	[
-// 		{
-// 			"key":"{{request.operation}}",
-// 			"operator":"Equals",
-// 			"value": [
-// 				"CREATE",
-// 				"DELETE",
-// 				"CONNECT"
-// 			]
-// 		},
-// 		{
-// 			"key":"{{request.operation}}",
-// 			"operator":"NotEquals",
-// 			"value": [
-// 				"UPDATE"
-// 			]
-// 		},
-// 		{
-// 			"key": "{{lbServiceCount}}",
-// 			"operator": "Equals",
-// 			"value": "2"
-// 		}
-// 	]
-// 	`)
-
-// 	var dcs []kyverno.Condition
-// 	err := json.Unmarshal(denyConditions, &dcs)
-// 	assert.NilError(t, err)
-
-// 	_, err = validateConditions(dcs, "conditions")
-// 	assert.NilError(t, err)
-// }
-
-// func Test_Validate_PreconditionsValuesList_KeyRequestOperation_UnknownItem(t *testing.T) {
-// 	preConditions := []byte(`
-// 	[
-// 		{
-// 			"key":"{{request.operation}}",
-// 			"operator":"Equals",
-// 			"value": [
-// 				"foobar",
-// 				"CREATE"
-// 			]
-// 		},
-// 		{
-// 			"key":"{{request.operation}}",
-// 			"operator":"NotEquals",
-// 			"value": [
-// 				"foobar"
-// 			]
-// 		}
-// 	]
-// 	`)
-
-// 	var pcs apiextensions.JSON
-// 	err := json.Unmarshal(preConditions, &pcs)
-// 	assert.NilError(t, err)
-
-// 	_, err = validateConditions(pcs, "preconditions")
-// 	assert.Assert(t, err != nil)
-
-// 	_, err = validateConditions(pcs, "preconditions")
-// 	assert.Assert(t, err != nil)
-// }
-
-// func Test_Validate_Policy(t *testing.T) {
-// 	rawPolicy := []byte(`
-// 	{
-// 		"apiVersion": "kyverno.io/v1",
-// 		"kind": "ClusterPolicy",
-// 		"metadata": {
-// 		   "name": "container-security-context"
-// 		},
-// 		"spec": {
-// 		   "rules": [
-// 			  {
-// 				 "name": "validate-runAsNonRoot",
-// 				 "match": {
-// 					"resources": {
-// 					   "kinds": [
-// 						  "Deployment"
-// 					   ],
-// 					   "selector": {
-// 						  "matchLabels": {
-// 							 "app.type": "prod"
-// 						  }
-// 					   }
-// 					}
-// 				 },
-// 				 "validate": {
-// 					"message": "validate container security contexts",
-// 					"anyPattern": [
-// 					   {
-// 						  "spec": {
-// 							 "template": {
-// 								"spec": {
-// 								   "^(containers)": [
-// 									  {
-// 										 "securityContext": {
-// 											"runAsNonRoot": "true"
-// 										 }
-// 									  }
-// 								   ]
-// 								}
-// 							 }
-// 						  }
-// 					   }
-// 					]
-// 				 }
-// 			  },
-// 			  {
-// 				 "name": "validate-allowPrivilegeEscalation",
-// 				 "match": {
-// 					"resources": {
-// 					   "kinds": [
-// 						  "Deployment"
-// 					   ],
-// 					   "selector": {
-// 						  "matchLabels": {
-// 							 "app.type": "prod"
-// 						  }
-// 					   }
-// 					}
-// 				 },
-// 				 "validate": {
-// 					"message": "validate container security contexts",
-// 					"pattern": {
-// 					   "spec": {
-// 						  "template": {
-// 							 "spec": {
-// 								"^(containers)": [
-// 								   {
-// 									  "securityContext": {
-// 										 "allowPrivilegeEscalation": "false"
-// 									  }
-// 								   }
-// 								]
-// 							 }
-// 						  }
-// 					   }
-// 					}
-// 				 }
-// 			  }
-// 		   ]
-// 		}
-// 	 }`)
-
-// 	openApiManager, _ := openapi.NewManager(logr.Discard())
-// 	var policy *kyverno.ClusterPolicy
-// 	err := json.Unmarshal(rawPolicy, &policy)
-// 	assert.NilError(t, err)
-
-// 	_, err = Validate(policy, nil, nil, true, openApiManager, "admin")
-// 	assert.NilError(t, err)
-// }
-
-// func Test_Validate_ErrorFormat(t *testing.T) {
-// 	rawPolicy := []byte(`
-// 	{
-// 		"apiVersion": "kyverno.io/v1",
-// 		"kind": "ClusterPolicy",
-// 		"metadata": {
-// 		   "name": "test-error-format"
-// 		},
-// 		"spec": {
-// 		   "rules": [
-// 			  {
-// 				 "name": "image-pull-policy",
-// 				 "match": {
-// 					"resources": {
-// 					   "kinds": [
-// 						  "Deployment"
-// 					   ],
-// 					   "selector": {
-// 						  "matchLabels": {
-// 							 "app": "nginxlatest"
-// 						  }
-// 					   }
-// 					}
-// 				 },
-// 				 "exclude": {
-// 					"resources": {
-// 						"selector": {
-// 							"app": "nginxlatest"
-// 						 }
-// 					}
-// 				 },
-// 				 "mutate": {
-// 					"patchStrategicMerge": {
-// 					   "spec": {
-// 						  "template": {
-// 							 "spec": {
-// 								"containers": [
-// 								   {
-// 									  "=(image)": "*latest",
-// 									  "imagePullPolicy": "IfNotPresent"
-// 								   }
-// 								]
-// 							 }
-// 						  }
-// 					   }
-// 					}
-// 				 }
-// 			  },
-// 			  {
-// 				 "name": "validate-user-privilege",
-// 				 "match": {
-// 					"resources": {
-// 					   "kinds": [],
-// 					   "selector": {
-// 						  "matchLabels": {
-// 							 "app.type": "prod"
-// 						  }
-// 					   }
-// 					}
-// 				 },
-// 				 "validate": {
-// 					"message": "validate container security contexts",
-// 					"anyPattern": [
-// 					   {
-// 						  "spec": {
-// 							 "template": {
-// 								"spec": {
-// 								   "^(containers)": [
-// 									  {
-// 										 "securityContext": {
-// 											"runAsNonRoot": "true"
-// 										 }
-// 									  }
-// 								   ]
-// 								}
-// 							 }
-// 						  }
-// 					   }
-// 					]
-// 				 }
-// 			  },
-// 			  {
-// 				 "name": "validate-user-privilege",
-// 				 "match": {
-// 					"resources": {
-// 					   "kinds": [
-// 						  "Deployment"
-// 					   ],
-// 					   "selector": {
-// 						  "matchLabels": {
-// 							 "app.type": "prod"
-// 						  }
-// 					   }
-// 					}
-// 				 },
-// 				 "validate": {
-// 					"message": "validate container security contexts",
-// 					"pattern": {
-// 					   "spec": {
-// 						  "template": {
-// 							 "spec": {
-// 								"containers": [
-// 								   {
-// 									  "^(securityContext)": {
-// 										 "allowPrivilegeEscalation": "false"
-// 									  }
-// 								   }
-// 								]
-// 							 }
-// 						  }
-// 					   }
-// 					}
-// 				 }
-// 			  },
-// 			  {
-// 				 "name": "default-networkpolicy",
-// 				 "match": {
-// 					"resources": {
-// 					   "kinds": [
-// 						  "Namespace"
-// 					   ],
-// 					   "name": "devtest"
-// 					}
-// 				 },
-// 				 "generate": {
-// 					"kind": "ConfigMap",
-// 					"name": "copied-cm",
-// 					"clone": {
-// 					   "^(namespace)": "default",
-// 					   "name": "game-config"
-// 					}
-// 				 }
-// 			  }
-// 		   ]
-// 		}
-// 	 }
-// 	`)
-
-// 	var policy *kyverno.ClusterPolicy
-// 	err := json.Unmarshal(rawPolicy, &policy)
-// 	assert.NilError(t, err)
-
-// 	openApiManager, _ := openapi.NewManager(logr.Discard())
-// 	_, err = Validate(policy, nil, nil, true, openApiManager, "admin")
-// 	assert.Assert(t, err != nil)
-// }
-
-// func Test_BackGroundUserInfo_match_roles(t *testing.T) {
-// 	var err error
-// 	rawPolicy := []byte(`
-//  {
-// 	"apiVersion": "kyverno.io/v1",
-// 	"kind": "ClusterPolicy",
-// 	"metadata": {
-// 	  "name": "disallow-root-user"
-// 	},
-// 	"spec": {
-// 	  "rules": [
-// 		{
-// 		  "name": "match.roles",
-// 		  "match": {
-// 			"roles": [
-// 			  "a",
-// 			  "b"
-// 			]
-// 		  }
-// 		}
-// 	  ]
-// 	}
-//   }
-//  `)
-// 	var policy *kyverno.ClusterPolicy
-// 	err = json.Unmarshal(rawPolicy, &policy)
-// 	assert.NilError(t, err)
-
-// 	err = containsUserVariables(policy, nil)
-// 	assert.Equal(t, err.Error(), "invalid variable used at path: spec/rules[0]/match/roles")
-// }
-
-// func Test_BackGroundUserInfo_match_clusterRoles(t *testing.T) {
-// 	var err error
-// 	rawPolicy := []byte(`
-// 	{
-// 		"apiVersion": "kyverno.io/v1",
-// 		"kind": "ClusterPolicy",
-// 		"metadata": {
-// 		  "name": "disallow-root-user"
-// 		},
-// 		"spec": {
-// 		  "rules": [
-// 			{
-// 			  "name": "match.clusterRoles",
-// 			  "match": {
-// 				"clusterRoles": [
-// 				  "a",
-// 				  "b"
-// 				]
-// 			  }
-// 			}
-// 		  ]
-// 		}
-// 	  }
-//  `)
-// 	var policy *kyverno.ClusterPolicy
-// 	err = json.Unmarshal(rawPolicy, &policy)
-// 	assert.NilError(t, err)
-
-// 	err = containsUserVariables(policy, nil)
-// 	assert.Equal(t, err.Error(), "invalid variable used at path: spec/rules[0]/match/clusterRoles")
-// }
-
-// func Test_BackGroundUserInfo_match_subjects(t *testing.T) {
-// 	var err error
-// 	rawPolicy := []byte(`
-// 	{
-// 		"apiVersion": "kyverno.io/v1",
-// 		"kind": "ClusterPolicy",
-// 		"metadata": {
-// 		  "name": "disallow-root-user"
-// 		},
-// 		"spec": {
-// 		  "rules": [
-// 			{
-// 			  "name": "match.subjects",
-// 			  "match": {
-// 				"subjects": [
-// 				  {
-// 					"Name": "a"
-// 				  },
-// 				  {
-// 					"Name": "b"
-// 				  }
-// 				]
-// 			  }
-// 			}
-// 		  ]
-// 		}
-// 	  } `)
-// 	var policy *kyverno.ClusterPolicy
-// 	err = json.Unmarshal(rawPolicy, &policy)
-// 	assert.NilError(t, err)
-
-// 	err = containsUserVariables(policy, nil)
-// 	assert.Equal(t, err.Error(), "invalid variable used at path: spec/rules[0]/match/subjects")
-// }
-
-// func Test_BackGroundUserInfo_mutate_patchStrategicMerge1(t *testing.T) {
-// 	var err error
-// 	rawPolicy := []byte(`
-// 	{
-// 		"apiVersion": "kyverno.io/v1",
-// 		"kind": "ClusterPolicy",
-// 		"metadata": {
-// 		  "name": "disallow-root-user"
-// 		},
-// 		"spec": {
-// 		  "rules": [
-// 			{
-// 			  "name": "mutate.overlay1",
-// 			  "mutate": {
-// 				"patchStrategicMerge": {
-// 				  "var1": "{{request.userInfo}}"
-// 				}
-// 			  }
-// 			}
-// 		  ]
-// 		}
-// 	  }
-// 	`)
-// 	var policy *kyverno.ClusterPolicy
-// 	err = json.Unmarshal(rawPolicy, &policy)
-// 	assert.NilError(t, err)
-
-// 	err = ValidateVariables(policy, true)
-// 	assert.Assert(t, err != nil)
-// }
-
-// func Test_Context_Variable_Substitution(t *testing.T) {
-// 	var err error
-// 	rawPolicy := []byte(`{
-//   "apiVersion": "kyverno.io/v1",
-//   "kind": "ClusterPolicy",
-//   "metadata": {
-//     "name": "check-images"
-//   },
-//   "spec": {
-//     "validationFailureAction": "Enforce",
-//     "webhookTimeoutSeconds": 30,
-//     "rules": [
-//       {
-//         "name": "call-aws-signer-extension",
-//         "match": {
-//           "any": [
-//             {
-//               "resources": {
-//                 "namespaces": [
-//                   "test-notation"
-//                 ],
-//                 "kinds": [
-//                   "Pod"
-//                 ]
-//               }
-//             }
-//           ]
-//         },
-//         "context": [
-//           {
-//             "name": "response",
-//             "apiCall": {
-//               "method": "POST",
-//               "data": [
-//                 {
-//                   "key": "imagesInfo",
-//                   "value": "{{ images }}"
-//                 }
-//               ],
-//               "service": {
-//                 "url": "https://svc.kyverno-notation-aws/checkimages",
-//                 "caBundle": "-----BEGIN CERTIFICATE-----\nMIICizCCAjGgAwIBAgIRAIUEJcm7TtwJEtRtsI2yUcMwCgYIKoZIzj0EAwIwGzEZ\nMBcGA1UEAxMQbXktc2VsZnNpZ25lZC1jYTAeFw0yMzA1MTAwNTI5MzBaFw0yMzA4\nMDgwNTI5MzBaMDExEDAOBgNVBAoTB25pcm1hdGExHTAbBgNVBAMTFGt5dmVybm8t\nbm90YXRpb24tYXdzMIIBIjANBgkqhkiG9w0BAQEFAAOCAQ8AMIIBCgKCAQEAxrSr\nVXUbuQbF4rhh0/jqDE6agtXqS9jko6vHTEZUF2Y9f0LdSycEdCocIKZmPerWER7l\nVUmMFPQLSGOZrCIM22L9+EXDyL7q2PN3koDxKOyqVOod8j3hKdRL+KIiZuUeD4zD\ncos+AFxA1XAM/220JKfPSUpBL0DAP299Baqjs/Ae5wU5wT4qZVa1I3pcV2uicPvE\nRSZO3ZT+y1nYBWtTTzzXP3f9ou8IHweCl57Sk16mbFFZ+TrCSekewYchzn88z7lq\nL+56LtBUjcJozypLGEWM+kc4S5wBNYUaFPGiCHIrdQ5ScmfnY7mDvO8u47E+xw13\nbz7NUAlT73rBqBv6hQIDAQABo3UwczAdBgNVHSUEFjAUBggrBgEFBQcDAQYIKwYB\nBQUHAwIwDAYDVR0TAQH/BAIwADAfBgNVHSMEGDAWgBRXZIp2KalD6pjRfPua2kFn\nMBuJJTAjBgNVHREEHDAaghhzdmMua3l2ZXJuby1ub3RhdGlvbi1hd3MwCgYIKoZI\nzj0EAwIDSAAwRQIhAKob5SV/N56VqP8VPdHqCAULRj92qhWwW3hb7fzaGxnHAiBP\n3c8K2Vrxx2KRsjnWwn1vUMz7UyM2Tmib1C4YM3f+xg==\n-----END CERTIFICATE-----\n-----BEGIN CERTIFICATE-----\nMIIBdjCCAR2gAwIBAgIRAP1VDXD3R744lE7t/I5MK44wCgYIKoZIzj0EAwIwGzEZ\nMBcGA1UEAxMQbXktc2VsZnNpZ25lZC1jYTAeFw0yMzA1MTAwNTI5MjVaFw0yMzA4\nMDgwNTI5MjVaMBsxGTAXBgNVBAMTEG15LXNlbGZzaWduZWQtY2EwWTATBgcqhkjO\nPQIBBggqhkjOPQMBBwNCAAQrFCRBF8PjKPcT/lrXmyP474fNuhlhGFAlLaoTSUuP\nS3VK2O7hWrlJ/AhCccY8EPBi/DdFEaCB2+hTo00clmvfo0IwQDAOBgNVHQ8BAf8E\nBAMCAqQwDwYDVR0TAQH/BAUwAwEB/zAdBgNVHQ4EFgQUV2SKdimpQ+qY0Xz7mtpB\nZzAbiSUwCgYIKoZIzj0EAwIDRwAwRAIgU3O7Qnk9PGCV4aXgZAXp0h4Iz2O7XUnP\nUfv4SgD7neECIHLb+BDvRFPJ77FpfIYxBO70AHB7Kp0nWKCqyv3FK4aT\n-----END CERTIFICATE-----"
-//               }
-//             }
-//           }
-//         ],
-//         "validate": {
-//           "message": "not allowed",
-//           "deny": {
-//             "conditions": {
-//               "all": [
-//                 {
-//                   "key": "{{ response.verified }}",
-//                   "operator": "EQUALS",
-//                   "value": false
-//                 }
-//               ]
-//             }
-//           }
-//         }
-//       }
-//     ]
-//   }
-// }`)
-// 	var policy *kyverno.ClusterPolicy
-// 	err = json.Unmarshal(rawPolicy, &policy)
-// 	assert.NilError(t, err)
-
-// 	err = ValidateVariables(policy, true)
-// 	assert.NilError(t, err)
-// }
-
-// func Test_BackGroundUserInfo_mutate_patchStrategicMerge2(t *testing.T) {
-// 	var err error
-// 	rawPolicy := []byte(`
-// 	{
-// 		"apiVersion": "kyverno.io/v1",
-// 		"kind": "ClusterPolicy",
-// 		"metadata": {
-// 		  "name": "disallow-root-user"
-// 		},
-// 		"spec": {
-// 		  "rules": [
-// 			{
-// 			  "name": "mutate.overlay2",
-// 			  "mutate": {
-// 				"patchStrategicMerge": {
-// 				  "var1": "{{request.userInfo.userName}}"
-// 				}
-// 			  }
-// 			}
-// 		  ]
-// 		}
-// 	  }
-// 	`)
-// 	var policy *kyverno.ClusterPolicy
-// 	err = json.Unmarshal(rawPolicy, &policy)
-// 	assert.NilError(t, err)
-
-// 	err = ValidateVariables(policy, true)
-// 	assert.Assert(t, err != nil)
-// }
-
-// func Test_BackGroundUserInfo_validate_pattern(t *testing.T) {
-// 	var err error
-// 	rawPolicy := []byte(`
-// 	{
-// 		"apiVersion": "kyverno.io/v1",
-// 		"kind": "ClusterPolicy",
-// 		"metadata": {
-// 		  "name": "disallow-root-user"
-// 		},
-// 		"spec": {
-// 		  "rules": [
-// 			{
-// 			  "name": "validate-patch-strategic-merge",
-// 			  "validate": {
-// 				"pattern": {
-// 				  "var1": "{{request.userInfo}}"
-// 				}
-// 			  }
-// 			}
-// 		  ]
-// 		}
-// 	  }
-// 	`)
-// 	var policy *kyverno.ClusterPolicy
-// 	err = json.Unmarshal(rawPolicy, &policy)
-// 	assert.NilError(t, err)
-
-// 	err = ValidateVariables(policy, true)
-// 	assert.Assert(t, err != nil, err)
-// }
-
-// func Test_BackGroundUserInfo_validate_anyPattern(t *testing.T) {
-// 	var err error
-// 	rawPolicy := []byte(`
-// 	{
-// 		"apiVersion": "kyverno.io/v1",
-// 		"kind": "ClusterPolicy",
-// 		"metadata": {
-// 		  "name": "disallow-root-user"
-// 		},
-// 		"spec": {
-// 		  "rules": [
-// 			{
-// 			  "name": "validate.anyPattern",
-// 			  "validate": {
-// 				"anyPattern": [
-// 				  {
-// 					"var1": "temp"
-// 				  },
-// 				  {
-// 					"var1": "{{request.userInfo}}"
-// 				  }
-// 				]
-// 			  }
-// 			}
-// 		  ]
-// 		}
-// 	  }	`)
-// 	var policy *kyverno.ClusterPolicy
-// 	err = json.Unmarshal(rawPolicy, &policy)
-// 	assert.NilError(t, err)
-
-// 	err = ValidateVariables(policy, true)
-// 	assert.Assert(t, err != nil)
-// }
-
-// func Test_BackGroundUserInfo_validate_anyPattern_multiple_var(t *testing.T) {
-// 	var err error
-// 	rawPolicy := []byte(`
-// 	{
-// 		"apiVersion": "kyverno.io/v1",
-// 		"kind": "ClusterPolicy",
-// 		"metadata": {
-// 		  "name": "disallow-root-user"
-// 		},
-// 		"spec": {
-// 		  "rules": [
-// 			{
-// 			  "name": "validate.anyPattern",
-// 			  "validate": {
-// 				"anyPattern": [
-// 				  {
-// 					"var1": "temp"
-// 				  },
-// 				  {
-// 					"var1": "{{request.userInfo}}-{{temp}}"
-// 				  }
-// 				]
-// 			  }
-// 			}
-// 		  ]
-// 		}
-// 	  }	`)
-// 	var policy *kyverno.ClusterPolicy
-// 	err = json.Unmarshal(rawPolicy, &policy)
-// 	assert.NilError(t, err)
-
-// 	err = ValidateVariables(policy, true)
-// 	assert.Assert(t, err != nil)
-// }
-
-// func Test_BackGroundUserInfo_validate_anyPattern_serviceAccount(t *testing.T) {
-// 	var err error
-// 	rawPolicy := []byte(`
-// 	{
-// 		"apiVersion": "kyverno.io/v1",
-// 		"kind": "ClusterPolicy",
-// 		"metadata": {
-// 		  "name": "disallow-root-user"
-// 		},
-// 		"spec": {
-// 		  "rules": [
-// 			{
-// 			  "name": "validate.anyPattern",
-// 			  "validate": {
-// 				"anyPattern": [
-// 				  {
-// 					"var1": "temp"
-// 				  },
-// 				  {
-// 					"var1": "{{serviceAccountName}}"
-// 				  }
-// 				]
-// 			  }
-// 			}
-// 		  ]
-// 		}
-// 	  }	`)
-// 	var policy *kyverno.ClusterPolicy
-// 	err = json.Unmarshal(rawPolicy, &policy)
-// 	assert.NilError(t, err)
-
-// 	err = ValidateVariables(policy, true)
-// 	assert.Assert(t, err != nil)
-// }
-
-// func Test_ruleOnlyDealsWithResourceMetaData(t *testing.T) {
-// 	testcases := []struct {
-// 		description    string
-// 		rule           []byte
-// 		expectedOutput bool
-// 	}{
-// 		{
-// 			description:    "Test mutate patchStrategicMerge - pass",
-// 			rule:           []byte(`{"name":"testPatches1","mutate":{"patchStrategicMerge":{"metadata":{"containers":[{"(image)":"*","imagePullPolicy":"IfNotPresent"}]}}}}`),
-// 			expectedOutput: true,
-// 		},
-// 		{
-// 			description:    "Test mutate patchStrategicMerge - fail",
-// 			rule:           []byte(`{"name":"testPatches2","mutate":{"patchStrategicMerge":{"spec":{"containers":[{"(image)":"*","imagePullPolicy":"IfNotPresent"}]}}}}`),
-// 			expectedOutput: false,
-// 		},
-// 		{
-// 			description:    "Test mutate patch - pass",
-// 			rule:           []byte(`{"name":"testPatches3","mutate":{"patchesJson6902": "[{\"path\":\"/metadata/labels/isMutated\",\"op\":\"add\",\"value\":\"true\"},{\"path\":\"/metadata/labels/app\",\"op\":\"replace\",\"value\":\"nginx_is_mutated\"}]"}}`),
-// 			expectedOutput: true,
-// 		},
-// 		{
-// 			description:    "Test mutate patch - fail",
-// 			rule:           []byte(`{"name":"testPatches4","mutate":{"patchesJson6902": "[{\"path\":\"/spec/labels/isMutated\",\"op\":\"add\",\"value\":\"true\"},{\"path\":\"/metadata/labels/app\",\"op\":\"replace\",\"value\":\"nginx_is_mutated\"}]" }}`),
-// 			expectedOutput: false,
-// 		},
-// 		{
-// 			description:    "Test validate - pass",
-// 			rule:           []byte(`{"name":"testValidate1","validate":{"message":"CPU and memory resource requests and limits are required","pattern":{"metadata":{"containers":[{"(name)":"*","ports":[{"containerPort":80}]}]}}}}`),
-// 			expectedOutput: true,
-// 		},
-// 		{
-// 			description:    "Test validate - fail",
-// 			rule:           []byte(`{"name":"testValidate2","validate":{"message":"CPU and memory resource requests and limits are required","pattern":{"spec":{"containers":[{"(name)":"*","ports":[{"containerPort":80}]}]}}}}`),
-// 			expectedOutput: false,
-// 		},
-// 		{
-// 			description:    "Test validate any pattern - pass",
-// 			rule:           []byte(`{"name":"testValidateAnyPattern1","validate":{"message":"Volumes white list","anyPattern":[{"metadata":{"volumes":[{"hostPath":"*"}]}},{"metadata":{"volumes":[{"emptyDir":"*"}]}},{"metadata":{"volumes":[{"configMap":"*"}]}}]}}`),
-// 			expectedOutput: true,
-// 		},
-// 		{
-// 			description:    "Test validate any pattern - fail",
-// 			rule:           []byte(`{"name":"testValidateAnyPattern2","validate":{"message":"Volumes white list","anyPattern":[{"spec":{"volumes":[{"hostPath":"*"}]}},{"metadata":{"volumes":[{"emptyDir":"*"}]}},{"metadata":{"volumes":[{"configMap":"*"}]}}]}}`),
-// 			expectedOutput: false,
-// 		},
-// 	}
-
-// 	for i, testcase := range testcases {
-// 		var rule kyverno.Rule
-// 		_ = json.Unmarshal(testcase.rule, &rule)
-// 		output := ruleOnlyDealsWithResourceMetaData(rule)
-// 		if output != testcase.expectedOutput {
-// 			t.Errorf("Testcase [%d] (%s) failed", i+1, testcase.description)
-// 		}
-// 	}
-// }
-
-// func Test_Validate_Kind(t *testing.T) {
-// 	rawPolicy := []byte(`
-// 	{
-// 		"apiVersion": "kyverno.io/v1",
-// 		"kind": "ClusterPolicy",
-// 		"metadata": {
-// 		  "name": "policy-to-monitor-root-user-access"
-// 		},
-// 		"spec": {
-// 		  "validationFailureAction": "audit",
-// 		  "rules": [
-// 			{
-// 			  "name": "monitor-annotation-for-root-user-access",
-// 			  "match": {
-// 				"resources": {
-// 				  "selector": {
-// 					"matchLabels": {
-// 					  "AllowRootUserAccess": "true"
-// 					}
-// 				  }
-// 				}
-// 			  },
-// 			  "validate": {
-// 				"message": "Label provisioner.wg.net/cloudprovider is required",
-// 				"pattern": {
-// 				  "metadata": {
-// 					"labels": {
-// 					  "provisioner.wg.net/cloudprovider": "*"
-// 					}
-// 				  }
-// 				}
-// 			  }
-// 			}
-// 		  ]
-// 		}
-// 	  }
-// 	`)
-
-// 	var policy *kyverno.ClusterPolicy
-// 	err := json.Unmarshal(rawPolicy, &policy)
-// 	assert.NilError(t, err)
-
-// 	openApiManager, _ := openapi.NewManager(logr.Discard())
-// 	_, err = Validate(policy, nil, nil, true, openApiManager, "admin")
-// 	assert.Assert(t, err != nil)
-// }
-
-// func Test_Validate_Any_Kind(t *testing.T) {
-// 	rawPolicy := []byte(`{
-// 		"apiVersion": "kyverno.io/v1",
-// 		"kind": "ClusterPolicy",
-// 		"metadata": {
-// 			"name": "policy-to-monitor-root-user-access"
-// 		},
-// 		"spec": {
-// 			"validationFailureAction": "audit",
-// 			"rules": [
-// 				{
-// 					"name": "monitor-annotation-for-root-user-access",
-// 					"match": {
-// 						"any": [
-// 							{
-// 								"resources": {
-// 									"selector": {
-// 										"matchLabels": {
-// 											"AllowRootUserAccess": "true"
-// 										}
-// 									}
-// 								}
-// 							}
-// 						]
-// 					},
-// 					"validate": {
-// 						"message": "Label provisioner.wg.net/cloudprovider is required",
-// 						"pattern": {
-// 							"metadata": {
-// 								"labels": {
-// 									"provisioner.wg.net/cloudprovider": "*"
-// 								}
-// 							}
-// 						}
-// 					}
-// 				}
-// 			]
-// 		}
-// 	}`)
-
-// 	var policy *kyverno.ClusterPolicy
-// 	err := json.Unmarshal(rawPolicy, &policy)
-// 	assert.NilError(t, err)
-
-// 	openApiManager, _ := openapi.NewManager(logr.Discard())
-// 	_, err = Validate(policy, nil, nil, true, openApiManager, "admin")
-// 	assert.Assert(t, err != nil)
-// }
-
-// func Test_Validate_ApiCall(t *testing.T) {
-// 	testCases := []struct {
-// 		resource       kyverno.ContextEntry
-// 		expectedResult interface{}
-// 	}{
-// 		{
-// 			resource: kyverno.ContextEntry{
-// 				APICall: &kyverno.APICall{
-// 					URLPath:  "/apis/networking.k8s.io/v1/namespaces/{{request.namespace}}/networkpolicies",
-// 					JMESPath: "",
-// 				},
-// 			},
-// 			expectedResult: nil,
-// 		},
-// 		{
-// 			resource: kyverno.ContextEntry{
-// 				APICall: &kyverno.APICall{
-// 					URLPath:  "/apis/networking.k8s.io/v1/namespaces/{{request.namespace}}/networkpolicies",
-// 					JMESPath: "items[",
-// 				},
-// 			},
-// 			expectedResult: "failed to parse JMESPath items[: SyntaxError: Expected tStar, received: tEOF",
-// 		},
-// 		{
-// 			resource: kyverno.ContextEntry{
-// 				APICall: &kyverno.APICall{
-// 					URLPath:  "/apis/networking.k8s.io/v1/namespaces/{{request.namespace}}/networkpolicies",
-// 					JMESPath: "items[{{request.namespace}}",
-// 				},
-// 			},
-// 			expectedResult: nil,
-// 		},
-// 	}
-
-// 	for _, testCase := range testCases {
-// 		err := validateAPICall(testCase.resource)
-
-// 		if err == nil {
-// 			assert.Equal(t, err, testCase.expectedResult)
-// 		} else {
-// 			assert.Equal(t, err.Error(), testCase.expectedResult)
-// 		}
-// 	}
-// }
-
-// func Test_Wildcards_Kind(t *testing.T) {
-// 	rawPolicy := []byte(`
-// 	{
-// 		"apiVersion": "kyverno.io/v1",
-// 		"kind": "ClusterPolicy",
-// 		"metadata": {
-// 		  "name": "require-labels"
-// 		},
-// 		"spec": {
-// 		  "validationFailureAction": "enforce",
-// 		  "rules": [
-// 			{
-// 			  "name": "check-for-labels",
-// 			  "match": {
-// 				"resources": {
-// 				  "kinds": [
-// 					"*"
-// 				  ]
-// 				}
-// 			  },
-// 			  "validate": {
-// 				"message": "label 'app.kubernetes.io/name' is required",
-// 				"pattern": {
-// 				  "metadata": {
-// 					"labels": {
-// 					  "app.kubernetes.io/name": "?*"
-// 					}
-// 				  }
-// 				}
-// 			  }
-// 			}
-// 		  ]
-// 		}
-// 	  }
-// 	`)
-
-// 	var policy *kyverno.ClusterPolicy
-// 	err := json.Unmarshal(rawPolicy, &policy)
-// 	assert.NilError(t, err)
-
-// 	openApiManager, _ := openapi.NewManager(logr.Discard())
-// 	_, err = Validate(policy, nil, nil, true, openApiManager, "admin")
-// 	assert.Assert(t, err != nil)
-// }
-
-// func Test_Namespced_Policy(t *testing.T) {
-// 	rawPolicy := []byte(`
-// 	{
-// 		"apiVersion": "kyverno.io/v1",
-// 		"kind": "Policy",
-// 		"metadata": {
-// 		  "name": "evil-policy-match-foreign-pods",
-// 		  "namespace": "customer-foo"
-// 		},
-// 		"spec": {
-// 		  "validationFailureAction": "enforce",
-// 		  "background": false,
-// 		  "rules": [
-// 			{
-// 			  "name": "evil-validation",
-// 			  "match": {
-// 				"resources": {
-// 				  "kinds": [
-// 					"Pod"
-// 				  ],
-// 				  "namespaces": [
-// 					"customer-bar"
-// 				  ]
-// 				}
-// 			  },
-// 			  "validate": {
-// 				"message": "Mua ah ah ... you've been pwned by customer-foo",
-// 				"pattern": {
-// 				  "metadata": {
-// 					"annotations": {
-// 					  "pwned-by-customer-foo": "true"
-// 					}
-// 				  }
-// 				}
-// 			  }
-// 			}
-// 		  ]
-// 		}
-// 	  }
-// 	`)
-
-// 	var policy *kyverno.Policy
-// 	err := json.Unmarshal(rawPolicy, &policy)
-// 	assert.NilError(t, err)
-
-// 	openApiManager, _ := openapi.NewManager(logr.Discard())
-// 	_, err = Validate(policy, nil, nil, true, openApiManager, "admin")
-// 	assert.Assert(t, err != nil)
-// }
-
-// func Test_patchesJson6902_Policy(t *testing.T) {
-// 	rawPolicy := []byte(`
-// 	{
-//    "apiVersion": "kyverno.io/v1",
-//    "kind": "ClusterPolicy",
-//    "metadata": {
-//       "name": "set-max-surge-yaml-to-json"
-//    },
-//    "spec": {
-//       "background": false,
-// 			"schemaValidation": false,
-//       "rules": [
-//          {
-//             "name": "set-max-surge",
-//             "context": [
-//                {
-//                   "name": "source",
-//                   "configMap": {
-//                      "name": "source-yaml-to-json",
-//                      "namespace": "default"
-//                   }
-//                }
-//             ],
-//             "match": {
-//                "resources": {
-//                   "kinds": [
-//                      "Deployment"
-//                   ]
-//                }
-//             },
-//             "mutate": {
-//                "patchesJson6902": "- op: replace\n  path: /spec/strategy\n  value: {{ source.data.strategy }}"
-//             }
-//          }
-//       ]
-//    }
-// }
-// 	`)
-
-// 	var policy *kyverno.ClusterPolicy
-// 	err := json.Unmarshal(rawPolicy, &policy)
-// 	assert.NilError(t, err)
-
-// 	openApiManager, _ := openapi.NewManager(logr.Discard())
-// 	_, err = Validate(policy, nil, nil, true, openApiManager, "admin")
-// 	assert.NilError(t, err)
-// }
-
-// func Test_deny_exec(t *testing.T) {
-// 	var err error
-// 	rawPolicy := []byte(`{
-// 		"apiVersion": "kyverno.io/v1",
-// 		"kind": "ClusterPolicy",
-// 		"metadata": {
-// 		  "name": "deny-exec-to-pod"
-// 		},
-// 		"spec": {
-// 		  "validationFailureAction": "enforce",
-// 		  "background": false,
-// 		  "schemaValidation": false,
-// 		  "rules": [
-// 			{
-// 			  "name": "deny-pod-exec",
-// 			  "match": {
-// 				"resources": {
-// 				  "kinds": [
-// 					"PodExecOptions"
-// 				  ]
-// 				}
-// 			  },
-// 			  "preconditions": {
-// 				"all": [
-// 				  {
-// 					"key": "{{ request.operation }}",
-// 					"operator": "Equals",
-// 					"value": "CONNECT"
-// 				  }
-// 				]
-// 			  },
-// 			  "validate": {
-// 				"message": "Containers can't be exec'd into in production.",
-// 				"deny": {}
-// 			  }
-// 			}
-// 		  ]
-// 		}
-// 	  }`)
-// 	var policy *kyverno.ClusterPolicy
-// 	err = json.Unmarshal(rawPolicy, &policy)
-// 	assert.NilError(t, err)
-
-// 	openApiManager, _ := openapi.NewManager(logr.Discard())
-// 	_, err = Validate(policy, nil, nil, true, openApiManager, "admin")
-// 	assert.NilError(t, err)
-// }
-
-// func Test_SignatureAlgorithm(t *testing.T) {
-// 	testcases := []struct {
-// 		description    string
-// 		policy         []byte
-// 		expectedOutput bool
-// 	}{
-// 		{
-// 			description: "Test empty signature algorithm - pass",
-// 			policy: []byte(`{
-// 				"apiVersion": "kyverno.io/v1",
-// 				"kind": "ClusterPolicy",
-// 				"metadata": {
-// 					"name": "check-empty-signature-algorithm"
-// 				},
-// 				"spec": {
-// 					"rules": [
-// 						{
-// 							"match": {
-// 								"resources": {
-// 									"kinds": [
-// 										"Pod"
-// 									]
-// 								}
-// 							},
-// 							"verifyImages": [
-// 								{
-// 									"imageReferences": [
-// 										"ghcr.io/kyverno/test-verify-image:*"
-// 									],
-// 									"attestors": [
-// 										{
-// 											"count": 1,
-// 											"entries": [
-// 												{
-// 													"keys": {
-// 														"publicKeys": "-----BEGIN PUBLIC KEY-----\nMFkwEwYHKoZIzj0CAQYIKoZIzj0DAQcDQgAE8nXRh950IZbRj8Ra/N9sbqOPZrfM\n5/KAQN0/KjHcorm/J5yctVd7iEcnessRQjU917hmKO6JWVGHpDguIyakZA==\n-----END PUBLIC KEY-----"
-// 													}
-// 												}
-// 											]
-// 										}
-// 									]
-// 								}
-// 							]
-// 						}
-// 					]
-// 				}
-// 			}`),
-// 			expectedOutput: true,
-// 		},
-// 		{
-// 			description: "Test invalid signature algorithm - fail",
-// 			policy: []byte(`{
-// 				"apiVersion": "kyverno.io/v1",
-// 				"kind": "ClusterPolicy",
-// 				"metadata": {
-// 					"name": "check-invalid-signature-algorithm"
-// 				},
-// 				"spec": {
-// 					"rules": [
-// 						{
-// 							"match": {
-// 								"resources": {
-// 									"kinds": [
-// 										"Pod"
-// 									]
-// 								}
-// 							},
-// 							"verifyImages": [
-// 								{
-// 									"imageReferences": [
-// 										"ghcr.io/kyverno/test-verify-image:*"
-// 									],
-// 									"attestors": [
-// 										{
-// 											"count": 1,
-// 											"entries": [
-// 												{
-// 													"keys": {
-// 														"publicKeys": "-----BEGIN PUBLIC KEY-----\nMFkwEwYHKoZIzj0CAQYIKoZIzj0DAQcDQgAE8nXRh950IZbRj8Ra/N9sbqOPZrfM\n5/KAQN0/KjHcorm/J5yctVd7iEcnessRQjU917hmKO6JWVGHpDguIyakZA==\n-----END PUBLIC KEY-----",
-// 														"signatureAlgorithm": "sha123"
-// 													}
-// 												}
-// 											]
-// 										}
-// 									]
-// 								}
-// 							]
-// 						}
-// 					]
-// 				}
-// 			}`),
-// 			expectedOutput: false,
-// 		},
-// 		{
-// 			description: "Test invalid signature algorithm - fail",
-// 			policy: []byte(`{
-// 				"apiVersion": "kyverno.io/v1",
-// 				"kind": "ClusterPolicy",
-// 				"metadata": {
-// 					"name": "check-valid-signature-algorithm"
-// 				},
-// 				"spec": {
-// 					"rules": [
-// 						{
-// 							"match": {
-// 								"resources": {
-// 									"kinds": [
-// 										"Pod"
-// 									]
-// 								}
-// 							},
-// 							"verifyImages": [
-// 								{
-// 									"imageReferences": [
-// 										"ghcr.io/kyverno/test-verify-image:*"
-// 									],
-// 									"attestors": [
-// 										{
-// 											"count": 1,
-// 											"entries": [
-// 												{
-// 													"keys": {
-// 														"publicKeys": "-----BEGIN PUBLIC KEY-----\nMFkwEwYHKoZIzj0CAQYIKoZIzj0DAQcDQgAE8nXRh950IZbRj8Ra/N9sbqOPZrfM\n5/KAQN0/KjHcorm/J5yctVd7iEcnessRQjU917hmKO6JWVGHpDguIyakZA==\n-----END PUBLIC KEY-----",
-// 														"signatureAlgorithm": "sha256"
-// 													}
-// 												}
-// 											]
-// 										}
-// 									]
-// 								}
-// 							]
-// 						}
-// 					]
-// 				}
-// 			}`),
-// 			expectedOutput: true,
-// 		},
-// 	}
-// 	for _, testcase := range testcases {
-// 		var policy *kyverno.ClusterPolicy
-// 		err := json.Unmarshal(testcase.policy, &policy)
-// 		assert.NilError(t, err)
-
-// 		openApiManager, _ := openapi.NewManager(logr.Discard())
-// 		_, err = Validate(policy, nil, nil, true, openApiManager, "admin")
-// 		if testcase.expectedOutput {
-// 			assert.NilError(t, err)
-// 		} else {
-// 			assert.ErrorContains(t, err, "Invalid signature algorithm provided")
-// 		}
-// 	}
-// }
-
-// func Test_existing_resource_policy(t *testing.T) {
-// 	var err error
-// 	rawPolicy := []byte(`{
-// 		"apiVersion": "kyverno.io/v1",
-// 		"kind": "ClusterPolicy",
-// 		"metadata": {
-// 		  "name": "np-test-1"
-// 		},
-// 		"spec": {
-// 		  "validationFailureAction": "audit",
-// 		  "rules": [
-// 			{
-// 			  "name": "no-LoadBalancer",
-// 			  "match": {
-// 				"any": [
-// 				  {
-// 					"resources": {
-// 					  "kinds": [
-// 						"networking.k8s.io/v1/NetworkPolicy"
-// 					  ]
-// 					}
-// 				  }
-// 				]
-// 			  },
-// 			  "validate": {
-// 				"message": "np-test",
-// 				"pattern": {
-// 				  "metadata": {
-// 					"name": "?*"
-// 				  }
-// 				}
-// 			  }
-// 			}
-// 		  ]
-// 		}
-// 	  }`)
-// 	var policy *kyverno.ClusterPolicy
-// 	err = json.Unmarshal(rawPolicy, &policy)
-// 	assert.NilError(t, err)
-
-// 	openApiManager, _ := openapi.NewManager(logr.Discard())
-// 	_, err = Validate(policy, nil, nil, true, openApiManager, "admin")
-// 	assert.NilError(t, err)
-// }
-
-// func Test_PodControllerAutoGenExclusion_All_Controllers_Policy(t *testing.T) {
-// 	rawPolicy := []byte(`
-// {
-// 	"apiVersion": "kyverno.io/v1",
-// 	"kind": "ClusterPolicy",
-// 	"metadata": {
-// 	  "name": "add-all-pod-controller-annotations",
-// 	  "annotations": {
-// 		"pod-policies.kyverno.io/autogen-controllers": "DaemonSet,Job,CronJob,Deployment,StatefulSet"
-// 	  }
-// 	},
-// 	"spec": {
-// 	  "validationFailureAction": "Enforce",
-// 	  "background": false,
-// 	  "rules": [
-// 		{
-// 		  "name": "validate-livenessProbe-readinessProbe",
-// 		  "match": {
-// 			"resources": {
-// 			  "kinds": [
-// 				"Pod"
-// 			  ]
-// 			}
-// 		  },
-// 		  "validate": {
-// 			"message": "Liveness and readiness probes are required.",
-// 			"pattern": {
-// 			  "spec": {
-// 				"containers": [
-// 				  {
-// 					"livenessProbe": {
-// 					  "periodSeconds": ">0"
-// 					},
-// 					"readinessProbe": {
-// 					  "periodSeconds": ">0"
-// 					}
-// 				  }
-// 				]
-// 			  }
-// 			}
-// 		  }
-// 		}
-// 	  ]
-// 	}
-//   }
-// `)
-
-// 	var policy *kyverno.ClusterPolicy
-// 	err := json.Unmarshal(rawPolicy, &policy)
-// 	assert.NilError(t, err)
-
-// 	openApiManager, _ := openapi.NewManager(logr.Discard())
-// 	res, err := Validate(policy, nil, nil, true, openApiManager, "admin")
-// 	assert.NilError(t, err)
-// 	assert.Assert(t, res == nil)
-// }
-
-// func Test_PodControllerAutoGenExclusion_Not_All_Controllers_Policy(t *testing.T) {
-// 	rawPolicy := []byte(`
-// {
-// 	"apiVersion": "kyverno.io/v1",
-// 	"kind": "ClusterPolicy",
-// 	"metadata": {
-// 	  "name": "add-not-all-pod-controller-annotations",
-// 	  "annotations": {
-// 		"pod-policies.kyverno.io/autogen-controllers": "DaemonSet,Job,CronJob,Deployment"
-// 	  }
-// 	},
-// 	"spec": {
-// 	  "validationFailureAction": "Enforce",
-// 	  "background": false,
-// 	  "rules": [
-// 		{
-// 		  "name": "validate-livenessProbe-readinessProbe",
-// 		  "match": {
-// 			"resources": {
-// 			  "kinds": [
-// 				"Pod"
-// 			  ]
-// 			}
-// 		  },
-// 		  "validate": {
-// 			"message": "Liveness and readiness probes are required.",
-// 			"pattern": {
-// 			  "spec": {
-// 				"containers": [
-// 				  {
-// 					"livenessProbe": {
-// 					  "periodSeconds": ">0"
-// 					},
-// 					"readinessProbe": {
-// 					  "periodSeconds": ">0"
-// 					}
-// 				  }
-// 				]
-// 			  }
-// 			}
-// 		  }
-// 		}
-// 	  ]
-// 	}
-//   }
-// `)
-
-// 	var policy *kyverno.ClusterPolicy
-// 	err := json.Unmarshal(rawPolicy, &policy)
-// 	assert.NilError(t, err)
-
-// 	openApiManager, _ := openapi.NewManager(logr.Discard())
-// 	warnings, err := Validate(policy, nil, nil, true, openApiManager, "admin")
-// 	assert.Assert(t, warnings != nil)
-// 	assert.NilError(t, err)
-// }
-
-// func Test_PodControllerAutoGenExclusion_None_Policy(t *testing.T) {
-// 	rawPolicy := []byte(`
-// {
-// 	"apiVersion": "kyverno.io/v1",
-// 	"kind": "ClusterPolicy",
-// 	"metadata": {
-// 	  "name": "add-none-pod-controller-annotations",
-// 	  "annotations": {
-// 		"pod-policies.kyverno.io/autogen-controllers": "none"
-// 	  }
-// 	},
-// 	"spec": {
-// 	  "validationFailureAction": "Enforce",
-// 	  "background": false,
-// 	  "rules": [
-// 		{
-// 		  "name": "validate-livenessProbe-readinessProbe",
-// 		  "match": {
-// 			"resources": {
-// 			  "kinds": [
-// 				"Pod"
-// 			  ]
-// 			}
-// 		  },
-// 		  "validate": {
-// 			"message": "Liveness and readiness probes are required.",
-// 			"pattern": {
-// 			  "spec": {
-// 				"containers": [
-// 				  {
-// 					"livenessProbe": {
-// 					  "periodSeconds": ">0"
-// 					},
-// 					"readinessProbe": {
-// 					  "periodSeconds": ">0"
-// 					}
-// 				  }
-// 				]
-// 			  }
-// 			}
-// 		  }
-// 		}
-// 	  ]
-// 	}
-//   }
-// `)
-
-// 	var policy *kyverno.ClusterPolicy
-// 	err := json.Unmarshal(rawPolicy, &policy)
-// 	assert.NilError(t, err)
-
-// 	openApiManager, _ := openapi.NewManager(logr.Discard())
-// 	warnings, err := Validate(policy, nil, nil, true, openApiManager, "admin")
-// 	assert.Assert(t, warnings == nil)
-// 	assert.NilError(t, err)
-// }
-
-// func Test_ValidateJSON6902(t *testing.T) {
-// 	var patch string = `- path: "/metadata/labels/img"
-//   op: addition
-//   value: "nginx"`
-// 	err := validateJSONPatch(patch, 0)
-// 	assert.Error(t, err, "unexpected kind: spec.rules[0]: addition")
-
-// 	patch = `- path: "/metadata/labels/img"
-//   op: add
-//   value: "nginx"`
-// 	err = validateJSONPatch(patch, 0)
-// 	assert.NilError(t, err)
-
-// 	patch = `- path: "/metadata/labels/img"
-//   op: add
-//   value: "nginx"`
-// 	err = validateJSONPatch(patch, 0)
-// 	assert.NilError(t, err)
-// }
-
-// func Test_ValidateNamespace(t *testing.T) {
-// 	testcases := []struct {
-// 		description   string
-// 		spec          *kyverno.Spec
-// 		expectedError error
-// 	}{
-// 		{
-// 			description: "tc1",
-// 			spec: &kyverno.Spec{
-// 				ValidationFailureAction: "Enforce",
-// 				ValidationFailureActionOverrides: []kyverno.ValidationFailureActionOverride{
-// 					{
-// 						Action: "Enforce",
-// 						Namespaces: []string{
-// 							"default",
-// 							"test",
-// 						},
-// 					},
-// 					{
-// 						Action: "Audit",
-// 						Namespaces: []string{
-// 							"default",
-// 						},
-// 					},
-// 				},
-// 				Rules: []kyverno.Rule{
-// 					{
-// 						Name:           "require-labels",
-// 						MatchResources: kyverno.MatchResources{ResourceDescription: kyverno.ResourceDescription{Kinds: []string{"Pod"}}},
-// 						Validation: kyverno.Validation{
-// 							Message:    "label 'app.kubernetes.io/name' is required",
-// 							RawPattern: &apiextv1.JSON{Raw: []byte(`"metadata": {"lables": {"app.kubernetes.io/name": "?*"}}`)},
-// 						},
-// 					},
-// 				},
-// 			},
-// 			expectedError: errors.New("conflicting namespaces found in path: spec.validationFailureActionOverrides[1].namespaces: default"),
-// 		},
-// 		{
-// 			description: "tc2",
-// 			spec: &kyverno.Spec{
-// 				ValidationFailureAction: "Enforce",
-// 				ValidationFailureActionOverrides: []kyverno.ValidationFailureActionOverride{
-// 					{
-// 						Action: "Enforce",
-// 						Namespaces: []string{
-// 							"default",
-// 							"test",
-// 						},
-// 					},
-// 					{
-// 						Action: "Audit",
-// 						Namespaces: []string{
-// 							"default",
-// 						},
-// 					},
-// 				},
-// 				Rules: []kyverno.Rule{
-// 					{
-// 						Name:           "require-labels",
-// 						MatchResources: kyverno.MatchResources{ResourceDescription: kyverno.ResourceDescription{Kinds: []string{"Pod"}}},
-// 						Mutation: kyverno.Mutation{
-// 							RawPatchStrategicMerge: &apiextv1.JSON{Raw: []byte(`"metadata": {"labels": {"app-name": "{{request.object.metadata.name}}"}}`)},
-// 						},
-// 					},
-// 				},
-// 			},
-// 			expectedError: errors.New("conflicting namespaces found in path: spec.validationFailureActionOverrides[1].namespaces: default"),
-// 		},
-// 		{
-// 			description: "tc3",
-// 			spec: &kyverno.Spec{
-// 				ValidationFailureAction: "Enforce",
-// 				ValidationFailureActionOverrides: []kyverno.ValidationFailureActionOverride{
-// 					{
-// 						Action: "Enforce",
-// 						Namespaces: []string{
-// 							"default*",
-// 							"test",
-// 						},
-// 					},
-// 					{
-// 						Action: "Audit",
-// 						Namespaces: []string{
-// 							"default",
-// 						},
-// 					},
-// 				},
-// 				Rules: []kyverno.Rule{
-// 					{
-// 						Name:           "require-labels",
-// 						MatchResources: kyverno.MatchResources{ResourceDescription: kyverno.ResourceDescription{Kinds: []string{"Pod"}}},
-// 						Validation: kyverno.Validation{
-// 							Message:    "label 'app.kubernetes.io/name' is required",
-// 							RawPattern: &apiextv1.JSON{Raw: []byte(`"metadata": {"lables": {"app.kubernetes.io/name": "?*"}}`)},
-// 						},
-// 					},
-// 				},
-// 			},
-// 			expectedError: errors.New("path: spec.validationFailureActionOverrides[1].namespaces: wildcard pattern 'default*' matches with namespace 'default'"),
-// 		},
-// 		{
-// 			description: "tc4",
-// 			spec: &kyverno.Spec{
-// 				ValidationFailureAction: "Enforce",
-// 				ValidationFailureActionOverrides: []kyverno.ValidationFailureActionOverride{
-// 					{
-// 						Action: "Enforce",
-// 						Namespaces: []string{
-// 							"default",
-// 							"test",
-// 						},
-// 					},
-// 					{
-// 						Action: "Audit",
-// 						Namespaces: []string{
-// 							"*",
-// 						},
-// 					},
-// 				},
-// 				Rules: []kyverno.Rule{
-// 					{
-// 						Name:           "require-labels",
-// 						MatchResources: kyverno.MatchResources{ResourceDescription: kyverno.ResourceDescription{Kinds: []string{"Pod"}}},
-// 						Validation: kyverno.Validation{
-// 							Message:    "label 'app.kubernetes.io/name' is required",
-// 							RawPattern: &apiextv1.JSON{Raw: []byte(`"metadata": {"lables": {"app.kubernetes.io/name": "?*"}}`)},
-// 						},
-// 					},
-// 				},
-// 			},
-// 			expectedError: errors.New("path: spec.validationFailureActionOverrides[1].namespaces: wildcard pattern '*' matches with namespace 'default'"),
-// 		},
-// 		{
-// 			description: "tc5",
-// 			spec: &kyverno.Spec{
-// 				ValidationFailureAction: "Enforce",
-// 				ValidationFailureActionOverrides: []kyverno.ValidationFailureActionOverride{
-// 					{
-// 						Action: "Enforce",
-// 						Namespaces: []string{
-// 							"default",
-// 							"test",
-// 						},
-// 					},
-// 					{
-// 						Action: "Audit",
-// 						Namespaces: []string{
-// 							"?*",
-// 						},
-// 					},
-// 				},
-// 				Rules: []kyverno.Rule{
-// 					{
-// 						Name:           "require-labels",
-// 						MatchResources: kyverno.MatchResources{ResourceDescription: kyverno.ResourceDescription{Kinds: []string{"Pod"}}},
-// 						Validation: kyverno.Validation{
-// 							Message:    "label 'app.kubernetes.io/name' is required",
-// 							RawPattern: &apiextv1.JSON{Raw: []byte(`"metadata": {"lables": {"app.kubernetes.io/name": "?*"}}`)},
-// 						},
-// 					},
-// 				},
-// 			},
-// 			expectedError: errors.New("path: spec.validationFailureActionOverrides[1].namespaces: wildcard pattern '?*' matches with namespace 'default'"),
-// 		},
-// 		{
-// 			description: "tc6",
-// 			spec: &kyverno.Spec{
-// 				ValidationFailureAction: "Enforce",
-// 				ValidationFailureActionOverrides: []kyverno.ValidationFailureActionOverride{
-// 					{
-// 						Action: "Enforce",
-// 						Namespaces: []string{
-// 							"default?",
-// 							"test",
-// 						},
-// 					},
-// 					{
-// 						Action: "Audit",
-// 						Namespaces: []string{
-// 							"default1",
-// 						},
-// 					},
-// 				},
-// 				Rules: []kyverno.Rule{
-// 					{
-// 						Name:           "require-labels",
-// 						MatchResources: kyverno.MatchResources{ResourceDescription: kyverno.ResourceDescription{Kinds: []string{"Pod"}}},
-// 						Validation: kyverno.Validation{
-// 							Message:    "label 'app.kubernetes.io/name' is required",
-// 							RawPattern: &apiextv1.JSON{Raw: []byte(`"metadata": {"lables": {"app.kubernetes.io/name": "?*"}}`)},
-// 						},
-// 					},
-// 				},
-// 			},
-// 			expectedError: errors.New("path: spec.validationFailureActionOverrides[1].namespaces: wildcard pattern 'default?' matches with namespace 'default1'"),
-// 		},
-// 		{
-// 			description: "tc7",
-// 			spec: &kyverno.Spec{
-// 				ValidationFailureAction: "Enforce",
-// 				ValidationFailureActionOverrides: []kyverno.ValidationFailureActionOverride{
-// 					{
-// 						Action: "Enforce",
-// 						Namespaces: []string{
-// 							"default*",
-// 							"test",
-// 						},
-// 					},
-// 					{
-// 						Action: "Audit",
-// 						Namespaces: []string{
-// 							"?*",
-// 						},
-// 					},
-// 				},
-// 				Rules: []kyverno.Rule{
-// 					{
-// 						Name:           "require-labels",
-// 						MatchResources: kyverno.MatchResources{ResourceDescription: kyverno.ResourceDescription{Kinds: []string{"Pod"}}},
-// 						Validation: kyverno.Validation{
-// 							Message:    "label 'app.kubernetes.io/name' is required",
-// 							RawPattern: &apiextv1.JSON{Raw: []byte(`"metadata": {"lables": {"app.kubernetes.io/name": "?*"}}`)},
-// 						},
-// 					},
-// 				},
-// 			},
-// 			expectedError: errors.New("path: spec.validationFailureActionOverrides[1].namespaces: wildcard pattern '?*' matches with namespace 'test'"),
-// 		},
-// 		{
-// 			description: "tc8",
-// 			spec: &kyverno.Spec{
-// 				ValidationFailureAction: "Enforce",
-// 				ValidationFailureActionOverrides: []kyverno.ValidationFailureActionOverride{
-// 					{
-// 						Action: "Enforce",
-// 						Namespaces: []string{
-// 							"*",
-// 						},
-// 					},
-// 					{
-// 						Action: "Audit",
-// 						Namespaces: []string{
-// 							"?*",
-// 						},
-// 					},
-// 				},
-// 				Rules: []kyverno.Rule{
-// 					{
-// 						Name:           "require-labels",
-// 						MatchResources: kyverno.MatchResources{ResourceDescription: kyverno.ResourceDescription{Kinds: []string{"Pod"}}},
-// 						Validation: kyverno.Validation{
-// 							Message:    "label 'app.kubernetes.io/name' is required",
-// 							RawPattern: &apiextv1.JSON{Raw: []byte(`"metadata": {"lables": {"app.kubernetes.io/name": "?*"}}`)},
-// 						},
-// 					},
-// 				},
-// 			},
-// 			expectedError: errors.New("path: spec.validationFailureActionOverrides[1].namespaces: wildcard pattern '?*' conflicts with the pattern '*'"),
-// 		},
-// 		{
-// 			description: "tc9",
-// 			spec: &kyverno.Spec{
-// 				ValidationFailureAction: "Enforce",
-// 				ValidationFailureActionOverrides: []kyverno.ValidationFailureActionOverride{
-// 					{
-// 						Action: "Enforce",
-// 						Namespaces: []string{
-// 							"default*",
-// 							"test",
-// 						},
-// 					},
-// 					{
-// 						Action: "Audit",
-// 						Namespaces: []string{
-// 							"default",
-// 							"test*",
-// 						},
-// 					},
-// 				},
-// 				Rules: []kyverno.Rule{
-// 					{
-// 						Name:           "require-labels",
-// 						MatchResources: kyverno.MatchResources{ResourceDescription: kyverno.ResourceDescription{Kinds: []string{"Pod"}}},
-// 						Validation: kyverno.Validation{
-// 							Message:    "label 'app.kubernetes.io/name' is required",
-// 							RawPattern: &apiextv1.JSON{Raw: []byte(`"metadata": {"lables": {"app.kubernetes.io/name": "?*"}}`)},
-// 						},
-// 					},
-// 				},
-// 			},
-// 			expectedError: errors.New("path: spec.validationFailureActionOverrides[1].namespaces: wildcard pattern 'test*' matches with namespace 'test'"),
-// 		},
-// 		{
-// 			description: "tc10",
-// 			spec: &kyverno.Spec{
-// 				ValidationFailureAction: "Enforce",
-// 				ValidationFailureActionOverrides: []kyverno.ValidationFailureActionOverride{
-// 					{
-// 						Action: "Enforce",
-// 						Namespaces: []string{
-// 							"*efault",
-// 							"test",
-// 						},
-// 					},
-// 					{
-// 						Action: "Audit",
-// 						Namespaces: []string{
-// 							"default",
-// 						},
-// 					},
-// 				},
-// 				Rules: []kyverno.Rule{
-// 					{
-// 						Name:           "require-labels",
-// 						MatchResources: kyverno.MatchResources{ResourceDescription: kyverno.ResourceDescription{Kinds: []string{"Pod"}}},
-// 						Validation: kyverno.Validation{
-// 							Message:    "label 'app.kubernetes.io/name' is required",
-// 							RawPattern: &apiextv1.JSON{Raw: []byte(`"metadata": {"lables": {"app.kubernetes.io/name": "?*"}}`)},
-// 						},
-// 					},
-// 				},
-// 			},
-// 			expectedError: errors.New("path: spec.validationFailureActionOverrides[1].namespaces: wildcard pattern '*efault' matches with namespace 'default'"),
-// 		},
-// 		{
-// 			description: "tc11",
-// 			spec: &kyverno.Spec{
-// 				ValidationFailureAction: "Enforce",
-// 				ValidationFailureActionOverrides: []kyverno.ValidationFailureActionOverride{
-// 					{
-// 						Action: "Enforce",
-// 						Namespaces: []string{
-// 							"default-*",
-// 							"test",
-// 						},
-// 					},
-// 					{
-// 						Action: "Audit",
-// 						Namespaces: []string{
-// 							"default",
-// 						},
-// 					},
-// 				},
-// 				Rules: []kyverno.Rule{
-// 					{
-// 						Name:           "require-labels",
-// 						MatchResources: kyverno.MatchResources{ResourceDescription: kyverno.ResourceDescription{Kinds: []string{"Pod"}}},
-// 						Validation: kyverno.Validation{
-// 							Message:    "label 'app.kubernetes.io/name' is required",
-// 							RawPattern: &apiextv1.JSON{Raw: []byte(`"metadata": {"lables": {"app.kubernetes.io/name": "?*"}}`)},
-// 						},
-// 					},
-// 				},
-// 			},
-// 		},
-// 		{
-// 			description: "tc12",
-// 			spec: &kyverno.Spec{
-// 				ValidationFailureAction: "Enforce",
-// 				ValidationFailureActionOverrides: []kyverno.ValidationFailureActionOverride{
-// 					{
-// 						Action: "Enforce",
-// 						Namespaces: []string{
-// 							"default*?",
-// 						},
-// 					},
-// 					{
-// 						Action: "Audit",
-// 						Namespaces: []string{
-// 							"default",
-// 							"test*",
-// 						},
-// 					},
-// 				},
-// 				Rules: []kyverno.Rule{
-// 					{
-// 						Name:           "require-labels",
-// 						MatchResources: kyverno.MatchResources{ResourceDescription: kyverno.ResourceDescription{Kinds: []string{"Pod"}}},
-// 						Validation: kyverno.Validation{
-// 							Message:    "label 'app.kubernetes.io/name' is required",
-// 							RawPattern: &apiextv1.JSON{Raw: []byte(`"metadata": {"lables": {"app.kubernetes.io/name": "?*"}}`)},
-// 						},
-// 					},
-// 				},
-// 			},
-// 		},
-// 		{
-// 			description: "tc13",
-// 			spec: &kyverno.Spec{
-// 				ValidationFailureAction: "Enforce",
-// 				ValidationFailureActionOverrides: []kyverno.ValidationFailureActionOverride{
-// 					{
-// 						Action: "Enforce",
-// 						Namespaces: []string{
-// 							"default?",
-// 						},
-// 					},
-// 					{
-// 						Action: "Audit",
-// 						Namespaces: []string{
-// 							"default",
-// 						},
-// 					},
-// 				},
-// 				Rules: []kyverno.Rule{
-// 					{
-// 						Name:           "require-labels",
-// 						MatchResources: kyverno.MatchResources{ResourceDescription: kyverno.ResourceDescription{Kinds: []string{"Pod"}}},
-// 						Validation: kyverno.Validation{
-// 							Message:    "label 'app.kubernetes.io/name' is required",
-// 							RawPattern: &apiextv1.JSON{Raw: []byte(`"metadata": {"lables": {"app.kubernetes.io/name": "?*"}}`)},
-// 						},
-// 					},
-// 				},
-// 			},
-// 		},
-// 	}
-
-// 	for _, tc := range testcases {
-// 		t.Run(tc.description, func(t *testing.T) {
-// 			err := validateNamespaces(tc.spec, field.NewPath("spec").Child("validationFailureActionOverrides"))
-// 			if tc.expectedError != nil {
-// 				assert.Error(t, err, tc.expectedError.Error())
-// 			} else {
-// 				assert.NilError(t, err)
-// 			}
-// 		})
-// 	}
-// }
-
-// func testResourceList() []*metav1.APIResourceList {
-// 	return []*metav1.APIResourceList{
-// 		{
-// 			GroupVersion: "v1",
-// 			APIResources: []metav1.APIResource{
-// 				{Name: "pods", Namespaced: true, Kind: "Pod"},
-// 				{Name: "services", Namespaced: true, Kind: "Service"},
-// 				{Name: "replicationcontrollers", Namespaced: true, Kind: "ReplicationController"},
-// 				{Name: "componentstatuses", Namespaced: false, Kind: "ComponentStatus"},
-// 				{Name: "nodes", Namespaced: false, Kind: "Node"},
-// 				{Name: "secrets", Namespaced: true, Kind: "Secret"},
-// 				{Name: "configmaps", Namespaced: true, Kind: "ConfigMap"},
-// 				{Name: "namespacedtype", Namespaced: true, Kind: "NamespacedType"},
-// 				{Name: "namespaces", Namespaced: false, Kind: "Namespace"},
-// 				{Name: "resourcequotas", Namespaced: true, Kind: "ResourceQuota"},
-// 			},
-// 		},
-// 		{
-// 			GroupVersion: "apps/v1",
-// 			APIResources: []metav1.APIResource{
-// 				{Name: "deployments", Namespaced: true, Kind: "Deployment"},
-// 				{Name: "replicasets", Namespaced: true, Kind: "ReplicaSet"},
-// 			},
-// 		},
-// 		{
-// 			GroupVersion: "storage.k8s.io/v1",
-// 			APIResources: []metav1.APIResource{
-// 				{Name: "storageclasses", Namespaced: false, Kind: "StorageClass"},
-// 			},
-// 		},
-// 	}
-// }
-
-// func Test_Any_wildcard_policy(t *testing.T) {
-// 	var err error
-// 	rawPolicy := []byte(`{
-// 		"apiVersion": "kyverno.io/v1",
-// 		"kind": "ClusterPolicy",
-// 		"metadata": {
-// 			"name": "verify-image"
-// 		},
-// 		"spec": {
-// 			"validationFailureAction": "enforce",
-// 			"background": false,
-// 			"rules": [
-// 				{
-// 					"name": "verify-image",
-// 					"match": {
-// 						"any": [
-// 							{
-// 								"resources": {
-// 									"kinds": [
-// 										"*"
-// 									]
-// 								}
-// 							}
-// 						]
-// 					},
-// 					"verifyImages": [
-// 						{
-// 							"imageReferences": [
-// 								"ghcr.io/kyverno/test-verify-image:*"
-// 							],
-// 							"mutateDigest": true,
-// 							"attestors": [
-// 								{
-// 									"entries": [
-// 										{
-// 											"keys": {
-// 												"publicKeys": "-----BEGIN PUBLIC KEY-----\nMFkwEwYHKoZIzj0CAQYIKoZIzj0DAQcDQgAE8nXRh950IZbRj8Ra/N9sbqOPZrfM\n5/KAQN0/KjHcorm/J5yctVd7iEcnessRQjU917hmKO6JWVGHpDguIyakZA==\n-----END PUBLIC KEY-----                \n"
-// 											}
-// 										}
-// 									]
-// 								}
-// 							]
-// 						}
-// 					]
-// 				}
-// 			]
-// 		}
-// 	}`)
-// 	var policy *kyverno.ClusterPolicy
-// 	err = json.Unmarshal(rawPolicy, &policy)
-// 	assert.NilError(t, err)
-
-// 	openApiManager, _ := openapi.NewManager(logr.Discard())
-// 	_, err = Validate(policy, nil, nil, true, openApiManager, "admin")
-// 	assert.Assert(t, err != nil)
-// }
-
-// func Test_Validate_RuleImageExtractorsJMESPath(t *testing.T) {
-// 	rawPolicy := []byte(`{
-// 		"apiVersion": "kyverno.io/v1",
-// 		"kind": "ClusterPolicy",
-// 		"metadata": {
-// 			"name": "jmes-path-and-mutate-digest"
-// 		},
-// 		"spec": {
-// 			"rules": [
-// 				{
-// 					"match": {
-// 						"resources": {
-// 							"kinds": [
-// 								"CRD"
-// 							]
-// 						}
-// 					},
-// 					"imageExtractors": {
-// 						"CRD": [
-// 							{
-// 								"path": "/path/to/image/prefixed/with/scheme",
-// 								"jmesPath": "trim_prefix(@, 'docker://')"
-// 							}
-// 						]
-// 					},
-// 					"verifyImages": [
-// 						{
-// 							"mutateDigest": true,
-// 							"attestors": [
-// 								{
-// 									"count": 1,
-// 									"entries": [
-// 										{
-// 											"keys": {
-// 												"publicKeys": "-----BEGIN PUBLIC KEY-----\nMFkwEwYHKoZIzj0CAQYIKoZIzj0DAQcDQgAE8nXRh950IZbRj8Ra/N9sbqOPZrfM\n5/KAQN0/KjHcorm/J5yctVd7iEcnessRQjU917hmKO6JWVGHpDguIyakZA==\n-----END PUBLIC KEY-----"
-// 											}
-// 										}
-// 									]
-// 								}
-// 							]
-// 						}
-// 					]
-// 				}
-// 			]
-// 		}
-// 	}`)
-
-// 	var policy *kyverno.ClusterPolicy
-// 	err := json.Unmarshal(rawPolicy, &policy)
-// 	assert.NilError(t, err)
-
-// 	expectedErr := fmt.Errorf("path: spec.rules[0]: jmespath may not be used in an image extractor when mutating digests with verify images")
-
-// 	openApiManager, _ := openapi.NewManager(logr.Discard())
-// 	_, actualErr := Validate(policy, nil, nil, true, openApiManager, "admin")
-// 	assert.Equal(t, expectedErr.Error(), actualErr.Error())
-// }
-
-// func Test_ImmutableGenerateFields(t *testing.T) {
-// 	tests := []struct {
-// 		name        string
-// 		oldPolicy   []byte
-// 		newPolicy   []byte
-// 		expectedErr bool
-// 	}{
-// 		{
-// 			name: "update-apiVersion",
-// 			oldPolicy: []byte(`
-// 			{
-// 				"apiVersion": "kyverno.io/v2beta1",
-// 				"kind": "ClusterPolicy",
-// 				"metadata": {
-// 					"name": "cpol-clone-sync-modify-source"
-// 				},
-// 				"spec": {
-// 					"rules": [
-// 						{
-// 							"name": "cpol-clone-sync-modify-source-secret",
-// 							"match": {
-// 								"any": [
-// 									{
-// 										"resources": {
-// 											"kinds": [
-// 												"Namespace"
-// 											]
-// 										}
-// 									}
-// 								]
-// 							},
-// 							"generate": {
-// 								"apiVersion": "v1",
-// 								"kind": "Secret",
-// 								"name": "regcred",
-// 								"namespace": "{{request.object.metadata.name}}",
-// 								"synchronize": true,
-// 								"clone": {
-// 									"namespace": "default",
-// 									"name": "regcred"
-// 								}
-// 							}
-// 						}
-// 					]
-// 				}
-// 			}`),
-// 			newPolicy: []byte(`
-// 			{
-// 				"apiVersion": "kyverno.io/v2beta1",
-// 				"kind": "ClusterPolicy",
-// 				"metadata": {
-// 					"name": "cpol-clone-sync-modify-source"
-// 				},
-// 				"spec": {
-// 					"rules": [
-// 						{
-// 							"name": "cpol-clone-sync-modify-source-secret",
-// 							"match": {
-// 								"any": [
-// 									{
-// 										"resources": {
-// 											"kinds": [
-// 												"Namespace"
-// 											]
-// 										}
-// 									}
-// 								]
-// 							},
-// 							"generate": {
-// 								"apiVersion": "apps/v1",
-// 								"kind": "Secret",
-// 								"name": "regcred",
-// 								"namespace": "{{request.object.metadata.name}}",
-// 								"synchronize": true,
-// 								"clone": {
-// 									"namespace": "default",
-// 									"name": "regcred"
-// 								}
-// 							}
-// 						}
-// 					]
-// 				}
-// 			}`),
-// 			expectedErr: true,
-// 		},
-// 		{
-// 			name: "update-kind",
-// 			oldPolicy: []byte(`
-// {
-//     "apiVersion": "kyverno.io/v2beta1",
-//     "kind": "ClusterPolicy",
-//     "metadata": {
-//         "name": "cpol-clone-sync-modify-source"
-//     },
-//     "spec": {
-//         "rules": [
-//             {
-//                 "name": "cpol-clone-sync-modify-source-secret",
-//                 "match": {
-//                     "any": [
-//                         {
-//                             "resources": {
-//                                 "kinds": [
-//                                     "Namespace"
-//                                 ]
-//                             }
-//                         }
-//                     ]
-//                 },
-//                 "generate": {
-//                     "apiVersion": "v1",
-//                     "kind": "Secret",
-//                     "name": "regcred",
-//                     "namespace": "{{request.object.metadata.name}}",
-//                     "synchronize": true,
-//                     "clone": {
-//                         "namespace": "default",
-//                         "name": "regcred"
-//                     }
-//                 }
-//             }
-//         ]
-//     }
-// }`),
-// 			newPolicy: []byte(`
-// {
-//     "apiVersion": "kyverno.io/v2beta1",
-//     "kind": "ClusterPolicy",
-//     "metadata": {
-//         "name": "cpol-clone-sync-modify-source"
-//     },
-//     "spec": {
-//         "rules": [
-//             {
-//                 "name": "cpol-clone-sync-modify-source-secret",
-//                 "match": {
-//                     "any": [
-//                         {
-//                             "resources": {
-//                                 "kinds": [
-//                                     "Namespace"
-//                                 ]
-//                             }
-//                         }
-//                     ]
-//                 },
-//                 "generate": {
-//                     "apiVersion": "v1",
-//                     "kind": "Configmap",
-//                     "name": "regcred",
-//                     "namespace": "{{request.object.metadata.name}}",
-//                     "synchronize": true,
-//                     "clone": {
-//                         "namespace": "default",
-//                         "name": "regcred"
-//                     }
-//                 }
-//             }
-//         ]
-//     }
-// }`),
-// 			expectedErr: true,
-// 		},
-// 		{
-// 			name: "update-namespace",
-// 			oldPolicy: []byte(`
-// 			{
-// 				"apiVersion": "kyverno.io/v2beta1",
-// 				"kind": "ClusterPolicy",
-// 				"metadata": {
-// 					"name": "cpol-clone-sync-modify-source"
-// 				},
-// 				"spec": {
-// 					"rules": [
-// 						{
-// 							"name": "cpol-clone-sync-modify-source-secret",
-// 							"match": {
-// 								"any": [
-// 									{
-// 										"resources": {
-// 											"kinds": [
-// 												"Namespace"
-// 											]
-// 										}
-// 									}
-// 								]
-// 							},
-// 							"generate": {
-// 								"apiVersion": "v1",
-// 								"kind": "Secret",
-// 								"name": "regcred",
-// 								"namespace": "{{request.object.metadata.name}}",
-// 								"synchronize": true,
-// 								"clone": {
-// 									"namespace": "default",
-// 									"name": "regcred"
-// 								}
-// 							}
-// 						}
-// 					]
-// 				}
-// 			}`),
-// 			newPolicy: []byte(`
-// 			{
-// 				"apiVersion": "kyverno.io/v2beta1",
-// 				"kind": "ClusterPolicy",
-// 				"metadata": {
-// 					"name": "cpol-clone-sync-modify-source"
-// 				},
-// 				"spec": {
-// 					"rules": [
-// 						{
-// 							"name": "cpol-clone-sync-modify-source-secret",
-// 							"match": {
-// 								"any": [
-// 									{
-// 										"resources": {
-// 											"kinds": [
-// 												"Namespace"
-// 											]
-// 										}
-// 									}
-// 								]
-// 							},
-// 							"generate": {
-// 								"apiVersion": "v1",
-// 								"kind": "Secret",
-// 								"name": "regcred",
-// 								"namespace": "{{request.object.metadata.labels.name}}",
-// 								"synchronize": true,
-// 								"clone": {
-// 									"namespace": "default",
-// 									"name": "regcred"
-// 								}
-// 							}
-// 						}
-// 					]
-// 				}
-// 			}`),
-// 			expectedErr: true,
-// 		},
-// 		{
-// 			name: "update-name",
-// 			oldPolicy: []byte(`
-// 			{
-// 				"apiVersion": "kyverno.io/v2beta1",
-// 				"kind": "ClusterPolicy",
-// 				"metadata": {
-// 					"name": "cpol-clone-sync-modify-source"
-// 				},
-// 				"spec": {
-// 					"rules": [
-// 						{
-// 							"name": "cpol-clone-sync-modify-source-secret",
-// 							"match": {
-// 								"any": [
-// 									{
-// 										"resources": {
-// 											"kinds": [
-// 												"Namespace"
-// 											]
-// 										}
-// 									}
-// 								]
-// 							},
-// 							"generate": {
-// 								"apiVersion": "v1",
-// 								"kind": "Secret",
-// 								"name": "regcred",
-// 								"namespace": "{{request.object.metadata.name}}",
-// 								"synchronize": true,
-// 								"clone": {
-// 									"namespace": "default",
-// 									"name": "regcred"
-// 								}
-// 							}
-// 						}
-// 					]
-// 				}
-// 			}`),
-// 			newPolicy: []byte(`
-// 			{
-// 				"apiVersion": "kyverno.io/v2beta1",
-// 				"kind": "ClusterPolicy",
-// 				"metadata": {
-// 					"name": "cpol-clone-sync-modify-source"
-// 				},
-// 				"spec": {
-// 					"rules": [
-// 						{
-// 							"name": "cpol-clone-sync-modify-source-secret",
-// 							"match": {
-// 								"any": [
-// 									{
-// 										"resources": {
-// 											"kinds": [
-// 												"Namespace"
-// 											]
-// 										}
-// 									}
-// 								]
-// 							},
-// 							"generate": {
-// 								"apiVersion": "v1",
-// 								"kind": "Secret",
-// 								"name": "new-name",
-// 								"namespace": "{{request.object.metadata.name}}",
-// 								"synchronize": true,
-// 								"clone": {
-// 									"namespace": "default",
-// 									"name": "regcred"
-// 								}
-// 							}
-// 						}
-// 					]
-// 				}
-// 			}`),
-// 			expectedErr: true,
-// 		},
-// 		{
-// 			name: "update-sync-flag",
-// 			oldPolicy: []byte(`
-// 			{
-// 				"apiVersion": "kyverno.io/v2beta1",
-// 				"kind": "ClusterPolicy",
-// 				"metadata": {
-// 					"name": "cpol-clone-sync-modify-source"
-// 				},
-// 				"spec": {
-// 					"rules": [
-// 						{
-// 							"name": "cpol-clone-sync-modify-source-secret",
-// 							"match": {
-// 								"any": [
-// 									{
-// 										"resources": {
-// 											"kinds": [
-// 												"Namespace"
-// 											]
-// 										}
-// 									}
-// 								]
-// 							},
-// 							"generate": {
-// 								"apiVersion": "v1",
-// 								"kind": "Secret",
-// 								"name": "regcred",
-// 								"namespace": "{{request.object.metadata.name}}",
-// 								"synchronize": true,
-// 								"clone": {
-// 									"namespace": "default",
-// 									"name": "regcred"
-// 								}
-// 							}
-// 						}
-// 					]
-// 				}
-// 			}`),
-// 			newPolicy: []byte(`
-// 			{
-// 				"apiVersion": "kyverno.io/v2beta1",
-// 				"kind": "ClusterPolicy",
-// 				"metadata": {
-// 					"name": "cpol-clone-sync-modify-source"
-// 				},
-// 				"spec": {
-// 					"rules": [
-// 						{
-// 							"name": "cpol-clone-sync-modify-source-secret",
-// 							"match": {
-// 								"any": [
-// 									{
-// 										"resources": {
-// 											"kinds": [
-// 												"Namespace"
-// 											]
-// 										}
-// 									}
-// 								]
-// 							},
-// 							"generate": {
-// 								"apiVersion": "v1",
-// 								"kind": "Secret",
-// 								"name": "regcred",
-// 								"namespace": "{{request.object.metadata.name}}",
-// 								"synchronize": false,
-// 								"clone": {
-// 									"namespace": "default",
-// 									"name": "regcred"
-// 								}
-// 							}
-// 						}
-// 					]
-// 				}
-// 			}`),
-// 			expectedErr: false,
-// 		},
-// 		{
-// 			name: "update-clone-name",
-// 			oldPolicy: []byte(`
-// 			{
-// 				"apiVersion": "kyverno.io/v2beta1",
-// 				"kind": "ClusterPolicy",
-// 				"metadata": {
-// 					"name": "cpol-clone-sync-modify-source"
-// 				},
-// 				"spec": {
-// 					"rules": [
-// 						{
-// 							"name": "cpol-clone-sync-modify-source-secret",
-// 							"match": {
-// 								"any": [
-// 									{
-// 										"resources": {
-// 											"kinds": [
-// 												"Namespace"
-// 											]
-// 										}
-// 									}
-// 								]
-// 							},
-// 							"generate": {
-// 								"apiVersion": "v1",
-// 								"kind": "Secret",
-// 								"name": "regcred",
-// 								"namespace": "{{request.object.metadata.name}}",
-// 								"synchronize": true,
-// 								"clone": {
-// 									"namespace": "default",
-// 									"name": "regcred"
-// 								}
-// 							}
-// 						}
-// 					]
-// 				}
-// 			}`),
-// 			newPolicy: []byte(`
-// 			{
-// 				"apiVersion": "kyverno.io/v2beta1",
-// 				"kind": "ClusterPolicy",
-// 				"metadata": {
-// 					"name": "cpol-clone-sync-modify-source"
-// 				},
-// 				"spec": {
-// 					"rules": [
-// 						{
-// 							"name": "cpol-clone-sync-modify-source-secret",
-// 							"match": {
-// 								"any": [
-// 									{
-// 										"resources": {
-// 											"kinds": [
-// 												"Namespace"
-// 											]
-// 										}
-// 									}
-// 								]
-// 							},
-// 							"generate": {
-// 								"apiVersion": "v1",
-// 								"kind": "Secret",
-// 								"name": "regcred",
-// 								"namespace": "{{request.object.metadata.name}}",
-// 								"synchronize": true,
-// 								"clone": {
-// 									"namespace": "default",
-// 									"name": "modifed-name"
-// 								}
-// 							}
-// 						}
-// 					]
-// 				}
-// 			}`),
-// 			expectedErr: true,
-// 		},
-// 		{
-// 			name: "update-clone-namespace",
-// 			oldPolicy: []byte(`
-// 			{
-// 				"apiVersion": "kyverno.io/v2beta1",
-// 				"kind": "ClusterPolicy",
-// 				"metadata": {
-// 					"name": "cpol-clone-sync-modify-source"
-// 				},
-// 				"spec": {
-// 					"rules": [
-// 						{
-// 							"name": "cpol-clone-sync-modify-source-secret",
-// 							"match": {
-// 								"any": [
-// 									{
-// 										"resources": {
-// 											"kinds": [
-// 												"Namespace"
-// 											]
-// 										}
-// 									}
-// 								]
-// 							},
-// 							"generate": {
-// 								"apiVersion": "v1",
-// 								"kind": "Secret",
-// 								"name": "regcred",
-// 								"namespace": "{{request.object.metadata.name}}",
-// 								"synchronize": true,
-// 								"clone": {
-// 									"namespace": "default",
-// 									"name": "regcred"
-// 								}
-// 							}
-// 						}
-// 					]
-// 				}
-// 			}`),
-// 			newPolicy: []byte(`
-// 			{
-// 				"apiVersion": "kyverno.io/v2beta1",
-// 				"kind": "ClusterPolicy",
-// 				"metadata": {
-// 					"name": "cpol-clone-sync-modify-source"
-// 				},
-// 				"spec": {
-// 					"rules": [
-// 						{
-// 							"name": "cpol-clone-sync-modify-source-secret",
-// 							"match": {
-// 								"any": [
-// 									{
-// 										"resources": {
-// 											"kinds": [
-// 												"Namespace"
-// 											]
-// 										}
-// 									}
-// 								]
-// 							},
-// 							"generate": {
-// 								"apiVersion": "v1",
-// 								"kind": "Secret",
-// 								"name": "regcred",
-// 								"namespace": "{{request.object.metadata.name}}",
-// 								"synchronize": true,
-// 								"clone": {
-// 									"namespace": "modifed-namespace",
-// 									"name": "regcred"
-// 								}
-// 							}
-// 						}
-// 					]
-// 				}
-// 			}`),
-// 			expectedErr: true,
-// 		},
-// 		{
-// 			name: "update-clone-namespace-unset-new",
-// 			oldPolicy: []byte(`
-// 			{
-// 				"apiVersion": "kyverno.io/v2beta1",
-// 				"kind": "ClusterPolicy",
-// 				"metadata": {
-// 					"name": "cpol-clone-sync-modify-source"
-// 				},
-// 				"spec": {
-// 					"rules": [
-// 						{
-// 							"name": "cpol-clone-sync-modify-source-secret",
-// 							"match": {
-// 								"any": [
-// 									{
-// 										"resources": {
-// 											"kinds": [
-// 												"Namespace"
-// 											]
-// 										}
-// 									}
-// 								]
-// 							},
-// 							"generate": {
-// 								"apiVersion": "v1",
-// 								"kind": "Secret",
-// 								"name": "regcred",
-// 								"namespace": "{{request.object.metadata.name}}",
-// 								"synchronize": true,
-// 								"clone": {
-// 									"namespace": "prod",
-// 									"name": "regcred"
-// 								}
-// 							}
-// 						}
-// 					]
-// 				}
-// 			}`),
-// 			newPolicy: []byte(`
-// 			{
-// 				"apiVersion": "kyverno.io/v2beta1",
-// 				"kind": "ClusterPolicy",
-// 				"metadata": {
-// 					"name": "cpol-clone-sync-modify-source"
-// 				},
-// 				"spec": {
-// 					"rules": [
-// 						{
-// 							"name": "cpol-clone-sync-modify-source-secret",
-// 							"match": {
-// 								"any": [
-// 									{
-// 										"resources": {
-// 											"kinds": [
-// 												"Namespace"
-// 											]
-// 										}
-// 									}
-// 								]
-// 							},
-// 							"generate": {
-// 								"apiVersion": "v1",
-// 								"kind": "Secret",
-// 								"name": "regcred",
-// 								"namespace": "{{request.object.metadata.name}}",
-// 								"synchronize": true,
-// 								"clone": {
-// 									"name": "regcred"
-// 								}
-// 							}
-// 						}
-// 					]
-// 				}
-// 			}`),
-// 			expectedErr: true,
-// 		},
-// 		{
-// 			name: "update-cloneList-kinds",
-// 			oldPolicy: []byte(`
-// 			{
-// 				"apiVersion": "kyverno.io/v1",
-// 				"kind": "ClusterPolicy",
-// 				"metadata": {
-// 					"name": "sync-with-multi-clone"
-// 				},
-// 				"spec": {
-// 					"generateExisting": false,
-// 					"rules": [
-// 						{
-// 							"name": "sync-secret",
-// 							"match": {
-// 								"any": [
-// 									{
-// 										"resources": {
-// 											"kinds": [
-// 												"Namespace"
-// 											]
-// 										}
-// 									}
-// 								]
-// 							},
-// 							"generate": {
-// 								"namespace": "{{request.object.metadata.name}}",
-// 								"synchronize": true,
-// 								"cloneList": {
-// 									"namespace": "default",
-// 									"kinds": [
-// 										"v1/Secret",
-// 										"v1/ConfigMap"
-// 									]
-// 								}
-// 							}
-// 						}
-// 					]
-// 				}
-// 			}`),
-// 			newPolicy: []byte(`
-// 			{
-// 				"apiVersion": "kyverno.io/v1",
-// 				"kind": "ClusterPolicy",
-// 				"metadata": {
-// 					"name": "sync-with-multi-clone"
-// 				},
-// 				"spec": {
-// 					"generateExisting": false,
-// 					"rules": [
-// 						{
-// 							"name": "sync-secret",
-// 							"match": {
-// 								"any": [
-// 									{
-// 										"resources": {
-// 											"kinds": [
-// 												"Namespace"
-// 											]
-// 										}
-// 									}
-// 								]
-// 							},
-// 							"generate": {
-// 								"namespace": "{{request.object.metadata.name}}",
-// 								"synchronize": true,
-// 								"cloneList": {
-// 									"namespace": "default",
-// 									"kinds": [
-// 										"v1/Secret"
-// 									]
-// 								}
-// 							}
-// 						}
-// 					]
-// 				}
-// 			}`),
-// 			expectedErr: true,
-// 		},
-// 		{
-// 			name: "update-cloneList-namespace",
-// 			oldPolicy: []byte(`
-// 			{
-// 				"apiVersion": "kyverno.io/v1",
-// 				"kind": "ClusterPolicy",
-// 				"metadata": {
-// 					"name": "sync-with-multi-clone"
-// 				},
-// 				"spec": {
-// 					"generateExisting": false,
-// 					"rules": [
-// 						{
-// 							"name": "sync-secret",
-// 							"match": {
-// 								"any": [
-// 									{
-// 										"resources": {
-// 											"kinds": [
-// 												"Namespace"
-// 											]
-// 										}
-// 									}
-// 								]
-// 							},
-// 							"generate": {
-// 								"namespace": "{{request.object.metadata.name}}",
-// 								"synchronize": true,
-// 								"cloneList": {
-// 									"kinds": [
-// 										"v1/Secret",
-// 										"v1/ConfigMap"
-// 									]
-// 								}
-// 							}
-// 						}
-// 					]
-// 				}
-// 			}`),
-// 			newPolicy: []byte(`
-// 			{
-// 				"apiVersion": "kyverno.io/v1",
-// 				"kind": "ClusterPolicy",
-// 				"metadata": {
-// 					"name": "sync-with-multi-clone"
-// 				},
-// 				"spec": {
-// 					"generateExisting": false,
-// 					"rules": [
-// 						{
-// 							"name": "sync-secret",
-// 							"match": {
-// 								"any": [
-// 									{
-// 										"resources": {
-// 											"kinds": [
-// 												"Namespace"
-// 											]
-// 										}
-// 									}
-// 								]
-// 							},
-// 							"generate": {
-// 								"namespace": "{{request.object.metadata.name}}",
-// 								"synchronize": true,
-// 								"cloneList": {
-// 									"namespace": "prod",
-// 									"kinds": [
-// 										"v1/Secret",
-// 										"v1/ConfigMap"
-// 									]
-// 								}
-// 							}
-// 						}
-// 					]
-// 				}
-// 			}`),
-// 			expectedErr: true,
-// 		},
-// 		{
-// 			name: "update-cloneList-selector",
-// 			oldPolicy: []byte(`
-// 			{
-// 				"apiVersion": "kyverno.io/v1",
-// 				"kind": "ClusterPolicy",
-// 				"metadata": {
-// 					"name": "sync-with-multi-clone"
-// 				},
-// 				"spec": {
-// 					"generateExisting": false,
-// 					"rules": [
-// 						{
-// 							"name": "sync-secret",
-// 							"match": {
-// 								"any": [
-// 									{
-// 										"resources": {
-// 											"kinds": [
-// 												"Namespace"
-// 											]
-// 										}
-// 									}
-// 								]
-// 							},
-// 							"generate": {
-// 								"namespace": "{{request.object.metadata.name}}",
-// 								"synchronize": true,
-// 								"cloneList": {
-// 									"namespace": "default",
-// 									"kinds": [
-// 										"v1/Secret",
-// 										"v1/ConfigMap"
-// 									],
-// 									"selector": {
-// 										"matchLabels": {
-// 											"allowedToBeCloned": "true"
-// 										}
-// 									}
-// 								}
-// 							}
-// 						}
-// 					]
-// 				}
-// 			}`),
-// 			newPolicy: []byte(`
-// 			{
-// 				"apiVersion": "kyverno.io/v1",
-// 				"kind": "ClusterPolicy",
-// 				"metadata": {
-// 					"name": "sync-with-multi-clone"
-// 				},
-// 				"spec": {
-// 					"generateExisting": false,
-// 					"rules": [
-// 						{
-// 							"name": "sync-secret",
-// 							"match": {
-// 								"any": [
-// 									{
-// 										"resources": {
-// 											"kinds": [
-// 												"Namespace"
-// 											]
-// 										}
-// 									}
-// 								]
-// 							},
-// 							"generate": {
-// 								"namespace": "{{request.object.metadata.name}}",
-// 								"synchronize": true,
-// 								"cloneList": {
-// 									"namespace": "default",
-// 									"kinds": [
-// 										"v1/Secret",
-// 										"v1/ConfigMap"
-// 									],
-// 									"selector": {
-// 										"matchLabels": {
-// 											"allowedToBeCloned": "false"
-// 										}
-// 									}
-// 								}
-// 							}
-// 						}
-// 					]
-// 				}
-// 			}`),
-// 			expectedErr: true,
-// 		},
-// 		{
-// 			name: "update-clone-List-selector-unset",
-// 			oldPolicy: []byte(`
-// 			{
-// 				"apiVersion": "kyverno.io/v1",
-// 				"kind": "ClusterPolicy",
-// 				"metadata": {
-// 					"name": "sync-with-multi-clone"
-// 				},
-// 				"spec": {
-// 					"generateExisting": false,
-// 					"rules": [
-// 						{
-// 							"name": "sync-secret",
-// 							"match": {
-// 								"any": [
-// 									{
-// 										"resources": {
-// 											"kinds": [
-// 												"Namespace"
-// 											]
-// 										}
-// 									}
-// 								]
-// 							},
-// 							"generate": {
-// 								"namespace": "{{request.object.metadata.name}}",
-// 								"synchronize": true,
-// 								"cloneList": {
-// 									"namespace": "default",
-// 									"kinds": [
-// 										"v1/Secret",
-// 										"v1/ConfigMap"
-// 									],
-// 									"selector": {
-// 										"matchLabels": {
-// 											"allowedToBeCloned": "true"
-// 										}
-// 									}
-// 								}
-// 							}
-// 						}
-// 					]
-// 				}
-// 			}`),
-// 			newPolicy: []byte(`
-// 			{
-// 				"apiVersion": "kyverno.io/v1",
-// 				"kind": "ClusterPolicy",
-// 				"metadata": {
-// 					"name": "sync-with-multi-clone"
-// 				},
-// 				"spec": {
-// 					"generateExisting": false,
-// 					"rules": [
-// 						{
-// 							"name": "sync-secret",
-// 							"match": {
-// 								"any": [
-// 									{
-// 										"resources": {
-// 											"kinds": [
-// 												"Namespace"
-// 											]
-// 										}
-// 									}
-// 								]
-// 							},
-// 							"generate": {
-// 								"namespace": "{{request.object.metadata.name}}",
-// 								"synchronize": true,
-// 								"cloneList": {
-// 									"namespace": "default",
-// 									"kinds": [
-// 										"v1/Secret",
-// 										"v1/ConfigMap"
-// 									]
-// 								}
-// 							}
-// 						}
-// 					]
-// 				}
-// 			}`),
-// 			expectedErr: true,
-// 		},
-// 		{
-// 			name: "update-cloneList-selector-nochange",
-// 			oldPolicy: []byte(`
-// 			{
-// 				"apiVersion": "kyverno.io/v1",
-// 				"kind": "ClusterPolicy",
-// 				"metadata": {
-// 					"name": "sync-with-multi-clone"
-// 				},
-// 				"spec": {
-// 					"generateExisting": false,
-// 					"rules": [
-// 						{
-// 							"name": "sync-secret",
-// 							"match": {
-// 								"any": [
-// 									{
-// 										"resources": {
-// 											"kinds": [
-// 												"Namespace"
-// 											]
-// 										}
-// 									}
-// 								]
-// 							},
-// 							"generate": {
-// 								"namespace": "{{request.object.metadata.name}}",
-// 								"synchronize": true,
-// 								"cloneList": {
-// 									"namespace": "default",
-// 									"kinds": [
-// 										"v1/Secret",
-// 										"v1/ConfigMap"
-// 									],
-// 									"selector": {
-// 										"matchLabels": {
-// 											"allowedToBeCloned": "true"
-// 										}
-// 									}
-// 								}
-// 							}
-// 						}
-// 					]
-// 				}
-// 			}`),
-// 			newPolicy: []byte(`
-// 			{
-// 				"apiVersion": "kyverno.io/v1",
-// 				"kind": "ClusterPolicy",
-// 				"metadata": {
-// 					"name": "sync-with-multi-clone"
-// 				},
-// 				"spec": {
-// 					"generateExisting": false,
-// 					"rules": [
-// 						{
-// 							"name": "sync-secret",
-// 							"match": {
-// 								"any": [
-// 									{
-// 										"resources": {
-// 											"kinds": [
-// 												"Namespace"
-// 											]
-// 										}
-// 									}
-// 								]
-// 							},
-// 							"generate": {
-// 								"namespace": "{{request.object.metadata.name}}",
-// 								"synchronize": true,
-// 								"cloneList": {
-// 									"namespace": "default",
-// 									"kinds": [
-// 										"v1/Secret",
-// 										"v1/ConfigMap"
-// 									],
-// 									"selector": {
-// 										"matchLabels": {
-// 											"allowedToBeCloned": "true"
-// 										}
-// 									}
-// 								}
-// 							}
-// 						}
-// 					]
-// 				}
-// 			}`),
-// 			expectedErr: false,
-// 		},
-// 	}
-
-// 	for _, test := range tests {
-// 		var old, new *kyverno.Policy
-// 		err := json.Unmarshal(test.oldPolicy, &old)
-// 		assert.NilError(t, err)
-// 		err = json.Unmarshal(test.newPolicy, &new)
-// 		assert.NilError(t, err)
-
-// 		err = immutableGenerateFields(new, old)
-// 		assert.Assert(t, (err != nil) == test.expectedErr, test.name, err)
-// 	}
-// }
-
-// func Test_isMapStringString(t *testing.T) {
-// 	type args struct {
-// 		m map[string]interface{}
-// 	}
-// 	tests := []struct {
-// 		name string
-// 		args args
-// 		want bool
-// 	}{{
-// 		name: "nil",
-// 		args: args{
-// 			m: nil,
-// 		},
-// 		want: true,
-// 	}, {
-// 		name: "empty",
-// 		args: args{
-// 			m: map[string]interface{}{},
-// 		},
-// 		want: true,
-// 	}, {
-// 		name: "string values",
-// 		args: args{
-// 			m: map[string]interface{}{
-// 				"a": "b",
-// 				"c": "d",
-// 			},
-// 		},
-// 		want: true,
-// 	}, {
-// 		name: "int value",
-// 		args: args{
-// 			m: map[string]interface{}{
-// 				"a": "b",
-// 				"c": 123,
-// 			},
-// 		},
-// 		want: false,
-// 	}, {
-// 		name: "nil value",
-// 		args: args{
-// 			m: map[string]interface{}{
-// 				"a": "b",
-// 				"c": nil,
-// 			},
-// 		},
-// 		want: false,
-// 	}}
-// 	for _, tt := range tests {
-// 		t.Run(tt.name, func(t *testing.T) {
-// 			if got := isMapStringString(tt.args.m); got != tt.want {
-// 				t.Errorf("checkLabelAnnotation() = %v, want %v", got, tt.want)
-// 			}
-// 		})
-// 	}
-// }
->>>>>>> 347c4ce5
+
+
