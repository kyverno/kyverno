--- conflicted
+++ resolved
@@ -51,12 +51,7 @@
 			warnings = append(warnings, w...)
 		}
 
-<<<<<<< HEAD
-		if toggle.FromContext(context.TODO()).GenerateValidatingAdmissionPolicy() {
-=======
-		// In case generateValidatingAdmissionPolicy flag is set to true, check the required permissions.
 		if rule.HasValidateCEL() && toggle.FromContext(context.TODO()).GenerateValidatingAdmissionPolicy() {
->>>>>>> 56a8435b
 			authCheck := authChecker.NewSelfChecker(client.GetKubeClient().AuthorizationV1().SelfSubjectAccessReviews())
 			if !validatingadmissionpolicy.HasValidatingAdmissionPolicyPermission(authCheck) {
 				warnings = append(warnings, "insufficient permissions to generate ValidatingAdmissionPolicies")
