--- conflicted
+++ resolved
@@ -189,8 +189,6 @@
 	}
 	clusterResources := sets.New[string]()
 
-<<<<<<< HEAD
-	// if the client is nil then we are not in cluster mode, validations are unrequired. see: https://github.com/kyverno/kyverno/issues/10656
 	if client != nil {
 		// if not using a mock, we first try to validate and if it fails we retry with cache invalidation in between
 		if !mock {
@@ -209,37 +207,11 @@
 			}
 		} else {
 			if errs := policy.Validate(clusterResources); len(errs) != 0 {
-=======
-	// if not using a mock, we first try to validate and if it fails we retry with cache invalidation in between
-	if !mock {
-		clusterResources, err = getClusteredResources(false)
-		if err != nil {
-			return warnings, err
-		}
-		warning, errs := policy.Validate(clusterResources)
-		warnings = append(warnings, warning...)
-		if len(errs) != 0 {
-			clusterResources, err = getClusteredResources(true)
-			if err != nil {
-				return warnings, err
-			}
-			warning, errs := policy.Validate(clusterResources)
-			warnings = append(warnings, warning...)
-			if len(errs) != 0 {
->>>>>>> 6dc66fb7
 				return warnings, errs.ToAggregate()
 			}
 		}
 	} else {
-<<<<<<< HEAD
 		logging.V(2).Info("Skipping validations due to the absence of the --cluster flag")
-=======
-		warning, errs := policy.Validate(clusterResources)
-		warnings = append(warnings, warning...)
-		if len(errs) != 0 {
-			return warnings, errs.ToAggregate()
-		}
->>>>>>> 6dc66fb7
 	}
 
 	if !policy.IsNamespaced() {
