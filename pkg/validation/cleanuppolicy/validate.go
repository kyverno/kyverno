package cleanuppolicy

import (
	"context"
	"fmt"
	"regexp"

	"github.com/go-logr/logr"
	kyvernov2 "github.com/kyverno/kyverno/api/kyverno/v2"
	"github.com/kyverno/kyverno/pkg/auth"
	"github.com/kyverno/kyverno/pkg/clients/dclient"
	"github.com/kyverno/kyverno/pkg/config"
	enginecontext "github.com/kyverno/kyverno/pkg/engine/context"
	"github.com/kyverno/kyverno/pkg/engine/variables"
	"k8s.io/apimachinery/pkg/util/sets"
	"k8s.io/client-go/discovery"
)

// FetchClusteredResources retieves the list of clustered resources
func FetchClusteredResources(logger logr.Logger, client dclient.Interface) (sets.Set[string], error) {
	res, err := discovery.ServerPreferredResources(client.Discovery().CachedDiscoveryInterface())
	if err != nil {
		if discovery.IsGroupDiscoveryFailedError(err) {
			err := err.(*discovery.ErrGroupDiscoveryFailed)
			for gv, err := range err.Groups {
				logger.Error(err, "failed to list api resources", "group", gv)
			}
		} else {
			return nil, err
		}
	}
	clusterResources := sets.New[string]()
	for _, resList := range res {
		for _, r := range resList.APIResources {
			if !r.Namespaced {
				clusterResources.Insert(resList.GroupVersion + "/" + r.Kind)
				clusterResources.Insert(r.Kind)
			}
		}
	}
	return clusterResources, nil
}

// Validate checks policy is valid
func Validate(ctx context.Context, logger logr.Logger, client dclient.Interface, policy kyvernov2.CleanupPolicyInterface) error {
	clusteredResources, err := FetchClusteredResources(logger, client)
	if err != nil {
		return err
	}
	if err := validatePolicy(clusteredResources, policy); err != nil {
		return err
	}
	if err := validateAuth(ctx, client, policy); err != nil {
		return err
	}

	if err := validateVariables(logger, policy); err != nil {
		return err
	}
	return nil
}

// validatePolicy checks the policy and rules declarations for required configurations
func validatePolicy(clusterResources sets.Set[string], policy kyvernov2.CleanupPolicyInterface) error {
	errs := policy.Validate(clusterResources)
	return errs.ToAggregate()
}

// validateAuth checks the the delete action is allowed
func validateAuth(ctx context.Context, client dclient.Interface, policy kyvernov2.CleanupPolicyInterface) error {
	namespace := policy.GetNamespace()
	spec := policy.GetSpec()
<<<<<<< HEAD
	kinds := sets.New(spec.MatchResources.GetKinds()...)
	for kind := range kinds {
		checker := auth.NewCanI(client.Discovery(), client.GetKubeClient().AuthorizationV1().SubjectAccessReviews(), kind, namespace, "delete", "", config.KyvernoUserName(config.KyvernoServiceAccountName()))
		allowedDeletion, _, err := checker.RunAccessCheck(ctx)
		if err != nil {
			return err
		}
		if !allowedDeletion {
			return fmt.Errorf("cleanup controller requires permissions to delete kind %s", kind)
=======
	resourceFilters := spec.MatchResources.GetResourceFilters()
	for _, res := range resourceFilters {
		for _, kind := range res.Kinds {
			if len(res.Names) == 0 {
				err := canI(ctx, client, kind, namespace, "", "")
				if err != nil {
					return err
				}
			} else {
				for _, name := range res.Names {
					err := canI(ctx, client, kind, namespace, name, "")
					if err != nil {
						return err
					}
				}
			}
>>>>>>> c7122edf
		}
	}
	return nil
}

func canI(ctx context.Context, client dclient.Interface, kind, namespace, name, subresource string) error {
	checker := auth.NewCanI(client.Discovery(), client.GetKubeClient().AuthorizationV1().SubjectAccessReviews(), kind, namespace, name, "delete", subresource, config.KyvernoUserName(config.KyvernoServiceAccountName()))
	allowedDeletion, _, err := checker.RunAccessCheck(ctx)
	if err != nil {
		return err
	}
	if !allowedDeletion {
		return fmt.Errorf("cleanup controller has no permission to delete kind %s", kind)
	}

	checker = auth.NewCanI(client.Discovery(), client.GetKubeClient().AuthorizationV1().SubjectAccessReviews(), kind, namespace, name, "list", subresource, config.KyvernoUserName(config.KyvernoServiceAccountName()))
	allowedList, _, err := checker.RunAccessCheck(ctx)
	if err != nil {
		return err
	}
	if !allowedList {
		return fmt.Errorf("cleanup controller has no permission to list kind %s", kind)
	}
	return nil
}

func validateVariables(logger logr.Logger, policy kyvernov2.CleanupPolicyInterface) error {
	ctx := enginecontext.NewMockContext(allowedVariables)

	c := policy.GetSpec().Conditions
	conditionCopy := c.DeepCopy()
	if _, err := variables.SubstituteAllInType(logger, ctx, conditionCopy); !variables.CheckNotFoundErr(err) {
		return fmt.Errorf("variable substitution failed for policy %s: %s", policy.GetName(), err.Error())
	}
	return nil
}

var allowedVariables = regexp.MustCompile(`([a-z_0-9]+)|(target\.|images\.|([a-z_0-9]+\()[^{}])`)<|MERGE_RESOLUTION|>--- conflicted
+++ resolved
@@ -70,34 +70,19 @@
 func validateAuth(ctx context.Context, client dclient.Interface, policy kyvernov2.CleanupPolicyInterface) error {
 	namespace := policy.GetNamespace()
 	spec := policy.GetSpec()
-<<<<<<< HEAD
-	kinds := sets.New(spec.MatchResources.GetKinds()...)
-	for kind := range kinds {
-		checker := auth.NewCanI(client.Discovery(), client.GetKubeClient().AuthorizationV1().SubjectAccessReviews(), kind, namespace, "delete", "", config.KyvernoUserName(config.KyvernoServiceAccountName()))
-		allowedDeletion, _, err := checker.RunAccessCheck(ctx)
-		if err != nil {
-			return err
-		}
-		if !allowedDeletion {
-			return fmt.Errorf("cleanup controller requires permissions to delete kind %s", kind)
-=======
 	resourceFilters := spec.MatchResources.GetResourceFilters()
 	for _, res := range resourceFilters {
 		for _, kind := range res.Kinds {
-			if len(res.Names) == 0 {
-				err := canI(ctx, client, kind, namespace, "", "")
+			names := res.Names
+			if len(names) == 0 {
+				names = append(names, "")
+			}
+			for _, name := range names {
+				err := canI(ctx, client, kind, namespace, name, "")
 				if err != nil {
 					return err
 				}
-			} else {
-				for _, name := range res.Names {
-					err := canI(ctx, client, kind, namespace, name, "")
-					if err != nil {
-						return err
-					}
-				}
 			}
->>>>>>> c7122edf
 		}
 	}
 	return nil
