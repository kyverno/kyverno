--- conflicted
+++ resolved
@@ -20,14 +20,9 @@
 	transportCreds string,
 	kubeClient kubernetes.Interface,
 	log logr.Logger,
-<<<<<<< HEAD
-) (*MetricsConfig, *http.ServeMux, *metric.MeterProvider, error) {
-=======
-) (MetricsConfigManager, *http.ServeMux, *controller.Controller, error) {
->>>>>>> e68be2c7
+) (MetricsConfigManager, *http.ServeMux, *metric.MeterProvider, error) {
 	var err error
 	var metricsServerMux *http.ServeMux
-	var pusher *metric.MeterProvider
 
 	metricsConfig := MetricsConfig{
 		Log:    log,
@@ -46,7 +41,7 @@
 			log.V(2).Info("Enabling Metrics for Kyverno", "address", metricsAddr)
 
 			endpoint := otelCollector + metricsAddr
-			pusher, err = NewOTLPGRPCConfig(
+			_, err := NewOTLPGRPCConfig(
 				ctx,
 				endpoint,
 				transportCreds,
@@ -61,9 +56,9 @@
 			metricsServerMux, err = NewPrometheusConfig(ctx, log)
 
 			if err != nil {
-				return nil, nil, pusher, err
+				return nil, nil, nil, err
 			}
 		}
 	}
-	return &metricsConfig, metricsServerMux, pusher, nil
+	return &metricsConfig, metricsServerMux, nil, nil
 }