package config

import (
	"os"
	"reflect"
	"regexp"
	"strings"
	"sync"

	"github.com/go-logr/logr"
	"github.com/minio/minio/pkg/wildcard"
	v1 "k8s.io/api/core/v1"
	informers "k8s.io/client-go/informers/core/v1"
	"k8s.io/client-go/kubernetes"
	"k8s.io/client-go/tools/cache"
)

// read the conifgMap with name in env:INIT_CONFIG
// this configmap stores the resources that are to be filtered
const cmNameEnv string = "INIT_CONFIG"

var defaultExcludeGroupRole []string = []string{"system:serviceaccounts:kube-system", "system:nodes", "system:kube-scheduler"}

// ConfigData stores the configuration
type ConfigData struct {
	client kubernetes.Interface
	// configMap Name
	cmName string
	// lock configuration
	mux sync.RWMutex
	// configuration data
	filters []k8Resource

	// excludeGroupRole Role
	excludeGroupRole []string

	//excludeUsername exclude username
	excludeUsername []string

	//restrictDevelopmentUsername exclude dev username like minikube and kind
	restrictDevelopmentUsername []string
	// hasynced
	cmSycned cache.InformerSynced
	log      logr.Logger
}

// ToFilter checks if the given resource is set to be filtered in the configuration
func (cd *ConfigData) ToFilter(kind, namespace, name string) bool {
	cd.mux.RLock()
	defer cd.mux.RUnlock()
	for _, f := range cd.filters {
		if wildcard.Match(f.Kind, kind) && wildcard.Match(f.Namespace, namespace) && wildcard.Match(f.Name, name) {
			return true
		}
	}
	return false
}

// GetExcludeGroupRole return exclude roles
func (cd *ConfigData) GetExcludeGroupRole() []string {
	cd.mux.RLock()
	defer cd.mux.RUnlock()
	return cd.excludeGroupRole
}

// RestrictDevelopmentUsername return exclude development username
func (cd *ConfigData) RestrictDevelopmentUsername() []string {
	cd.mux.RLock()
	defer cd.mux.RUnlock()
	return cd.restrictDevelopmentUsername
}

// GetExcludeUsername return exclude username
func (cd *ConfigData) GetExcludeUsername() []string {
	cd.mux.RLock()
	defer cd.mux.RUnlock()
	return cd.excludeUsername
}

// Interface to be used by consumer to check filters
type Interface interface {
	ToFilter(kind, namespace, name string) bool
	GetExcludeGroupRole() []string
	GetExcludeUsername() []string
	RestrictDevelopmentUsername() []string
}

// NewConfigData ...
func NewConfigData(rclient kubernetes.Interface, cmInformer informers.ConfigMapInformer, filterK8Resources, excludeGroupRole, excludeUsername string, log logr.Logger) *ConfigData {
	// environment var is read at start only
	if cmNameEnv == "" {
		log.Info("ConfigMap name not defined in env:INIT_CONFIG: loading no default configuration")
	}
	cd := ConfigData{
		client:   rclient,
		cmName:   os.Getenv(cmNameEnv),
		cmSycned: cmInformer.Informer().HasSynced,
		log:      log,
	}
	cd.restrictDevelopmentUsername = []string{"minikube-user", "kubernetes-admin"}

	//TODO: this has been added to backward support command line arguments
	// will be removed in future and the configuration will be set only via configmaps
	if filterK8Resources != "" {
		cd.log.Info("init configuration from commandline arguments for filterK8Resources")
		cd.initFilters(filterK8Resources)
	}

	if excludeGroupRole != "" {
		cd.log.Info("init configuration from commandline arguments for excludeGroupRole")
		cd.initRbac("excludeRoles", excludeGroupRole)
	}

	if excludeUsername != "" {
		cd.log.Info("init configuration from commandline arguments for excludeUsername")
		cd.initRbac("excludeUsername", excludeUsername)
	}

	cmInformer.Informer().AddEventHandler(cache.ResourceEventHandlerFuncs{
		AddFunc:    cd.addCM,
		UpdateFunc: cd.updateCM,
		DeleteFunc: cd.deleteCM,
	})
	return &cd
}

//Run checks syncing
func (cd *ConfigData) Run(stopCh <-chan struct{}) {
	logger := cd.log
	// wait for cache to populate first time
	if !cache.WaitForCacheSync(stopCh, cd.cmSycned) {
		logger.Info("configuration: failed to sync informer cache")
	}
}

func (cd *ConfigData) addCM(obj interface{}) {
	cm := obj.(*v1.ConfigMap)
	if cm.Name != cd.cmName {
		return
	}
	cd.load(*cm)
	// else load the configuration
}

func (cd *ConfigData) updateCM(old, cur interface{}) {
	cm := cur.(*v1.ConfigMap)
	if cm.Name != cd.cmName {
		return
	}
	// if data has not changed then dont load configmap
	cd.load(*cm)
}

func (cd *ConfigData) deleteCM(obj interface{}) {
	logger := cd.log
	cm, ok := obj.(*v1.ConfigMap)
	if !ok {
		tombstone, ok := obj.(cache.DeletedFinalStateUnknown)
		if !ok {
			logger.Info("failed to get object from tombstone")
			return
		}
		_, ok = tombstone.Obj.(*v1.ConfigMap)
		if !ok {
			logger.Info("Tombstone contained object that is not a ConfigMap", "object", obj)
			return
		}
	}

	if cm.Name != cd.cmName {
		return
	}
	// remove the configuration parameters
	cd.unload(*cm)
}

func (cd *ConfigData) load(cm v1.ConfigMap) {
	logger := cd.log.WithValues("name", cm.Name, "namespace", cm.Namespace)
	if cm.Data == nil {
		logger.V(4).Info("configuration: No data defined in ConfigMap")
		return
	}
	// get resource filters
	filters, ok := cm.Data["resourceFilters"]
	if !ok {
		logger.V(4).Info("configuration: No resourceFilters defined in ConfigMap")
		return
	}

	// get resource filters
	excludeGroupRole, ok := cm.Data["excludeGroupRole"]
	if !ok {
		logger.V(4).Info("configuration: No excludeGroupRole defined in ConfigMap")
		return
	}
	// get resource filters
	excludeUsername, ok := cm.Data["excludeUsername"]
	if !ok {
		logger.V(4).Info("configuration: No excludeUsername defined in ConfigMap")
		return
	}
	// filters is a string
	if filters == "" {
		logger.V(4).Info("configuration: resourceFilters is empty in ConfigMap")
		return
	}
	if excludeGroupRole == "" {
		logger.V(4).Info("configuration: excludeGroupRole is empty in ConfigMap")
		return
	}

	if excludeUsername == "" {
		logger.V(4).Info("configuration: excludeUsername is empty in ConfigMap")
		return
	}
	// parse and load the configuration
	cd.mux.Lock()
	defer cd.mux.Unlock()

	newFilters := parseKinds(filters)
	if reflect.DeepEqual(newFilters, cd.filters) {
		logger.V(4).Info("resourceFilters did not change")
	} else {
		logger.V(2).Info("Updated resource filters", "oldFilters", cd.filters, "newFilters", newFilters)
		// update filters
		cd.filters = newFilters
	}
	newExcludeGroupRoles := parseRbac(excludeGroupRole)
	newExcludeGroupRoles = append(newExcludeGroupRoles, defaultExcludeGroupRole...)
	if reflect.DeepEqual(newExcludeGroupRoles, cd.excludeGroupRole) {
		logger.V(4).Info("excludeGroupRole did not change")
	} else {
<<<<<<< HEAD
		logger.V(2).Info("Updated resource excludeGroupRoles", "oldExcludeGroupRole", cd.excludeGroupRole, "newExcludeGroupRole", excludeGroupRoles)
		// update filters
		cd.excludeGroupRole = excludeGroupRoles
=======
		logger.V(2).Info("Updated resource excludeGroupRoles", "oldExcludeGroupRole", cd.excludeGroupRole, "newExcludeGroupRole", newExcludeGroupRoles)
		// update filters
		cd.excludeGroupRole = newExcludeGroupRoles
>>>>>>> fd2661df
	}

	excludeUsernames := parseRbac(excludeUsername)
	if reflect.DeepEqual(excludeUsernames, cd.excludeUsername) {
		logger.V(4).Info("excludeGroupRole did not change")
	} else {
		logger.V(2).Info("Updated resource excludeUsernames", "oldExcludeUsername", cd.excludeUsername, "newExcludeUsername", excludeUsernames)
		// update filters
		cd.excludeUsername = excludeUsernames
	}

}

//TODO: this has been added to backward support command line arguments
// will be removed in future and the configuration will be set only via configmaps
func (cd *ConfigData) initFilters(filters string) {
	logger := cd.log
	// parse and load the configuration
	cd.mux.Lock()
	defer cd.mux.Unlock()

	newFilters := parseKinds(filters)
	logger.V(2).Info("Init resource filters", "filters", newFilters)
	// update filters
	cd.filters = newFilters
}

func (cd *ConfigData) initRbac(action, exclude string) {
	logger := cd.log
	// parse and load the configuration
	cd.mux.Lock()
	defer cd.mux.Unlock()
	rbac := parseRbac(exclude)
	logger.V(2).Info("Init resource ", action, exclude)
	// update filters
	if action == "excludeRoles" {
		cd.excludeGroupRole = rbac
<<<<<<< HEAD
=======
		cd.excludeGroupRole = append(cd.excludeGroupRole, defaultExcludeGroupRole...)
>>>>>>> fd2661df
	} else {
		cd.excludeUsername = rbac
	}

}

func (cd *ConfigData) unload(cm v1.ConfigMap) {
	logger := cd.log
	logger.Info("ConfigMap deleted, removing configuration filters", "name", cm.Name, "namespace", cm.Namespace)
	cd.mux.Lock()
	defer cd.mux.Unlock()
	cd.filters = []k8Resource{}
	cd.excludeGroupRole = []string{}
	cd.excludeGroupRole = append(cd.excludeGroupRole, defaultExcludeGroupRole...)
	cd.excludeUsername = []string{}
}

type k8Resource struct {
	Kind      string //TODO: as we currently only support one GVK version, we use the kind only. But if we support multiple GVK, then GV need to be added
	Namespace string
	Name      string
}

//ParseKinds parses the kinds if a single string contains comma separated kinds
// {"1,2,3","4","5"} => {"1","2","3","4","5"}
func parseKinds(list string) []k8Resource {
	resources := []k8Resource{}
	var resource k8Resource
	re := regexp.MustCompile(`\[([^\[\]]*)\]`)
	submatchall := re.FindAllString(list, -1)
	for _, element := range submatchall {
		element = strings.Trim(element, "[")
		element = strings.Trim(element, "]")
		elements := strings.Split(element, ",")
		//TODO: wildcards for namespace and name
		if len(elements) == 0 {
			continue
		}
		if len(elements) == 3 {
			resource = k8Resource{Kind: elements[0], Namespace: elements[1], Name: elements[2]}
		}
		if len(elements) == 2 {
			resource = k8Resource{Kind: elements[0], Namespace: elements[1]}
		}
		if len(elements) == 1 {
			resource = k8Resource{Kind: elements[0]}
		}
		resources = append(resources, resource)
	}
	return resources
}

func parseRbac(list string) []string {
<<<<<<< HEAD
	elements := strings.Split(list, ",")
	var exclude []string
	for _, e := range elements {
		exclude = append(exclude, e)
	}
	return exclude
=======
	return strings.Split(list, ",")
>>>>>>> fd2661df
}<|MERGE_RESOLUTION|>--- conflicted
+++ resolved
@@ -230,15 +230,9 @@
 	if reflect.DeepEqual(newExcludeGroupRoles, cd.excludeGroupRole) {
 		logger.V(4).Info("excludeGroupRole did not change")
 	} else {
-<<<<<<< HEAD
-		logger.V(2).Info("Updated resource excludeGroupRoles", "oldExcludeGroupRole", cd.excludeGroupRole, "newExcludeGroupRole", excludeGroupRoles)
-		// update filters
-		cd.excludeGroupRole = excludeGroupRoles
-=======
 		logger.V(2).Info("Updated resource excludeGroupRoles", "oldExcludeGroupRole", cd.excludeGroupRole, "newExcludeGroupRole", newExcludeGroupRoles)
 		// update filters
 		cd.excludeGroupRole = newExcludeGroupRoles
->>>>>>> fd2661df
 	}
 
 	excludeUsernames := parseRbac(excludeUsername)
@@ -276,10 +270,7 @@
 	// update filters
 	if action == "excludeRoles" {
 		cd.excludeGroupRole = rbac
-<<<<<<< HEAD
-=======
 		cd.excludeGroupRole = append(cd.excludeGroupRole, defaultExcludeGroupRole...)
->>>>>>> fd2661df
 	} else {
 		cd.excludeUsername = rbac
 	}
@@ -333,14 +324,5 @@
 }
 
 func parseRbac(list string) []string {
-<<<<<<< HEAD
-	elements := strings.Split(list, ",")
-	var exclude []string
-	for _, e := range elements {
-		exclude = append(exclude, e)
-	}
-	return exclude
-=======
 	return strings.Split(list, ",")
->>>>>>> fd2661df
 }