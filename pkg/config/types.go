package config

import (
	"encoding/json"
	"regexp"
	"strings"

	metav1 "k8s.io/apimachinery/pkg/apis/meta/v1"
)

type WebhookConfig struct {
	NamespaceSelector *metav1.LabelSelector `json:"namespaceSelector,omitempty"`
	ObjectSelector    *metav1.LabelSelector `json:"objectSelector,omitempty"`
}

func parseWebhooks(in string) ([]WebhookConfig, error) {
	webhookCfgs := make([]WebhookConfig, 0, 10)
	if err := json.Unmarshal([]byte(in), &webhookCfgs); err != nil {
		return nil, err
	}
	return webhookCfgs, nil
}

<<<<<<< HEAD
func parseRbac(in string) []string {
	var out []string
	for _, in := range strings.Split(in, ",") {
		in := strings.TrimSpace(in)
		if in != "" {
			out = append(out, in)
		}
	}
	return out
=======
func parseWebhookAnnotations(in string) (map[string]string, error) {
	var out map[string]string
	if err := json.Unmarshal([]byte(in), &out); err != nil {
		return nil, err
	}
	return out, nil
}

func parseRbac(list string) []string {
	return strings.Split(list, ",")
>>>>>>> a08d0b87
}

type namespacesConfig struct {
	IncludeNamespaces []string `json:"include,omitempty"`
	ExcludeNamespaces []string `json:"exclude,omitempty"`
}

func parseIncludeExcludeNamespacesFromNamespacesConfig(in string) (namespacesConfig, error) {
	var namespacesConfigObject namespacesConfig
	err := json.Unmarshal([]byte(in), &namespacesConfigObject)
	return namespacesConfigObject, err
}

type filter struct {
	Kind      string // TODO: as we currently only support one GVK version, we use the kind only. But if we support multiple GVK, then GV need to be added
	Namespace string
	Name      string
}

// ParseKinds parses the kinds if a single string contains comma separated kinds
// {"1,2,3","4","5"} => {"1","2","3","4","5"}
func parseKinds(in string) []filter {
	resources := []filter{}
	var resource filter
	re := regexp.MustCompile(`\[([^\[\]]*)\]`)
	submatchall := re.FindAllString(in, -1)
	for _, element := range submatchall {
		element = strings.Trim(element, "[")
		element = strings.Trim(element, "]")
		elements := strings.Split(element, ",")
		if len(elements) == 0 {
			continue
		}
		if len(elements) == 3 {
			resource = filter{Kind: elements[0], Namespace: elements[1], Name: elements[2]}
		}
		if len(elements) == 2 {
			resource = filter{Kind: elements[0], Namespace: elements[1]}
		}
		if len(elements) == 1 {
			resource = filter{Kind: elements[0]}
		}
		resources = append(resources, resource)
	}
	return resources
}<|MERGE_RESOLUTION|>--- conflicted
+++ resolved
@@ -21,7 +21,6 @@
 	return webhookCfgs, nil
 }
 
-<<<<<<< HEAD
 func parseRbac(in string) []string {
 	var out []string
 	for _, in := range strings.Split(in, ",") {
@@ -31,18 +30,14 @@
 		}
 	}
 	return out
-=======
+}
+
 func parseWebhookAnnotations(in string) (map[string]string, error) {
 	var out map[string]string
 	if err := json.Unmarshal([]byte(in), &out); err != nil {
 		return nil, err
 	}
 	return out, nil
-}
-
-func parseRbac(list string) []string {
-	return strings.Split(list, ",")
->>>>>>> a08d0b87
 }
 
 type namespacesConfig struct {
