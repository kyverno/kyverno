package event

import (
	"fmt"
	"time"

	"github.com/golang/glog"
	"github.com/nirmata/kyverno/pkg/client/clientset/versioned/scheme"
	policyscheme "github.com/nirmata/kyverno/pkg/client/clientset/versioned/scheme"
	v1alpha1 "github.com/nirmata/kyverno/pkg/client/listers/policy/v1alpha1"
	client "github.com/nirmata/kyverno/pkg/dclient"
	"github.com/nirmata/kyverno/pkg/sharedinformer"
	v1 "k8s.io/api/core/v1"
	"k8s.io/apimachinery/pkg/runtime"
	utilruntime "k8s.io/apimachinery/pkg/util/runtime"
	"k8s.io/apimachinery/pkg/util/wait"
	typedcorev1 "k8s.io/client-go/kubernetes/typed/core/v1"
	"k8s.io/client-go/tools/cache"
	"k8s.io/client-go/tools/record"
	"k8s.io/client-go/util/workqueue"
)

type controller struct {
	client       *client.Client
	policyLister v1alpha1.PolicyLister
	queue        workqueue.RateLimitingInterface
	recorder     record.EventRecorder
}

//Generator to generate event
type Generator interface {
	Add(info Info)
}

//Controller  api
type Controller interface {
	Generator
	Run(stopCh <-chan struct{})
	Stop()
}

//NewEventController to generate a new event controller
func NewEventController(client *client.Client,
<<<<<<< HEAD
	shareInformer sharedinformer.PolicyInformer,
	logger *log.Logger) Controller {

	if logger == nil {
		logger = log.New(os.Stdout, "Event Controller:  ", log.LstdFlags)
	}
=======
	shareInformer sharedinformer.PolicyInformer) Controller {
>>>>>>> 5205b00a

	controller := &controller{
		client:       client,
		policyLister: shareInformer.GetLister(),
		queue:        workqueue.NewNamedRateLimitingQueue(workqueue.DefaultControllerRateLimiter(), eventWorkQueueName),
		recorder:     initRecorder(client),
	}
	return controller
}

func initRecorder(client *client.Client) record.EventRecorder {
	// Initliaze Event Broadcaster
	err := policyscheme.AddToScheme(scheme.Scheme)
	if err != nil {
		utilruntime.HandleError(err)
		return nil
	}
	eventBroadcaster := record.NewBroadcaster()
	eventBroadcaster.StartLogging(glog.Infof)
	eventInterface, err := client.GetEventsInterface()
	if err != nil {
		utilruntime.HandleError(err) // TODO: add more specific error
		return nil
	}
	eventBroadcaster.StartRecordingToSink(
		&typedcorev1.EventSinkImpl{
			Interface: eventInterface})
	recorder := eventBroadcaster.NewRecorder(
		scheme.Scheme,
		v1.EventSource{Component: eventSource})
	return recorder
}

func (c *controller) Add(info Info) {
	c.queue.Add(info)
}

func (c *controller) Run(stopCh <-chan struct{}) {
	defer utilruntime.HandleCrash()
	defer c.queue.ShutDown()

	for i := 0; i < eventWorkerThreadCount; i++ {
		go wait.Until(c.runWorker, time.Second, stopCh)
	}
	glog.Info("Started eventbuilder controller workers")
}

func (c *controller) Stop() {
	glog.Info("Shutting down eventbuilder controller workers")
}
func (c *controller) runWorker() {
	for c.processNextWorkItem() {
	}
}

func (c *controller) processNextWorkItem() bool {
	obj, shutdown := c.queue.Get()
	if shutdown {
		return false
	}
	err := func(obj interface{}) error {
		defer c.queue.Done(obj)
		var key Info
		var ok bool
		if key, ok = obj.(Info); !ok {
			c.queue.Forget(obj)
			glog.Warningf("Expecting type info by got %v\n", obj)
			return nil
		}
		// Run the syncHandler, passing the resource and the policy
		if err := c.SyncHandler(key); err != nil {
			c.queue.AddRateLimited(key)
			return fmt.Errorf("error syncing '%s' : %s, requeuing event creation request", key.Resource, err.Error())
		}
		return nil
	}(obj)

	if err != nil {
		glog.Warning(err)
	}
	return true
}

func (c *controller) SyncHandler(key Info) error {
	var resource runtime.Object
	var err error

	switch key.Kind {
	case "Policy":
		//TODO: policy is clustered resource so wont need namespace
		resource, err = c.policyLister.Get(key.Resource)
		if err != nil {
			utilruntime.HandleError(fmt.Errorf("unable to create event for policy %s, will retry ", key.Resource))
			return err
		}
	default:
		namespace, name, err := cache.SplitMetaNamespaceKey(key.Resource)
		if err != nil {
			utilruntime.HandleError(fmt.Errorf("invalid resource key: %s", key.Resource))
			return err
		}
		resource, err = c.client.GetResource(key.Kind, namespace, name)
		if err != nil {
			return err
		}
		if err != nil {
			utilruntime.HandleError(fmt.Errorf("unable to create event for resource %s, will retry ", key.Resource))
			return err
		}
	}
	c.recorder.Event(resource, v1.EventTypeNormal, key.Reason, key.Message)
	return nil
}

//NewEvent returns a new event
func NewEvent(kind string, resource string, reason Reason, message MsgKey, args ...interface{}) Info {
	msgText, err := getEventMsg(message, args)
	if err != nil {
		utilruntime.HandleError(err)
	}
	return Info{
		Kind:     kind,
		Resource: resource,
		Reason:   reason.String(),
		Message:  msgText,
	}
}<|MERGE_RESOLUTION|>--- conflicted
+++ resolved
@@ -41,16 +41,7 @@
 
 //NewEventController to generate a new event controller
 func NewEventController(client *client.Client,
-<<<<<<< HEAD
-	shareInformer sharedinformer.PolicyInformer,
-	logger *log.Logger) Controller {
-
-	if logger == nil {
-		logger = log.New(os.Stdout, "Event Controller:  ", log.LstdFlags)
-	}
-=======
 	shareInformer sharedinformer.PolicyInformer) Controller {
->>>>>>> 5205b00a
 
 	controller := &controller{
 		client:       client,
