package event

import (
	"time"

	"github.com/golang/glog"

	"github.com/nirmata/kyverno/pkg/client/clientset/versioned/scheme"
	kyvernoinformer "github.com/nirmata/kyverno/pkg/client/informers/externalversions/kyverno/v1"
	kyvernolister "github.com/nirmata/kyverno/pkg/client/listers/kyverno/v1"
	client "github.com/nirmata/kyverno/pkg/dclient"
	v1 "k8s.io/api/core/v1"
	"k8s.io/apimachinery/pkg/runtime"
	utilruntime "k8s.io/apimachinery/pkg/util/runtime"
	"k8s.io/apimachinery/pkg/util/wait"
	typedcorev1 "k8s.io/client-go/kubernetes/typed/core/v1"
	"k8s.io/client-go/tools/cache"
	"k8s.io/client-go/tools/record"
	"k8s.io/client-go/util/workqueue"
)

//Generator generate events
type Generator struct {
<<<<<<< HEAD
	client  *client.Client
	pLister kyvernolister.ClusterPolicyLister
	queue   workqueue.RateLimitingInterface
	// events generated at policy controller
	policyRecorder record.EventRecorder
	// events generated at admission control
	admissionCtrRecorder record.EventRecorder
	// events generated at namespaced policy controller to process 'generate' rule
	genPolicyRecorder record.EventRecorder
=======
	client *client.Client
	// list/get cluster policy
	pLister kyvernolister.ClusterPolicyLister
	// returns true if the cluster policy store has been synced at least once
	pSynced  cache.InformerSynced
	queue    workqueue.RateLimitingInterface
	recorder record.EventRecorder
>>>>>>> 4149d706
}

//Interface to generate event
type Interface interface {
	Add(infoList ...Info)
}

//NewEventGenerator to generate a new event controller
func NewEventGenerator(client *client.Client, pInformer kyvernoinformer.ClusterPolicyInformer) *Generator {

	gen := Generator{
<<<<<<< HEAD
		client:               client,
		pLister:              pInformer.Lister(),
		queue:                workqueue.NewNamedRateLimitingQueue(workqueue.DefaultControllerRateLimiter(), eventWorkQueueName),
		policyRecorder:       initRecorder(client, PolicyController),
		admissionCtrRecorder: initRecorder(client, AdmissionController),
		genPolicyRecorder:    initRecorder(client, GeneratePolicyController),
=======
		client:   client,
		pLister:  pInformer.Lister(),
		queue:    workqueue.NewNamedRateLimitingQueue(workqueue.DefaultControllerRateLimiter(), eventWorkQueueName),
		pSynced:  pInformer.Informer().HasSynced,
		recorder: initRecorder(client),
>>>>>>> 4149d706
	}
	return &gen
}

func initRecorder(client *client.Client, eventSource Source) record.EventRecorder {
	// Initliaze Event Broadcaster
	err := scheme.AddToScheme(scheme.Scheme)
	if err != nil {
		glog.Error(err)
		return nil
	}
	eventBroadcaster := record.NewBroadcaster()
	eventBroadcaster.StartLogging(glog.V(4).Infof)
	eventInterface, err := client.GetEventsInterface()
	if err != nil {
		glog.Error(err) // TODO: add more specific error
		return nil
	}
	eventBroadcaster.StartRecordingToSink(
		&typedcorev1.EventSinkImpl{
			Interface: eventInterface})
	recorder := eventBroadcaster.NewRecorder(
		scheme.Scheme,
		v1.EventSource{Component: eventSource.String()})
	return recorder
}

//Add queues an event for generation
func (gen *Generator) Add(infos ...Info) {
	for _, info := range infos {
		if info.Name == "" {
			// dont create event for resources with generateName
			// as the name is not generated yet
			glog.V(4).Infof("recieved info %v, not creating an event as the resource has not been assigned a name yet", info)
			continue
		}
		gen.queue.Add(info)
	}
}

// Run begins generator
func (gen *Generator) Run(workers int, stopCh <-chan struct{}) {
	defer utilruntime.HandleCrash()
	glog.Info("Starting event generator")
	defer glog.Info("Shutting down event generator")

	if !cache.WaitForCacheSync(stopCh, gen.pSynced) {
		glog.Error("event generator: failed to sync informer cache")
	}

	for i := 0; i < workers; i++ {
		go wait.Until(gen.runWorker, time.Second, stopCh)
	}
	<-stopCh
}

func (gen *Generator) runWorker() {
	for gen.processNextWorkItem() {
	}
}

func (gen *Generator) handleErr(err error, key interface{}) {
	if err == nil {
		gen.queue.Forget(key)
		return
	}
	// This controller retries if something goes wrong. After that, it stops trying.
	if gen.queue.NumRequeues(key) < workQueueRetryLimit {
		glog.Warningf("Error syncing events %v(re-queuing request, the resource might not have been created yet): %v", key, err)
		// Re-enqueue the key rate limited. Based on the rate limiter on the
		// queue and the re-enqueue history, the key will be processed later again.
		gen.queue.AddRateLimited(key)
		return
	}
	gen.queue.Forget(key)
	glog.Error(err)
	glog.Warningf("Dropping the key out of the queue: %v", err)
}

func (gen *Generator) processNextWorkItem() bool {
	obj, shutdown := gen.queue.Get()
	if shutdown {
		return false
	}

	err := func(obj interface{}) error {
		defer gen.queue.Done(obj)
		var key Info
		var ok bool

		if key, ok = obj.(Info); !ok {
			gen.queue.Forget(obj)
			glog.Warningf("Expecting type info by got %v\n", obj)
			return nil
		}
		err := gen.syncHandler(key)
		gen.handleErr(err, obj)
		return nil
	}(obj)
	if err != nil {
		glog.Error(err)
		return true
	}
	return true
}

func (gen *Generator) syncHandler(key Info) error {
	var robj runtime.Object
	var err error
	switch key.Kind {
	case "ClusterPolicy":
		//TODO: policy is clustered resource so wont need namespace
		robj, err = gen.pLister.Get(key.Name)
		if err != nil {
			glog.V(4).Infof("Error creating event: unable to get policy %s, will retry ", key.Name)
			return err
		}
	default:
		robj, err = gen.client.GetResource(key.Kind, key.Namespace, key.Name)
		if err != nil {
			glog.V(4).Infof("Error creating event: unable to get resource %s, %s, will retry ", key.Kind, key.Namespace+"/"+key.Name)
			return err
		}
	}

	// set the event type based on reason
	eventType := v1.EventTypeWarning
	if key.Reason == PolicyApplied.String() {
		eventType = v1.EventTypeNormal
	}

	// based on the source of event generation, use different event recorders
	switch key.Source {
	case AdmissionController:
		gen.admissionCtrRecorder.Event(robj, eventType, key.Reason, key.Message)
	case PolicyController:
		gen.policyRecorder.Event(robj, eventType, key.Reason, key.Message)
	case GeneratePolicyController:
		gen.genPolicyRecorder.Event(robj, eventType, key.Reason, key.Message)
	default:
		glog.Info("info.source not defined for the event generator request")
	}
	return nil
}

//NewEvent builds a event creation request
func NewEvent(
	rkind,
	rapiVersion,
	rnamespace,
	rname,
	reason string,
	source Source,
	message MsgKey,
	args ...interface{}) Info {
	msgText, err := getEventMsg(message, args...)
	if err != nil {
		glog.Error(err)
	}
	return Info{
		Kind:      rkind,
		Name:      rname,
		Namespace: rnamespace,
		Reason:    reason,
		Source:    source,
		Message:   msgText,
	}
}<|MERGE_RESOLUTION|>--- conflicted
+++ resolved
@@ -21,25 +21,19 @@
 
 //Generator generate events
 type Generator struct {
-<<<<<<< HEAD
-	client  *client.Client
-	pLister kyvernolister.ClusterPolicyLister
-	queue   workqueue.RateLimitingInterface
-	// events generated at policy controller
-	policyRecorder record.EventRecorder
-	// events generated at admission control
-	admissionCtrRecorder record.EventRecorder
-	// events generated at namespaced policy controller to process 'generate' rule
-	genPolicyRecorder record.EventRecorder
-=======
 	client *client.Client
 	// list/get cluster policy
 	pLister kyvernolister.ClusterPolicyLister
 	// returns true if the cluster policy store has been synced at least once
 	pSynced  cache.InformerSynced
+  // queue to store event generation requests
 	queue    workqueue.RateLimitingInterface
-	recorder record.EventRecorder
->>>>>>> 4149d706
+	// events generated at policy controller
+	policyCtrRecorder record.EventRecorder
+	// events generated at admission control
+	admissionCtrRecorder record.EventRecorder
+	// events generated at namespaced policy controller to process 'generate' rule
+	genPolicyRecorder record.EventRecorder
 }
 
 //Interface to generate event
@@ -51,20 +45,14 @@
 func NewEventGenerator(client *client.Client, pInformer kyvernoinformer.ClusterPolicyInformer) *Generator {
 
 	gen := Generator{
-<<<<<<< HEAD
 		client:               client,
 		pLister:              pInformer.Lister(),
 		queue:                workqueue.NewNamedRateLimitingQueue(workqueue.DefaultControllerRateLimiter(), eventWorkQueueName),
-		policyRecorder:       initRecorder(client, PolicyController),
+		pSynced:              pInformer.Informer().HasSynced,
+		policyCtrRecorder:    initRecorder(client, PolicyController),
 		admissionCtrRecorder: initRecorder(client, AdmissionController),
 		genPolicyRecorder:    initRecorder(client, GeneratePolicyController),
-=======
-		client:   client,
-		pLister:  pInformer.Lister(),
-		queue:    workqueue.NewNamedRateLimitingQueue(workqueue.DefaultControllerRateLimiter(), eventWorkQueueName),
-		pSynced:  pInformer.Informer().HasSynced,
-		recorder: initRecorder(client),
->>>>>>> 4149d706
+
 	}
 	return &gen
 }
@@ -201,7 +189,7 @@
 	case AdmissionController:
 		gen.admissionCtrRecorder.Event(robj, eventType, key.Reason, key.Message)
 	case PolicyController:
-		gen.policyRecorder.Event(robj, eventType, key.Reason, key.Message)
+		gen.policyCtrRecorder.Event(robj, eventType, key.Reason, key.Message)
 	case GeneratePolicyController:
 		gen.genPolicyRecorder.Event(robj, eventType, key.Reason, key.Message)
 	default:
