--- conflicted
+++ resolved
@@ -1,7 +1,6 @@
 package policy
 
 import (
-	informers "k8s.io/client-go/informers/core/v1"
 	"reflect"
 	"strings"
 	"sync"
@@ -74,11 +73,7 @@
 				rMap := getResourcesPerNamespace(k, pc.client, "", rule, pc.configHandler, pc.log)
 				mergeResources(resourceMap, rMap)
 			} else {
-<<<<<<< HEAD
-				namespaces := getNamespacesForRule(&rule, pc.nsInformer, pc.log)
-=======
 				namespaces := getNamespacesForRule(&rule, pc.nsLister, pc.log)
->>>>>>> 3244e81f
 				for _, ns := range namespaces {
 					rMap := getResourcesPerNamespace(k, pc.client, ns, rule, pc.configHandler, pc.log)
 					mergeResources(resourceMap, rMap)
@@ -90,15 +85,9 @@
 	return resourceMap
 }
 
-<<<<<<< HEAD
-func getNamespacesForRule(rule *kyverno.Rule, nsInformer informers.NamespaceInformer, log logr.Logger) []string {
-	if len(rule.MatchResources.Namespaces) > 0 {
-		return getAllNamespaces(nsInformer, log)
-=======
 func getNamespacesForRule(rule *kyverno.Rule, nslister listerv1.NamespaceLister, log logr.Logger) []string {
 	if len(rule.MatchResources.Namespaces) == 0 {
 		return getAllNamespaces(nslister, log)
->>>>>>> 3244e81f
 	}
 
 	var wildcards []string
@@ -112,13 +101,8 @@
 	}
 
 	if len(wildcards) > 0 {
-<<<<<<< HEAD
-		wildcardMatches := getMatchingNamespaces(wildcards, nsInformer, log)
-		results = append (results, wildcardMatches...)
-=======
 		wildcardMatches := getMatchingNamespaces(wildcards, nslister, log)
 		results = append(results, wildcardMatches...)
->>>>>>> 3244e81f
 	}
 
 	return results
@@ -132,13 +116,8 @@
 	return strings.Contains(s, "*") || strings.Contains(s, "?")
 }
 
-<<<<<<< HEAD
-func getMatchingNamespaces(wildcards []string, nsInformer informers.NamespaceInformer, log logr.Logger) []string {
-	all := getAllNamespaces(nsInformer, log)
-=======
 func getMatchingNamespaces(wildcards []string, nslister listerv1.NamespaceLister, log logr.Logger) []string {
 	all := getAllNamespaces(nslister, log)
->>>>>>> 3244e81f
 	if len(all) == 0 {
 		return all
 	}
@@ -155,15 +134,9 @@
 	return results
 }
 
-<<<<<<< HEAD
-func getAllNamespaces(nsInformer informers.NamespaceInformer, log logr.Logger) []string {
-	var results []string
-	namespaces, err := nsInformer.Lister().List(labels.NewSelector())
-=======
 func getAllNamespaces(nslister listerv1.NamespaceLister, log logr.Logger) []string {
 	var results []string
 	namespaces, err := nslister.List(labels.NewSelector())
->>>>>>> 3244e81f
 	if err != nil {
 		log.Error(err, "Failed to list namespaces")
 	}
