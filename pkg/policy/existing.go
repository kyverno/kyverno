package policy

import (
	"reflect"
	"sync"
	"time"

	"github.com/go-logr/logr"
	"github.com/minio/minio/pkg/wildcard"
	kyverno "github.com/nirmata/kyverno/pkg/api/kyverno/v1"
	"github.com/nirmata/kyverno/pkg/config"
	client "github.com/nirmata/kyverno/pkg/dclient"
	"github.com/nirmata/kyverno/pkg/engine"
	"github.com/nirmata/kyverno/pkg/engine/response"
	"github.com/nirmata/kyverno/pkg/utils"
	metav1 "k8s.io/apimachinery/pkg/apis/meta/v1"
	"k8s.io/apimachinery/pkg/apis/meta/v1/unstructured"
	"k8s.io/apimachinery/pkg/labels"
)

func (pc *PolicyController) processExistingResources(policy kyverno.ClusterPolicy) []response.EngineResponse {
	logger := pc.log.WithValues("policy", policy.Name)
	// Parse through all the resources
	// drops the cache after configured rebuild time
	pc.rm.Drop()
	var engineResponses []response.EngineResponse
	// get resource that are satisfy the resource description defined in the rules
	resourceMap := listResources(pc.client, policy, pc.configHandler, logger)
	for _, resource := range resourceMap {
		// pre-processing, check if the policy and resource version has been processed before
		if !pc.rm.ProcessResource(policy.Name, policy.ResourceVersion, resource.GetKind(), resource.GetNamespace(), resource.GetName(), resource.GetResourceVersion()) {
			logger.V(4).Info("policy and resource already processed", "policyResourceVersion", policy.ResourceVersion, "resourceResourceVersion", resource.GetResourceVersion(), "kind", resource.GetKind(), "namespace", resource.GetNamespace(), "name", resource.GetName())
			continue
		}

		// skip reporting violation on pod which has annotation pod-policies.kyverno.io/autogen-applied
		if skipPodApplication(resource, logger) {
			continue
		}

		// apply the policy on each
<<<<<<< HEAD
		logger.V(4).Info("apply policy on resource", "policyResourceVersion", policy.ResourceVersion, "resourceResourceVersion", resource.GetResourceVersion(), "kind", resource.GetKind(), "namespace", resource.GetNamespace(), "name", resource.GetName())
		engineResponse := applyPolicy(policy, resource, pc.statusAggregator, logger)
=======
		glog.V(4).Infof("apply policy %s with resource version %s on resource %s/%s/%s with resource version %s", policy.Name, policy.ResourceVersion, resource.GetKind(), resource.GetNamespace(), resource.GetName(), resource.GetResourceVersion())
		engineResponse := applyPolicy(policy, resource)
>>>>>>> 2768574a
		// get engine response for mutation & validation independently
		engineResponses = append(engineResponses, engineResponse...)
		// post-processing, register the resource as processed
		pc.rm.RegisterResource(policy.GetName(), policy.GetResourceVersion(), resource.GetKind(), resource.GetNamespace(), resource.GetName(), resource.GetResourceVersion())
	}
	return engineResponses
}

func listResources(client *client.Client, policy kyverno.ClusterPolicy, configHandler config.Interface, log logr.Logger) map[string]unstructured.Unstructured {
	// key uid
	resourceMap := map[string]unstructured.Unstructured{}

	for _, rule := range policy.Spec.Rules {
		// resources that match
		for _, k := range rule.MatchResources.Kinds {
			var namespaces []string
			if len(rule.MatchResources.Namespaces) > 0 {
				namespaces = append(namespaces, rule.MatchResources.Namespaces...)
				log.V(4).Info("namespaces included", "namespaces", rule.MatchResources.Namespaces)
			} else {
				log.V(4).Info("processing all namespaces", "rule", rule.Name)
				// get all namespaces
				namespaces = getAllNamespaces(client, log)
			}

			// get resources in the namespaces
			for _, ns := range namespaces {
				rMap := getResourcesPerNamespace(k, client, ns, rule, configHandler, log)
				mergeresources(resourceMap, rMap)
			}

		}
	}
	return resourceMap
}

func getResourcesPerNamespace(kind string, client *client.Client, namespace string, rule kyverno.Rule, configHandler config.Interface, log logr.Logger) map[string]unstructured.Unstructured {
	resourceMap := map[string]unstructured.Unstructured{}
	// merge include and exclude label selector values
	ls := rule.MatchResources.Selector
	//	ls := mergeLabelSectors(rule.MatchResources.Selector, rule.ExcludeResources.Selector)
	// list resources
	log.V(4).Info("list resources to be processed")
	list, err := client.ListResource(kind, namespace, ls)
	if err != nil {
		log.Error(err, "failed to list resources", "kind", kind)
		return nil
	}
	// filter based on name
	for _, r := range list.Items {
		// match name
		if rule.MatchResources.Name != "" {
			if !wildcard.Match(rule.MatchResources.Name, r.GetName()) {
				continue
			}
		}
		// Skip the filtered resources
		if configHandler.ToFilter(r.GetKind(), r.GetNamespace(), r.GetName()) {
			continue
		}

		//TODO check if the group version kind is present or not
		resourceMap[string(r.GetUID())] = r
	}

	// exclude the resources
	// skip resources to be filtered
	excludeResources(resourceMap, rule.ExcludeResources.ResourceDescription, configHandler, log)
	return resourceMap
}

func excludeResources(included map[string]unstructured.Unstructured, exclude kyverno.ResourceDescription, configHandler config.Interface, log logr.Logger) {
	if reflect.DeepEqual(exclude, (kyverno.ResourceDescription{})) {
		return
	}
	excludeName := func(name string) Condition {
		if exclude.Name == "" {
			return NotEvaluate
		}
		if wildcard.Match(exclude.Name, name) {
			return Skip
		}
		return Process
	}

	excludeNamespace := func(namespace string) Condition {
		if len(exclude.Namespaces) == 0 {
			return NotEvaluate
		}
		if utils.ContainsNamepace(exclude.Namespaces, namespace) {
			return Skip
		}
		return Process
	}

	excludeSelector := func(labelsMap map[string]string) Condition {
		if exclude.Selector == nil {
			return NotEvaluate
		}
		selector, err := metav1.LabelSelectorAsSelector(exclude.Selector)
		// if the label selector is incorrect, should be fail or
		if err != nil {
			log.Error(err, "failed to build label selector")
			return Skip
		}
		if selector.Matches(labels.Set(labelsMap)) {
			return Skip
		}
		return Process
	}

	findKind := func(kind string, kinds []string) bool {
		for _, k := range kinds {
			if k == kind {
				return true
			}
		}
		return false
	}

	excludeKind := func(kind string) Condition {
		if len(exclude.Kinds) == 0 {
			return NotEvaluate
		}

		if findKind(kind, exclude.Kinds) {
			return Skip
		}

		return Process
	}

	// check exclude condition for each resource
	for uid, resource := range included {
		// 0 -> dont check
		// 1 -> is not to be exclude
		// 2 -> to be exclude
		excludeEval := []Condition{}

		if ret := excludeName(resource.GetName()); ret != NotEvaluate {
			excludeEval = append(excludeEval, ret)
		}
		if ret := excludeNamespace(resource.GetNamespace()); ret != NotEvaluate {
			excludeEval = append(excludeEval, ret)
		}
		if ret := excludeSelector(resource.GetLabels()); ret != NotEvaluate {
			excludeEval = append(excludeEval, ret)
		}
		if ret := excludeKind(resource.GetKind()); ret != NotEvaluate {
			excludeEval = append(excludeEval, ret)
		}
		// exclude the filtered resources
		if configHandler.ToFilter(resource.GetKind(), resource.GetNamespace(), resource.GetName()) {
			delete(included, uid)
			continue
		}

		func() bool {
			for _, ret := range excludeEval {
				if ret == Process {
					// Process the resources
					continue
				}
			}
			// Skip the resource from processing
			delete(included, uid)
			return false
		}()
	}
}

//Condition defines condition type
type Condition int

const (
	//NotEvaluate to not evaluate condition
	NotEvaluate Condition = 0
	// Process to evaluate condition
	Process Condition = 1
	// Skip to ignore/skip the condition
	Skip Condition = 2
)

// merge b into a map
func mergeresources(a, b map[string]unstructured.Unstructured) {
	for k, v := range b {
		a[k] = v
	}
}

func getAllNamespaces(client *client.Client, log logr.Logger) []string {

	var namespaces []string
	// get all namespaces
	nsList, err := client.ListResource("Namespace", "", nil)
	if err != nil {
		log.Error(err, "failed to list namespaces")
		return namespaces
	}
	for _, ns := range nsList.Items {
		namespaces = append(namespaces, ns.GetName())
	}
	return namespaces
}

//NewResourceManager returns a new ResourceManager
func NewResourceManager(rebuildTime int64) *ResourceManager {
	rm := ResourceManager{
		data:        make(map[string]interface{}),
		time:        time.Now(),
		rebuildTime: rebuildTime,
	}
	// set time it was built
	return &rm
}

// ResourceManager stores the details on already processed resources for caching
type ResourceManager struct {
	// we drop and re-build the cache
	// based on the memory consumer of by the map
	data        map[string]interface{}
	mux         sync.RWMutex
	time        time.Time
	rebuildTime int64 // after how many seconds should we rebuild the cache
}

type resourceManager interface {
	ProcessResource(policy, pv, kind, ns, name, rv string) bool
	//TODO	removeResource(kind, ns, name string) error
	RegisterResource(policy, pv, kind, ns, name, rv string)
	// reload
	Drop()
}

//Drop drop the cache after every rebuild interval mins
//TODO: or drop based on the size
func (rm *ResourceManager) Drop() {
	timeSince := time.Since(rm.time)
	if timeSince > time.Duration(rm.rebuildTime)*time.Second {
		rm.mux.Lock()
		defer rm.mux.Unlock()
		rm.data = map[string]interface{}{}
		rm.time = time.Now()
	}
}

var empty struct{}

//RegisterResource stores if the policy is processed on this resource version
func (rm *ResourceManager) RegisterResource(policy, pv, kind, ns, name, rv string) {
	rm.mux.Lock()
	defer rm.mux.Unlock()
	// add the resource
	key := buildKey(policy, pv, kind, ns, name, rv)
	rm.data[key] = empty
}

//ProcessResource returns true if the policy was not applied on the resource
func (rm *ResourceManager) ProcessResource(policy, pv, kind, ns, name, rv string) bool {
	rm.mux.RLock()
	defer rm.mux.RUnlock()

	key := buildKey(policy, pv, kind, ns, name, rv)
	_, ok := rm.data[key]
	return !ok
}

func buildKey(policy, pv, kind, ns, name, rv string) string {
	return policy + "/" + pv + "/" + kind + "/" + ns + "/" + name + "/" + rv
}

func skipPodApplication(resource unstructured.Unstructured, log logr.Logger) bool {
	if resource.GetKind() != "Pod" {
		return false
	}

	annotation := resource.GetAnnotations()
	if _, ok := annotation[engine.PodTemplateAnnotation]; ok {
		log.V(4).Info("Policies already processed on pod controllers, skip processing policy on Pod", "kind", resource.GetKind(), "namespace", resource.GetNamespace(), "name", resource.GetName())
		return true
	}

	return false
}<|MERGE_RESOLUTION|>--- conflicted
+++ resolved
@@ -6,6 +6,7 @@
 	"time"
 
 	"github.com/go-logr/logr"
+	"github.com/golang/glog"
 	"github.com/minio/minio/pkg/wildcard"
 	kyverno "github.com/nirmata/kyverno/pkg/api/kyverno/v1"
 	"github.com/nirmata/kyverno/pkg/config"
@@ -39,13 +40,8 @@
 		}
 
 		// apply the policy on each
-<<<<<<< HEAD
-		logger.V(4).Info("apply policy on resource", "policyResourceVersion", policy.ResourceVersion, "resourceResourceVersion", resource.GetResourceVersion(), "kind", resource.GetKind(), "namespace", resource.GetNamespace(), "name", resource.GetName())
-		engineResponse := applyPolicy(policy, resource, pc.statusAggregator, logger)
-=======
 		glog.V(4).Infof("apply policy %s with resource version %s on resource %s/%s/%s with resource version %s", policy.Name, policy.ResourceVersion, resource.GetKind(), resource.GetNamespace(), resource.GetName(), resource.GetResourceVersion())
-		engineResponse := applyPolicy(policy, resource)
->>>>>>> 2768574a
+		engineResponse := applyPolicy(policy, resource, logger)
 		// get engine response for mutation & validation independently
 		engineResponses = append(engineResponses, engineResponse...)
 		// post-processing, register the resource as processed
