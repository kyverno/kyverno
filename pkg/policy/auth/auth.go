package auth

import (
	"context"
	"fmt"
	"strings"

	"github.com/go-logr/logr"
	"github.com/kyverno/kyverno/pkg/auth"
	"github.com/kyverno/kyverno/pkg/clients/dclient"
)

<<<<<<< HEAD
// AuthChecks provides methods to performing operations on resource
type AuthChecks interface {
	// User returns the subject
	User() string
	// CanI returns 'true' if user has permissions for all specified verbs.
	// When the result is 'false' a message with details on missing verbs is returned.
	CanI(ctx context.Context, verbs []string, gvk, namespace, subresource string) (bool, string, error)
=======
// Operations provides methods to performing operations on resource
type Operations interface {
	// CanICreate returns 'true' if self can 'create' resource
	CanICreate(ctx context.Context, gvk, namespace, name, subresource string) (bool, error)
	// CanIUpdate returns 'true' if self can 'update' resource
	CanIUpdate(ctx context.Context, gvk, namespace, name, subresource string) (bool, error)
	// CanIDelete returns 'true' if self can 'delete' resource
	CanIDelete(ctx context.Context, gvk, namespace, name, subresource string) (bool, error)
	// CanIGet returns 'true' if self can 'get' resource
	CanIGet(ctx context.Context, gvk, namespace, name, subresource string) (bool, error)
>>>>>>> c7122edf
}

// Auth provides implementation to check if caller/self/kyverno has access to perofrm operations
type Auth struct {
	client dclient.Interface
	user   string
	log    logr.Logger
}

// NewAuth returns a new instance of Auth for operations
func NewAuth(client dclient.Interface, user string, log logr.Logger) *Auth {
	a := Auth{
		client: client,
		user:   user,
		log:    log,
	}
	return &a
}

func (a *Auth) User() string {
	return a.user
}

func (a *Auth) CanI(ctx context.Context, verbs []string, gvk, namespace, subresource string) (bool, string, error) {
	var failedVerbs []string
	for _, v := range verbs {
		if ok, err := a.check(ctx, v, gvk, namespace, subresource); err != nil {
			return false, "", err
		} else if !ok {
			failedVerbs = append(failedVerbs, v)
		}
	}

	if len(failedVerbs) > 0 {
		msg := buildMessage(gvk, subresource, failedVerbs, a.user, namespace)
		return false, msg, nil
	}

	return true, "", nil
}

// CanICreate returns 'true' if self can 'create' resource
<<<<<<< HEAD
func (a *Auth) CanICreate(ctx context.Context, gvk, namespace, subresource string) (bool, error) {
	return a.check(ctx, "create", gvk, namespace, subresource)
}

func (a *Auth) check(ctx context.Context, verb, gvk, namespace, subresource string) (bool, error) {
	subjectReview := a.client.GetKubeClient().AuthorizationV1().SubjectAccessReviews()
	canI := auth.NewCanI(a.client.Discovery(), subjectReview, gvk, namespace, verb, subresource, a.user)
=======
func (a *Auth) CanICreate(ctx context.Context, gvk, namespace, name, subresource string) (bool, error) {
	canI := auth.NewCanI(a.client.Discovery(), a.client.GetKubeClient().AuthorizationV1().SubjectAccessReviews(), gvk, namespace, name, "create", "", a.user)
	ok, _, err := canI.RunAccessCheck(ctx)
	if err != nil {
		return false, err
	}
	return ok, nil
}

// CanIUpdate returns 'true' if self can 'update' resource
func (a *Auth) CanIUpdate(ctx context.Context, gvk, namespace, name, subresource string) (bool, error) {
	canI := auth.NewCanI(a.client.Discovery(), a.client.GetKubeClient().AuthorizationV1().SubjectAccessReviews(), gvk, namespace, name, "update", "", a.user)
>>>>>>> c7122edf
	ok, _, err := canI.RunAccessCheck(ctx)
	if err != nil {
		return false, err
	}
	return ok, nil
}

<<<<<<< HEAD
func buildMessage(gvk string, subresource string, failedVerbs []string, user string, namespace string) string {
	resource := gvk
	if subresource != "" {
		resource = gvk + "/" + subresource
=======
// CanIDelete returns 'true' if self can 'delete' resource
func (a *Auth) CanIDelete(ctx context.Context, gvk, namespace, name, subresource string) (bool, error) {
	canI := auth.NewCanI(a.client.Discovery(), a.client.GetKubeClient().AuthorizationV1().SubjectAccessReviews(), gvk, namespace, name, "delete", "", a.user)
	ok, _, err := canI.RunAccessCheck(ctx)
	if err != nil {
		return false, err
>>>>>>> c7122edf
	}

<<<<<<< HEAD
	permissions := strings.Join(failedVerbs, ",")
	msg := fmt.Sprintf("%s requires permissions %s for resource %s", user, permissions, resource)
	if namespace != "" {
		msg = fmt.Sprintf("%s in namespace %s", msg, namespace)
=======
// CanIGet returns 'true' if self can 'get' resource
func (a *Auth) CanIGet(ctx context.Context, gvk, namespace, name, subresource string) (bool, error) {
	canI := auth.NewCanI(a.client.Discovery(), a.client.GetKubeClient().AuthorizationV1().SubjectAccessReviews(), gvk, namespace, name, "get", "", a.user)
	ok, _, err := canI.RunAccessCheck(ctx)
	if err != nil {
		return false, err
>>>>>>> c7122edf
	}
	return msg
}<|MERGE_RESOLUTION|>--- conflicted
+++ resolved
@@ -10,26 +10,13 @@
 	"github.com/kyverno/kyverno/pkg/clients/dclient"
 )
 
-<<<<<<< HEAD
 // AuthChecks provides methods to performing operations on resource
 type AuthChecks interface {
 	// User returns the subject
 	User() string
 	// CanI returns 'true' if user has permissions for all specified verbs.
 	// When the result is 'false' a message with details on missing verbs is returned.
-	CanI(ctx context.Context, verbs []string, gvk, namespace, subresource string) (bool, string, error)
-=======
-// Operations provides methods to performing operations on resource
-type Operations interface {
-	// CanICreate returns 'true' if self can 'create' resource
-	CanICreate(ctx context.Context, gvk, namespace, name, subresource string) (bool, error)
-	// CanIUpdate returns 'true' if self can 'update' resource
-	CanIUpdate(ctx context.Context, gvk, namespace, name, subresource string) (bool, error)
-	// CanIDelete returns 'true' if self can 'delete' resource
-	CanIDelete(ctx context.Context, gvk, namespace, name, subresource string) (bool, error)
-	// CanIGet returns 'true' if self can 'get' resource
-	CanIGet(ctx context.Context, gvk, namespace, name, subresource string) (bool, error)
->>>>>>> c7122edf
+	CanI(ctx context.Context, verbs []string, gvk, namespace, name, subresource string) (bool, string, error)
 }
 
 // Auth provides implementation to check if caller/self/kyverno has access to perofrm operations
@@ -53,10 +40,10 @@
 	return a.user
 }
 
-func (a *Auth) CanI(ctx context.Context, verbs []string, gvk, namespace, subresource string) (bool, string, error) {
+func (a *Auth) CanI(ctx context.Context, verbs []string, gvk, namespace, name, subresource string) (bool, string, error) {
 	var failedVerbs []string
 	for _, v := range verbs {
-		if ok, err := a.check(ctx, v, gvk, namespace, subresource); err != nil {
+		if ok, err := a.check(ctx, v, gvk, namespace, name, subresource); err != nil {
 			return false, "", err
 		} else if !ok {
 			failedVerbs = append(failedVerbs, v)
@@ -72,17 +59,13 @@
 }
 
 // CanICreate returns 'true' if self can 'create' resource
-<<<<<<< HEAD
-func (a *Auth) CanICreate(ctx context.Context, gvk, namespace, subresource string) (bool, error) {
-	return a.check(ctx, "create", gvk, namespace, subresource)
+func (a *Auth) CanICreate(ctx context.Context, gvk, namespace, name, subresource string) (bool, error) {
+	return a.check(ctx, "create", gvk, namespace, name, subresource)
 }
 
-func (a *Auth) check(ctx context.Context, verb, gvk, namespace, subresource string) (bool, error) {
+func (a *Auth) check(ctx context.Context, verb, gvk, namespace, name, subresource string) (bool, error) {
 	subjectReview := a.client.GetKubeClient().AuthorizationV1().SubjectAccessReviews()
-	canI := auth.NewCanI(a.client.Discovery(), subjectReview, gvk, namespace, verb, subresource, a.user)
-=======
-func (a *Auth) CanICreate(ctx context.Context, gvk, namespace, name, subresource string) (bool, error) {
-	canI := auth.NewCanI(a.client.Discovery(), a.client.GetKubeClient().AuthorizationV1().SubjectAccessReviews(), gvk, namespace, name, "create", "", a.user)
+	canI := auth.NewCanI(a.client.Discovery(), subjectReview, gvk, namespace, name, verb, subresource, a.user)
 	ok, _, err := canI.RunAccessCheck(ctx)
 	if err != nil {
 		return false, err
@@ -90,45 +73,16 @@
 	return ok, nil
 }
 
-// CanIUpdate returns 'true' if self can 'update' resource
-func (a *Auth) CanIUpdate(ctx context.Context, gvk, namespace, name, subresource string) (bool, error) {
-	canI := auth.NewCanI(a.client.Discovery(), a.client.GetKubeClient().AuthorizationV1().SubjectAccessReviews(), gvk, namespace, name, "update", "", a.user)
->>>>>>> c7122edf
-	ok, _, err := canI.RunAccessCheck(ctx)
-	if err != nil {
-		return false, err
-	}
-	return ok, nil
-}
-
-<<<<<<< HEAD
 func buildMessage(gvk string, subresource string, failedVerbs []string, user string, namespace string) string {
 	resource := gvk
 	if subresource != "" {
 		resource = gvk + "/" + subresource
-=======
-// CanIDelete returns 'true' if self can 'delete' resource
-func (a *Auth) CanIDelete(ctx context.Context, gvk, namespace, name, subresource string) (bool, error) {
-	canI := auth.NewCanI(a.client.Discovery(), a.client.GetKubeClient().AuthorizationV1().SubjectAccessReviews(), gvk, namespace, name, "delete", "", a.user)
-	ok, _, err := canI.RunAccessCheck(ctx)
-	if err != nil {
-		return false, err
->>>>>>> c7122edf
 	}
 
-<<<<<<< HEAD
 	permissions := strings.Join(failedVerbs, ",")
 	msg := fmt.Sprintf("%s requires permissions %s for resource %s", user, permissions, resource)
 	if namespace != "" {
 		msg = fmt.Sprintf("%s in namespace %s", msg, namespace)
-=======
-// CanIGet returns 'true' if self can 'get' resource
-func (a *Auth) CanIGet(ctx context.Context, gvk, namespace, name, subresource string) (bool, error) {
-	canI := auth.NewCanI(a.client.Discovery(), a.client.GetKubeClient().AuthorizationV1().SubjectAccessReviews(), gvk, namespace, name, "get", "", a.user)
-	ok, _, err := canI.RunAccessCheck(ctx)
-	if err != nil {
-		return false, err
->>>>>>> c7122edf
 	}
 	return msg
 }