--- conflicted
+++ resolved
@@ -30,15 +30,10 @@
 		}
 	}
 	for _, s := range vars {
-<<<<<<< HEAD
-		if strings.Contains(s[0], "userInfo") {
-			return fmt.Errorf("variable %s is not allowed", s[0])
-=======
 		for _, banned := range forbidden {
 			if banned.Match([]byte(s[0])) {
 				return fmt.Errorf("variable %s is not allowed", s[0])
 			}
->>>>>>> ad2cbd3b
 		}
 	}
 	return nil
