package policy

import (
	"context"
	"crypto/rand"
	"fmt"
	"math/big"
	"reflect"
	"strings"
	"time"

	"github.com/go-logr/logr"
	kyvernov1 "github.com/kyverno/kyverno/api/kyverno/v1"
	kyvernov1beta1 "github.com/kyverno/kyverno/api/kyverno/v1beta1"
	utilscommon "github.com/kyverno/kyverno/cmd/cli/kubectl-kyverno/utils/common"
	"github.com/kyverno/kyverno/pkg/autogen"
	common "github.com/kyverno/kyverno/pkg/background/common"
	kyvernoclient "github.com/kyverno/kyverno/pkg/client/clientset/versioned"
	"github.com/kyverno/kyverno/pkg/client/clientset/versioned/scheme"
	kyvernov1informers "github.com/kyverno/kyverno/pkg/client/informers/externalversions/kyverno/v1"
	kyvernov1beta1informers "github.com/kyverno/kyverno/pkg/client/informers/externalversions/kyverno/v1beta1"
	kyvernov1listers "github.com/kyverno/kyverno/pkg/client/listers/kyverno/v1"
	kyvernov1beta1listers "github.com/kyverno/kyverno/pkg/client/listers/kyverno/v1beta1"
	"github.com/kyverno/kyverno/pkg/config"
	"github.com/kyverno/kyverno/pkg/dclient"
	"github.com/kyverno/kyverno/pkg/event"
	"github.com/kyverno/kyverno/pkg/metrics"
	"github.com/kyverno/kyverno/pkg/policyreport"
	"github.com/kyverno/kyverno/pkg/utils"
<<<<<<< HEAD
	kubeutils "github.com/kyverno/kyverno/pkg/utils/kube"
	v1 "k8s.io/api/core/v1"
=======
	corev1 "k8s.io/api/core/v1"
>>>>>>> 1936d866
	"k8s.io/apimachinery/pkg/api/errors"
	metav1 "k8s.io/apimachinery/pkg/apis/meta/v1"
	"k8s.io/apimachinery/pkg/apis/meta/v1/unstructured"
	utilruntime "k8s.io/apimachinery/pkg/util/runtime"
	"k8s.io/apimachinery/pkg/util/wait"
	corev1informers "k8s.io/client-go/informers/core/v1"
	"k8s.io/client-go/kubernetes"
	typedcorev1 "k8s.io/client-go/kubernetes/typed/core/v1"
	corev1listers "k8s.io/client-go/listers/core/v1"
	"k8s.io/client-go/tools/cache"
	"k8s.io/client-go/tools/record"
	"k8s.io/client-go/util/workqueue"
)

const (
	// maxRetries is the number of times a Policy will be retried before it is dropped out of the queue.
	// With the current rate-limiter in use (5ms*2^(maxRetries-1)) the following numbers represent the times
	// a deployment is going to be requeued:
	//
	// 5ms, 10ms, 20ms, 40ms, 80ms, 160ms, 320ms, 640ms, 1.3s, 2.6s, 5.1s, 10.2s, 20.4s, 41s, 82s
	maxRetries = 15
)

// PolicyController is responsible for synchronizing Policy objects stored
// in the system with the corresponding policy violations
type PolicyController struct {
	client        dclient.Interface
	kyvernoClient kyvernoclient.Interface
	pInformer     kyvernov1informers.ClusterPolicyInformer
	npInformer    kyvernov1informers.PolicyInformer

	eventGen      event.Interface
	eventRecorder record.EventRecorder

	// Policies that need to be synced
	queue workqueue.RateLimitingInterface

	// pLister can list/get policy from the shared informer's store
	pLister kyvernov1listers.ClusterPolicyLister

	// npLister can list/get namespace policy from the shared informer's store
	npLister kyvernov1listers.PolicyLister

	// urLister can list/get update request from the shared informer's store
	urLister kyvernov1beta1listers.UpdateRequestLister

	// nsLister can list/get namespaces from the shared informer's store
	nsLister corev1listers.NamespaceLister

	// Resource manager, manages the mapping for already processed resource
	rm resourceManager

	// helpers to validate against current loaded configuration
	configHandler config.Configuration

	// policy report generator
	prGenerator policyreport.GeneratorInterface

	policyReportEraser policyreport.PolicyReportEraser

	reconcilePeriod time.Duration

	log logr.Logger

	promConfig *metrics.PromConfig
}

// NewPolicyController create a new PolicyController
func NewPolicyController(
	kubeClient kubernetes.Interface,
	kyvernoClient kyvernoclient.Interface,
	client dclient.Interface,
	pInformer kyvernov1informers.ClusterPolicyInformer,
	npInformer kyvernov1informers.PolicyInformer,
	urInformer kyvernov1beta1informers.UpdateRequestInformer,
	configHandler config.Configuration,
	eventGen event.Interface,
	prGenerator policyreport.GeneratorInterface,
	policyReportEraser policyreport.PolicyReportEraser,
	namespaces corev1informers.NamespaceInformer,
	log logr.Logger,
	reconcilePeriod time.Duration,
	promConfig *metrics.PromConfig,
) (*PolicyController, error) {
	// Event broad caster
	eventBroadcaster := record.NewBroadcaster()
	eventBroadcaster.StartLogging(log.V(5).Info)
	eventInterface, err := client.GetEventsInterface()
	if err != nil {
		return nil, err
	}
	eventBroadcaster.StartRecordingToSink(&typedcorev1.EventSinkImpl{Interface: eventInterface})

	pc := PolicyController{
		client:             client,
		kyvernoClient:      kyvernoClient,
		pInformer:          pInformer,
		npInformer:         npInformer,
		eventGen:           eventGen,
		eventRecorder:      eventBroadcaster.NewRecorder(scheme.Scheme, corev1.EventSource{Component: "policy_controller"}),
		queue:              workqueue.NewNamedRateLimitingQueue(workqueue.DefaultControllerRateLimiter(), "policy"),
		configHandler:      configHandler,
		prGenerator:        prGenerator,
		policyReportEraser: policyReportEraser,
		reconcilePeriod:    reconcilePeriod,
		promConfig:         promConfig,
		log:                log,
	}

	pc.pLister = pInformer.Lister()
	pc.npLister = npInformer.Lister()

	pc.nsLister = namespaces.Lister()
	pc.urLister = urInformer.Lister()

	// resource manager
	// rebuild after 300 seconds/ 5 mins
	pc.rm = NewResourceManager(30)

	return &pc, nil
}

func (pc *PolicyController) canBackgroundProcess(p kyvernov1.PolicyInterface) bool {
	logger := pc.log.WithValues("policy", p.GetName())
	if !p.BackgroundProcessingEnabled() {
		logger.V(4).Info("background processed is disabled")
		return false
	}

	if err := ValidateVariables(p, true); err != nil {
		logger.V(4).Info("policy cannot be processed in the background")
		return false
	}

	return true
}

func (pc *PolicyController) addPolicy(obj interface{}) {
	logger := pc.log
	p := obj.(*kyvernov1.ClusterPolicy)

	logger.Info("policy created", "uid", p.UID, "kind", "ClusterPolicy", "name", p.Name)

	// register kyverno_policy_rule_info_total metric concurrently
	go pc.registerPolicyRuleInfoMetricAddPolicy(logger, p)
	// register kyverno_policy_changes_total metric concurrently
	go pc.registerPolicyChangesMetricAddPolicy(logger, p)

	if p.Spec.Background == nil || p.Spec.ValidationFailureAction == "" || missingAutoGenRules(p, logger) {
		pol, _ := utilscommon.MutatePolicy(p, logger)
		_, err := pc.kyvernoClient.KyvernoV1().ClusterPolicies().Update(context.TODO(), pol.(*kyvernov1.ClusterPolicy), metav1.UpdateOptions{})
		if err != nil {
			logger.Error(err, "failed to add policy ")
		}
	}

	if !pc.canBackgroundProcess(p) {
		return
	}

	logger.V(4).Info("queuing policy for background processing", "name", p.Name)
	pc.enqueuePolicy(p)
}

func (pc *PolicyController) updatePolicy(old, cur interface{}) {
	logger := pc.log
	oldP := old.(*kyvernov1.ClusterPolicy)
	curP := cur.(*kyvernov1.ClusterPolicy)

	// register kyverno_policy_rule_info_total metric concurrently
	go pc.registerPolicyRuleInfoMetricUpdatePolicy(logger, oldP, curP)
	// register kyverno_policy_changes_total metric concurrently
	go pc.registerPolicyChangesMetricUpdatePolicy(logger, oldP, curP)

	if curP.Spec.Background == nil || curP.Spec.ValidationFailureAction == "" || missingAutoGenRules(curP, logger) {
		pol, _ := utilscommon.MutatePolicy(curP, logger)
		_, err := pc.kyvernoClient.KyvernoV1().ClusterPolicies().Update(context.TODO(), pol.(*kyvernov1.ClusterPolicy), metav1.UpdateOptions{})
		if err != nil {
			logger.Error(err, "failed to update policy ")
		}
	}

	if !pc.canBackgroundProcess(curP) {
		return
	}

	if reflect.DeepEqual(oldP.Spec, curP.Spec) {
		return
	}

	logger.V(2).Info("updating policy", "name", oldP.Name)

	pc.enqueueRCRDeletedRule(oldP, curP)
	pc.enqueuePolicy(curP)
}

func (pc *PolicyController) deletePolicy(obj interface{}) {
	logger := pc.log
<<<<<<< HEAD
	p, ok := kubeutils.GetObjectWithTombstone(obj).(*kyverno.ClusterPolicy)
	if !ok {
		logger.Info("Failed to get deleted object", "obj", obj)
		return
=======
	p, ok := obj.(*kyvernov1.ClusterPolicy)
	if !ok {
		tombstone, ok := obj.(cache.DeletedFinalStateUnknown)
		if !ok {
			logger.Info("couldn't get object from tombstone", "obj", obj)
			return
		}
		p, ok = tombstone.Obj.(*kyvernov1.ClusterPolicy)
		if !ok {
			logger.Info("tombstone container object that is not a policy", "obj", obj)
			return
		}
>>>>>>> 1936d866
	}

	// register kyverno_policy_rule_info_total metric concurrently
	go pc.registerPolicyRuleInfoMetricDeletePolicy(logger, p)
	// register kyverno_policy_changes_total metric concurrently
	go pc.registerPolicyChangesMetricDeletePolicy(logger, p)

	logger.Info("policy deleted", "uid", p.UID, "kind", "ClusterPolicy", "name", p.Name)

	pc.enqueueRCRDeletedPolicy(p.Name)

	// do not clean up UR on generate clone (sync=true) policy deletion
	rules := autogen.ComputeRules(p)
	for _, r := range rules {
		clone, sync := r.GetCloneSyncForGenerate()
		if clone && sync {
			return
		}
	}
	pc.enqueuePolicy(p)
}

func (pc *PolicyController) addNsPolicy(obj interface{}) {
	logger := pc.log
	p := obj.(*kyvernov1.Policy)

	// register kyverno_policy_rule_info_total metric concurrently
	go pc.registerPolicyRuleInfoMetricAddPolicy(logger, p)
	// register kyverno_policy_changes_total metric concurrently
	go pc.registerPolicyChangesMetricAddPolicy(logger, p)

	logger.Info("policy created", "uid", p.UID, "kind", "Policy", "name", p.Name, "namespaces", p.Namespace)

	spec := p.GetSpec()
	if spec.Background == nil || spec.ValidationFailureAction == "" || missingAutoGenRules(p, logger) {
		nsPol, _ := utilscommon.MutatePolicy(p, logger)
		_, err := pc.kyvernoClient.KyvernoV1().Policies(p.Namespace).Update(context.TODO(), nsPol.(*kyvernov1.Policy), metav1.UpdateOptions{})
		if err != nil {
			logger.Error(err, "failed to add namespace policy")
		}
	}
	if !pc.canBackgroundProcess(p) {
		return
	}
	logger.V(4).Info("queuing policy for background processing", "namespace", p.GetNamespace(), "name", p.GetName())
	pc.enqueuePolicy(p)
}

func (pc *PolicyController) updateNsPolicy(old, cur interface{}) {
	logger := pc.log
	oldP := old.(*kyvernov1.Policy)
	curP := cur.(*kyvernov1.Policy)

	// register kyverno_policy_rule_info_total metric concurrently
	go pc.registerPolicyRuleInfoMetricUpdatePolicy(logger, oldP, curP)
	// register kyverno_policy_changes_total metric concurrently
	go pc.registerPolicyChangesMetricUpdatePolicy(logger, oldP, curP)

	if curP.Spec.Background == nil || curP.Spec.ValidationFailureAction == "" || missingAutoGenRules(curP, logger) {
		nsPol, _ := utilscommon.MutatePolicy(curP, logger)
		_, err := pc.kyvernoClient.KyvernoV1().Policies(curP.GetNamespace()).Update(context.TODO(), nsPol.(*kyvernov1.Policy), metav1.UpdateOptions{})
		if err != nil {
			logger.Error(err, "failed to update namespace policy ")
		}
	}

	if !pc.canBackgroundProcess(curP) {
		return
	}

	if reflect.DeepEqual(oldP.Spec, curP.Spec) {
		return
	}

	logger.V(4).Info("updating namespace policy", "namespace", oldP.Namespace, "name", oldP.Name)

	pc.enqueueRCRDeletedRule(oldP, curP)
	pc.enqueuePolicy(curP)
}

func (pc *PolicyController) deleteNsPolicy(obj interface{}) {
	logger := pc.log
<<<<<<< HEAD
	p, ok := kubeutils.GetObjectWithTombstone(obj).(*kyverno.Policy)
	if !ok {
		logger.Info("Failed to get deleted object", "obj", obj)
		return
=======
	p, ok := obj.(*kyvernov1.Policy)
	if !ok {
		tombstone, ok := obj.(cache.DeletedFinalStateUnknown)
		if !ok {
			logger.Info("couldn't get object from tombstone", "obj", obj)
			return
		}
		p, ok = tombstone.Obj.(*kyvernov1.Policy)
		if !ok {
			logger.Info("tombstone container object that is not a policy", "obj", obj)
			return
		}
>>>>>>> 1936d866
	}

	// register kyverno_policy_rule_info_total metric concurrently
	go pc.registerPolicyRuleInfoMetricDeletePolicy(logger, p)
	// register kyverno_policy_changes_total metric concurrently
	go pc.registerPolicyChangesMetricDeletePolicy(logger, p)

	logger.Info("policy deleted event", "uid", p.UID, "kind", "Policy", "policy_name", p.Name, "namespaces", p.Namespace)

	pol := p

	pc.enqueueRCRDeletedPolicy(p.Name)

	// do not clean up UR on generate clone (sync=true) policy deletion
	rules := autogen.ComputeRules(pol)
	for _, r := range rules {
		clone, sync := r.GetCloneSyncForGenerate()
		if clone && sync {
			return
		}
	}
	pc.enqueuePolicy(pol)
}

func (pc *PolicyController) enqueueRCRDeletedRule(old, cur kyvernov1.PolicyInterface) {
	curRule := make(map[string]bool)
	for _, rule := range autogen.ComputeRules(cur) {
		curRule[rule.Name] = true
	}

	for _, rule := range autogen.ComputeRules(old) {
		if !curRule[rule.Name] {
			pc.prGenerator.Add(policyreport.Info{
				PolicyName: cur.GetName(),
				Results: []policyreport.EngineResponseResult{
					{
						Rules: []kyvernov1.ViolatedRule{
							{Name: rule.Name},
						},
					},
				},
			})
		}
	}
}

func (pc *PolicyController) enqueueRCRDeletedPolicy(policyName string) {
	pc.prGenerator.Add(policyreport.Info{
		PolicyName: policyName,
	})
}

func (pc *PolicyController) enqueuePolicy(policy kyvernov1.PolicyInterface) {
	logger := pc.log
	key, err := cache.MetaNamespaceKeyFunc(policy)
	if err != nil {
		logger.Error(err, "failed to enqueue policy")
		return
	}
	pc.queue.Add(key)
}

// Run begins watching and syncing.
func (pc *PolicyController) Run(workers int, reconcileCh <-chan bool, stopCh <-chan struct{}) {
	logger := pc.log

	defer utilruntime.HandleCrash()
	defer pc.queue.ShutDown()

	logger.Info("starting")
	defer logger.Info("shutting down")

	pc.pInformer.Informer().AddEventHandler(cache.ResourceEventHandlerFuncs{
		AddFunc:    pc.addPolicy,
		UpdateFunc: pc.updatePolicy,
		DeleteFunc: pc.deletePolicy,
	})

	pc.npInformer.Informer().AddEventHandler(cache.ResourceEventHandlerFuncs{
		AddFunc:    pc.addNsPolicy,
		UpdateFunc: pc.updateNsPolicy,
		DeleteFunc: pc.deleteNsPolicy,
	})

	for i := 0; i < workers; i++ {
		go wait.Until(pc.worker, time.Second, stopCh)
	}

	go pc.forceReconciliation(reconcileCh, stopCh)

	<-stopCh
}

// worker runs a worker thread that just dequeues items, processes them, and marks them done.
// It enforces that the syncHandler is never invoked concurrently with the same key.
func (pc *PolicyController) worker() {
	for pc.processNextWorkItem() {
	}
}

func (pc *PolicyController) processNextWorkItem() bool {
	key, quit := pc.queue.Get()
	if quit {
		return false
	}
	defer pc.queue.Done(key)
	err := pc.syncPolicy(key.(string))
	pc.handleErr(err, key)

	return true
}

func (pc *PolicyController) handleErr(err error, key interface{}) {
	logger := pc.log
	if err == nil {
		pc.queue.Forget(key)
		return
	}

	if pc.queue.NumRequeues(key) < maxRetries {
		logger.Error(err, "failed to sync policy", "key", key)
		pc.queue.AddRateLimited(key)
		return
	}

	utilruntime.HandleError(err)
	logger.V(2).Info("dropping policy out of queue", "key", key)
	pc.queue.Forget(key)
}

func (pc *PolicyController) syncPolicy(key string) error {
	logger := pc.log.WithName("syncPolicy")
	startTime := time.Now()
	logger.V(4).Info("started syncing policy", "key", key, "startTime", startTime)
	defer func() {
		logger.V(4).Info("finished syncing policy", "key", key, "processingTime", time.Since(startTime).String())
	}()

	policy, err := pc.getPolicy(key)
	if err != nil {
		if errors.IsNotFound(err) {
			// here only takes care of mutateExisting policies
			// generate cleanup controller handles policy deletion
			mutateURs := pc.listMutateURs(key, nil)
			deleteUR(pc.kyvernoClient, key, mutateURs, logger)
			return nil
		}
		return err
	} else {
		err = pc.updateUR(key, policy)
		if err != nil {
			logger.Error(err, "failed to updateUR on Policy update")
		}
	}

	pc.processExistingResources(policy)
	return nil
}

func (pc *PolicyController) getPolicy(key string) (policy kyvernov1.PolicyInterface, err error) {
	namespace, key, isNamespacedPolicy := ParseNamespacedPolicy(key)
	if !isNamespacedPolicy {
		return pc.pLister.Get(key)
	}

	nsPolicy, err := pc.npLister.Policies(namespace).Get(key)
	if err == nil && nsPolicy != nil {
		policy = nsPolicy
	}

	return
}

func generateTriggers(client dclient.Interface, rule kyvernov1.Rule, log logr.Logger) []*unstructured.Unstructured {
	list := &unstructured.UnstructuredList{}

	kinds := fetchUniqueKinds(rule)

	for _, kind := range kinds {
		mlist, err := client.ListResource("", kind, "", rule.MatchResources.Selector)
		if err != nil {
			log.Error(err, "failed to list matched resource")
		}
		list.Items = append(list.Items, mlist.Items...)
	}
	return convertlist(list.Items)
}

func deleteUR(kyvernoClient kyvernoclient.Interface, policyKey string, grList []*kyvernov1beta1.UpdateRequest, logger logr.Logger) {
	for _, v := range grList {
		if policyKey == v.Spec.Policy {
			err := kyvernoClient.KyvernoV1beta1().UpdateRequests(config.KyvernoNamespace()).Delete(context.TODO(), v.GetName(), metav1.DeleteOptions{})
			if err != nil && !errors.IsNotFound(err) {
				logger.Error(err, "failed to delete ur", "name", v.GetName())
			}
		}
	}
}

func updateUR(kyvernoClient kyvernoclient.Interface, urLister kyvernov1beta1listers.UpdateRequestNamespaceLister, policyKey string, urList []*kyvernov1beta1.UpdateRequest, logger logr.Logger) {
	for _, ur := range urList {
		if policyKey == ur.Spec.Policy {
			_, err := common.Update(kyvernoClient, urLister, ur.GetName(), func(ur *kyvernov1beta1.UpdateRequest) {
				urLabels := ur.Labels
				if len(urLabels) == 0 {
					urLabels = make(map[string]string)
				}
				nBig, err := rand.Int(rand.Reader, big.NewInt(100000))
				if err != nil {
					logger.Error(err, "failed to generate random interger")
				}
				urLabels["policy-update"] = fmt.Sprintf("revision-count-%d", nBig.Int64())
				ur.SetLabels(urLabels)
			})
			if err != nil {
				logger.Error(err, "failed to update gr", "name", ur.GetName())
				continue
			}
			if _, err := common.UpdateStatus(kyvernoClient, urLister, ur.GetName(), kyvernov1beta1.Pending, "", nil); err != nil {
				logger.Error(err, "failed to set UpdateRequest state to Pending")
			}
		}
	}
}

func missingAutoGenRules(policy kyvernov1.PolicyInterface, log logr.Logger) bool {
	var podRuleName []string
	ruleCount := 1
	spec := policy.GetSpec()
	if canApplyAutoGen, _ := autogen.CanAutoGen(spec); canApplyAutoGen {
		for _, rule := range autogen.ComputeRules(policy) {
			podRuleName = append(podRuleName, rule.Name)
		}
	}

	if len(podRuleName) > 0 {
		annotations := policy.GetAnnotations()
		val, ok := annotations[kyvernov1.PodControllersAnnotation]
		if !ok {
			return true
		}
		if val == "none" {
			return false
		}
		res := strings.Split(val, ",")

		if len(res) == 1 {
			ruleCount = 2
		}
		if len(res) > 1 {
			if utils.ContainsString(res, "CronJob") {
				ruleCount = 3
			} else {
				ruleCount = 2
			}
		}

		if len(autogen.ComputeRules(policy)) != (ruleCount * len(podRuleName)) {
			return true
		}
	}
	return false
}<|MERGE_RESOLUTION|>--- conflicted
+++ resolved
@@ -27,12 +27,7 @@
 	"github.com/kyverno/kyverno/pkg/metrics"
 	"github.com/kyverno/kyverno/pkg/policyreport"
 	"github.com/kyverno/kyverno/pkg/utils"
-<<<<<<< HEAD
-	kubeutils "github.com/kyverno/kyverno/pkg/utils/kube"
-	v1 "k8s.io/api/core/v1"
-=======
 	corev1 "k8s.io/api/core/v1"
->>>>>>> 1936d866
 	"k8s.io/apimachinery/pkg/api/errors"
 	metav1 "k8s.io/apimachinery/pkg/apis/meta/v1"
 	"k8s.io/apimachinery/pkg/apis/meta/v1/unstructured"
@@ -231,25 +226,10 @@
 
 func (pc *PolicyController) deletePolicy(obj interface{}) {
 	logger := pc.log
-<<<<<<< HEAD
 	p, ok := kubeutils.GetObjectWithTombstone(obj).(*kyverno.ClusterPolicy)
 	if !ok {
 		logger.Info("Failed to get deleted object", "obj", obj)
 		return
-=======
-	p, ok := obj.(*kyvernov1.ClusterPolicy)
-	if !ok {
-		tombstone, ok := obj.(cache.DeletedFinalStateUnknown)
-		if !ok {
-			logger.Info("couldn't get object from tombstone", "obj", obj)
-			return
-		}
-		p, ok = tombstone.Obj.(*kyvernov1.ClusterPolicy)
-		if !ok {
-			logger.Info("tombstone container object that is not a policy", "obj", obj)
-			return
-		}
->>>>>>> 1936d866
 	}
 
 	// register kyverno_policy_rule_info_total metric concurrently
@@ -332,25 +312,10 @@
 
 func (pc *PolicyController) deleteNsPolicy(obj interface{}) {
 	logger := pc.log
-<<<<<<< HEAD
 	p, ok := kubeutils.GetObjectWithTombstone(obj).(*kyverno.Policy)
 	if !ok {
 		logger.Info("Failed to get deleted object", "obj", obj)
 		return
-=======
-	p, ok := obj.(*kyvernov1.Policy)
-	if !ok {
-		tombstone, ok := obj.(cache.DeletedFinalStateUnknown)
-		if !ok {
-			logger.Info("couldn't get object from tombstone", "obj", obj)
-			return
-		}
-		p, ok = tombstone.Obj.(*kyvernov1.Policy)
-		if !ok {
-			logger.Info("tombstone container object that is not a policy", "obj", obj)
-			return
-		}
->>>>>>> 1936d866
 	}
 
 	// register kyverno_policy_rule_info_total metric concurrently
