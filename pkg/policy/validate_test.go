--- conflicted
+++ resolved
@@ -13,217 +13,6 @@
 	"gotest.tools/assert"
 )
 
-<<<<<<< HEAD
-func Test_Validate_UniqueRuleName(t *testing.T) {
-	rawPolicy := []byte(`
-	{
-		"spec": {
-		   "validationFailureAction": "audit",
-		   "rules": [
-			  {
-				 "name": "deny-privileged-disallowpriviligedescalation",
-				 "match": {
-					"resources": {
-					   "kinds": [
-						  "Pod"
-					   ]
-					}
-				 },
-				 "validate": {}
-			  },
-			  {
-				 "name": "deny-privileged-disallowpriviligedescalation",
-				 "match": {
-					"resources": {
-					   "kinds": [
-						  "Pod"
-					   ]
-					}
-				 },
-				 "validate": {}
-			  }
-		   ]
-		}
-	 }
-	`)
-
-	var policy *kyverno.ClusterPolicy
-	err := json.Unmarshal(rawPolicy, &policy)
-	assert.NilError(t, err)
-
-	_, err = validateUniqueRuleName(*policy)
-	assert.Assert(t, err != nil)
-}
-
-func Test_Validate_RuleType_EmptyRule(t *testing.T) {
-	rawPolicy := []byte(`
-	{
-		"spec": {
-		   "rules": [
-			  {
-				 "name": "validate-user-privilege",
-				 "match": {
-					"resources": {
-					   "kinds": [
-						  "Deployment"
-					   ],
-					   "selector": {
-						  "matchLabels": {
-							 "app.type": "prod"
-						  }
-					   }
-					}
-				 },
-				 "mutate": {},
-				 "validate": {}
-			  }
-		   ]
-		}
-	 }
-	`)
-
-	var policy *kyverno.ClusterPolicy
-	err := json.Unmarshal(rawPolicy, &policy)
-	assert.NilError(t, err)
-
-	for _, rule := range policy.GetRules() {
-		err := validateRuleType(rule)
-		assert.Assert(t, err != nil)
-	}
-}
-
-func Test_Validate_RuleType_MultipleRule(t *testing.T) {
-	rawPolicy := []byte(`
-	{
-		"spec": {
-		   "rules": [
-			  {
-				 "name": "validate-user-privilege",
-				 "match": {
-					"resources": {
-					   "kinds": [
-						  "Deployment"
-					   ],
-					   "selector": {
-						  "matchLabels": {
-							 "app.type": "prod"
-						  }
-					   }
-					}
-				 },
-				 "mutate": {
-					"patchStrategicMerge": {
-					   "spec": {
-						  "template": {
-							 "spec": {
-								"containers": [
-								   {
-									  "(name)": "*",
-									  "resources": {
-										 "limits": {
-											"+(memory)": "300Mi",
-											"+(cpu)": "100"
-										 }
-									  }
-								   }
-								]
-							 }
-						  }
-					   }
-					}
-				 },
-				 "validate": {
-					"message": "validate container security contexts",
-					"anyPattern": [
-					   {
-						  "spec": {
-							 "template": {
-								"spec": {
-								   "containers": [
-									  {
-										 "securityContext": {
-											"runAsNonRoot": true
-										 }
-									  }
-								   ]
-								}
-							 }
-						  }
-					   }
-					]
-				 }
-			  }
-		   ]
-		}
-	 }`)
-
-	var policy *kyverno.ClusterPolicy
-	err := json.Unmarshal(rawPolicy, &policy)
-	assert.NilError(t, err)
-
-	for _, rule := range policy.GetRules() {
-		err := validateRuleType(rule)
-		assert.Assert(t, err != nil)
-	}
-}
-
-func Test_Validate_RuleType_SingleRule(t *testing.T) {
-	rawPolicy := []byte(`
-	{
-		"spec": {
-		   "rules": [
-			  {
-				 "name": "validate-user-privilege",
-				 "match": {
-					"resources": {
-					   "kinds": [
-						  "Deployment"
-					   ],
-					   "selector": {
-						  "matchLabels": {
-							 "app.type": "prod"
-						  }
-					   }
-					}
-				 },
-				 "validate": {
-					"message": "validate container security contexts",
-					"anyPattern": [
-					   {
-						  "spec": {
-							 "template": {
-								"spec": {
-								   "containers": [
-									  {
-										 "securityContext": {
-											"runAsNonRoot": "true"
-										 }
-									  }
-								   ]
-								}
-							 }
-						  }
-					   }
-					]
-				 }
-			  }
-		   ]
-		}
-	 }
-	`)
-
-	var policy *kyverno.ClusterPolicy
-	err := json.Unmarshal(rawPolicy, &policy)
-	assert.NilError(t, err)
-
-	for _, rule := range policy.GetRules() {
-		err := validateRuleType(rule)
-		assert.NilError(t, err)
-	}
-}
-
-=======
->>>>>>> 865eef24
 func Test_Validate_ResourceDescription_Empty(t *testing.T) {
 	var err error
 	rawResourcedescirption := []byte(`{}`)
