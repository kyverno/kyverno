--- conflicted
+++ resolved
@@ -369,70 +369,7 @@
 		}
 	 }`)
 
-<<<<<<< HEAD
-	err := Validate(rawPolicy)
-	assert.NilError(t, err)
-}
-
-func Test_Validate_Mutate_ConditionAnchor(t *testing.T) {
-	rawMutate := []byte(`
-	{
-		"overlay": {
-		  "spec": {
-			"(serviceAccountName)": "*",
-			"automountServiceAccountToken": false
-		  }
-		}
-	  }`)
-
-	var mutate kyverno.Mutation
-	err := json.Unmarshal(rawMutate, &mutate)
-	assert.NilError(t, err)
-	if _, err := validateMutation(mutate); err != nil {
-		assert.NilError(t, err)
-	}
-}
-
-func Test_Validate_Mutate_PlusAnchor(t *testing.T) {
-	rawMutate := []byte(`
-	{
-		"overlay": {
-		   "spec": {
-			  "+(serviceAccountName)": "*",
-			  "automountServiceAccountToken": false
-		   }
-		}
-	 }`)
-
-	var mutate kyverno.Mutation
-	err := json.Unmarshal(rawMutate, &mutate)
-	assert.NilError(t, err)
-
-	if _, err := validateMutation(mutate); err != nil {
-		assert.NilError(t, err)
-	}
-}
-
-func Test_Validate_Mutate_Mismatched(t *testing.T) {
-	rawMutate := []byte(`
-	{
-		"overlay": {
-		   "spec": {
-			  "^(serviceAccountName)": "*",
-			  "automountServiceAccountToken": false
-		   }
-		}
-	 }`)
-
-	var mutateExistence kyverno.Mutation
-	err := json.Unmarshal(rawMutate, &mutateExistence)
-=======
-	var policy kyverno.ClusterPolicy
-	err := json.Unmarshal(rawPolicy, &policy)
-	assert.NilError(t, err)
-
-	err = Validate(policy, nil, true)
->>>>>>> 26a8ec26
+	err := Validate(rawPolicy, nil, true)
 	assert.NilError(t, err)
 }
 
@@ -574,15 +511,7 @@
 	 }
 	`)
 
-<<<<<<< HEAD
-	err := Validate(rawPolicy)
-=======
-	var policy kyverno.ClusterPolicy
-	err := json.Unmarshal(rawPolicy, &policy)
-	assert.NilError(t, err)
-
-	err = Validate(policy, nil, true)
->>>>>>> 26a8ec26
+	err := Validate(rawPolicy, nil, true)
 	assert.Assert(t, err != nil)
 }
 
