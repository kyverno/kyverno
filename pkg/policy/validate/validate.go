--- conflicted
+++ resolved
@@ -94,16 +94,14 @@
 		count++
 	}
 
-<<<<<<< HEAD
 	if v.PodSecurity != nil {
 		count++
 	}
-=======
+
 	if v.Manifests != nil && len(v.Manifests.Attestors) != 0 {
 		count++
 	}
 
->>>>>>> 5f5cda9f
 	return count
 }
 
