--- conflicted
+++ resolved
@@ -10,11 +10,7 @@
 	"github.com/kyverno/kyverno/pkg/engine/variables/regex"
 	"github.com/kyverno/kyverno/pkg/logging"
 	"github.com/kyverno/kyverno/pkg/policy/auth"
-<<<<<<< HEAD
 	"github.com/kyverno/kyverno/pkg/policy/auth/fake"
-	"github.com/kyverno/kyverno/pkg/utils/api"
-=======
->>>>>>> cfef8a08
 	kubeutils "github.com/kyverno/kyverno/pkg/utils/kube"
 	"go.uber.org/multierr"
 )
@@ -83,19 +79,12 @@
 	return nil, "", nil
 }
 
-<<<<<<< HEAD
-func (m *Mutate) validateNestedForEach(tag string, j *v1.JSON) (warnings []string, path string, err error) {
-	nestedForeach, err := api.DeserializeJSONArray[kyvernov1.ForEachMutation](j)
-	if err != nil {
-		return nil, tag, fmt.Errorf("invalid foreach syntax: %w", err)
-=======
-func (m *Mutate) validateNestedForEach(tag string, j []kyvernov1.ForEachMutation) (string, error) {
+func (m *Mutate) validateNestedForEach(tag string, j []kyvernov1.ForEachMutation) (warnings []string, path string, err error) {
 	if j != nil {
 		return m.validateForEach(tag, j)
->>>>>>> cfef8a08
 	}
 
-	return "", nil
+	return nil, "", nil
 }
 
 func (m *Mutate) hasForEach() bool {
