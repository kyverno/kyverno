package policy

import (
	"context"
	"fmt"
	"reflect"
	"strings"
	"time"

	jsonpatch "github.com/evanphx/json-patch/v5"
	"github.com/go-logr/logr"
	kyvernov1 "github.com/kyverno/kyverno/api/kyverno/v1"
	"github.com/kyverno/kyverno/pkg/clients/dclient"
	"github.com/kyverno/kyverno/pkg/engine"
	enginecontext "github.com/kyverno/kyverno/pkg/engine/context"
	"github.com/kyverno/kyverno/pkg/engine/response"
	jsonutils "github.com/kyverno/kyverno/pkg/utils/json"
	"k8s.io/apimachinery/pkg/apis/meta/v1/unstructured"
)

// applyPolicy applies policy on a resource
func applyPolicy(policy kyvernov1.PolicyInterface, resource unstructured.Unstructured,
	logger logr.Logger, excludeGroupRole []string,
	client dclient.Interface, namespaceLabels map[string]string,
) (responses []*response.EngineResponse) {
	startTime := time.Now()
	defer func() {
		name := resource.GetKind() + "/" + resource.GetName()
		ns := resource.GetNamespace()
		if ns != "" {
			name = ns + "/" + name
		}

		logger.V(3).Info("applyPolicy", "resource", name, "processingTime", time.Since(startTime).String())
	}()

	var engineResponses []*response.EngineResponse
	var engineResponseMutation, engineResponseValidation *response.EngineResponse
	var err error

	ctx := enginecontext.NewContext()
	err = enginecontext.AddResource(ctx, transformResource(resource))
	if err != nil {
		logger.Error(err, "failed to add transform resource to ctx")
	}

	err = ctx.AddNamespace(resource.GetNamespace())
	if err != nil {
		logger.Error(err, "failed to add namespace to ctx")
	}

	if err := ctx.AddImageInfos(&resource); err != nil {
		logger.Error(err, "unable to add image info to variables context")
	}

	if err := ctx.AddOperation("CREATE"); err != nil {
		logger.Error(err, "unable to set operation in context")
	}

	engineResponseMutation, err = mutation(policy, resource, logger, ctx, namespaceLabels)
	if err != nil {
		logger.Error(err, "failed to process mutation rule")
	}

	policyCtx := engine.NewPolicyContextWithJsonContext(ctx).
		WithPolicy(policy).
		WithNewResource(resource).
		WithNamespaceLabels(namespaceLabels).
		WithClient(client).
		WithExcludeGroupRole(excludeGroupRole...)

	engineResponseValidation = engine.Validate(context.TODO(), policyCtx)
	engineResponses = append(engineResponses, mergeRuleRespose(engineResponseMutation, engineResponseValidation))

	return engineResponses
}

<<<<<<< HEAD
func mutation(policy kyvernov1.PolicyInterface, resource unstructured.Unstructured, log logr.Logger, jsonContext enginecontext.Interface, namespaceLabels map[string]string) (*response.EngineResponse, error) {
	policyContext := &engine.PolicyContext{
		Policy:          policy,
		NewResource:     resource,
		JSONContext:     jsonContext,
		NamespaceLabels: namespaceLabels,
	}
=======
func mutation(policy kyvernov1.PolicyInterface, resource unstructured.Unstructured, log logr.Logger, jsonContext context.Interface, namespaceLabels map[string]string) (*response.EngineResponse, error) {
	policyContext := engine.NewPolicyContextWithJsonContext(jsonContext).
		WithPolicy(policy).
		WithNamespaceLabels(namespaceLabels).
		WithNewResource(resource)
>>>>>>> e68be2c7

	engineResponse := engine.Mutate(policyContext)
	if !engineResponse.IsSuccessful() {
		log.V(4).Info("failed to apply mutation rules; reporting them")
		return engineResponse, nil
	}
	// Verify if the JSON patches returned by the Mutate are already applied to the resource
	if reflect.DeepEqual(resource, engineResponse.PatchedResource) {
		// resources matches
		log.V(4).Info("resource already satisfies the policy")
		return engineResponse, nil
	}
	return getFailedOverallRuleInfo(resource, engineResponse, log)
}

// getFailedOverallRuleInfo gets detailed info for over-all mutation failure
func getFailedOverallRuleInfo(resource unstructured.Unstructured, engineResponse *response.EngineResponse, log logr.Logger) (*response.EngineResponse, error) {
	rawResource, err := resource.MarshalJSON()
	if err != nil {
		log.Error(err, "failed to marshall resource")
		return &response.EngineResponse{}, err
	}

	// resource does not match so there was a mutation rule violated
	for index, rule := range engineResponse.PolicyResponse.Rules {
		log.V(4).Info("verifying if policy rule was applied before", "rule", rule.Name)

		patches := rule.Patches

		patch, err := jsonpatch.DecodePatch(jsonutils.JoinPatches(patches...))
		if err != nil {
			log.Error(err, "failed to decode JSON patch", "patches", patches)
			return &response.EngineResponse{}, err
		}

		// apply the patches returned by mutate to the original resource
		patchedResource, err := patch.Apply(rawResource)
		if err != nil {
			log.Error(err, "failed to apply JSON patch", "patches", patches)
			return &response.EngineResponse{}, err
		}

		if !jsonpatch.Equal(patchedResource, rawResource) {
			log.V(4).Info("policy rule conditions not satisfied by resource", "rule", rule.Name)
			engineResponse.PolicyResponse.Rules[index].Status = response.RuleStatusFail
			engineResponse.PolicyResponse.Rules[index].Message = fmt.Sprintf("mutation json patches not found at resource path %s", extractPatchPath(patches, log))
		}
	}

	return engineResponse, nil
}

func extractPatchPath(patches [][]byte, log logr.Logger) string {
	var resultPath []string
	// extract the patch path and value
	for _, patch := range patches {
		if data, err := jsonutils.UnmarshalPatchOperation(patch); err != nil {
			log.Error(err, "failed to decode the generate patch", "patch", string(patch))
			continue
		} else {
			resultPath = append(resultPath, data.Path)
		}
	}
	return strings.Join(resultPath, ";")
}

func mergeRuleRespose(mutation, validation *response.EngineResponse) *response.EngineResponse {
	mutation.PolicyResponse.Rules = append(mutation.PolicyResponse.Rules, validation.PolicyResponse.Rules...)
	return mutation
}<|MERGE_RESOLUTION|>--- conflicted
+++ resolved
@@ -75,21 +75,11 @@
 	return engineResponses
 }
 
-<<<<<<< HEAD
-func mutation(policy kyvernov1.PolicyInterface, resource unstructured.Unstructured, log logr.Logger, jsonContext enginecontext.Interface, namespaceLabels map[string]string) (*response.EngineResponse, error) {
-	policyContext := &engine.PolicyContext{
-		Policy:          policy,
-		NewResource:     resource,
-		JSONContext:     jsonContext,
-		NamespaceLabels: namespaceLabels,
-	}
-=======
 func mutation(policy kyvernov1.PolicyInterface, resource unstructured.Unstructured, log logr.Logger, jsonContext context.Interface, namespaceLabels map[string]string) (*response.EngineResponse, error) {
 	policyContext := engine.NewPolicyContextWithJsonContext(jsonContext).
 		WithPolicy(policy).
 		WithNamespaceLabels(namespaceLabels).
 		WithNewResource(resource)
->>>>>>> e68be2c7
 
 	engineResponse := engine.Mutate(policyContext)
 	if !engineResponse.IsSuccessful() {
