package policy

import (
	"fmt"
	"reflect"
	"time"

	"github.com/golang/glog"
	kyverno "github.com/nirmata/kyverno/pkg/api/kyverno/v1"
	kyvernoclient "github.com/nirmata/kyverno/pkg/client/clientset/versioned"
	"github.com/nirmata/kyverno/pkg/client/clientset/versioned/scheme"
	kyvernoinformer "github.com/nirmata/kyverno/pkg/client/informers/externalversions/kyverno/v1"
	kyvernolister "github.com/nirmata/kyverno/pkg/client/listers/kyverno/v1"
	"github.com/nirmata/kyverno/pkg/config"
	client "github.com/nirmata/kyverno/pkg/dclient"
	"github.com/nirmata/kyverno/pkg/event"
	"github.com/nirmata/kyverno/pkg/policystore"
	"github.com/nirmata/kyverno/pkg/policyviolation"
	"github.com/nirmata/kyverno/pkg/webhookconfig"
	v1 "k8s.io/api/core/v1"
	"k8s.io/apimachinery/pkg/api/errors"
	metav1 "k8s.io/apimachinery/pkg/apis/meta/v1"
	utilruntime "k8s.io/apimachinery/pkg/util/runtime"
	"k8s.io/apimachinery/pkg/util/wait"
	typedcorev1 "k8s.io/client-go/kubernetes/typed/core/v1"
	"k8s.io/client-go/tools/cache"
	"k8s.io/client-go/tools/record"
	"k8s.io/client-go/util/workqueue"
)

const (
	// maxRetries is the number of times a Policy will be retried before it is dropped out of the queue.
	// With the current rate-limiter in use (5ms*2^(maxRetries-1)) the following numbers represent the times
	// a deployment is going to be requeued:
	//
	// 5ms, 10ms, 20ms, 40ms, 80ms, 160ms, 320ms, 640ms, 1.3s, 2.6s, 5.1s, 10.2s, 20.4s, 41s, 82s
	maxRetries = 15
)

var controllerKind = kyverno.SchemeGroupVersion.WithKind("ClusterPolicy")

// PolicyController is responsible for synchronizing Policy objects stored
// in the system with the corresponding policy violations
type PolicyController struct {
	client        *client.Client
	kyvernoClient *kyvernoclient.Clientset
	eventGen      event.Interface
	eventRecorder record.EventRecorder
	syncHandler   func(pKey string) error
	enqueuePolicy func(policy *kyverno.ClusterPolicy)

	//pvControl is used for adoptin/releasing policy violation
	pvControl PVControlInterface
	// Policys that need to be synced
	queue workqueue.RateLimitingInterface
	// pLister can list/get policy from the shared informer's store
	pLister kyvernolister.ClusterPolicyLister
	// pvLister can list/get policy violation from the shared informer's store
	cpvLister kyvernolister.ClusterPolicyViolationLister
	// nspvLister can list/get namespaced policy violation from the shared informer's store
	nspvLister kyvernolister.PolicyViolationLister
	// pListerSynced returns true if the Policy store has been synced at least once
	pListerSynced cache.InformerSynced
	// pvListerSynced returns true if the Policy store has been synced at least once
	cpvListerSynced cache.InformerSynced
	// pvListerSynced returns true if the Policy Violation store has been synced at least once
	nspvListerSynced cache.InformerSynced
	// Resource manager, manages the mapping for already processed resource
	rm resourceManager
	// helpers to validate against current loaded configuration
	configHandler config.Interface
	// recieves stats and aggregates details
	statusAggregator *PolicyStatusAggregator
	// store to hold policy meta data for faster lookup
	pMetaStore policystore.UpdateInterface
	// policy violation generator
	pvGenerator policyviolation.GeneratorInterface
	// resourceWebhookWatcher queues the webhook creation request, creates the webhook
	resourceWebhookWatcher *webhookconfig.ResourceWebhookRegister
}

// NewPolicyController create a new PolicyController
func NewPolicyController(kyvernoClient *kyvernoclient.Clientset,
	client *client.Client,
	pInformer kyvernoinformer.ClusterPolicyInformer,
	cpvInformer kyvernoinformer.ClusterPolicyViolationInformer,
	nspvInformer kyvernoinformer.PolicyViolationInformer,
	configHandler config.Interface,
	eventGen event.Interface,
	pvGenerator policyviolation.GeneratorInterface,
	pMetaStore policystore.UpdateInterface,
	resourceWebhookWatcher *webhookconfig.ResourceWebhookRegister) (*PolicyController, error) {
	// Event broad caster
	eventBroadcaster := record.NewBroadcaster()
	eventBroadcaster.StartLogging(glog.Infof)
	eventInterface, err := client.GetEventsInterface()
	if err != nil {
		return nil, err
	}
	eventBroadcaster.StartRecordingToSink(&typedcorev1.EventSinkImpl{Interface: eventInterface})

	pc := PolicyController{
		client:                 client,
		kyvernoClient:          kyvernoClient,
		eventGen:               eventGen,
		eventRecorder:          eventBroadcaster.NewRecorder(scheme.Scheme, v1.EventSource{Component: "policy_controller"}),
		queue:                  workqueue.NewNamedRateLimitingQueue(workqueue.DefaultControllerRateLimiter(), "policy"),
		configHandler:          configHandler,
		pMetaStore:             pMetaStore,
		pvGenerator:            pvGenerator,
		resourceWebhookWatcher: resourceWebhookWatcher,
	}

	pc.pvControl = RealPVControl{Client: kyvernoClient, Recorder: pc.eventRecorder}

	pInformer.Informer().AddEventHandler(cache.ResourceEventHandlerFuncs{
		AddFunc:    pc.addPolicy,
		UpdateFunc: pc.updatePolicy,
		DeleteFunc: pc.deletePolicy,
	})

	cpvInformer.Informer().AddEventHandler(cache.ResourceEventHandlerFuncs{
		AddFunc:    pc.addClusterPolicyViolation,
		UpdateFunc: pc.updateClusterPolicyViolation,
		DeleteFunc: pc.deleteClusterPolicyViolation,
	})

	nspvInformer.Informer().AddEventHandler(cache.ResourceEventHandlerFuncs{
		AddFunc:    pc.addNamespacedPolicyViolation,
		UpdateFunc: pc.updateNamespacedPolicyViolation,
		DeleteFunc: pc.deleteNamespacedPolicyViolation,
	})

	pc.enqueuePolicy = pc.enqueue
	pc.syncHandler = pc.syncPolicy

	pc.pLister = pInformer.Lister()
	pc.cpvLister = cpvInformer.Lister()
	pc.nspvLister = nspvInformer.Lister()

	pc.pListerSynced = pInformer.Informer().HasSynced
	pc.cpvListerSynced = cpvInformer.Informer().HasSynced
	pc.nspvListerSynced = nspvInformer.Informer().HasSynced
	// resource manager
	// rebuild after 300 seconds/ 5 mins
	//TODO: pass the time in seconds instead of converting it internally
	pc.rm = NewResourceManager(30)

	// aggregator
	// pc.statusAggregator = NewPolicyStatAggregator(kyvernoClient, pInformer)
	pc.statusAggregator = NewPolicyStatAggregator(kyvernoClient)

	return &pc, nil
}

func (pc *PolicyController) addPolicy(obj interface{}) {
	p := obj.(*kyverno.ClusterPolicy)
	// Only process policies that are enabled for "background" execution
	// policy.spec.background -> "True"
	// register with policy meta-store
	pc.pMetaStore.Register(*p)
	if !p.Spec.Background {
		return
	}
	glog.V(4).Infof("Adding Policy %s", p.Name)
	pc.enqueuePolicy(p)
}

func (pc *PolicyController) updatePolicy(old, cur interface{}) {
	oldP := old.(*kyverno.ClusterPolicy)
	curP := cur.(*kyverno.ClusterPolicy)
<<<<<<< HEAD
	// Only process policies that are enabled for "background" execution
	// policy.spec.background -> "True"
=======
>>>>>>> 5b8ab384
	// TODO: optimize this : policy meta-store
	// Update policy-> (remove,add)
	pc.pMetaStore.UnRegister(*oldP)
	pc.pMetaStore.Register(*curP)
<<<<<<< HEAD
=======

	// Only process policies that are enabled for "background" execution
	// policy.spec.background -> "True"
>>>>>>> 5b8ab384
	if !curP.Spec.Background {
		return
	}
	glog.V(4).Infof("Updating Policy %s", oldP.Name)
	pc.enqueuePolicy(curP)
}

func (pc *PolicyController) deletePolicy(obj interface{}) {
	p, ok := obj.(*kyverno.ClusterPolicy)
	if !ok {
		tombstone, ok := obj.(cache.DeletedFinalStateUnknown)
		if !ok {
			glog.Info(fmt.Errorf("Couldn't get object from tombstone %#v", obj))
			return
		}
		p, ok = tombstone.Obj.(*kyverno.ClusterPolicy)
		if !ok {
			glog.Info(fmt.Errorf("Tombstone contained object that is not a Policy %#v", obj))
			return
		}
	}
	glog.V(4).Infof("Deleting Policy %s", p.Name)
	// Unregister from policy meta-store
	pc.pMetaStore.UnRegister(*p)
	// we process policies that are not set of background processing as we need to perform policy violation
	// cleanup when a policy is deleted.
	pc.enqueuePolicy(p)
}

func (pc *PolicyController) enqueue(policy *kyverno.ClusterPolicy) {
	key, err := cache.MetaNamespaceKeyFunc(policy)
	if err != nil {
		glog.Error(err)
		return
	}
	pc.queue.Add(key)
}

// Run begins watching and syncing.
func (pc *PolicyController) Run(workers int, stopCh <-chan struct{}) {

	defer utilruntime.HandleCrash()
	defer pc.queue.ShutDown()

	glog.Info("Starting policy controller")
	defer glog.Info("Shutting down policy controller")

	if !cache.WaitForCacheSync(stopCh, pc.pListerSynced, pc.cpvListerSynced, pc.nspvListerSynced) {
		glog.Error("failed to sync informer cache")
		return
	}
	for i := 0; i < workers; i++ {
		go wait.Until(pc.worker, time.Second, stopCh)
	}
	// policy status aggregator
	//TODO: workers required for aggergation
	pc.statusAggregator.Run(1, stopCh)
	<-stopCh
}

// worker runs a worker thread that just dequeues items, processes them, and marks them done.
// It enforces that the syncHandler is never invoked concurrently with the same key.
func (pc *PolicyController) worker() {
	for pc.processNextWorkItem() {
	}
}

func (pc *PolicyController) processNextWorkItem() bool {
	key, quit := pc.queue.Get()
	if quit {
		return false
	}
	defer pc.queue.Done(key)
	err := pc.syncHandler(key.(string))
	pc.handleErr(err, key)

	return true
}

func (pc *PolicyController) handleErr(err error, key interface{}) {
	if err == nil {
		pc.queue.Forget(key)
		return
	}

	if pc.queue.NumRequeues(key) < maxRetries {
		glog.V(2).Infof("Error syncing Policy %v: %v", key, err)
		pc.queue.AddRateLimited(key)
		return
	}

	utilruntime.HandleError(err)
	glog.V(2).Infof("Dropping policy %q out of the queue: %v", key, err)
	pc.queue.Forget(key)
}

func (pc *PolicyController) syncPolicy(key string) error {
	startTime := time.Now()
	glog.V(4).Infof("Started syncing policy %q (%v)", key, startTime)
	defer func() {
		glog.V(4).Infof("Finished syncing policy %q (%v)", key, time.Since(startTime))
	}()
	policy, err := pc.pLister.Get(key)
	if errors.IsNotFound(err) {
		glog.V(2).Infof("Policy %v has been deleted", key)
		// delete cluster policy violation
		if err := pc.deleteClusterPolicyViolations(key); err != nil {
			return err
		}
		// delete namespaced policy violation
		if err := pc.deleteNamespacedPolicyViolations(key); err != nil {
			return err
		}
		// remove the recorded stats for the policy
		pc.statusAggregator.RemovePolicyStats(key)

		// remove webhook configurations if there are no policies
		if err := pc.removeResourceWebhookConfiguration(); err != nil {
			// do not fail, if unable to delete resource webhook config
			glog.V(4).Infof("failed to remove resource webhook configuration: %v", err)
			glog.Errorln(err)
		}
		return nil
	}
	if err != nil {
		return err
	}

	// if the policy contains mutating & validation rules and it config does not exist we create one
	if policy.HasMutateOrValidateOrGenerate() {
		pc.resourceWebhookWatcher.RegisterResourceWebhook()
	}

	// cluster policy violations
	cpvList, err := pc.getClusterPolicyViolationForPolicy(policy.Name)
	if err != nil {
		return err
	}
	// namespaced policy violation
	nspvList, err := pc.getNamespacedPolicyViolationForPolicy(policy.Name)
	if err != nil {
		return err
	}

	// process policies on existing resources
	engineResponses := pc.processExistingResources(*policy)
	// report errors
	pc.cleanupAndReport(engineResponses)
	// sync active
	return pc.syncStatusOnly(policy, cpvList, nspvList)
}

func (pc *PolicyController) deleteClusterPolicyViolations(policy string) error {
	cpvList, err := pc.getClusterPolicyViolationForPolicy(policy)
	if err != nil {
		return err
	}
	for _, cpv := range cpvList {
		if err := pc.pvControl.DeleteClusterPolicyViolation(cpv.Name); err != nil {
			return err
		}
	}
	return nil
}

func (pc *PolicyController) deleteNamespacedPolicyViolations(policy string) error {
	nspvList, err := pc.getNamespacedPolicyViolationForPolicy(policy)
	if err != nil {
		return err
	}
	for _, nspv := range nspvList {
		if err := pc.pvControl.DeleteNamespacedPolicyViolation(nspv.Namespace, nspv.Name); err != nil {
			return err
		}
	}
	return nil
}

//syncStatusOnly updates the policy status subresource
func (pc *PolicyController) syncStatusOnly(p *kyverno.ClusterPolicy, pvList []*kyverno.ClusterPolicyViolation, nspvList []*kyverno.PolicyViolation) error {
	newStatus := pc.calculateStatus(p.Name, pvList, nspvList)
	if reflect.DeepEqual(newStatus, p.Status) {
		// no update to status
		return nil
	}
	// update status
	newPolicy := p
	newPolicy.Status = newStatus
	_, err := pc.kyvernoClient.KyvernoV1().ClusterPolicies().UpdateStatus(newPolicy)
	return err
}

func (pc *PolicyController) calculateStatus(policyName string, pvList []*kyverno.ClusterPolicyViolation, nspvList []*kyverno.PolicyViolation) kyverno.PolicyStatus {
	violationCount := len(pvList) + len(nspvList)
	status := kyverno.PolicyStatus{
		ViolationCount: violationCount,
	}
	// get stats
	stats := pc.statusAggregator.GetPolicyStats(policyName)
	if !reflect.DeepEqual(stats, (PolicyStatInfo{})) {
		status.RulesAppliedCount = stats.RulesAppliedCount
		status.ResourcesBlockedCount = stats.ResourceBlocked
		status.AvgExecutionTimeMutation = stats.MutationExecutionTime.String()
		status.AvgExecutionTimeValidation = stats.ValidationExecutionTime.String()
		status.AvgExecutionTimeGeneration = stats.GenerationExecutionTime.String()
		// update rule stats
		status.Rules = convertRules(stats.Rules)
	}
	return status
}

func (pc *PolicyController) getNamespacedPolicyViolationForPolicy(policy string) ([]*kyverno.PolicyViolation, error) {
	policySelector, err := buildPolicyLabel(policy)
	if err != nil {
		return nil, err
	}
	// Get List of cluster policy violation
	nspvList, err := pc.nspvLister.List(policySelector)
	if err != nil {
		return nil, err
	}
	return nspvList, nil

}

//PVControlInterface provides interface to  operate on policy violation resource
type PVControlInterface interface {
	DeleteClusterPolicyViolation(name string) error
	DeleteNamespacedPolicyViolation(ns, name string) error
}

// RealPVControl is the default implementation of PVControlInterface.
type RealPVControl struct {
	Client   kyvernoclient.Interface
	Recorder record.EventRecorder
}

//DeletePolicyViolation deletes the policy violation
func (r RealPVControl) DeleteClusterPolicyViolation(name string) error {
	return r.Client.KyvernoV1().ClusterPolicyViolations().Delete(name, &metav1.DeleteOptions{})
}

//DeleteNamespacedPolicyViolation deletes the namespaced policy violation
func (r RealPVControl) DeleteNamespacedPolicyViolation(ns, name string) error {
	return r.Client.KyvernoV1().PolicyViolations(ns).Delete(name, &metav1.DeleteOptions{})
}

// convertRules converts the internal rule stats to one used in policy.stats struct
func convertRules(rules []RuleStatinfo) []kyverno.RuleStats {
	var stats []kyverno.RuleStats
	for _, r := range rules {
		stat := kyverno.RuleStats{
			Name:           r.RuleName,
			ExecutionTime:  r.ExecutionTime.String(),
			AppliedCount:   r.RuleAppliedCount,
			ViolationCount: r.RulesFailedCount,
			MutationCount:  r.MutationCount,
		}
		stats = append(stats, stat)
	}
	return stats
}<|MERGE_RESOLUTION|>--- conflicted
+++ resolved
@@ -169,21 +169,13 @@
 func (pc *PolicyController) updatePolicy(old, cur interface{}) {
 	oldP := old.(*kyverno.ClusterPolicy)
 	curP := cur.(*kyverno.ClusterPolicy)
-<<<<<<< HEAD
-	// Only process policies that are enabled for "background" execution
-	// policy.spec.background -> "True"
-=======
->>>>>>> 5b8ab384
 	// TODO: optimize this : policy meta-store
 	// Update policy-> (remove,add)
 	pc.pMetaStore.UnRegister(*oldP)
 	pc.pMetaStore.Register(*curP)
-<<<<<<< HEAD
-=======
 
 	// Only process policies that are enabled for "background" execution
 	// policy.spec.background -> "True"
->>>>>>> 5b8ab384
 	if !curP.Spec.Background {
 		return
 	}
