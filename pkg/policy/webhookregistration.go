--- conflicted
+++ resolved
@@ -23,28 +23,8 @@
 	return pc.resourceWebhookWatcher.RemoveResourceWebhookConfiguration()
 
 	return nil
-<<<<<<< HEAD
 }
 
 func (pc *PolicyController) registerResourceWebhookConfiguration() {
-	policies, err := pc.pLister.List(labels.NewSelector())
-	if err != nil {
-		glog.Errorf("failed to register resource webhook configuration, error listing policies: %v", err)
-	}
-
-	if hasMutateOrValidatePolicies(policies) {
-		glog.V(4).Info("Found existing policy, registering resource webhook configuration")
-		pc.resourceWebhookWatcher.RegisterResourceWebhook()
-	}
-}
-
-func hasMutateOrValidatePolicies(policies []*kyverno.ClusterPolicy) bool {
-	for _, policy := range policies {
-		if (*policy).HasMutateOrValidateOrGenerate() {
-			return true
-		}
-	}
-	return false
-=======
->>>>>>> 7787fd5a
+	pc.resourceWebhookWatcher.RegisterResourceWebhook()
 }