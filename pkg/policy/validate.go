--- conflicted
+++ resolved
@@ -413,23 +413,14 @@
 
 func ValidateVariables(p kyvernov1.PolicyInterface, backgroundMode bool) error {
 	vars := hasVariables(p)
-<<<<<<< HEAD
-	if err := hasInvalidVariables(p, backgroundMode); err != nil {
-		return fmt.Errorf("policy contains invalid variables: %s", err.Error())
-	}
-=======
->>>>>>> ad2cbd3b
 	if backgroundMode {
 		if err := containsUserVariables(p, vars); err != nil {
 			return fmt.Errorf("only select variables are allowed in background mode. Set spec.background=false to disable background mode for this policy rule: %s ", err)
 		}
 	}
-<<<<<<< HEAD
-=======
 	if err := hasInvalidVariables(p, backgroundMode); err != nil {
 		return fmt.Errorf("policy contains invalid variables: %s", err.Error())
 	}
->>>>>>> ad2cbd3b
 	return nil
 }
 
