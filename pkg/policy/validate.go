--- conflicted
+++ resolved
@@ -112,12 +112,7 @@
 	if errs := policy.Validate(namespaced, clusterResources); len(errs) != 0 {
 		return nil, errs.ToAggregate()
 	}
-<<<<<<< HEAD
 	rules := autogen.ComputeRules(policy)
-=======
-
-	rules := policy.GetRules()
->>>>>>> 0360ad25
 	rulesPath := specPath.Child("rules")
 	for i, rule := range rules {
 		rulePath := rulesPath.Index(i)
