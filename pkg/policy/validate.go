--- conflicted
+++ resolved
@@ -149,15 +149,6 @@
 			return nil, fmt.Errorf("path: spec.rules[%d].%s: %v", i, path, err)
 		}
 
-<<<<<<< HEAD
-=======
-		// validate rule types
-		// only one type of rule is allowed per rule
-		if errs := rule.ValidateRuleType(rulePath); len(errs) != 0 {
-			return nil, errs.ToAggregate()
-		}
-
->>>>>>> adcb71f1
 		err := validateElementInForEach(rule)
 		if err != nil {
 			return nil, err
@@ -1094,22 +1085,6 @@
 	return "", nil
 }
 
-<<<<<<< HEAD
-=======
-// validateUniqueRuleName checks if the rule names are unique across a policy
-func validateUniqueRuleName(p kyverno.ClusterPolicy) (string, error) {
-	var ruleNames []string
-
-	for i, rule := range p.Spec.GetRules() {
-		if utils.ContainsString(ruleNames, rule.Name) {
-			return fmt.Sprintf("rule[%d]", i), fmt.Errorf(`duplicate rule name: '%s'`, rule.Name)
-		}
-		ruleNames = append(ruleNames, rule.Name)
-	}
-	return "", nil
-}
-
->>>>>>> adcb71f1
 func validateRuleContext(rule kyverno.Rule) error {
 	if rule.Context == nil || len(rule.Context) == 0 {
 		return nil
@@ -1274,40 +1249,6 @@
 	return "", nil
 }
 
-<<<<<<< HEAD
-// a role must in format namespace:name
-func validateRoles(roles []string) error {
-	if len(roles) == 0 {
-		return nil
-	}
-
-	for _, r := range roles {
-		role := strings.Split(r, ":")
-		if len(role) != 2 {
-			return fmt.Errorf("invalid role %s, expect namespace:name", r)
-		}
-	}
-	return nil
-}
-
-// a namespace should be set in kind ServiceAccount of a subject
-func validateSubjects(subjects []rbacv1.Subject) error {
-	if len(subjects) == 0 {
-		return nil
-	}
-
-	for _, subject := range subjects {
-		if subject.Kind == "ServiceAccount" {
-			if subject.Namespace == "" {
-				return fmt.Errorf("service account %s in subject expects a namespace", subject.Name)
-			}
-		}
-	}
-	return nil
-}
-
-=======
->>>>>>> adcb71f1
 func validateExcludeResourceDescription(rd kyverno.ResourceDescription) (string, error) {
 	if reflect.DeepEqual(rd, kyverno.ResourceDescription{}) {
 		// exclude is not mandatory
