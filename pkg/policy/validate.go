--- conflicted
+++ resolved
@@ -1273,40 +1273,6 @@
 	return "", nil
 }
 
-<<<<<<< HEAD
-// a role must in format namespace:name
-func validateRoles(roles []string) error {
-	if len(roles) == 0 {
-		return nil
-	}
-
-	for _, r := range roles {
-		role := strings.Split(r, ":")
-		if len(role) != 2 {
-			return fmt.Errorf("invalid role %s, expect namespace:name", r)
-		}
-	}
-	return nil
-}
-
-// a namespace should be set in kind ServiceAccount of a subject
-func validateSubjects(subjects []rbacv1.Subject) error {
-	if len(subjects) == 0 {
-		return nil
-	}
-
-	for _, subject := range subjects {
-		if subject.Kind == "ServiceAccount" {
-			if subject.Namespace == "" {
-				return fmt.Errorf("service account %s in subject expects a namespace", subject.Name)
-			}
-		}
-	}
-	return nil
-}
-
-=======
->>>>>>> 5541189c
 func validateExcludeResourceDescription(rd kyverno.ResourceDescription) (string, error) {
 	if reflect.DeepEqual(rd, kyverno.ResourceDescription{}) {
 		// exclude is not mandatory
