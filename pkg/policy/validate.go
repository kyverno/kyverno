--- conflicted
+++ resolved
@@ -205,7 +205,7 @@
 		}
 
 		if utils.ContainsString(rule.MatchResources.Kinds, "*") || utils.ContainsString(rule.ExcludeResources.Kinds, "*") {
-<<<<<<< HEAD
+
 
 			if rule.HasGenerate() || rule.HasVerifyImages() {
 				return fmt.Errorf("wildcard policy does not support genrate rule type")
@@ -243,10 +243,6 @@
 						" the rule does not match an kind")
 				}
 			}
-
-=======
-			return fmt.Errorf("wildcards (*) are currently not supported in the match.resources.kinds field, at least one resource kind must be specified in a kind block")
->>>>>>> 9aad9cdb
 		}
 
 		//Validate Kind with match resource kinds
