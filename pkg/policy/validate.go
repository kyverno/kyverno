--- conflicted
+++ resolved
@@ -48,8 +48,6 @@
 		if path, err := validateResources(rule); err != nil {
 			return fmt.Errorf("path: spec.rules[%d].%s: %v", i, path, err)
 		}
-<<<<<<< HEAD
-=======
 		// validate rule types
 		// only one type of rule is allowed per rule
 		if err := validateRuleType(rule); err != nil {
@@ -61,7 +59,6 @@
 			return fmt.Errorf("path: spec.rules[%v]: rule is matching an empty set", rule.Name)
 		}
 
->>>>>>> b5c37f42
 		// validate rule actions
 		// - Mutate
 		// - Validate
