package policy

import (
	"encoding/json"
	"fmt"
	"reflect"
	"regexp"
	"sort"
	"strings"

	"github.com/distribution/distribution/reference"
	jsonpatch "github.com/evanphx/json-patch/v5"
	"github.com/jmespath/go-jmespath"
	"github.com/jmoiron/jsonq"
	kyvernov1 "github.com/kyverno/kyverno/api/kyverno/v1"
	"github.com/kyverno/kyverno/cmd/cli/kubectl-kyverno/utils/common"
	"github.com/kyverno/kyverno/pkg/autogen"
	"github.com/kyverno/kyverno/pkg/dclient"
	"github.com/kyverno/kyverno/pkg/engine"
	"github.com/kyverno/kyverno/pkg/engine/context"
	"github.com/kyverno/kyverno/pkg/engine/variables"
	"github.com/kyverno/kyverno/pkg/openapi"
	"github.com/kyverno/kyverno/pkg/utils"
	kubeutils "github.com/kyverno/kyverno/pkg/utils/kube"
	"github.com/pkg/errors"
	admissionv1 "k8s.io/api/admission/v1"
	"k8s.io/apiextensions-apiserver/pkg/apis/apiextensions"
	metav1 "k8s.io/apimachinery/pkg/apis/meta/v1"
	"k8s.io/apimachinery/pkg/util/sets"
	"k8s.io/apimachinery/pkg/util/validation/field"
	"k8s.io/apimachinery/pkg/util/yaml"
	"sigs.k8s.io/controller-runtime/pkg/log"
)

var allowedVariables = regexp.MustCompile(`request\.|serviceAccountName|serviceAccountNamespace|element|elementIndex|@|images\.|target\.|([a-z_0-9]+\()[^{}]`)

var allowedVariablesBackground = regexp.MustCompile(`request\.|element|elementIndex|@|images\.|target\.|([a-z_0-9]+\()[^{}]`)

// wildCardAllowedVariables represents regex for the allowed fields in wildcards
var wildCardAllowedVariables = regexp.MustCompile(`\{\{\s*(request\.|serviceAccountName|serviceAccountNamespace)[^{}]*\}\}`)

var errOperationForbidden = errors.New("variables are forbidden in the path of a JSONPatch")

// validateJSONPatchPathForForwardSlash checks for forward slash
func validateJSONPatchPathForForwardSlash(patch string) error {
	// Replace all variables in PatchesJSON6902, all variable checks should have happened already.
	// This prevents further checks from failing unexpectedly.
	patch = variables.ReplaceAllVars(patch, func(s string) string { return "kyvernojsonpatchvariable" })

	re, err := regexp.Compile("^/")
	if err != nil {
		return err
	}

	jsonPatch, err := yaml.ToJSON([]byte(patch))
	if err != nil {
		return err
	}

	decodedPatch, err := jsonpatch.DecodePatch(jsonPatch)
	if err != nil {
		return err
	}

	for _, operation := range decodedPatch {
		path, err := operation.Path()
		if err != nil {
			return err
		}

		val := re.MatchString(path)

		if !val {
			return fmt.Errorf("%s", path)
		}
	}
	return nil
}

// Validate checks the policy and rules declarations for required configurations
func Validate(policy kyvernov1.PolicyInterface, client dclient.Interface, mock bool, openAPIController *openapi.Controller) (*admissionv1.AdmissionResponse, error) {
	namespaced := policy.IsNamespaced()
	spec := policy.GetSpec()
	background := spec.BackgroundProcessingEnabled()
	onPolicyUpdate := spec.GetMutateExistingOnPolicyUpdate()

	var errs field.ErrorList
	specPath := field.NewPath("spec")

	err := ValidateVariables(policy, background)
	if err != nil {
		return nil, err
	}

	if onPolicyUpdate {
		err := ValidateOnPolicyUpdate(policy, onPolicyUpdate)
		if err != nil {
			return nil, err
		}
	}

	var res []*metav1.APIResourceList
	clusterResources := sets.NewString()
	if !mock && namespaced {
		// Get all the cluster type kind supported by cluster
		res, err := client.Discovery().DiscoveryCache().ServerPreferredResources()
		if err != nil {
			return nil, err
		}
		for _, resList := range res {
			for _, r := range resList.APIResources {
				if !r.Namespaced {
					clusterResources.Insert(r.Kind)
				}
			}
		}
	}

	if errs := policy.Validate(clusterResources); len(errs) != 0 {
		return nil, errs.ToAggregate()
	}
	rules := autogen.ComputeRules(policy)
	rulesPath := specPath.Child("rules")
	for i, rule := range rules {
		rulePath := rulesPath.Index(i)
		// check for forward slash
		if err := validateJSONPatchPathForForwardSlash(rule.Mutation.PatchesJSON6902); err != nil {
			return nil, fmt.Errorf("path must begin with a forward slash: spec.rules[%d]: %s", i, err)
		}

		if jsonPatchOnPod(rule) {
			msg := "Pods managed by workload controllers should not be directly mutated using policies. " +
				"Use the autogen feature or write policies that match Pod controllers."
			log.Log.V(1).Info(msg)
			return &admissionv1.AdmissionResponse{
				Allowed:  true,
				Warnings: []string{msg},
			}, nil
		}

		// validate resource description
		if path, err := validateResources(rulePath, rule); err != nil {
			return nil, fmt.Errorf("path: spec.rules[%d].%s: %v", i, path, err)
		}

		err := validateElementInForEach(rule)
		if err != nil {
			return nil, err
		}

		if err := validateRuleContext(rule); err != nil {
			return nil, fmt.Errorf("path: spec.rules[%d]: %v", i, err)
		}

		// validate Cluster Resources in namespaced policy
		// For namespaced policy, ClusterResource type field and values are not allowed in match and exclude
		if namespaced {
			return nil, checkClusterResourceInMatchAndExclude(rule, clusterResources, mock, res)
		}

		// validate rule actions
		// - Mutate
		// - Validate
		// - Generate
		if err := validateActions(i, &rules[i], client, mock); err != nil {
			return nil, err
		}

		// If a rule's match block does not match any kind,
		// we should only allow it to have metadata in its overlay
		if len(rule.MatchResources.Any) > 0 {
			for _, rmr := range rule.MatchResources.Any {
				if len(rmr.Kinds) == 0 {
					return nil, validateMatchKindHelper(rule)
				}
			}
		} else if len(rule.MatchResources.All) > 0 {
			for _, rmr := range rule.MatchResources.All {
				if len(rmr.Kinds) == 0 {
					return nil, validateMatchKindHelper(rule)
				}
			}
		} else {
			if len(rule.MatchResources.Kinds) == 0 {
				return nil, validateMatchKindHelper(rule)
			}
		}

		if utils.ContainsString(rule.MatchResources.Kinds, "*") && spec.BackgroundProcessingEnabled() {
			return nil, fmt.Errorf("wildcard policy not allowed in background mode. Set spec.background=false to disable background mode for this policy rule ")
		}

		if (utils.ContainsString(rule.MatchResources.Kinds, "*") && len(rule.MatchResources.Kinds) > 1) || (utils.ContainsString(rule.ExcludeResources.Kinds, "*") && len(rule.ExcludeResources.Kinds) > 1) {
			return nil, fmt.Errorf("wildard policy can not deal more than one kind")
		}

		if utils.ContainsString(rule.MatchResources.Kinds, "*") || utils.ContainsString(rule.ExcludeResources.Kinds, "*") {
			if rule.HasGenerate() || rule.HasVerifyImages() || rule.Validation.ForEachValidation != nil {
				return nil, fmt.Errorf("wildcard policy does not support rule type")
			}

			if rule.HasValidate() {
				if rule.Validation.GetPattern() != nil || rule.Validation.GetAnyPattern() != nil {
					if !ruleOnlyDealsWithResourceMetaData(rule) {
						return nil, fmt.Errorf("policy can only deal with the metadata field of the resource if" +
							" the rule does not match any kind")
					}
				}

				if rule.Validation.Deny != nil {
					kyvernoConditions, _ := utils.ApiextensionsJsonToKyvernoConditions(rule.Validation.Deny.GetAnyAllConditions())
					switch typedConditions := kyvernoConditions.(type) {
					case []kyvernov1.Condition: // backwards compatibility
						for _, condition := range typedConditions {
							key := condition.GetKey()
							if !strings.Contains(key.(string), "request.object.metadata.") && (!wildCardAllowedVariables.MatchString(key.(string)) || strings.Contains(key.(string), "request.object.spec")) {
								return nil, fmt.Errorf("policy can only deal with the metadata field of the resource if" +
									" the rule does not match any kind")
							}
						}
					}
				}
			}

			if rule.HasMutate() {
				if !ruleOnlyDealsWithResourceMetaData(rule) {
					return nil, fmt.Errorf("policy can only deal with the metadata field of the resource if" +
						" the rule does not match any kind")
				}
			}

			if rule.HasVerifyImages() {
				verifyImagePath := rulePath.Child("verifyImages")
				for index, i := range rule.VerifyImages {
					errs = append(errs, i.Validate(verifyImagePath.Index(index))...)
				}
			}

			if len(errs) != 0 {
				return nil, errs.ToAggregate()
			}
		}

		podOnlyMap := make(map[string]bool) // Validate that Kind is only Pod
		podOnlyMap["Pod"] = true
		if reflect.DeepEqual(common.GetKindsFromRule(rule), podOnlyMap) && podControllerAutoGenExclusion(policy) {
			msg := "Policies that match Pods apply to all Pods including those created and managed by controllers " +
				"excluded from autogen. Use preconditions to exclude the Pods managed by controllers which are " +
				"excluded from autogen. Refer to https://kyverno.io/docs/writing-policies/autogen/ for details."

			return &admissionv1.AdmissionResponse{
				Allowed:  true,
				Warnings: []string{msg},
			}, nil
		}

		// Validate Kind with match resource kinds
		match := rule.MatchResources
		exclude := rule.ExcludeResources
		for _, value := range match.Any {
			if !utils.ContainsString(value.ResourceDescription.Kinds, "*") {
				err := validateKinds(value.ResourceDescription.Kinds, mock, client, policy)
				if err != nil {
					return nil, errors.Wrapf(err, "the kind defined in the any match resource is invalid")
				}
			}
		}
		for _, value := range match.All {
			if !utils.ContainsString(value.ResourceDescription.Kinds, "*") {
				err := validateKinds(value.ResourceDescription.Kinds, mock, client, policy)
				if err != nil {
					return nil, errors.Wrapf(err, "the kind defined in the all match resource is invalid")
				}
			}
		}
		for _, value := range exclude.Any {
			if !utils.ContainsString(value.ResourceDescription.Kinds, "*") {
				err := validateKinds(value.ResourceDescription.Kinds, mock, client, policy)
				if err != nil {
					return nil, errors.Wrapf(err, "the kind defined in the any exclude resource is invalid")
				}
			}
		}
		for _, value := range exclude.All {
			if !utils.ContainsString(value.ResourceDescription.Kinds, "*") {
				err := validateKinds(value.ResourceDescription.Kinds, mock, client, policy)
				if err != nil {
					return nil, errors.Wrapf(err, "the kind defined in the all exclude resource is invalid")
				}
			}
		}
		if !utils.ContainsString(rule.MatchResources.Kinds, "*") {
			err := validateKinds(rule.MatchResources.Kinds, mock, client, policy)
			if err != nil {
				return nil, errors.Wrapf(err, "match resource kind is invalid")
			}
			err = validateKinds(rule.ExcludeResources.Kinds, mock, client, policy)
			if err != nil {
				return nil, errors.Wrapf(err, "exclude resource kind is invalid")
			}
		}

		// Validate string values in labels
		if !isLabelAndAnnotationsString(rule) {
			return nil, fmt.Errorf("labels and annotations supports only string values, \"use double quotes around the non string values\"")
		}

		// add label to source mentioned in policy
		if !mock && rule.Generation.Clone.Name != "" {
			obj, err := client.GetResource("", rule.Generation.Kind, rule.Generation.Clone.Namespace, rule.Generation.Clone.Name)
			if err != nil {
				log.Log.Error(err, fmt.Sprintf("source resource %s/%s/%s not found.", rule.Generation.Kind, rule.Generation.Clone.Namespace, rule.Generation.Clone.Name))
				continue
			}

			updateSource := true
			label := obj.GetLabels()

			if len(label) == 0 {
				label = make(map[string]string)
				label["generate.kyverno.io/clone-policy-name"] = policy.GetName()
			} else {
				if label["generate.kyverno.io/clone-policy-name"] != "" {
					policyNames := label["generate.kyverno.io/clone-policy-name"]
					if !strings.Contains(policyNames, policy.GetName()) {
						policyNames = policyNames + "," + policy.GetName()
						label["generate.kyverno.io/clone-policy-name"] = policyNames
					} else {
						updateSource = false
					}
				} else {
					label["generate.kyverno.io/clone-policy-name"] = policy.GetName()
				}
			}

			if updateSource {
				log.Log.V(4).Info("updating existing clone source")
				obj.SetLabels(label)
				_, err = client.UpdateResource(obj.GetAPIVersion(), rule.Generation.Kind, rule.Generation.Clone.Namespace, obj, false)
				if err != nil {
					log.Log.Error(err, "failed to update source", "kind", obj.GetKind(), "name", obj.GetName(), "namespace", obj.GetNamespace())
					continue
				}
				log.Log.V(4).Info("updated source", "kind", obj.GetKind(), "name", obj.GetName(), "namespace", obj.GetNamespace())
			}
		}
	}

	if spec.SchemaValidation == nil || *spec.SchemaValidation {
		if err := openAPIController.ValidatePolicyMutation(policy); err != nil {
			return nil, err
		}
	}

	return nil, nil
}

func ValidateVariables(p kyvernov1.PolicyInterface, backgroundMode bool) error {
	vars := hasVariables(p)
	if len(vars) == 0 {
		return nil
	}

	if err := hasInvalidVariables(p, backgroundMode); err != nil {
		return fmt.Errorf("policy contains invalid variables: %s", err.Error())
	}

	if backgroundMode {
		if err := containsUserVariables(p, vars); err != nil {
			return fmt.Errorf("only select variables are allowed in background mode. Set spec.background=false to disable background mode for this policy rule: %s ", err)
		}
	}

	return nil
}

// hasInvalidVariables - checks for unexpected variables in the policy
func hasInvalidVariables(policy kyvernov1.PolicyInterface, background bool) error {
	for _, r := range autogen.ComputeRules(policy) {
		ruleCopy := r.DeepCopy()

		if err := ruleForbiddenSectionsHaveVariables(ruleCopy); err != nil {
			return err
		}

		// skip variable checks on verifyImages.attestations, as variables in attestations are dynamic
		for i, vi := range ruleCopy.VerifyImages {
			for j := range vi.Attestations {
				ruleCopy.VerifyImages[i].Attestations[j].Conditions = nil
			}
		}

		ctx := buildContext(ruleCopy, background)
		if _, err := variables.SubstituteAllInRule(log.Log, ctx, *ruleCopy); !checkNotFoundErr(err) {
			return fmt.Errorf("variable substitution failed for rule %s: %s", ruleCopy.Name, err.Error())
		}
	}

	return nil
}

func ValidateOnPolicyUpdate(p kyvernov1.PolicyInterface, onPolicyUpdate bool) error {
	vars := hasVariables(p)
	if len(vars) == 0 {
		return nil
	}

	if err := hasInvalidVariables(p, onPolicyUpdate); err != nil {
		return fmt.Errorf("update event, policy contains invalid variables: %s", err.Error())
	}

	if err := containsUserVariables(p, vars); err != nil {
		return fmt.Errorf("only select variables are allowed in on policy update. Set spec.mutateExistingOnPolicyUpdate=false to disable update policy mode for this policy rule: %s ", err)
	}

	return nil
}

// for now forbidden sections are match, exclude and
func ruleForbiddenSectionsHaveVariables(rule *kyvernov1.Rule) error {
	var err error

	err = jsonPatchPathHasVariables(rule.Mutation.PatchesJSON6902)
	if err != nil && errors.Is(errOperationForbidden, err) {
		return fmt.Errorf("rule \"%s\" should not have variables in patchesJSON6902 path section", rule.Name)
	}

	err = objectHasVariables(rule.ExcludeResources)
	if err != nil {
		return fmt.Errorf("rule \"%s\" should not have variables in exclude section", rule.Name)
	}

	err = objectHasVariables(rule.MatchResources)
	if err != nil {
		return fmt.Errorf("rule \"%s\" should not have variables in match section", rule.Name)
	}

	return nil
}

// hasVariables - check for variables in the policy
func hasVariables(policy kyvernov1.PolicyInterface) [][]string {
	policyRaw, _ := json.Marshal(policy)
	matches := variables.RegexVariables.FindAllStringSubmatch(string(policyRaw), -1)
	return matches
}

func jsonPatchPathHasVariables(patch string) error {
	jsonPatch, err := yaml.ToJSON([]byte(patch))
	if err != nil {
		return err
	}

	decodedPatch, err := jsonpatch.DecodePatch(jsonPatch)
	if err != nil {
		return err
	}

	for _, operation := range decodedPatch {
		path, err := operation.Path()
		if err != nil {
			return err
		}

		vars := variables.RegexVariables.FindAllString(path, -1)
		if len(vars) > 0 {
			return errOperationForbidden
		}
	}

	return nil
}

func objectHasVariables(object interface{}) error {
	var err error
	objectJSON, err := json.Marshal(object)
	if err != nil {
		return err
	}

	if len(common.RegexVariables.FindAllStringSubmatch(string(objectJSON), -1)) > 0 {
		return fmt.Errorf("invalid variables")
	}

	return nil
}

func buildContext(rule *kyvernov1.Rule, background bool) *context.MockContext {
	re := getAllowedVariables(background)
	ctx := context.NewMockContext(re)

	addContextVariables(rule.Context, ctx)

	for _, fe := range rule.Validation.ForEachValidation {
		addContextVariables(fe.Context, ctx)
	}

	for _, fe := range rule.Mutation.ForEachMutation {
		addContextVariables(fe.Context, ctx)
	}

	return ctx
}

func getAllowedVariables(background bool) *regexp.Regexp {
	if background {
		return allowedVariablesBackground
	}

	return allowedVariables
}

func addContextVariables(entries []kyvernov1.ContextEntry, ctx *context.MockContext) {
	for _, contextEntry := range entries {
		if contextEntry.APICall != nil || contextEntry.ImageRegistry != nil || contextEntry.Variable != nil {
			ctx.AddVariable(contextEntry.Name + "*")
		}

		if contextEntry.ConfigMap != nil {
			ctx.AddVariable(contextEntry.Name + ".data.*")
		}
	}
}

func checkNotFoundErr(err error) bool {
	if err != nil {
		switch err.(type) {
		case jmespath.NotFoundError:
			return true
		case context.InvalidVariableError:
			return false
		default:
			return false
		}
	}

	return true
}

func validateElementInForEach(document apiextensions.JSON) error {
	jsonByte, err := json.Marshal(document)
	if err != nil {
		return err
	}

	var jsonInterface interface{}
	err = json.Unmarshal(jsonByte, &jsonInterface)
	if err != nil {
		return err
	}
	_, err = variables.ValidateElementInForEach(log.Log, jsonInterface)
	return err
}

func validateMatchKindHelper(rule kyvernov1.Rule) error {
	if !ruleOnlyDealsWithResourceMetaData(rule) {
		return fmt.Errorf("policy can only deal with the metadata field of the resource if" +
			" the rule does not match any kind")
	}

	return fmt.Errorf("at least one element must be specified in a kind block, the kind attribute is mandatory when working with the resources element")
}

// isLabelAndAnnotationsString :- Validate if labels and annotations contains only string values
func isLabelAndAnnotationsString(rule kyvernov1.Rule) bool {

	checkLabelAnnotation := func(metaKey map[string]interface{}) bool {
		for mk := range metaKey {
			if mk == "labels" {
				labelKey, ok := metaKey[mk].(map[string]interface{})
				if ok {
					// range over labels
					for _, val := range labelKey {
						if reflect.TypeOf(val).String() != "string" {
							return false
						}
					}
				}
			} else if mk == "annotations" {
				annotationKey, ok := metaKey[mk].(map[string]interface{})
				if ok {
					// range over annotations
					for _, val := range annotationKey {
						if reflect.TypeOf(val).String() != "string" {
							return false
						}
					}
				}
			}
		}
		return true
	}

	// checkMetadata - Verify if the labels and annotations contains string value inside metadata
	checkMetadata := func(patternMap map[string]interface{}) bool {
		for k := range patternMap {
			if k == "metadata" {
				metaKey, ok := patternMap[k].(map[string]interface{})
				if ok {
					// range over metadata
					return checkLabelAnnotation(metaKey)
				}
			}
			if k == "spec" {
				metadata, _ := jsonq.NewQuery(patternMap).Object("spec", "template", "metadata")
				return checkLabelAnnotation(metadata)
			}
		}
		return true
	}

	if rule.HasValidate() {
		if rule.Validation.ForEachValidation != nil {
			for _, foreach := range rule.Validation.ForEachValidation {
				patternMap, ok := foreach.GetPattern().(map[string]interface{})
				if ok {
					return checkMetadata(patternMap)
				}
			}
		} else {
			patternMap, ok := rule.Validation.GetPattern().(map[string]interface{})
			if ok {
				return checkMetadata(patternMap)
			} else if rule.Validation.GetAnyPattern() != nil {
				anyPatterns, err := rule.Validation.DeserializeAnyPattern()
				if err != nil {
					log.Log.Error(err, "failed to deserialize anyPattern, expect type array")
					return false
				}

				for _, pattern := range anyPatterns {
					patternMap, ok := pattern.(map[string]interface{})
					if ok {
						ret := checkMetadata(patternMap)
						if !ret {
							return ret
						}
					}
				}
			}
		}
	}

	if rule.HasMutate() {
		if rule.Mutation.ForEachMutation != nil {
			for _, foreach := range rule.Mutation.ForEachMutation {
				forEachStrategicMergeMap, ok := foreach.GetPatchStrategicMerge().(map[string]interface{})
				if ok {
					return checkMetadata(forEachStrategicMergeMap)
				}
			}
		} else {
			strategicMergeMap, ok := rule.Mutation.GetPatchStrategicMerge().(map[string]interface{})
			if ok {
				return checkMetadata(strategicMergeMap)
			}
		}
	}

	return true
}

func ruleOnlyDealsWithResourceMetaData(rule kyvernov1.Rule) bool {
	patches, _ := rule.Mutation.GetPatchStrategicMerge().(map[string]interface{})
	for k := range patches {
		if k != "metadata" {
			return false
		}
	}

	if rule.Mutation.PatchesJSON6902 != "" {
		bytes := []byte(rule.Mutation.PatchesJSON6902)
		jp, _ := jsonpatch.DecodePatch(bytes)
		for _, o := range jp {
			path, _ := o.Path()
			if !strings.HasPrefix(path, "/metadata") {
				return false
			}
		}
	}

	patternMap, _ := rule.Validation.GetPattern().(map[string]interface{})
	for k := range patternMap {
		if k != "metadata" {
			return false
		}
	}

	anyPatterns, err := rule.Validation.DeserializeAnyPattern()
	if err != nil {
		log.Log.Error(err, "failed to deserialize anyPattern, expect type array")
		return false
	}

	for _, pattern := range anyPatterns {
		patternMap, _ := pattern.(map[string]interface{})
		for k := range patternMap {
			if k != "metadata" {
				return false
			}
		}
	}

	return true
}

<<<<<<< HEAD
func validateResources(path *field.Path, rule kyverno.Rule) (string, error) {

	if path, err := validateMatchRequestTypes(rule.MatchResources); err != nil {
		return fmt.Sprintf("resources.%s", path), err
	}

	if path, err := validateMatchRequestTypes(rule.ExcludeResources); err != nil {
		return fmt.Sprintf("resources.%s", path), err
	}

=======
func validateResources(path *field.Path, rule kyvernov1.Rule) (string, error) {
>>>>>>> 7245c92d
	// validate userInfo in match and exclude
	if errs := rule.ExcludeResources.UserInfo.Validate(path.Child("exclude")); len(errs) != 0 {
		return "exclude", errs.ToAggregate()
	}

	if (len(rule.MatchResources.Any) > 0 || len(rule.MatchResources.All) > 0) && !reflect.DeepEqual(rule.MatchResources.ResourceDescription, kyvernov1.ResourceDescription{}) {
		return "match.", fmt.Errorf("can't specify any/all together with match resources")
	}

	if (len(rule.ExcludeResources.Any) > 0 || len(rule.ExcludeResources.All) > 0) && !reflect.DeepEqual(rule.ExcludeResources.ResourceDescription, kyvernov1.ResourceDescription{}) {
		return "exclude.", fmt.Errorf("can't specify any/all together with exclude resources")
	}

	if len(rule.ExcludeResources.Any) > 0 && len(rule.ExcludeResources.All) > 0 {
		return "match.", fmt.Errorf("can't specify any and all together")
	}

	if len(rule.MatchResources.Any) > 0 {
		for _, rmr := range rule.MatchResources.Any {
			// matched resources
			if path, err := validateMatchedResourceDescription(rmr.ResourceDescription); err != nil {
				return fmt.Sprintf("match.resources.%s", path), err
			}
		}
	} else if len(rule.MatchResources.All) > 0 {
		for _, rmr := range rule.MatchResources.All {
			// matched resources
			if path, err := validateMatchedResourceDescription(rmr.ResourceDescription); err != nil {
				return fmt.Sprintf("match.resources.%s", path), err
			}
		}
	} else {
		// matched resources
		if path, err := validateMatchedResourceDescription(rule.MatchResources.ResourceDescription); err != nil {
			return fmt.Sprintf("match.resources.%s", path), err
		}
	}

	// validating the values present under validate.preconditions, if they exist
	if target := rule.GetAnyAllConditions(); target != nil {
		if path, err := validateConditions(target, "preconditions"); err != nil {
			return fmt.Sprintf("validate.%s", path), err
		}
	}
	// validating the values present under validate.conditions, if they exist
	if rule.Validation.Deny != nil {
		if target := rule.Validation.Deny.GetAnyAllConditions(); target != nil {
			if path, err := validateConditions(target, "conditions"); err != nil {
				return fmt.Sprintf("validate.deny.%s", path), err
			}
		}
	}
	return "", nil
}

func validateMatchRequestTypes(rt kyverno.MatchResources) (string, error) {
	for i := 0; i < len(rt.RequestTypes); i++ {
		if (reflect.TypeOf(rt.RequestTypes[i]).Kind()) != reflect.String {
			return fmt.Sprint("Type: ", reflect.TypeOf(rt.RequestTypes[i]).Kind()), fmt.Errorf("only string type of values are allowed in feild 'requestTypes'")
		}
		valuesAllowed := map[string]bool{
			"CREATE":  true,
			"UPDATE":  true,
			"DELETE":  true,
			"CONNECT": true,
		}
		if !valuesAllowed[rt.RequestTypes[i]] {
			return fmt.Sprint("requestTypes: ", rt.RequestTypes[i]), fmt.Errorf("unknown value '%s' found under the 'requestTypes' field. Only the following values are allowed: [CREATE, UPDATE, DELETE, CONNECT]", rt.RequestTypes[i])
		}
	}
	return "", nil
	
}

// validateConditions validates all the 'conditions' or 'preconditions' of a rule depending on the corresponding 'condition.key'.
// As of now, it is validating the 'value' field whether it contains the only allowed set of values or not when 'condition.key' is {{request.operation}}
// this is backwards compatible i.e. conditions can be provided in the old manner as well i.e. without 'any' or 'all'
func validateConditions(conditions apiextensions.JSON, schemaKey string) (string, error) {
	// Conditions can only exist under some specific keys of the policy schema
	allowedSchemaKeys := map[string]bool{
		"preconditions": true,
		"conditions":    true,
	}
	if !allowedSchemaKeys[schemaKey] {
		return schemaKey, fmt.Errorf("wrong schema key found for validating the conditions. Conditions can only occur under one of ['preconditions', 'conditions'] keys in the policy schema")
	}

	// conditions are currently in the form of []interface{}
	kyvernoConditions, err := utils.ApiextensionsJsonToKyvernoConditions(conditions)
	if err != nil {
		return schemaKey, err
	}
	switch typedConditions := kyvernoConditions.(type) {
	case kyvernov1.AnyAllConditions:
		// validating the conditions under 'any', if there are any
		if !reflect.DeepEqual(typedConditions, kyvernov1.AnyAllConditions{}) && typedConditions.AnyConditions != nil {
			for i, condition := range typedConditions.AnyConditions {
				if path, err := validateConditionValues(condition); err != nil {
					return fmt.Sprintf("%s.any[%d].%s", schemaKey, i, path), err
				}
			}
		}
		// validating the conditions under 'all', if there are any
		if !reflect.DeepEqual(typedConditions, kyvernov1.AnyAllConditions{}) && typedConditions.AllConditions != nil {
			for i, condition := range typedConditions.AllConditions {
				if path, err := validateConditionValues(condition); err != nil {
					return fmt.Sprintf("%s.all[%d].%s", schemaKey, i, path), err
				}
			}
		}

	case []kyvernov1.Condition: // backwards compatibility
		for i, condition := range typedConditions {
			if path, err := validateConditionValues(condition); err != nil {
				return fmt.Sprintf("%s[%d].%s", schemaKey, i, path), err
			}
		}
	}
	return "", nil
}

// validateConditionValues validates whether all the values under the 'value' field of a 'conditions' field
// are apt with respect to the provided 'condition.key'
func validateConditionValues(c kyvernov1.Condition) (string, error) {
	k := c.GetKey()
	v := c.GetValue()
	if k == nil || v == nil || c.Operator == "" {
		return "", fmt.Errorf("entered value of `key`, `value` or `operator` is missing or misspelled")
	}
	switch reflect.TypeOf(k).Kind() {
	case reflect.String:
		value, err := validateValuesKeyRequest(c)
		return value, err
	default:
		return "", nil
	}
}

func validateValuesKeyRequest(c kyvernov1.Condition) (string, error) {
	k := c.GetKey()
	switch strings.ReplaceAll(k.(string), " ", "") {
	case "{{request.operation}}":
		return validateConditionValuesKeyRequestOperation(c)
	default:
		return "", nil
	}
}

// validateConditionValuesKeyRequestOperation validates whether all the values under the 'value' field of a 'conditions' field
// are one of ["CREATE", "UPDATE", "DELETE", "CONNECT"] when 'condition.key' is {{request.operation}}
func validateConditionValuesKeyRequestOperation(c kyvernov1.Condition) (string, error) {
	valuesAllowed := map[string]bool{
		"CREATE":  true,
		"UPDATE":  true,
		"DELETE":  true,
		"CONNECT": true,
	}
	v := c.GetValue()
	switch reflect.TypeOf(v).Kind() {
	case reflect.String:
		valueStr := v.(string)
		// allow templatized values like {{ config-map.data.sample-key }}
		// because they might be actually pointing to a rightful value in the provided config-map
		if len(valueStr) >= 4 && valueStr[:2] == "{{" && valueStr[len(valueStr)-2:] == "}}" {
			return "", nil
		}
		if !valuesAllowed[valueStr] {
			return fmt.Sprintf("value: %s", v.(string)), fmt.Errorf("unknown value '%s' found under the 'value' field. Only the following values are allowed: [CREATE, UPDATE, DELETE, CONNECT]", v.(string))
		}
	case reflect.Slice:
		values := reflect.ValueOf(v)
		for i := 0; i < values.Len(); i++ {
			value := values.Index(i).Interface().(string)
			if !valuesAllowed[value] {
				return fmt.Sprintf("value[%d]", i), fmt.Errorf("unknown value '%s' found under the 'value' field. Only the following values are allowed: [CREATE, UPDATE, DELETE, CONNECT]", value)
			}
		}
	default:
		return "value", fmt.Errorf("'value' field found to be of the type %v. The provided value/values are expected to be either in the form of a string or list", reflect.TypeOf(v).Kind())
	}
	return "", nil
}

func validateRuleContext(rule kyvernov1.Rule) error {
	if rule.Context == nil || len(rule.Context) == 0 {
		return nil
	}

	for _, entry := range rule.Context {
		if entry.Name == "" {
			return fmt.Errorf("a name is required for context entries")
		}
		for _, v := range []string{"images", "request", "serviceAccountName", "serviceAccountNamespace", "element", "elementIndex"} {
			if entry.Name == v || strings.HasPrefix(entry.Name, v+".") {
				return fmt.Errorf("entry name %s is invalid as it conflicts with a pre-defined variable %s", entry.Name, v)
			}
		}

		var err error
		if entry.ConfigMap != nil && entry.APICall == nil && entry.ImageRegistry == nil && entry.Variable == nil {
			err = validateConfigMap(entry)
		} else if entry.ConfigMap == nil && entry.APICall != nil && entry.ImageRegistry == nil && entry.Variable == nil {
			err = validateAPICall(entry)
		} else if entry.ConfigMap == nil && entry.APICall == nil && entry.ImageRegistry != nil && entry.Variable == nil {
			err = validateImageRegistry(entry)
		} else if entry.ConfigMap == nil && entry.APICall == nil && entry.ImageRegistry == nil && entry.Variable != nil {
			err = validateVariable(entry)
		} else {
			return fmt.Errorf("exactly one of configMap or apiCall or imageRegistry or variable is required for context entries")
		}

		if err != nil {
			return err
		}
	}
	return nil
}

func validateVariable(entry kyvernov1.ContextEntry) error {
	// If JMESPath contains variables, the validation will fail because it's not possible to infer which value
	// will be inserted by the variable
	// Skip validation if a variable is detected
	jmesPath := variables.ReplaceAllVars(entry.Variable.JMESPath, func(s string) string { return "kyvernojmespathvariable" })
	if !strings.Contains(jmesPath, "kyvernojmespathvariable") && entry.Variable.JMESPath != "" {
		if _, err := jmespath.NewParser().Parse(entry.Variable.JMESPath); err != nil {
			return fmt.Errorf("failed to parse JMESPath %s: %v", entry.Variable.JMESPath, err)
		}
	}
	if entry.Variable.Value == nil && jmesPath == "" {
		return fmt.Errorf("a variable must define a value or a jmesPath expression")
	}
	if entry.Variable.Default != nil && jmesPath == "" {
		return fmt.Errorf("a variable must define a default value only when a jmesPath expression is defined")
	}
	return nil
}

func validateConfigMap(entry kyvernov1.ContextEntry) error {
	if entry.ConfigMap.Name == "" {
		return fmt.Errorf("a name is required for configMap context entry")
	}

	if entry.ConfigMap.Namespace == "" {
		return fmt.Errorf("a namespace is required for configMap context entry")
	}

	return nil
}

func validateAPICall(entry kyvernov1.ContextEntry) error {
	// Replace all variables to prevent validation failing on variable keys.
	urlPath := variables.ReplaceAllVars(entry.APICall.URLPath, func(s string) string { return "kyvernoapicallvariable" })

	if _, err := engine.NewAPIPath(urlPath); err != nil {
		return err
	}

	// If JMESPath contains variables, the validation will fail because it's not possible to infer which value
	// will be inserted by the variable
	// Skip validation if a variable is detected

	jmesPath := variables.ReplaceAllVars(entry.APICall.JMESPath, func(s string) string { return "kyvernojmespathvariable" })

	if !strings.Contains(jmesPath, "kyvernojmespathvariable") && entry.APICall.JMESPath != "" {
		if _, err := jmespath.NewParser().Parse(entry.APICall.JMESPath); err != nil {
			return fmt.Errorf("failed to parse JMESPath %s: %v", entry.APICall.JMESPath, err)
		}
	}

	return nil
}

func validateImageRegistry(entry kyvernov1.ContextEntry) error {
	if entry.ImageRegistry.Reference == "" {
		return fmt.Errorf("a ref is required for imageRegistry context entry")
	}
	// Replace all variables to prevent validation failing on variable keys.
	ref := variables.ReplaceAllVars(entry.ImageRegistry.Reference, func(s string) string { return "kyvernoimageref" })

	// it's no use validating a reference that contains a variable
	if !strings.Contains(ref, "kyvernoimageref") {
		_, err := reference.Parse(ref)
		if err != nil {
			return errors.Wrapf(err, "bad image: %s", ref)
		}
	}

	// If JMESPath contains variables, the validation will fail because it's not possible to infer which value
	// will be inserted by the variable
	// Skip validation if a variable is detected
	jmesPath := variables.ReplaceAllVars(entry.ImageRegistry.JMESPath, func(s string) string { return "kyvernojmespathvariable" })

	if !strings.Contains(jmesPath, "kyvernojmespathvariable") && entry.ImageRegistry.JMESPath != "" {
		if _, err := jmespath.NewParser().Parse(entry.ImageRegistry.JMESPath); err != nil {
			return fmt.Errorf("failed to parse JMESPath %s: %v", entry.ImageRegistry.JMESPath, err)
		}
	}

	return nil
}

// validateResourceDescription checks if all necessary fields are present and have values. Also checks a Selector.
// field type is checked through openapi
// Returns error if
// - kinds is empty array in matched resource block, i.e. kinds: []
// - selector is invalid
func validateMatchedResourceDescription(rd kyvernov1.ResourceDescription) (string, error) {
	if reflect.DeepEqual(rd, kyvernov1.ResourceDescription{}) {
		return "", fmt.Errorf("match resources not specified")
	}

	return "", nil
}

// checkClusterResourceInMatchAndExclude returns false if namespaced ClusterPolicy contains cluster wide resources in
// Match and Exclude block
func checkClusterResourceInMatchAndExclude(rule kyvernov1.Rule, clusterResources sets.String, mock bool, res []*metav1.APIResourceList) error {
	if !mock {
		// Check for generate policy
		// - if resource to be generated is namespaced resource then the namespace field
		// should be mentioned
		// - if resource to be generated is non namespaced resource then the namespace field
		// should not be mentioned
		if rule.HasGenerate() {
			generateResourceKind := rule.Generation.Kind
			generateResourceAPIVersion := rule.Generation.APIVersion
			for _, resList := range res {
				for _, r := range resList.APIResources {
					if r.Kind == generateResourceKind && (len(generateResourceAPIVersion) == 0 || r.Version == generateResourceAPIVersion) {
						if r.Namespaced {
							if rule.Generation.Namespace == "" {
								return fmt.Errorf("path: spec.rules[%v]: please mention the namespace to generate a namespaced resource", rule.Name)
							}
						} else {
							if rule.Generation.Namespace != "" {
								return fmt.Errorf("path: spec.rules[%v]: do not mention the namespace to generate a non namespaced resource", rule.Name)
							}
						}
					}
				}
			}
		}
	}
	return nil
}

// jsonPatchOnPod checks if a rule applies JSON patches to Pod
func jsonPatchOnPod(rule kyvernov1.Rule) bool {
	if !rule.HasMutate() {
		return false
	}

	if utils.ContainsString(rule.MatchResources.Kinds, "Pod") && rule.Mutation.PatchesJSON6902 != "" {
		return true
	}

	return false
}

func podControllerAutoGenExclusion(policy kyvernov1.PolicyInterface) bool {
	annotations := policy.GetAnnotations()
	val, ok := annotations[kyvernov1.PodControllersAnnotation]
	if !ok || val == "none" {
		return false
	}

	reorderVal := strings.Split(strings.ToLower(val), ",")
	sort.Slice(reorderVal, func(i, j int) bool { return reorderVal[i] < reorderVal[j] })
	if ok && !reflect.DeepEqual(reorderVal, []string{"cronjob", "daemonset", "deployment", "job", "statefulset"}) {
		return true
	}
	return false
}

// validateKinds verifies if an API resource that matches 'kind' is valid kind
// and found in the cache, returns error if not found
func validateKinds(kinds []string, mock bool, client dclient.Interface, p kyvernov1.PolicyInterface) error {
	for _, kind := range kinds {
		gv, k := kubeutils.GetKindFromGVK(kind)
		if k == p.GetKind() {
			return fmt.Errorf("kind and match resource kind should not be the same")
		}

		if !mock && !kubeutils.SkipSubResources(k) && !strings.Contains(kind, "*") {
			_, _, err := client.Discovery().FindResource(gv, k)
			if err != nil {
				return fmt.Errorf("unable to convert GVK to GVR for kinds %s, err: %s", kinds, err)
			}
		}
	}
	return nil
}<|MERGE_RESOLUTION|>--- conflicted
+++ resolved
@@ -704,8 +704,7 @@
 	return true
 }
 
-<<<<<<< HEAD
-func validateResources(path *field.Path, rule kyverno.Rule) (string, error) {
+func validateResources(path *field.Path, rule kyvernov1.Rule) (string, error) {
 
 	if path, err := validateMatchRequestTypes(rule.MatchResources); err != nil {
 		return fmt.Sprintf("resources.%s", path), err
@@ -715,9 +714,6 @@
 		return fmt.Sprintf("resources.%s", path), err
 	}
 
-=======
-func validateResources(path *field.Path, rule kyvernov1.Rule) (string, error) {
->>>>>>> 7245c92d
 	// validate userInfo in match and exclude
 	if errs := rule.ExcludeResources.UserInfo.Validate(path.Child("exclude")); len(errs) != 0 {
 		return "exclude", errs.ToAggregate()
