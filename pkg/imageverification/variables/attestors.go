--- conflicted
+++ resolved
@@ -25,13 +25,8 @@
 	for i, att := range att {
 		path := path.Index(i)
 		compiledAtt := &CompiledAttestor{
-<<<<<<< HEAD
-			key: att.Name,
+			Key: att.Name,
 			// val: att,
-=======
-			Key: att.Name,
-			val: att,
->>>>>>> 1a930b3a
 		}
 		if att.IsCosign() {
 			if att.Cosign.Key != nil && att.Cosign.Key.Expression != "" {
