--- conflicted
+++ resolved
@@ -165,29 +165,16 @@
 	}
 
 	return &compiledPolicy{
-<<<<<<< HEAD
-		failurePolicy:   ivpolicy.GetFailurePolicy(),
-		matchConditions: matchConditions,
-		imageRules:      imageRules,
-		verifications:   verifications,
-		imageExtractors: imageExtractors,
-		attestors:       compiledAttestors,
-		attestorList:    ivpolvar.GetAttestors(ivpolicy.Spec.Attestors),
-		attestationList: ivpolvar.GetAttestations(ivpolicy.Spec.Attestations),
-		creds:           ivpolicy.Spec.Credentials,
-		exceptions:      compiledExceptions,
-		variables:       variables,
-=======
 		failurePolicy:        ivpolicy.GetFailurePolicy(),
 		matchConditions:      matchConditions,
 		MatchImageReferences: MatchImageReferences,
 		verifications:        verifications,
 		imageExtractors:      imageExtractors,
+		attestors:            compiledAttestors,
 		attestorList:         ivpolvar.GetAttestors(ivpolicy.Spec.Attestors),
 		attestationList:      ivpolvar.GetAttestations(ivpolicy.Spec.Attestations),
 		creds:                ivpolicy.Spec.Credentials,
 		exceptions:           compiledExceptions,
 		variables:            variables,
->>>>>>> 5f46aa0f
 	}, nil
 }