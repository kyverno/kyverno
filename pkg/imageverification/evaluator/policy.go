package eval

import (
	"context"
	"fmt"
	"reflect"

	"github.com/google/cel-go/cel"
	"github.com/google/cel-go/common/types"
	"github.com/google/cel-go/common/types/ref"
	"github.com/kyverno/kyverno/api/policies.kyverno.io/v1alpha1"
	policiesv1alpha1 "github.com/kyverno/kyverno/api/policies.kyverno.io/v1alpha1"
	"github.com/kyverno/kyverno/pkg/cel/libs/globalcontext"
	"github.com/kyverno/kyverno/pkg/cel/libs/imagedata"
	"github.com/kyverno/kyverno/pkg/cel/libs/imageverify"
	"github.com/kyverno/kyverno/pkg/cel/libs/resource"
	"github.com/kyverno/kyverno/pkg/cel/policy"
	"github.com/kyverno/kyverno/pkg/cel/utils"
	"github.com/kyverno/kyverno/pkg/imageverification/imagedataloader"
	"github.com/kyverno/kyverno/pkg/imageverification/match"
	"github.com/kyverno/kyverno/pkg/imageverification/variables"
	"go.uber.org/multierr"
	admissionregistrationv1 "k8s.io/api/admissionregistration/v1"
	"k8s.io/apimachinery/pkg/apis/meta/v1/unstructured"
	"k8s.io/apimachinery/pkg/runtime"
	"k8s.io/apiserver/pkg/admission"
	"k8s.io/apiserver/pkg/cel/lazy"
)

type EvaluationResult struct {
	Error      error
	Message    string
	Index      int
	Result     bool
	Exceptions []*policiesv1alpha1.PolicyException
}

type CompiledPolicy interface {
	Evaluate(context.Context, imagedataloader.ImageContext, admission.Attributes, interface{}, runtime.Object, bool, policy.ContextInterface) (*EvaluationResult, error)
}

type compiledPolicy struct {
<<<<<<< HEAD
	failurePolicy   admissionregistrationv1.FailurePolicyType
	matchConditions []cel.Program
	imageRules      []*match.CompiledMatch
	verifications   []policy.CompiledValidation
	imageExtractors []*variables.CompiledImageExtractor
	attestors       []*variables.CompiledAttestor
	attestorList    map[string]string
	attestationList map[string]string
	creds           *v1alpha1.Credentials
	exceptions      []policy.CompiledException
	variables       map[string]cel.Program
=======
	failurePolicy        admissionregistrationv1.FailurePolicyType
	matchConditions      []cel.Program
	MatchImageReferences []*match.CompiledMatch
	verifications        []policy.CompiledValidation
	imageExtractors      []*variables.CompiledImageExtractor
	attestorList         map[string]string
	attestationList      map[string]string
	creds                *v1alpha1.Credentials
	exceptions           []policy.CompiledException
	variables            map[string]cel.Program
>>>>>>> 5f46aa0f
}

func (c *compiledPolicy) Evaluate(ctx context.Context, ictx imagedataloader.ImageContext, attr admission.Attributes, request interface{}, namespace runtime.Object, isK8s bool, context policy.ContextInterface) (*EvaluationResult, error) {
	matched, err := c.match(ctx, attr, request, namespace, c.matchConditions)
	if err != nil {
		return nil, err
	}
	if !matched {
		return nil, nil
	}

	// check if the resource matches an exception
	if len(c.exceptions) > 0 {
		matchedExceptions := make([]*policiesv1alpha1.PolicyException, 0)
		for _, polex := range c.exceptions {
			match, err := c.match(ctx, attr, request, namespace, polex.MatchConditions)
			if err != nil {
				return nil, err
			}
			if match {
				matchedExceptions = append(matchedExceptions, polex.Exception)
			}
		}
		if len(matchedExceptions) > 0 {
			return &EvaluationResult{Exceptions: matchedExceptions}, nil
		}
	}

	data := map[string]any{}
	vars := lazy.NewMapValue(policy.VariablesType)
	for name, variable := range c.variables {
		vars.Append(name, func(*lazy.MapValue) ref.Val {
			out, _, err := variable.ContextEval(ctx, data)
			if out != nil {
				return out
			}
			if err != nil {
				return types.WrapErr(err)
			}
			return nil
		})
	}

	if isK8s {
		namespaceVal, err := objectToResolveVal(namespace)
		if err != nil {
			return nil, fmt.Errorf("failed to prepare namespace variable for evaluation: %w", err)
		}
		requestVal, err := convertObjectToUnstructured(request)
		if err != nil {
			return nil, fmt.Errorf("failed to prepare request variable for evaluation: %w", err)
		}
		objectVal, err := objectToResolveVal(attr.GetObject())
		if err != nil {
			return nil, fmt.Errorf("failed to prepare object variable for evaluation: %w", err)
		}
		oldObjectVal, err := objectToResolveVal(attr.GetOldObject())
		if err != nil {
			return nil, fmt.Errorf("failed to prepare oldObject variable for evaluation: %w", err)
		}
		data[NamespaceObjectKey] = namespaceVal
		data[RequestKey] = requestVal.Object
		data[ObjectKey] = objectVal
		data[OldObjectKey] = oldObjectVal
		data[policy.VariablesKey] = vars
		data[policy.GlobalContextKey] = globalcontext.Context{ContextInterface: context}
		data[policy.ImageDataKey] = imagedata.Context{ContextInterface: context}
		data[policy.ResourceKey] = resource.Context{ContextInterface: context}
	} else {
		data[ObjectKey] = request
	}

	images, err := variables.ExtractImages(c.imageExtractors, data)
	if err != nil {
		return nil, err
	}
	data[ImagesKey] = images
	data[AttestationKey] = c.attestationList

	attestors := make(map[string]policiesv1alpha1.Attestor)
	for _, att := range c.attestors {
		data, err := att.Evaluate(data)
		if err != nil {
			return nil, err
		}
		attestors[data.Name] = data
	}
	data[AttestorKey] = attestors

	imgList := []string{}
	for _, v := range images {
		for _, img := range v {
			if apply, err := match.Match(c.MatchImageReferences, img); err != nil {
				return nil, err
			} else if apply {
				imgList = append(imgList, img)
			}
		}
	}

	if err := ictx.AddImages(ctx, imgList, imageverify.GetRemoteOptsFromPolicy(c.creds)...); err != nil {
		return nil, err
	}

	for i, v := range c.verifications {
		out, _, err := v.Program.ContextEval(ctx, data)
		if err != nil {
			return nil, err
		}

		// evaluate only when rule fails
		if outcome, err := utils.ConvertToNative[bool](out); err == nil && !outcome {
			message := v.Message
			if v.MessageExpression != nil {
				if out, _, err := v.MessageExpression.ContextEval(ctx, data); err != nil {
					message = fmt.Sprintf("failed to evaluate message expression: %s", err)
				} else if msg, err := utils.ConvertToNative[string](out); err != nil {
					message = fmt.Sprintf("failed to convert message expression to string: %s", err)
				} else {
					message = msg
				}
			}

			return &EvaluationResult{
				Result:  outcome,
				Message: message,
				Index:   i,
				Error:   err,
			}, nil
		} else if err != nil {
			return &EvaluationResult{Error: err}, nil
		}
	}
	return &EvaluationResult{Result: true}, nil
}

func (p *compiledPolicy) match(
	ctx context.Context,
	attr admission.Attributes,
	request interface{},
	namespace runtime.Object,
	matchConditions []cel.Program,
) (bool, error) {
	data := make(map[string]any)
	if isK8s(request) {
		namespaceVal, err := objectToResolveVal(namespace)
		if err != nil {
			return false, fmt.Errorf("failed to prepare namespace variable for evaluation: %w", err)
		}
		requestVal, err := convertObjectToUnstructured(request)
		if err != nil {
			return false, fmt.Errorf("failed to prepare request variable for evaluation: %w", err)
		}
		objectVal, err := objectToResolveVal(attr.GetObject())
		if err != nil {
			return false, fmt.Errorf("failed to prepare object variable for evaluation: %w", err)
		}
		oldObjectVal, err := objectToResolveVal(attr.GetOldObject())
		if err != nil {
			return false, fmt.Errorf("failed to prepare oldObject variable for evaluation: %w", err)
		}
		data[NamespaceObjectKey] = namespaceVal
		data[RequestKey] = requestVal.Object
		data[ObjectKey] = objectVal
		data[OldObjectKey] = oldObjectVal
	} else {
		data[ObjectKey] = request
	}

	var errs []error
	for _, matchCondition := range matchConditions {
		// evaluate the condition
		out, _, err := matchCondition.ContextEval(ctx, data)
		// check error
		if err != nil {
			errs = append(errs, err)
			continue
		}
		// try to convert to a bool
		result, err := utils.ConvertToNative[bool](out)
		// check error
		if err != nil {
			errs = append(errs, err)
			continue
		}
		// if condition is false, skip
		if !result {
			return false, nil
		}
	}
	if err := multierr.Combine(errs...); err == nil {
		return true, nil
	} else if p.failurePolicy == admissionregistrationv1.Ignore {
		return false, nil
	} else {
		return false, err
	}
}

func convertObjectToUnstructured(obj interface{}) (*unstructured.Unstructured, error) {
	if obj == nil || reflect.ValueOf(obj).IsNil() {
		return &unstructured.Unstructured{Object: nil}, nil
	}
	ret, err := runtime.DefaultUnstructuredConverter.ToUnstructured(obj)
	if err != nil {
		return nil, err
	}
	return &unstructured.Unstructured{Object: ret}, nil
}

func objectToResolveVal(r runtime.Object) (interface{}, error) {
	if r == nil || reflect.ValueOf(r).IsNil() {
		return nil, nil
	}
	v, err := convertObjectToUnstructured(r)
	if err != nil {
		return nil, err
	}
	return v.Object, nil
}<|MERGE_RESOLUTION|>--- conflicted
+++ resolved
@@ -40,30 +40,17 @@
 }
 
 type compiledPolicy struct {
-<<<<<<< HEAD
-	failurePolicy   admissionregistrationv1.FailurePolicyType
-	matchConditions []cel.Program
-	imageRules      []*match.CompiledMatch
-	verifications   []policy.CompiledValidation
-	imageExtractors []*variables.CompiledImageExtractor
-	attestors       []*variables.CompiledAttestor
-	attestorList    map[string]string
-	attestationList map[string]string
-	creds           *v1alpha1.Credentials
-	exceptions      []policy.CompiledException
-	variables       map[string]cel.Program
-=======
 	failurePolicy        admissionregistrationv1.FailurePolicyType
 	matchConditions      []cel.Program
 	MatchImageReferences []*match.CompiledMatch
 	verifications        []policy.CompiledValidation
 	imageExtractors      []*variables.CompiledImageExtractor
+	attestors            []*variables.CompiledAttestor
 	attestorList         map[string]string
 	attestationList      map[string]string
 	creds                *v1alpha1.Credentials
 	exceptions           []policy.CompiledException
 	variables            map[string]cel.Program
->>>>>>> 5f46aa0f
 }
 
 func (c *compiledPolicy) Evaluate(ctx context.Context, ictx imagedataloader.ImageContext, attr admission.Attributes, request interface{}, namespace runtime.Object, isK8s bool, context policy.ContextInterface) (*EvaluationResult, error) {
