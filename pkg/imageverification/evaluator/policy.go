--- conflicted
+++ resolved
@@ -116,11 +116,8 @@
 		data[OldObjectKey] = oldObjectVal
 		data[policy.VariablesKey] = vars
 		data[policy.GlobalContextKey] = globalcontext.Context{ContextInterface: context}
-<<<<<<< HEAD
 		data[policy.ImageDataKey] = imagedata.Context{ContextInterface: context}
-=======
 		data[policy.ResourceKey] = resource.Context{ContextInterface: context}
->>>>>>> 5ea57980
 	} else {
 		data[ObjectKey] = request
 	}
