--- conflicted
+++ resolved
@@ -18,15 +18,10 @@
 //   - Pod is not defined
 //
 // Otherwise it returns all pod controllers
-<<<<<<< HEAD
-func CanAutoGen(spec *policiesv1alpha1.ValidatingPolicySpec) (bool, sets.Set[string]) {
-	match := spec.MatchConstraints
+func CanAutoGen(match *admissionregistrationv1.MatchResources) (bool, sets.Set[string]) {
 	if match == nil {
 		return false, sets.New[string]()
 	}
-=======
-func CanAutoGen(match *admissionregistrationv1.MatchResources) (bool, sets.Set[string]) {
->>>>>>> 0dda60bf
 	if match.NamespaceSelector != nil {
 		if len(match.NamespaceSelector.MatchLabels) > 0 || len(match.NamespaceSelector.MatchExpressions) > 0 {
 			return false, sets.New[string]()
