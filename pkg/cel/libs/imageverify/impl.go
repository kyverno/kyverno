--- conflicted
+++ resolved
@@ -67,39 +67,7 @@
 		count := 0
 		if match, err := matching.MatchImage(image, f.imgRules...); err != nil {
 			return types.WrapErr(err)
-<<<<<<< HEAD
-		} else {
-			count := 0
-			if match, err := matching.MatchImage(image, f.imgRules...); err != nil {
-				return types.WrapErr(err)
-			} else if !match {
-				return f.NativeToValue(count)
-			}
-
-			for _, attestor := range attestors {
-				opts := GetRemoteOptsFromPolicy(f.creds)
-				img, err := f.imgCtx.Get(ctx, image, opts...)
-				if err != nil {
-					return types.NewErr("failed to get imagedata: %v", err)
-				}
-
-				if attestor.IsCosign() {
-					if err := f.cosignVerifier.VerifyImageSignature(ctx, img, &attestor); err != nil {
-						f.logger.Info("failed to verify image cosign: %v", err)
-					} else {
-						count += 1
-					}
-				} else if attestor.IsNotary() {
-					if err := f.notaryVerifier.VerifyImageSignature(ctx, img, attestor.Notary.Certs.Value, attestor.Notary.TSACerts.Value); err != nil {
-						f.logger.Info("failed to verify image notary: %v", err)
-					} else {
-						count += 1
-					}
-				}
-			}
-=======
 		} else if !match {
->>>>>>> 1f6d4753
 			return f.NativeToValue(count)
 		}
 		for _, attestor := range attestors {
@@ -115,40 +83,11 @@
 				} else {
 					count += 1
 				}
-<<<<<<< HEAD
-				opts := GetRemoteOptsFromPolicy(f.creds)
-				img, err := f.imgCtx.Get(ctx, image, opts...)
-				if err != nil {
-					return types.NewErr("failed to get imagedata: %v", err)
-				}
-				if attestor.IsCosign() {
-					if err := f.cosignVerifier.VerifyAttestationSignature(ctx, img, &attest, &attestor); err != nil {
-						f.logger.Info("failed to verify attestation cosign: %v", err)
-					} else {
-						count += 1
-					}
-				} else if attestor.IsNotary() {
-					if attest.Referrer == nil {
-						return types.NewErr("notary verifier only supports oci 1.1 referrers as attestations")
-					}
-					if err := f.notaryVerifier.VerifyAttestationSignature(
-						ctx,
-						img,
-						attest.Referrer.Type,
-						attestor.Notary.Certs.Value,
-						attestor.Notary.TSACerts.Value,
-					); err != nil {
-						f.logger.Info("failed to verify attestation notary: %v", err)
-					} else {
-						count += 1
-					}
-=======
 			} else if attestor.IsNotary() {
-				if err := f.notaryVerifier.VerifyImageSignature(ctx, img, &attestor); err != nil {
+				if err := f.notaryVerifier.VerifyImageSignature(ctx, img, attestor.Notary.Certs.Value, attestor.Notary.TSACerts.Value); err != nil {
 					f.logger.Info("failed to verify image notary: %v", err)
 				} else {
 					count += 1
->>>>>>> 1f6d4753
 				}
 			}
 		}
@@ -191,7 +130,16 @@
 					count += 1
 				}
 			} else if attestor.IsNotary() {
-				if err := f.notaryVerifier.VerifyAttestationSignature(ctx, img, &attest, &attestor); err != nil {
+				if attest.Referrer == nil {
+					return types.NewErr("notary verifier only supports oci 1.1 referrers as attestations")
+				}
+				if err := f.notaryVerifier.VerifyAttestationSignature(
+					ctx,
+					img,
+					attest.Referrer.Type,
+					attestor.Notary.Certs.Value,
+					attestor.Notary.TSACerts.Value,
+				); err != nil {
 					f.logger.Info("failed to verify attestation notary: %v", err)
 				} else {
 					count += 1
