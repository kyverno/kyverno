package image_test

import (
	"regexp"
	"testing"

	"github.com/google/cel-go/cel"
	"github.com/google/cel-go/common/types"
	"github.com/google/cel-go/common/types/ref"
	"github.com/google/go-containerregistry/pkg/name"
	"github.com/kyverno/kyverno/pkg/cel/compiler"
	"github.com/kyverno/kyverno/pkg/cel/libs/image"
	"github.com/stretchr/testify/assert"
	"github.com/stretchr/testify/require"
	"k8s.io/apimachinery/pkg/util/sets"
)

func testImageLib(t *testing.T, expr string, expectResult ref.Val, expectRuntimeErrPattern string, expectCompileErrs []string) {
	base, err := compiler.NewBaseEnv()
	assert.NoError(t, err)
	assert.NotNil(t, base)
	options := []cel.EnvOption{
		image.Lib(),
	}
	env, err := base.Extend(options...)
	assert.NoError(t, err)
	assert.NotNil(t, env)
	if err != nil {
		t.Fatalf("%v", err)
	}
	compiled, issues := env.Compile(expr)

	if len(expectCompileErrs) > 0 {
		missingCompileErrs := []string{}
		matchedCompileErrs := sets.New[int]()
		for _, expectedCompileErr := range expectCompileErrs {
			compiledPattern, err := regexp.Compile(expectedCompileErr)
			if err != nil {
				t.Fatalf("failed to compile expected err regex: %v", err)
			}

			didMatch := false

			for i, compileError := range issues.Errors() {
				if compiledPattern.Match([]byte(compileError.Message)) {
					didMatch = true
					matchedCompileErrs.Insert(i)
				}
			}

			if !didMatch {
				missingCompileErrs = append(missingCompileErrs, expectedCompileErr)
			} else if len(matchedCompileErrs) != len(issues.Errors()) {
				unmatchedErrs := []cel.Error{}
				for i, issue := range issues.Errors() {
					if !matchedCompileErrs.Has(i) {
						unmatchedErrs = append(unmatchedErrs, *issue)
					}
				}
				require.Empty(t, unmatchedErrs, "unexpected compilation errors")
			}
		}

		require.Empty(t, missingCompileErrs, "expected compilation errors")
		return
	} else if len(issues.Errors()) > 0 {
		for _, err := range issues.Errors() {
			t.Errorf("unexpected compile error: %v", err)
		}
		t.FailNow()
	}

	prog, err := env.Program(compiled)
	if err != nil {
		t.Fatalf("%v", err)
	}
	res, _, err := prog.Eval(map[string]any{})
	if len(expectRuntimeErrPattern) > 0 {
		if err == nil {
			t.Fatalf("no runtime error thrown. Expected: %v", expectRuntimeErrPattern)
		} else if matched, regexErr := regexp.MatchString(expectRuntimeErrPattern, err.Error()); regexErr != nil {
			t.Fatalf("failed to compile expected err regex: %v", regexErr)
		} else if !matched {
			t.Fatalf("unexpected err: %v", err)
		}
	} else if err != nil {
		t.Fatalf("%v", err)
	} else if expectResult != nil {
		converted := res.Equal(expectResult).Value().(bool)
		require.True(t, converted, "expectation not equal to output")
	} else {
		t.Fatal("expected result must not be nil")
	}
}

func TestImage(t *testing.T) {
	cases := []struct {
		name               string
		expr               string
		expectValue        ref.Val
		expectedCompileErr []string
		expectedRuntimeErr string
	}{
		{
			name:        "parse",
<<<<<<< HEAD
			expr:        `parseImageReference("registry.k8s.io/kube-apiserver-arm64:latest")`,
			expectValue: image.Image{ImageReference: image.ConvertToImageRef(name.MustParseReference("registry.k8s.io/kube-apiserver-arm64:latest"))},
=======
			expr:        `image("registry.k8s.io/kube-apiserver-arm64:latest")`,
			expectValue: image.Image{Reference: name.MustParseReference("registry.k8s.io/kube-apiserver-arm64:latest")},
>>>>>>> c8f3b793
		},
		{
			name:               "parse_invalid_image",
			expr:               `parseImageReference("registry.k8s.io/kube-apiserver-arm64:@")`,
			expectedRuntimeErr: "could not parse reference: registry.k8s.io/kube-apiserver-arm64:@",
		},
		{
			name:        "isImage",
			expr:        `isImage("registry.k8s.io/kube-apiserver-arm64:latest")`,
			expectValue: types.True,
		},
		{
			name:        "isImage_false",
			expr:        `isImage("registry.k8s.io/kube-apiserver-arm64:@")`,
			expectValue: types.False,
		},
		{
			name:               "isImage_noOverload",
			expr:               `isImage(0)`,
			expectedCompileErr: []string{"found no matching overload for 'isImage' applied to.*"},
		},
		{
			name:        "contains_digest_no_identifier",
<<<<<<< HEAD
			expr:        `parseImageReference("registry.k8s.io/kube-apiserver-arm64").containsDigest()`,
			expectValue: falseVal,
		},
		{
			name:        "contains_digest_tag",
			expr:        `parseImageReference("registry.k8s.io/kube-apiserver-arm64:latest").containsDigest()`,
			expectValue: falseVal,
		},
		{
			name:        "contains_digest_true",
			expr:        `parseImageReference("registry.k8s.io/kube-apiserver-arm64@sha256:6aefddb645ee6963afd681b1845c661d0ea4c3b20ab9db86d9e753b203d385f2").containsDigest()`,
			expectValue: trueVal,
		},
		{
			name:        "contains_digest_with_tag_true",
			expr:        `parseImageReference("registry.k8s.io/kube-apiserver-arm64:latest@sha256:6aefddb645ee6963afd681b1845c661d0ea4c3b20ab9db86d9e753b203d385f2").containsDigest()`,
			expectValue: trueVal,
		},
		{
			name:        "registry",
			expr:        `parseImageReference("registry.k8s.io/kube-apiserver-arm64").registry() == "registry.k8s.io"`,
			expectValue: trueVal,
		},
		{
			name:        "registry_matches",
			expr:        `parseImageReference("registry.k8s.io/kube-apiserver-arm64").registry().matches("(registry.k8s.io|ghcr.io)")`,
			expectValue: trueVal,
		},
		{
			name:        "repository",
			expr:        `parseImageReference("registry.k8s.io/kube-apiserver-arm64").repository() == "kube-apiserver-arm64"`,
			expectValue: trueVal,
=======
			expr:        `image("registry.k8s.io/kube-apiserver-arm64").containsDigest()`,
			expectValue: types.False,
		},
		{
			name:        "contains_digest_tag",
			expr:        `image("registry.k8s.io/kube-apiserver-arm64:latest").containsDigest()`,
			expectValue: types.False,
		},
		{
			name:        "contains_digest_true",
			expr:        `image("registry.k8s.io/kube-apiserver-arm64@sha256:6aefddb645ee6963afd681b1845c661d0ea4c3b20ab9db86d9e753b203d385f2").containsDigest()`,
			expectValue: types.True,
		},
		{
			name:        "contains_digest_with_tag_true",
			expr:        `image("registry.k8s.io/kube-apiserver-arm64:latest@sha256:6aefddb645ee6963afd681b1845c661d0ea4c3b20ab9db86d9e753b203d385f2").containsDigest()`,
			expectValue: types.True,
		},
		{
			name:        "registry",
			expr:        `image("registry.k8s.io/kube-apiserver-arm64").registry() == "registry.k8s.io"`,
			expectValue: types.True,
		},
		{
			name:        "registry_matches",
			expr:        `image("registry.k8s.io/kube-apiserver-arm64").registry().matches("(registry.k8s.io|ghcr.io)")`,
			expectValue: types.True,
		},
		{
			name:        "repository",
			expr:        `image("registry.k8s.io/kube-apiserver-arm64").repository() == "kube-apiserver-arm64"`,
			expectValue: types.True,
>>>>>>> c8f3b793
		},
		{
			name:        "identifier_tag",
			expr:        `parseImageReference("registry.k8s.io/kube-apiserver-arm64:testtag").identifier()`,
			expectValue: types.String("testtag"),
		},
		{
			name:        "default_identifier",
			expr:        `parseImageReference("registry.k8s.io/kube-apiserver-arm64").identifier()`,
			expectValue: types.String("latest"),
		},
		{
			name:        "identifer_digest",
			expr:        `parseImageReference("registry.k8s.io/kube-apiserver-arm64@sha256:6aefddb645ee6963afd681b1845c661d0ea4c3b20ab9db86d9e753b203d385f2").identifier()`,
			expectValue: types.String("sha256:6aefddb645ee6963afd681b1845c661d0ea4c3b20ab9db86d9e753b203d385f2"),
		},
		{
			name:        "identifer_digest_and_tag",
			expr:        `parseImageReference("registry.k8s.io/kube-apiserver-arm64:latest@sha256:6aefddb645ee6963afd681b1845c661d0ea4c3b20ab9db86d9e753b203d385f2").identifier()`,
			expectValue: types.String("sha256:6aefddb645ee6963afd681b1845c661d0ea4c3b20ab9db86d9e753b203d385f2"),
		},
		{
			name:        "tag",
			expr:        `parseImageReference("registry.k8s.io/kube-apiserver-arm64:testtag").tag()`,
			expectValue: types.String("testtag"),
		},
		{
			name:        "default_tag",
			expr:        `parseImageReference("registry.k8s.io/kube-apiserver-arm64").tag()`,
			expectValue: types.String("latest"),
		},
		{
			name:        "no_tag",
			expr:        `parseImageReference("registry.k8s.io/kube-apiserver-arm64@sha256:6aefddb645ee6963afd681b1845c661d0ea4c3b20ab9db86d9e753b203d385f2").tag()`,
			expectValue: types.String(""),
		},
		{
			name:        "identifier_tag",
			expr:        `parseImageReference("registry.k8s.io/kube-apiserver-arm64:testtag").identifier()`,
			expectValue: types.String("testtag"),
		},
		{
			name:        "no_digest",
			expr:        `parseImageReference("registry.k8s.io/kube-apiserver-arm64").digest()`,
			expectValue: types.String(""),
		},
		{
			name:        "digest_tag",
			expr:        `parseImageReference("registry.k8s.io/kube-apiserver-arm64:testtag").digest()`,
			expectValue: types.String(""),
		},
		{
			name:        "digest",
			expr:        `parseImageReference("registry.k8s.io/kube-apiserver-arm64@sha256:6aefddb645ee6963afd681b1845c661d0ea4c3b20ab9db86d9e753b203d385f2").digest()`,
			expectValue: types.String("sha256:6aefddb645ee6963afd681b1845c661d0ea4c3b20ab9db86d9e753b203d385f2"),
		},
		{
			name:        "digest_digest_and_tag",
<<<<<<< HEAD
			expr:        `parseImageReference("registry.k8s.io/kube-apiserver-arm64:latest@sha256:6aefddb645ee6963afd681b1845c661d0ea4c3b20ab9db86d9e753b203d385f2").digest() == "sha256:6aefddb645ee6963afd681b1845c661d0ea4c3b20ab9db86d9e753b203d385f2"`,
			expectValue: trueVal,
=======
			expr:        `image("registry.k8s.io/kube-apiserver-arm64:latest@sha256:6aefddb645ee6963afd681b1845c661d0ea4c3b20ab9db86d9e753b203d385f2").digest() == "sha256:6aefddb645ee6963afd681b1845c661d0ea4c3b20ab9db86d9e753b203d385f2"`,
			expectValue: types.True,
>>>>>>> c8f3b793
		},
	}

	for _, c := range cases {
		t.Run(c.name, func(t *testing.T) {
			testImageLib(t, c.expr, c.expectValue, c.expectedRuntimeErr, c.expectedCompileErr)
		})
	}
}<|MERGE_RESOLUTION|>--- conflicted
+++ resolved
@@ -103,13 +103,8 @@
 	}{
 		{
 			name:        "parse",
-<<<<<<< HEAD
 			expr:        `parseImageReference("registry.k8s.io/kube-apiserver-arm64:latest")`,
-			expectValue: image.Image{ImageReference: image.ConvertToImageRef(name.MustParseReference("registry.k8s.io/kube-apiserver-arm64:latest"))},
-=======
-			expr:        `image("registry.k8s.io/kube-apiserver-arm64:latest")`,
 			expectValue: image.Image{Reference: name.MustParseReference("registry.k8s.io/kube-apiserver-arm64:latest")},
->>>>>>> c8f3b793
 		},
 		{
 			name:               "parse_invalid_image",
@@ -133,73 +128,38 @@
 		},
 		{
 			name:        "contains_digest_no_identifier",
-<<<<<<< HEAD
 			expr:        `parseImageReference("registry.k8s.io/kube-apiserver-arm64").containsDigest()`,
-			expectValue: falseVal,
+			expectValue: types.False,
 		},
 		{
 			name:        "contains_digest_tag",
 			expr:        `parseImageReference("registry.k8s.io/kube-apiserver-arm64:latest").containsDigest()`,
-			expectValue: falseVal,
+			expectValue: types.False,
 		},
 		{
 			name:        "contains_digest_true",
 			expr:        `parseImageReference("registry.k8s.io/kube-apiserver-arm64@sha256:6aefddb645ee6963afd681b1845c661d0ea4c3b20ab9db86d9e753b203d385f2").containsDigest()`,
-			expectValue: trueVal,
+			expectValue: types.True,
 		},
 		{
 			name:        "contains_digest_with_tag_true",
 			expr:        `parseImageReference("registry.k8s.io/kube-apiserver-arm64:latest@sha256:6aefddb645ee6963afd681b1845c661d0ea4c3b20ab9db86d9e753b203d385f2").containsDigest()`,
-			expectValue: trueVal,
+			expectValue: types.True,
 		},
 		{
 			name:        "registry",
 			expr:        `parseImageReference("registry.k8s.io/kube-apiserver-arm64").registry() == "registry.k8s.io"`,
-			expectValue: trueVal,
+			expectValue: types.True,
 		},
 		{
 			name:        "registry_matches",
 			expr:        `parseImageReference("registry.k8s.io/kube-apiserver-arm64").registry().matches("(registry.k8s.io|ghcr.io)")`,
-			expectValue: trueVal,
+			expectValue: types.True,
 		},
 		{
 			name:        "repository",
 			expr:        `parseImageReference("registry.k8s.io/kube-apiserver-arm64").repository() == "kube-apiserver-arm64"`,
-			expectValue: trueVal,
-=======
-			expr:        `image("registry.k8s.io/kube-apiserver-arm64").containsDigest()`,
-			expectValue: types.False,
-		},
-		{
-			name:        "contains_digest_tag",
-			expr:        `image("registry.k8s.io/kube-apiserver-arm64:latest").containsDigest()`,
-			expectValue: types.False,
-		},
-		{
-			name:        "contains_digest_true",
-			expr:        `image("registry.k8s.io/kube-apiserver-arm64@sha256:6aefddb645ee6963afd681b1845c661d0ea4c3b20ab9db86d9e753b203d385f2").containsDigest()`,
-			expectValue: types.True,
-		},
-		{
-			name:        "contains_digest_with_tag_true",
-			expr:        `image("registry.k8s.io/kube-apiserver-arm64:latest@sha256:6aefddb645ee6963afd681b1845c661d0ea4c3b20ab9db86d9e753b203d385f2").containsDigest()`,
-			expectValue: types.True,
-		},
-		{
-			name:        "registry",
-			expr:        `image("registry.k8s.io/kube-apiserver-arm64").registry() == "registry.k8s.io"`,
-			expectValue: types.True,
-		},
-		{
-			name:        "registry_matches",
-			expr:        `image("registry.k8s.io/kube-apiserver-arm64").registry().matches("(registry.k8s.io|ghcr.io)")`,
-			expectValue: types.True,
-		},
-		{
-			name:        "repository",
-			expr:        `image("registry.k8s.io/kube-apiserver-arm64").repository() == "kube-apiserver-arm64"`,
-			expectValue: types.True,
->>>>>>> c8f3b793
+			expectValue: types.True,
 		},
 		{
 			name:        "identifier_tag",
@@ -258,13 +218,8 @@
 		},
 		{
 			name:        "digest_digest_and_tag",
-<<<<<<< HEAD
 			expr:        `parseImageReference("registry.k8s.io/kube-apiserver-arm64:latest@sha256:6aefddb645ee6963afd681b1845c661d0ea4c3b20ab9db86d9e753b203d385f2").digest() == "sha256:6aefddb645ee6963afd681b1845c661d0ea4c3b20ab9db86d9e753b203d385f2"`,
-			expectValue: trueVal,
-=======
-			expr:        `image("registry.k8s.io/kube-apiserver-arm64:latest@sha256:6aefddb645ee6963afd681b1845c661d0ea4c3b20ab9db86d9e753b203d385f2").digest() == "sha256:6aefddb645ee6963afd681b1845c661d0ea4c3b20ab9db86d9e753b203d385f2"`,
-			expectValue: types.True,
->>>>>>> c8f3b793
+			expectValue: types.True,
 		},
 	}
 
