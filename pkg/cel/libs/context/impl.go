package context

import (
	"github.com/google/cel-go/common/types"
	"github.com/google/cel-go/common/types/ref"
	"github.com/kyverno/kyverno/pkg/cel/utils"
)

type impl struct {
	types.Adapter
}

func (c *impl) get_configmap_string_string(args ...ref.Val) ref.Val {
	if self, err := utils.ConvertToNative[Context](args[0]); err != nil {
		return types.WrapErr(err)
	} else if namespace, err := utils.ConvertToNative[string](args[1]); err != nil {
		return types.WrapErr(err)
	} else if name, err := utils.ConvertToNative[string](args[2]); err != nil {
		return types.WrapErr(err)
	} else {
		cm, err := self.GetConfigMap(namespace, name)
		if err != nil {
			// Errors are not expected here since Parse is a more lenient parser than ParseRequestURI.
			return types.NewErr("failed to get configmap: %v", err)
		}
		return c.NativeToValue(cm.UnstructuredContent())
	}
}

func (c *impl) get_globalreference_string_string(args ...ref.Val) ref.Val {
	if len(args) != 3 {
		return types.NewErr("expected 3 arguments, got %d", len(args))
	}
	if self, err := utils.ConvertToNative[Context](args[0]); err != nil {
		return types.WrapErr(err)
	} else if name, err := utils.ConvertToNative[string](args[1]); err != nil {
		return types.WrapErr(err)
	} else if projection, err := utils.ConvertToNative[string](args[2]); err != nil {
		return types.WrapErr(err)
	} else {
		globalRef, err := self.GetGlobalReference(name, projection)
		if err != nil {
			// Errors are not expected here since Parse is a more lenient parser than ParseRequestURI.
			return types.NewErr("failed to get global reference: %v", err)
		}
		return c.NativeToValue(globalRef)
	}
}

func (c *impl) get_imagedata_string(ctx ref.Val, image ref.Val) ref.Val {
	if self, err := utils.ConvertToNative[Context](ctx); err != nil {
		return types.WrapErr(err)
	} else if image, err := utils.ConvertToNative[string](image); err != nil {
		return types.WrapErr(err)
	} else {
		globalRef, err := self.GetImageData(image)
		if err != nil {
			// Errors are not expected here since Parse is a more lenient parser than ParseRequestURI.
			return types.NewErr("failed to get image data: %v", err)
		}
		return c.NativeToValue(globalRef)
	}
}

<<<<<<< HEAD
func (c *impl) list_resources_string_string_string(args ...ref.Val) ref.Val {
=======
func (c *impl) parse_imagereference_string(ctx ref.Val, image ref.Val) ref.Val {
	if self, err := utils.ConvertToNative[Context](ctx); err != nil {
		return types.WrapErr(err)
	} else if image, err := utils.ConvertToNative[string](image); err != nil {
		return types.WrapErr(err)
	} else {
		parsedRef, err := self.ParseImageReference(image)
		if err != nil {
			// Errors are not expected here since Parse is a more lenient parser than ParseRequestURI.
			return types.NewErr("failed to parse image data: %v", err)
		}
		return c.NativeToValue(parsedRef)
	}
}

func (c *impl) list_resource_string(args ...ref.Val) ref.Val {
>>>>>>> d7a37924
	if self, err := utils.ConvertToNative[Context](args[0]); err != nil {
		return types.WrapErr(err)
	} else if apiVersion, err := utils.ConvertToNative[string](args[1]); err != nil {
		return types.WrapErr(err)
	} else if resource, err := utils.ConvertToNative[string](args[2]); err != nil {
		return types.WrapErr(err)
	} else if namespace, err := utils.ConvertToNative[string](args[3]); err != nil {
		return types.WrapErr(err)
	} else {
		list, err := self.ListResource(apiVersion, resource, namespace)
		if err != nil {
			// Errors are not expected here since Parse is a more lenient parser than ParseRequestURI.
			return types.NewErr("failed to list resource: %v", err)
		}
		return c.NativeToValue(list.UnstructuredContent())
	}
}

func (c *impl) get_resource_string_string_string_string(args ...ref.Val) ref.Val {
	if self, err := utils.ConvertToNative[Context](args[0]); err != nil {
		return types.WrapErr(err)
	} else if apiVersion, err := utils.ConvertToNative[string](args[1]); err != nil {
		return types.WrapErr(err)
	} else if resource, err := utils.ConvertToNative[string](args[2]); err != nil {
		return types.WrapErr(err)
	} else if namespace, err := utils.ConvertToNative[string](args[3]); err != nil {
		return types.WrapErr(err)
	} else if name, err := utils.ConvertToNative[string](args[4]); err != nil {
		return types.WrapErr(err)
	} else {
		res, err := self.GetResource(apiVersion, resource, namespace, name)
		if err != nil {
			// Errors are not expected here since Parse is a more lenient parser than ParseRequestURI.
			return types.NewErr("failed to get resource: %v", err)
		}
		return c.NativeToValue(res.UnstructuredContent())
	}
}<|MERGE_RESOLUTION|>--- conflicted
+++ resolved
@@ -62,9 +62,6 @@
 	}
 }
 
-<<<<<<< HEAD
-func (c *impl) list_resources_string_string_string(args ...ref.Val) ref.Val {
-=======
 func (c *impl) parse_imagereference_string(ctx ref.Val, image ref.Val) ref.Val {
 	if self, err := utils.ConvertToNative[Context](ctx); err != nil {
 		return types.WrapErr(err)
@@ -80,8 +77,7 @@
 	}
 }
 
-func (c *impl) list_resource_string(args ...ref.Val) ref.Val {
->>>>>>> d7a37924
+func (c *impl) list_resources_string_string_string(args ...ref.Val) ref.Val {
 	if self, err := utils.ConvertToNative[Context](args[0]); err != nil {
 		return types.WrapErr(err)
 	} else if apiVersion, err := utils.ConvertToNative[string](args[1]); err != nil {
