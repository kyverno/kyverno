package context

import (
	"context"
	"errors"
	"strings"
	"testing"

	"github.com/google/cel-go/cel"
<<<<<<< HEAD
	"github.com/kyverno/kyverno/pkg/globalcontext/store"
	"github.com/kyverno/kyverno/pkg/imagedataloader"
=======
	"github.com/kyverno/kyverno/pkg/imageverification/imagedataloader"
>>>>>>> 0bcc850d
	"github.com/stretchr/testify/assert"
	"k8s.io/apimachinery/pkg/apis/meta/v1/unstructured"
)

type ctx struct {
	GetConfigMapFunc       func(string, string) (unstructured.Unstructured, error)
	GetGlobalReferenceFunc func(string, string) (any, error)
	GetImageDataFunc       func(string) (*imagedataloader.ImageData, error)
	ListResourcesFunc      func(string, string, string) (*unstructured.UnstructuredList, error)
	GetResourcesFunc       func(string, string, string, string) (*unstructured.Unstructured, error)
}

func (mock *ctx) GetConfigMap(ns string, n string) (unstructured.Unstructured, error) {
	return mock.GetConfigMapFunc(ns, n)
}

func (mock *ctx) GetGlobalReference(n, p string) (any, error) {
	return mock.GetGlobalReferenceFunc(n, p)
}

func (mock *ctx) GetImageData(n string) (*imagedataloader.ImageData, error) {
	return mock.GetImageDataFunc(n)
}

func (mock *ctx) ListResource(apiVersion, resource, namespace string) (*unstructured.UnstructuredList, error) {
	return mock.ListResourcesFunc(apiVersion, resource, namespace)
}

func (mock *ctx) GetResource(apiVersion, resource, namespace, name string) (*unstructured.Unstructured, error) {
	return mock.GetResourcesFunc(apiVersion, resource, namespace, name)
}

func Test_impl_get_configmap_string_string(t *testing.T) {
	opts := Lib()
	base, err := cel.NewEnv(opts)
	assert.NoError(t, err)
	assert.NotNil(t, base)
	options := []cel.EnvOption{
		cel.Variable("context", ContextType),
	}
	env, err := base.Extend(options...)
	assert.NoError(t, err)
	assert.NotNil(t, env)
	ast, issues := env.Compile(`context.GetConfigMap("foo","bar")`)
	assert.Nil(t, issues)
	assert.NotNil(t, ast)
	prog, err := env.Program(ast)
	assert.NoError(t, err)
	assert.NotNil(t, prog)
	called := false
	data := map[string]any{
		"context": Context{&ctx{
			GetConfigMapFunc: func(string, string) (unstructured.Unstructured, error) {
				called = true
				return unstructured.Unstructured{}, nil
			},
		}},
	}
	out, _, err := prog.Eval(data)
	assert.NoError(t, err)
	assert.NotNil(t, out)
	assert.True(t, called)
}

type mockGctxStore struct {
	data map[string]store.Entry
}

func (m *mockGctxStore) Get(name string) (store.Entry, bool) {
	entry, ok := m.data[name]
	return entry, ok
}

func (m *mockGctxStore) Set(name string, data store.Entry) {
	if m.data == nil {
		m.data = make(map[string]store.Entry)
	}
	m.data[name] = data
}

type mockEntry struct {
	data any
	err  error
}

func (m *mockEntry) Get() (any, error) {
	return m.data, m.err
}

func (m *mockEntry) Stop() {}

func Test_impl_get_globalreference_string(t *testing.T) {
	opts := Lib()
	base, err := cel.NewEnv(opts)
	assert.NoError(t, err)
	assert.NotNil(t, base)
	options := []cel.EnvOption{
		cel.Variable("context", ContextType),
	}
	env, err := base.Extend(options...)
	assert.NoError(t, err)
	assert.NotNil(t, env)
	ast, issues := env.Compile(`context.GetGlobalReference("foo", "bar")`)
	assert.Nil(t, issues)
	assert.NotNil(t, ast)
	prog, err := env.Program(ast)
	assert.NoError(t, err)
	assert.NotNil(t, prog)

	tests := []struct {
		name          string
		gctxStoreData map[string]store.Entry
		expectedValue any
		expectedError string
	}{
		{
			name:          "global context entry not found",
			gctxStoreData: map[string]store.Entry{},
			expectedError: "global context entry not found",
		},
		{
			name: "global context entry returns error",
			gctxStoreData: map[string]store.Entry{
				"foo": &mockEntry{err: errors.New("get entry error")},
			},
			expectedError: "get entry error",
		},
		{
			name: "global context entry returns string",
			gctxStoreData: map[string]store.Entry{
				"foo": &mockEntry{data: "stringValue"},
			},
			expectedValue: "stringValue",
		},
		{
			name: "global context entry returns map",
			gctxStoreData: map[string]store.Entry{
				"foo": &mockEntry{data: map[string]interface{}{"key": "value"}},
			},
			expectedValue: map[string]interface{}{"key": "value"},
		},
	}

	for _, tt := range tests {
		t.Run(tt.name, func(t *testing.T) {
			mockStore := &mockGctxStore{data: tt.gctxStoreData}
			data := map[string]any{
				"context": Context{&ctx{
					GetGlobalReferenceFunc: func(name string, path string) (any, error) {
						ent, ok := mockStore.Get(name)
						if !ok {
							return nil, errors.New("global context entry not found")
						}
						return ent.Get()
					},
				}},
			}
			out, _, err := prog.Eval(data)

			if tt.expectedError != "" {
				assert.Error(t, err)
				assert.Contains(t, err.Error(), tt.expectedError)
			} else {
				assert.NoError(t, err)
				if tt.expectedValue == nil {
					assert.Nil(t, out.Value())
				} else {
					assert.NotNil(t, out)
					if expectedUnstructured, ok := tt.expectedValue.(unstructured.Unstructured); ok {
						actualUnstructured, ok := out.Value().(unstructured.Unstructured)
						assert.True(t, ok, "Expected unstructured.Unstructured, got %T", out.Value())
						assert.Equal(t, expectedUnstructured, actualUnstructured)
					} else {
						assert.Equal(t, tt.expectedValue, out.Value())
					}
				}
			}
		})
	}
}

func Test_impl_get_imagedata_string(t *testing.T) {
	opts := Lib()
	base, err := cel.NewEnv(opts)
	assert.NoError(t, err)
	assert.NotNil(t, base)
	options := []cel.EnvOption{
		cel.Variable("context", ContextType),
	}
	env, err := base.Extend(options...)
	assert.NoError(t, err)
	assert.NotNil(t, env)
	ast, issues := env.Compile(`context.GetImageData("ghcr.io/kyverno/kyverno:latest")`)
	assert.Nil(t, issues)
	assert.NotNil(t, ast)
	prog, err := env.Program(ast)
	assert.NoError(t, err)
	assert.NotNil(t, prog)
	data := map[string]any{
		"context": Context{&ctx{
			GetImageDataFunc: func(image string) (*imagedataloader.ImageData, error) {
				idl, err := imagedataloader.New(nil)
				assert.NoError(t, err)
				return idl.FetchImageData(context.TODO(), image)
			},
		}},
	}
	out, _, err := prog.Eval(data)
	assert.NoError(t, err)
	img := out.Value().(*imagedataloader.ImageData)
	assert.Equal(t, img.Tag, "latest")
	assert.True(t, strings.HasPrefix(img.ResolvedImage, "ghcr.io/kyverno/kyverno:latest@sha256:"))
	assert.True(t, img.ConfigData != nil)
	assert.True(t, img.Manifest != nil)
	assert.True(t, img.ImageIndex != nil)
}

func Test_impl_get_resource_string(t *testing.T) {
	opts := Lib()
	base, err := cel.NewEnv(opts)
	assert.NoError(t, err)
	assert.NotNil(t, base)
	options := []cel.EnvOption{
		cel.Variable("context", ContextType),
	}
	env, err := base.Extend(options...)
	assert.NoError(t, err)
	assert.NotNil(t, env)
	ast, issues := env.Compile(`context.GetResource("apps/v1", "Deployment", "default", "nginx")`)
	assert.Nil(t, issues)
	assert.NotNil(t, ast)
	prog, err := env.Program(ast)
	assert.NoError(t, err)
	assert.NotNil(t, prog)
	data := map[string]any{
		"context": Context{&ctx{
			GetResourcesFunc: func(apiVersion, resource, namespace, name string) (*unstructured.Unstructured, error) {
				return &unstructured.Unstructured{
					Object: map[string]any{
						"apiVersion": apiVersion,
						"kind":       resource,
						"metadata": map[string]any{
							"name":      name,
							"namespace": namespace,
						},
					},
				}, nil
			},
		}},
	}
	out, _, err := prog.Eval(data)
	assert.NoError(t, err)
	object := out.Value().(map[string]any)
	assert.Equal(t, object["apiVersion"].(string), "apps/v1")
	assert.Equal(t, object["kind"].(string), "Deployment")
}

func Test_impl_list_resource_string(t *testing.T) {
	opts := Lib()
	base, err := cel.NewEnv(opts)
	assert.NoError(t, err)
	assert.NotNil(t, base)
	options := []cel.EnvOption{
		cel.Variable("context", ContextType),
	}
	env, err := base.Extend(options...)
	assert.NoError(t, err)
	assert.NotNil(t, env)
	ast, issues := env.Compile(`context.ListResource("apps/v1", "Deployment", "default")`)
	assert.Nil(t, issues)
	assert.NotNil(t, ast)
	prog, err := env.Program(ast)
	assert.NoError(t, err)
	assert.NotNil(t, prog)
	data := map[string]any{
		"context": Context{&ctx{
			ListResourcesFunc: func(apiVersion, resource, namespace string) (*unstructured.UnstructuredList, error) {
				return &unstructured.UnstructuredList{
					Items: []unstructured.Unstructured{
						{
							Object: map[string]any{
								"apiVersion": apiVersion,
								"kind":       resource,
								"metadata": map[string]any{
									"name":      "nginx",
									"namespace": namespace,
								},
							},
						},
					},
				}, nil
			},
		}},
	}
	out, _, err := prog.Eval(data)
	assert.NoError(t, err)
	object := out.Value().(map[string]any)
	assert.Equal(t, object["items"].([]any)[0].(map[string]any)["apiVersion"].(string), "apps/v1")
	assert.Equal(t, object["items"].([]any)[0].(map[string]any)["kind"].(string), "Deployment")
}<|MERGE_RESOLUTION|>--- conflicted
+++ resolved
@@ -7,12 +7,8 @@
 	"testing"
 
 	"github.com/google/cel-go/cel"
-<<<<<<< HEAD
 	"github.com/kyverno/kyverno/pkg/globalcontext/store"
-	"github.com/kyverno/kyverno/pkg/imagedataloader"
-=======
 	"github.com/kyverno/kyverno/pkg/imageverification/imagedataloader"
->>>>>>> 0bcc850d
 	"github.com/stretchr/testify/assert"
 	"k8s.io/apimachinery/pkg/apis/meta/v1/unstructured"
 )
@@ -98,7 +94,7 @@
 	err  error
 }
 
-func (m *mockEntry) Get() (any, error) {
+func (m *mockEntry) Get(_ string) (any, error) {
 	return m.data, m.err
 }
 
@@ -166,7 +162,7 @@
 						if !ok {
 							return nil, errors.New("global context entry not found")
 						}
-						return ent.Get()
+						return ent.Get(path)
 					},
 				}},
 			}
