--- conflicted
+++ resolved
@@ -2,224 +2,8 @@
 
 import (
 	"context"
-<<<<<<< HEAD
-	"fmt"
-	"strings"
-	"sync"
-
-	policiesv1alpha1 "github.com/kyverno/kyverno/api/policies.kyverno.io/v1alpha1"
-	ivpolautogen "github.com/kyverno/kyverno/pkg/cel/policies/ivpol/autogen"
-	"github.com/kyverno/kyverno/pkg/cel/policy"
-	policiesv1alpha1listers "github.com/kyverno/kyverno/pkg/client/listers/policies.kyverno.io/v1alpha1"
-	"golang.org/x/exp/maps"
-	admissionregistrationv1 "k8s.io/api/admissionregistration/v1"
-	"k8s.io/apimachinery/pkg/api/errors"
-	"k8s.io/apimachinery/pkg/labels"
-	"k8s.io/apimachinery/pkg/types"
-	"k8s.io/apimachinery/pkg/util/sets"
-	"k8s.io/client-go/tools/cache"
-	"k8s.io/client-go/util/workqueue"
-	ctrl "sigs.k8s.io/controller-runtime"
-	"sigs.k8s.io/controller-runtime/pkg/client"
-	"sigs.k8s.io/controller-runtime/pkg/event"
-	"sigs.k8s.io/controller-runtime/pkg/handler"
-	"sigs.k8s.io/controller-runtime/pkg/reconcile"
-=======
->>>>>>> 17564cff
 )
 
 type Provider[T any] interface {
 	Fetch(context.Context) ([]T, error)
-<<<<<<< HEAD
-}
-
-type CompiledValidatingPolicy struct {
-	Actions        sets.Set[admissionregistrationv1.ValidationAction]
-	Policy         policiesv1alpha1.ValidatingPolicy
-	CompiledPolicy policy.CompiledPolicy
-}
-
-type CompiledImageValidatingPolicy struct {
-	Policy     *policiesv1alpha1.ImageValidatingPolicy
-	Exceptions []*policiesv1alpha1.PolicyException
-	Actions    sets.Set[admissionregistrationv1.ValidationAction]
-}
-
-type Provider interface {
-	ImageVerificationPolicies(context.Context) ([]CompiledImageValidatingPolicy, error)
-}
-
-type reconcilers struct {
-	*ivpolpolicyReconciler
-}
-
-type VPolProviderFunc func(context.Context) ([]CompiledValidatingPolicy, error)
-
-func (f VPolProviderFunc) CompiledValidationPolicies(ctx context.Context) ([]CompiledValidatingPolicy, error) {
-	return f(ctx)
-}
-
-type ImageValidatingPolProviderFunc func(context.Context) ([]CompiledImageValidatingPolicy, error)
-
-func (f ImageValidatingPolProviderFunc) ImageValidatingPolicies(ctx context.Context) ([]CompiledImageValidatingPolicy, error) {
-	return f(ctx)
-}
-
-func NewKubeProvider(
-	mgr ctrl.Manager,
-	polexLister policiesv1alpha1listers.PolicyExceptionLister,
-) (Provider, error) {
-	exceptionHandlerFuncs := &handler.Funcs{
-		CreateFunc: func(
-			ctx context.Context,
-			tce event.TypedCreateEvent[client.Object],
-			trli workqueue.TypedRateLimitingInterface[reconcile.Request],
-		) {
-			polex := tce.Object.(*policiesv1alpha1.PolicyException)
-			for _, ref := range polex.Spec.PolicyRefs {
-				trli.Add(reconcile.Request{
-					NamespacedName: client.ObjectKey{
-						Name: ref.Name,
-					},
-				})
-			}
-		},
-		UpdateFunc: func(
-			ctx context.Context,
-			tue event.TypedUpdateEvent[client.Object],
-			trli workqueue.TypedRateLimitingInterface[reconcile.Request],
-		) {
-			polex := tue.ObjectNew.(*policiesv1alpha1.PolicyException)
-			for _, ref := range polex.Spec.PolicyRefs {
-				trli.Add(reconcile.Request{
-					NamespacedName: client.ObjectKey{
-						Name: ref.Name,
-					},
-				})
-			}
-		},
-		DeleteFunc: func(
-			ctx context.Context,
-			tde event.TypedDeleteEvent[client.Object],
-			trli workqueue.TypedRateLimitingInterface[reconcile.Request],
-		) {
-			polex := tde.Object.(*policiesv1alpha1.PolicyException)
-			for _, ref := range polex.Spec.PolicyRefs {
-				trli.Add(reconcile.Request{
-					NamespacedName: client.ObjectKey{
-						Name: ref.Name,
-					},
-				})
-			}
-		},
-	}
-	ivpolr := newivPolicyReconciler(mgr.GetClient(), polexLister)
-	err := ctrl.NewControllerManagedBy(mgr).
-		For(&policiesv1alpha1.ImageValidatingPolicy{}).
-		Watches(&policiesv1alpha1.PolicyException{}, exceptionHandlerFuncs).
-		Complete(ivpolr)
-	if err != nil {
-		return nil, fmt.Errorf("failed to construct manager: %w", err)
-	}
-
-	return reconcilers{ivpolr}, nil
-}
-
-func listExceptions(polexLister policiesv1alpha1listers.PolicyExceptionLister, policyName, policyKind string) ([]*policiesv1alpha1.PolicyException, error) {
-	polexList, err := polexLister.List(labels.Everything())
-	if err != nil {
-		return nil, err
-	}
-	var exceptions []*policiesv1alpha1.PolicyException
-	for _, polex := range polexList {
-		for _, ref := range polex.Spec.PolicyRefs {
-			if ref.Name == policyName && ref.Kind == policyKind {
-				exceptions = append(exceptions, polex)
-			}
-		}
-	}
-	return exceptions, nil
-}
-
-type ivpolpolicyReconciler struct {
-	client      client.Client
-	lock        *sync.RWMutex
-	policies    map[string]CompiledImageValidatingPolicy
-	polexLister policiesv1alpha1listers.PolicyExceptionLister
-}
-
-func newivPolicyReconciler(
-	client client.Client,
-	polexLister policiesv1alpha1listers.PolicyExceptionLister,
-) *ivpolpolicyReconciler {
-	return &ivpolpolicyReconciler{
-		client:      client,
-		lock:        &sync.RWMutex{},
-		policies:    map[string]CompiledImageValidatingPolicy{},
-		polexLister: polexLister,
-	}
-}
-
-func (r *ivpolpolicyReconciler) Reconcile(ctx context.Context, req ctrl.Request) (ctrl.Result, error) {
-	var policy policiesv1alpha1.ImageValidatingPolicy
-	err := r.client.Get(ctx, req.NamespacedName, &policy)
-	if errors.IsNotFound(err) {
-		r.lock.Lock()
-		defer r.lock.Unlock()
-		delete(r.policies, req.NamespacedName.String())
-		_, polName, err := cache.SplitMetaNamespaceKey(req.NamespacedName.String())
-		if err != nil {
-			return ctrl.Result{}, err
-		}
-
-		for name := range r.policies {
-			if strings.Contains(name, polName) {
-				delete(r.policies, name)
-			}
-		}
-
-		return ctrl.Result{}, nil
-	}
-	if err != nil {
-		return ctrl.Result{}, err
-	}
-
-	exceptions, err := listExceptions(r.polexLister, policy.GetName(), policy.GetKind())
-	if err != nil {
-		return ctrl.Result{}, err
-	}
-
-	autogeneratedIvPols, err := ivpolautogen.Autogen(&policy)
-	if err != nil {
-		return ctrl.Result{}, err
-	}
-	r.lock.Lock()
-	defer r.lock.Unlock()
-	actions := sets.New(policy.Spec.ValidationActions()...)
-	r.policies[req.NamespacedName.String()] = CompiledImageValidatingPolicy{
-		Policy:     &policy,
-		Exceptions: exceptions,
-		Actions:    actions,
-	}
-	for name, p := range autogeneratedIvPols {
-		namespacedName := types.NamespacedName{
-			Name: name,
-		}
-		r.policies[namespacedName.String()] = CompiledImageValidatingPolicy{
-			Policy: &policiesv1alpha1.ImageValidatingPolicy{
-				Spec: *p.Spec,
-			},
-			Exceptions: exceptions,
-			Actions:    actions,
-		}
-	}
-	return ctrl.Result{}, nil
-}
-
-func (r *ivpolpolicyReconciler) ImageVerificationPolicies(ctx context.Context) ([]CompiledImageValidatingPolicy, error) {
-	r.lock.RLock()
-	defer r.lock.RUnlock()
-	return maps.Values(r.policies), nil
-=======
->>>>>>> 17564cff
 }