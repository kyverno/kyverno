--- conflicted
+++ resolved
@@ -30,14 +30,9 @@
 }
 
 type CompiledImageVerificationPolicy struct {
-<<<<<<< HEAD
-	Policy  *policiesv1alpha1.ImageValidatingPolicy
-	Actions sets.Set[admissionregistrationv1.ValidationAction]
-=======
-	Policy     *policiesv1alpha1.ImageVerificationPolicy
+	Policy     *policiesv1alpha1.ImageValidatingPolicy
 	Exceptions []*policiesv1alpha1.CELPolicyException
 	Actions    sets.Set[admissionregistrationv1.ValidationAction]
->>>>>>> b0dff91a
 }
 
 type Provider interface {
