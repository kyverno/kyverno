--- conflicted
+++ resolved
@@ -235,8 +235,7 @@
 		assert.NilError(t, err)
 	}
 
-<<<<<<< HEAD
-	t.Log(result)
+	assert.Assert(t, result.Result == false)
 }
 
 func TestCompiledPolicy_EvaluateWithData_ServiceAccount(t *testing.T) {
@@ -308,7 +307,4 @@
 	}
 
 	return program
-=======
-	assert.Assert(t, result.Result == false)
->>>>>>> 42606657
 }