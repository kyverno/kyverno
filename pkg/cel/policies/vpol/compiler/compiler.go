package compiler

import (
	"fmt"
	"reflect"

	"github.com/google/cel-go/cel"
	"github.com/google/cel-go/common/types"
	"github.com/google/cel-go/ext"
	policiesv1alpha1 "github.com/kyverno/kyverno/api/policies.kyverno.io/v1alpha1"
	"github.com/kyverno/kyverno/pkg/cel/compiler"
	cellibs "github.com/kyverno/kyverno/pkg/cel/libs"
	"github.com/kyverno/kyverno/pkg/cel/libs/globalcontext"
	"github.com/kyverno/kyverno/pkg/cel/libs/http"
	"github.com/kyverno/kyverno/pkg/cel/libs/image"
	"github.com/kyverno/kyverno/pkg/cel/libs/imagedata"
	"github.com/kyverno/kyverno/pkg/cel/libs/resource"
	"github.com/kyverno/kyverno/pkg/cel/libs/user"
	"k8s.io/apimachinery/pkg/util/validation/field"
	"k8s.io/apimachinery/pkg/util/version"
	apiservercel "k8s.io/apiserver/pkg/cel"
	"k8s.io/apiserver/pkg/cel/environment"
)

var (
	vpolCompilerVersion = version.MajorMinor(1, 0)
	compileError        = "validating policy compiler " + vpolCompilerVersion.String() + " error: %s"
)

type Compiler interface {
	Compile(policy policiesv1alpha1.ValidatingPolicyLike, exceptions []*policiesv1alpha1.PolicyException) (*Policy, field.ErrorList)
}

func NewCompiler() Compiler {
	return &compilerImpl{}
}

type compilerImpl struct{}

func (c *compilerImpl) Compile(policy policiesv1alpha1.ValidatingPolicyLike, exceptions []*policiesv1alpha1.PolicyException) (*Policy, field.ErrorList) {
	switch policy.GetValidatingPolicySpec().EvaluationMode() {
	case policiesv1alpha1.EvaluationModeJSON:
		return c.compileForJSON(policy)
	default:
		return c.compileForKubernetes(policy, exceptions)
	}
}

<<<<<<< HEAD
func (c *compilerImpl) compileForKubernetes(policy policiesv1alpha1.ValidatingPolicyLike, exceptions []*policiesv1alpha1.PolicyException) (*Policy, field.ErrorList) {
=======
func (c *compilerImpl) compileForJSON(policy policiesv1alpha1.ValidatingPolicyLike) (*Policy, field.ErrorList) {
>>>>>>> 425b4b1c
	var allErrs field.ErrorList
	vpolEnvSet, variablesProvider, err := c.createBaseVpolEnv()
	if err != nil {
		return nil, append(allErrs, field.InternalError(nil, fmt.Errorf(compileError, err)))
	}

	env, err := vpolEnvSet.Env(environment.StoredExpressions)
	if err != nil {
		return nil, append(allErrs, field.InternalError(nil, fmt.Errorf(compileError, err)))
	}

	path := field.NewPath("spec")
	spec := policy.GetValidatingPolicySpec()
	// append a place holder error to the errors list to be displayed in case the error list was returned
	allErrs = append(allErrs, field.InternalError(nil, fmt.Errorf(compileError, "failed to compile policy")))

	matchConditions := make([]cel.Program, 0, len(spec.MatchConditions))
	{
		path := path.Child("matchConditions")
		programs, errs := compiler.CompileMatchConditions(path, env, spec.MatchConditions...)
		if errs != nil {
			return nil, append(allErrs, errs...)
		}
		matchConditions = append(matchConditions, programs...)
	}

	variables, errs := compiler.CompileVariables(path.Child("variables"), env, variablesProvider, spec.Variables...)
	if errs != nil {
		return nil, append(allErrs, errs...)
	}

	validations := make([]compiler.Validation, 0, len(spec.Validations))
	{
		path := path.Child("validations")
		for i, rule := range spec.Validations {
			path := path.Index(i)
			program, errs := compiler.CompileValidation(path, env, rule)
			if errs != nil {
				return nil, append(allErrs, errs...)
			}
			validations = append(validations, program)
		}
	}
	auditAnnotations, errs := compiler.CompileAuditAnnotations(path.Child("auditAnnotations"), env, spec.AuditAnnotations...)
	if errs != nil {
		return nil, append(allErrs, errs...)
	}
	// exceptions' match conditions
	compiledExceptions := make([]compiler.Exception, 0, len(exceptions))
	for _, polex := range exceptions {
		polexMatchConditions, errs := compiler.CompileMatchConditions(field.NewPath("spec").Child("matchConditions"), env, polex.Spec.MatchConditions...)
		if errs != nil {
			return nil, append(allErrs, errs...)
		}
		compiledExceptions = append(compiledExceptions, compiler.Exception{
			Exception:       polex,
			MatchConditions: polexMatchConditions,
		})
	}
	return &Policy{
		mode:             policiesv1alpha1.EvaluationModeKubernetes,
		failurePolicy:    policy.GetFailurePolicy(),
		matchConditions:  matchConditions,
		variables:        variables,
		validations:      validations,
		auditAnnotations: auditAnnotations,
		exceptions:       compiledExceptions,
	}, nil
}

func (c *compilerImpl) compileForJSON(policy policiesv1alpha1.ValidatingPolicyLike) (*Policy, field.ErrorList) {
	var allErrs field.ErrorList
	base, err := compiler.NewBaseEnv()
	if err != nil {
		return nil, append(allErrs, field.InternalError(nil, err))
	}

	variablesProvider := compiler.NewVariablesProvider(base.CELTypeProvider())
	declProvider := apiservercel.NewDeclTypeProvider()
	declOptions, err := declProvider.EnvOptions(variablesProvider)
	if err != nil {
		return nil, append(allErrs, field.InternalError(nil, err))
	}

	options := []cel.EnvOption{
		cel.Variable(compiler.ObjectKey, cel.DynType),
	}

	options = append(options, declOptions...)
	options = append(options, http.Lib(http.Latest()), image.Lib(image.Latest()), resource.Lib(resource.Latest()))
	env, err := base.Extend(options...)
	if err != nil {
		return nil, append(allErrs, field.InternalError(nil, err))
	}
<<<<<<< HEAD

	path := field.NewPath("spec")
	spec := policy.GetValidatingPolicySpec()

	matchConditions := make([]cel.Program, 0, len(spec.MatchConditions))
	{
		path := path.Child("matchConditions")
		programs, errs := compiler.CompileMatchConditions(path, env, spec.MatchConditions...)
		if errs != nil {
			return nil, append(allErrs, errs...)
		}
		matchConditions = append(matchConditions, programs...)
	}

	env, err = env.Extend(
		cel.Variable(compiler.VariablesKey, compiler.VariablesType),
=======
	env, err = env.Extend(
		ext.NativeTypes(reflect.TypeFor[cellibs.Exception](), ext.ParseStructTags(true)),
		cel.Variable(compiler.GlobalContextKey, globalcontext.ContextType),
		cel.Variable(compiler.HttpKey, http.ContextType),
		cel.Variable(compiler.ImageDataKey, imagedata.ContextType),
		cel.Variable(compiler.ResourceKey, resource.ContextType),
		cel.Variable(compiler.VariablesKey, compiler.VariablesType),
		cel.Variable(compiler.ExceptionsKey, types.NewObjectType("libs.Exception")),
		globalcontext.Lib(),
		http.Lib(),
		image.Lib(),
		imagedata.Lib(),
		resource.Lib(),
		user.Lib(),
>>>>>>> 425b4b1c
	)
	if err != nil {
		return nil, append(allErrs, field.InternalError(nil, err))
	}
<<<<<<< HEAD

=======
	path := field.NewPath("spec")
	spec := policy.GetValidatingPolicySpec()
	matchConditions := make([]cel.Program, 0, len(spec.MatchConditions))
	{
		path := path.Child("matchConditions")
		programs, errs := compiler.CompileMatchConditions(path, env, spec.MatchConditions...)
		if errs != nil {
			return nil, append(allErrs, errs...)
		}
		matchConditions = append(matchConditions, programs...)
	}
>>>>>>> 425b4b1c
	variables, errs := compiler.CompileVariables(path.Child("variables"), env, variablesProvider, spec.Variables...)
	if errs != nil {
		return nil, append(allErrs, errs...)
	}

	validations := make([]compiler.Validation, 0, len(spec.Validations))
	{
		path := path.Child("validations")
		for i, rule := range spec.Validations {
			path := path.Index(i)
			program, errs := compiler.CompileValidation(path, env, rule)
			if errs != nil {
				return nil, append(allErrs, errs...)
			}
			validations = append(validations, program)
		}
	}

	return &Policy{
		mode:            policiesv1alpha1.EvaluationModeJSON,
		failurePolicy:   policy.GetFailurePolicy(),
		matchConditions: matchConditions,
		variables:       variables,
		validations:     validations,
	}, nil
}

func (c *compilerImpl) createBaseVpolEnv() (*environment.EnvSet, *compiler.VariablesProvider, error) {
	baseOpts := compiler.DefaultEnvOptions()
	baseOpts = append(baseOpts,
		cel.Variable(compiler.NamespaceObjectKey, compiler.NamespaceType.CelType()),
		cel.Variable(compiler.ObjectKey, cel.DynType),
		cel.Variable(compiler.OldObjectKey, cel.DynType),
		cel.Variable(compiler.RequestKey, compiler.RequestType.CelType()),
		cel.Types(compiler.NamespaceType.CelType()),
		cel.Types(compiler.RequestType.CelType()),
		cel.Variable(compiler.GlobalContextKey, globalcontext.ContextType),
		cel.Variable(compiler.HttpKey, http.ContextType),
		cel.Variable(compiler.ImageDataKey, imagedata.ContextType),
		cel.Variable(compiler.ResourceKey, resource.ContextType),
		cel.Variable(compiler.VariablesKey, compiler.VariablesType),
	)

	base := environment.MustBaseEnvSet(vpolCompilerVersion, false)
	env, err := base.Env(environment.StoredExpressions)
	if err != nil {
		return nil, nil, err
	}

	variablesProvider := compiler.NewVariablesProvider(env.CELTypeProvider())
	declProvider := apiservercel.NewDeclTypeProvider(compiler.NamespaceType, compiler.RequestType)
	declOptions, err := declProvider.EnvOptions(variablesProvider)
	if err != nil {
		return nil, nil, err
	}

	baseOpts = append(baseOpts, declOptions...)

	// the custom types have to be registered after the decl options have been registered, because these are what allow
	// go struct type resolution
	extendedBase, err := base.Extend(
		environment.VersionedOptions{
			IntroducedVersion: vpolCompilerVersion,
			EnvOptions:        baseOpts,
		},
		// libaries
		environment.VersionedOptions{
			IntroducedVersion: vpolCompilerVersion,
			EnvOptions: []cel.EnvOption{
				ext.NativeTypes(reflect.TypeFor[Exception](), ext.ParseStructTags(true)),
				cel.Variable(compiler.ExceptionsKey, types.NewObjectType("compiler.Exception")),
				globalcontext.Lib(
					globalcontext.Latest(),
				),
				http.Lib(
					http.Latest(),
				),
				image.Lib(
					image.Latest(),
				),
				imagedata.Lib(
					imagedata.Latest(),
				),
				resource.Lib(
					resource.Latest(),
				),
				user.Lib(
					user.Latest(),
				),
			},
		},
	)
	if err != nil {
		return nil, nil, err
	}
	return extendedBase, variablesProvider, nil
}<|MERGE_RESOLUTION|>--- conflicted
+++ resolved
@@ -9,7 +9,6 @@
 	"github.com/google/cel-go/ext"
 	policiesv1alpha1 "github.com/kyverno/kyverno/api/policies.kyverno.io/v1alpha1"
 	"github.com/kyverno/kyverno/pkg/cel/compiler"
-	cellibs "github.com/kyverno/kyverno/pkg/cel/libs"
 	"github.com/kyverno/kyverno/pkg/cel/libs/globalcontext"
 	"github.com/kyverno/kyverno/pkg/cel/libs/http"
 	"github.com/kyverno/kyverno/pkg/cel/libs/image"
@@ -27,6 +26,11 @@
 	compileError        = "validating policy compiler " + vpolCompilerVersion.String() + " error: %s"
 )
 
+type Exception struct {
+	AllowedImages []string `cel:"allowedImages"`
+	AllowedValues []string `cel:"allowedValues"`
+}
+
 type Compiler interface {
 	Compile(policy policiesv1alpha1.ValidatingPolicyLike, exceptions []*policiesv1alpha1.PolicyException) (*Policy, field.ErrorList)
 }
@@ -46,11 +50,7 @@
 	}
 }
 
-<<<<<<< HEAD
 func (c *compilerImpl) compileForKubernetes(policy policiesv1alpha1.ValidatingPolicyLike, exceptions []*policiesv1alpha1.PolicyException) (*Policy, field.ErrorList) {
-=======
-func (c *compilerImpl) compileForJSON(policy policiesv1alpha1.ValidatingPolicyLike) (*Policy, field.ErrorList) {
->>>>>>> 425b4b1c
 	var allErrs field.ErrorList
 	vpolEnvSet, variablesProvider, err := c.createBaseVpolEnv()
 	if err != nil {
@@ -145,7 +145,6 @@
 	if err != nil {
 		return nil, append(allErrs, field.InternalError(nil, err))
 	}
-<<<<<<< HEAD
 
 	path := field.NewPath("spec")
 	spec := policy.GetValidatingPolicySpec()
@@ -162,41 +161,11 @@
 
 	env, err = env.Extend(
 		cel.Variable(compiler.VariablesKey, compiler.VariablesType),
-=======
-	env, err = env.Extend(
-		ext.NativeTypes(reflect.TypeFor[cellibs.Exception](), ext.ParseStructTags(true)),
-		cel.Variable(compiler.GlobalContextKey, globalcontext.ContextType),
-		cel.Variable(compiler.HttpKey, http.ContextType),
-		cel.Variable(compiler.ImageDataKey, imagedata.ContextType),
-		cel.Variable(compiler.ResourceKey, resource.ContextType),
-		cel.Variable(compiler.VariablesKey, compiler.VariablesType),
-		cel.Variable(compiler.ExceptionsKey, types.NewObjectType("libs.Exception")),
-		globalcontext.Lib(),
-		http.Lib(),
-		image.Lib(),
-		imagedata.Lib(),
-		resource.Lib(),
-		user.Lib(),
->>>>>>> 425b4b1c
 	)
 	if err != nil {
 		return nil, append(allErrs, field.InternalError(nil, err))
 	}
-<<<<<<< HEAD
-
-=======
-	path := field.NewPath("spec")
-	spec := policy.GetValidatingPolicySpec()
-	matchConditions := make([]cel.Program, 0, len(spec.MatchConditions))
-	{
-		path := path.Child("matchConditions")
-		programs, errs := compiler.CompileMatchConditions(path, env, spec.MatchConditions...)
-		if errs != nil {
-			return nil, append(allErrs, errs...)
-		}
-		matchConditions = append(matchConditions, programs...)
-	}
->>>>>>> 425b4b1c
+
 	variables, errs := compiler.CompileVariables(path.Child("variables"), env, variablesProvider, spec.Variables...)
 	if errs != nil {
 		return nil, append(allErrs, errs...)
@@ -266,8 +235,8 @@
 		environment.VersionedOptions{
 			IntroducedVersion: vpolCompilerVersion,
 			EnvOptions: []cel.EnvOption{
-				ext.NativeTypes(reflect.TypeFor[Exception](), ext.ParseStructTags(true)),
-				cel.Variable(compiler.ExceptionsKey, types.NewObjectType("compiler.Exception")),
+				ext.NativeTypes(reflect.TypeFor[cellibs.Exception](), ext.ParseStructTags(true)),
+				cel.Variable(compiler.ExceptionsKey, types.NewObjectType("libs.Exception")),
 				globalcontext.Lib(
 					globalcontext.Latest(),
 				),
@@ -293,4 +262,4 @@
 		return nil, nil, err
 	}
 	return extendedBase, variablesProvider, nil
-}+}
