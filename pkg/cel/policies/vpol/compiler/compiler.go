package compiler

import (
	"github.com/google/cel-go/cel"
	policiesv1alpha1 "github.com/kyverno/kyverno/api/policies.kyverno.io/v1alpha1"
	"github.com/kyverno/kyverno/pkg/cel/compiler"
	"github.com/kyverno/kyverno/pkg/cel/libs/globalcontext"
	"github.com/kyverno/kyverno/pkg/cel/libs/http"
	"github.com/kyverno/kyverno/pkg/cel/libs/image"
	"github.com/kyverno/kyverno/pkg/cel/libs/imagedata"
	"github.com/kyverno/kyverno/pkg/cel/libs/resource"
	"github.com/kyverno/kyverno/pkg/cel/libs/user"
	"k8s.io/apimachinery/pkg/util/validation/field"
	apiservercel "k8s.io/apiserver/pkg/cel"
)

type Compiler interface {
	Compile(policy *policiesv1alpha1.ValidatingPolicy, exceptions []*policiesv1alpha1.PolicyException) (*Policy, field.ErrorList)
}

func NewCompiler() Compiler {
	return &compilerImpl{}
}

type compilerImpl struct{}

func (c *compilerImpl) Compile(policy *policiesv1alpha1.ValidatingPolicy, exceptions []*policiesv1alpha1.PolicyException) (*Policy, field.ErrorList) {
	switch policy.GetSpec().EvaluationMode() {
	case policiesv1alpha1.EvaluationModeJSON:
		return c.compileForJSON(policy, exceptions)
	default:
		return c.compileForKubernetes(policy, exceptions)
	}
}

func (c *compilerImpl) compileForJSON(policy *policiesv1alpha1.ValidatingPolicy, exceptions []*policiesv1alpha1.PolicyException) (*Policy, field.ErrorList) {
	var allErrs field.ErrorList
	base, err := compiler.NewBaseEnv()
	if err != nil {
		return nil, append(allErrs, field.InternalError(nil, err))
	}

	variablesProvider := compiler.NewVariablesProvider(base.CELTypeProvider())
	declProvider := apiservercel.NewDeclTypeProvider()
	declOptions, err := declProvider.EnvOptions(variablesProvider)
	if err != nil {
		return nil, append(allErrs, field.InternalError(nil, err))
	}

	options := []cel.EnvOption{
		cel.Variable(compiler.ObjectKey, cel.DynType),
	}

	options = append(options, declOptions...)
	options = append(options, http.Lib(), image.ImageLib(), resource.Lib())
	env, err := base.Extend(options...)
	if err != nil {
		return nil, append(allErrs, field.InternalError(nil, err))
	}

	path := field.NewPath("spec")
	matchConditions := make([]cel.Program, 0, len(policy.Spec.MatchConditions))
	{
		path := path.Child("matchConditions")
		programs, errs := compiler.CompileMatchConditions(path, env, policy.Spec.MatchConditions...)
		if errs != nil {
			return nil, append(allErrs, errs...)
		}
		matchConditions = append(matchConditions, programs...)
	}
	variables, errs := compiler.CompileVariables(path.Child("variables"), env, variablesProvider, policy.Spec.Variables...)
	if errs != nil {
		return nil, append(allErrs, errs...)
	}
	validations := make([]compiler.Validation, 0, len(policy.Spec.Validations))
	{
		path := path.Child("validations")
		for i, rule := range policy.Spec.Validations {
			path := path.Index(i)
			program, errs := compiler.CompileValidation(path, env, rule)
			if errs != nil {
				return nil, append(allErrs, errs...)
			}
			validations = append(validations, program)
		}
	}

	return &Policy{
		mode:            policiesv1alpha1.EvaluationModeJSON,
		failurePolicy:   policy.GetFailurePolicy(),
		matchConditions: matchConditions,
		variables:       variables,
		validations:     validations,
	}, nil
}

func (c *compilerImpl) compileForKubernetes(policy *policiesv1alpha1.ValidatingPolicy, exceptions []*policiesv1alpha1.PolicyException) (*Policy, field.ErrorList) {
	var allErrs field.ErrorList
	base, err := compiler.NewBaseEnv()
	if err != nil {
		return nil, append(allErrs, field.InternalError(nil, err))
	}
	options := []cel.EnvOption{
		cel.Variable(compiler.NamespaceObjectKey, compiler.NamespaceType.CelType()),
		cel.Variable(compiler.ObjectKey, cel.DynType),
		cel.Variable(compiler.OldObjectKey, cel.DynType),
		cel.Variable(compiler.RequestKey, compiler.RequestType.CelType()),
	}
	var declTypes []*apiservercel.DeclType
	declTypes = append(declTypes, compiler.NamespaceType, compiler.RequestType)
	for _, declType := range declTypes {
		options = append(options, cel.Types(declType.CelType()))
	}
	variablesProvider := compiler.NewVariablesProvider(base.CELTypeProvider())
	declProvider := apiservercel.NewDeclTypeProvider(declTypes...)
	declOptions, err := declProvider.EnvOptions(variablesProvider)
	if err != nil {
		// TODO: proper error handling
		panic(err)
	}
	options = append(options, declOptions...)
<<<<<<< HEAD
=======
	options = append(options, globalcontext.Lib(), http.Lib(), image.ImageLib(), imagedata.Lib(), resource.Lib(), user.Lib())
>>>>>>> 6f969273
	// TODO: params, authorizer, authorizer.requestResource ?
	env, err := base.Extend(options...)
	if err != nil {
		return nil, append(allErrs, field.InternalError(nil, err))
	}
	path := field.NewPath("spec")
	matchConditions := make([]cel.Program, 0, len(policy.Spec.MatchConditions))
	{
		path := path.Child("matchConditions")
		programs, errs := compiler.CompileMatchConditions(path, env, policy.Spec.MatchConditions...)
		if errs != nil {
			return nil, append(allErrs, errs...)
		}
		matchConditions = append(matchConditions, programs...)
	}
	env, err = env.Extend(
		cel.Variable(compiler.GlobalContextKey, globalcontext.ContextType),
		cel.Variable(compiler.HttpKey, http.ContextType),
		cel.Variable(compiler.ImageDataKey, imagedata.ContextType),
		cel.Variable(compiler.ResourceKey, resource.ContextType),
		cel.Variable(compiler.VariablesKey, compiler.VariablesType),
		globalcontext.Lib(),
		http.Lib(),
		image.ImageLib(),
		imagedata.Lib(),
		resource.Lib(),
		user.Lib(),
	)
	if err != nil {
		return nil, append(allErrs, field.InternalError(nil, err))
	}
	variables, errs := compiler.CompileVariables(path.Child("variables"), env, variablesProvider, policy.Spec.Variables...)
	if errs != nil {
		return nil, append(allErrs, errs...)
	}
	validations := make([]compiler.Validation, 0, len(policy.Spec.Validations))
	{
		path := path.Child("validations")
		for i, rule := range policy.Spec.Validations {
			path := path.Index(i)
			program, errs := compiler.CompileValidation(path, env, rule)
			if errs != nil {
				return nil, append(allErrs, errs...)
			}
			validations = append(validations, program)
		}
	}
	auditAnnotations, errs := compiler.CompileAuditAnnotations(path.Child("auditAnnotations"), env, policy.Spec.AuditAnnotations...)
	if errs != nil {
		return nil, append(allErrs, errs...)
	}
	// exceptions' match conditions
	compiledExceptions := make([]compiler.Exception, 0, len(exceptions))
	for _, polex := range exceptions {
		polexMatchConditions, errs := compiler.CompileMatchConditions(field.NewPath("spec").Child("matchConditions"), env, polex.Spec.MatchConditions...)
		if errs != nil {
			return nil, append(allErrs, errs...)
		}
		compiledExceptions = append(compiledExceptions, compiler.Exception{
			Exception:       polex,
			MatchConditions: polexMatchConditions,
		})
	}
	return &Policy{
		mode:             policiesv1alpha1.EvaluationModeKubernetes,
		failurePolicy:    policy.GetFailurePolicy(),
		matchConditions:  matchConditions,
		variables:        variables,
		validations:      validations,
		auditAnnotations: auditAnnotations,
		exceptions:       compiledExceptions,
	}, nil
}<|MERGE_RESOLUTION|>--- conflicted
+++ resolved
@@ -119,10 +119,6 @@
 		panic(err)
 	}
 	options = append(options, declOptions...)
-<<<<<<< HEAD
-=======
-	options = append(options, globalcontext.Lib(), http.Lib(), image.ImageLib(), imagedata.Lib(), resource.Lib(), user.Lib())
->>>>>>> 6f969273
 	// TODO: params, authorizer, authorizer.requestResource ?
 	env, err := base.Extend(options...)
 	if err != nil {
