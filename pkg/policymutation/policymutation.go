package policymutation

import (
	"encoding/json"
	"fmt"
	"strconv"
	"strings"

	"github.com/go-logr/logr"
	kyverno "github.com/kyverno/kyverno/api/kyverno/v1"
	"github.com/kyverno/kyverno/pkg/autogen"
	"github.com/kyverno/kyverno/pkg/common"
	"github.com/kyverno/kyverno/pkg/utils"
)

// GenerateJSONPatchesForDefaults generates default JSON patches for
// - ValidationFailureAction
// - Background
// - auto-gen annotation and rules
func GenerateJSONPatchesForDefaults(policy *kyverno.ClusterPolicy, autogenInternals bool, log logr.Logger) ([]byte, []string) {
	var patches [][]byte
	var updateMsgs []string

	// default 'ValidationFailureAction'
	if patch, updateMsg := defaultvalidationFailureAction(&policy.Spec, log); patch != nil {
		patches = append(patches, patch)
		updateMsgs = append(updateMsgs, updateMsg)
	}

	// default 'Background'
	if patch, updateMsg := defaultBackgroundFlag(&policy.Spec, log); patch != nil {
		patches = append(patches, patch)
		updateMsgs = append(updateMsgs, updateMsg)
	}

	if patch, updateMsg := defaultFailurePolicy(&policy.Spec, log); patch != nil {
		patches = append(patches, patch)
		updateMsgs = append(updateMsgs, updateMsg)
	}

<<<<<<< HEAD
	// if autogenInternals is enabled, we don't mutate rules in the webhook
	if !autogenInternals {
		patch, errs := GeneratePodControllerRule(*policy, log)
		if len(errs) > 0 {
			var errMsgs []string
			for _, err := range errs {
				errMsgs = append(errMsgs, err.Error())
				log.Error(err, "failed to generate pod controller rule")
			}
			updateMsgs = append(updateMsgs, strings.Join(errMsgs, ";"))
=======
	patch, errs := GeneratePodControllerRule(*policy, autogenInternals, log)
	if len(errs) > 0 {
		var errMsgs []string
		for _, err := range errs {
			errMsgs = append(errMsgs, err.Error())
			log.Error(err, "failed to generate pod controller rule")
>>>>>>> 865eef24
		}
		patches = append(patches, patch...)
	}

	formatedGVK, errs := checkForGVKFormatPatch(policy, log)
	if len(errs) > 0 {
		var errMsgs []string
		for _, err := range errs {
			errMsgs = append(errMsgs, err.Error())
			log.Error(err, "failed to format the kind")
		}
		updateMsgs = append(updateMsgs, strings.Join(errMsgs, ";"))
	}
	patches = append(patches, formatedGVK...)

	return utils.JoinPatches(patches), updateMsgs
}

func checkForGVKFormatPatch(policy *kyverno.ClusterPolicy, log logr.Logger) (patches [][]byte, errs []error) {
	patches = make([][]byte, 0)
	for i, rule := range policy.GetRules() {
		patchByte, err := convertGVKForKinds(fmt.Sprintf("/spec/rules/%s/match/resources/kinds", strconv.Itoa(i)), rule.MatchResources.Kinds, log)
		if err == nil && patchByte != nil {
			patches = append(patches, patchByte)
		} else if err != nil {
			errs = append(errs, fmt.Errorf("failed to GVK for rule '%s/%s/%d/match': %v", policy.Name, rule.Name, i, err))
		}

		for j, matchAll := range rule.MatchResources.All {
			patchByte, err := convertGVKForKinds(fmt.Sprintf("/spec/rules/%s/match/all/%s/resources/kinds", strconv.Itoa(i), strconv.Itoa(j)), matchAll.ResourceDescription.Kinds, log)
			if err == nil && patchByte != nil {
				patches = append(patches, patchByte)
			} else if err != nil {
				errs = append(errs, fmt.Errorf("failed to convert GVK for rule '%s/%s/%d/match/all/%d': %v", policy.Name, rule.Name, i, j, err))
			}
		}

		for k, matchAny := range rule.MatchResources.Any {
			patchByte, err := convertGVKForKinds(fmt.Sprintf("/spec/rules/%s/match/any/%s/resources/kinds", strconv.Itoa(i), strconv.Itoa(k)), matchAny.ResourceDescription.Kinds, log)
			if err == nil && patchByte != nil {
				patches = append(patches, patchByte)
			} else if err != nil {
				errs = append(errs, fmt.Errorf("failed to convert GVK for rule '%s/%s/%d/match/any/%d': %v", policy.Name, rule.Name, i, k, err))
			}
		}

		patchByte, err = convertGVKForKinds(fmt.Sprintf("/spec/rules/%s/exclude/resources/kinds", strconv.Itoa(i)), rule.ExcludeResources.Kinds, log)
		if err == nil && patchByte != nil {
			patches = append(patches, patchByte)
		} else if err != nil {
			errs = append(errs, fmt.Errorf("failed to convert GVK for rule '%s/%s/%d/exclude': %v", policy.Name, rule.Name, i, err))
		}

		for j, excludeAll := range rule.ExcludeResources.All {
			patchByte, err := convertGVKForKinds(fmt.Sprintf("/spec/rules/%s/exclude/all/%s/resources/kinds", strconv.Itoa(i), strconv.Itoa(j)), excludeAll.ResourceDescription.Kinds, log)
			if err == nil && patchByte != nil {
				patches = append(patches, patchByte)
			} else if err != nil {
				errs = append(errs, fmt.Errorf("failed to convert GVK for rule '%s/%s/%d/exclude/all/%d': %v", policy.Name, rule.Name, i, j, err))
			}
		}

		for k, excludeAny := range rule.ExcludeResources.Any {
			patchByte, err := convertGVKForKinds(fmt.Sprintf("/spec/rules/%s/exclude/any/%s/resources/kinds", strconv.Itoa(i), strconv.Itoa(k)), excludeAny.ResourceDescription.Kinds, log)
			if err == nil && patchByte != nil {
				patches = append(patches, patchByte)
			} else if err != nil {
				errs = append(errs, fmt.Errorf("failed to convert GVK for rule '%s/%s/%d/exclude/any/%d': %v", policy.Name, rule.Name, i, k, err))
			}
		}
	}

	return patches, errs
}

func convertGVKForKinds(path string, kinds []string, log logr.Logger) ([]byte, error) {
	kindList := []string{}
	for _, k := range kinds {
		gvk := common.GetFormatedKind(k)
		if gvk == k {
			continue
		}
		kindList = append(kindList, gvk)
	}

	if len(kindList) == 0 {
		return nil, nil
	}

	p, err := buildReplaceJsonPatch(path, kindList)
	log.V(4).WithName("convertGVKForKinds").Info("generated patch", "patch", string(p))
	return p, err
}

func buildReplaceJsonPatch(path string, kindList []string) ([]byte, error) {
	jsonPatch := struct {
		Path  string   `json:"path"`
		Op    string   `json:"op"`
		Value []string `json:"value"`
	}{
		path,
		"replace",
		kindList,
	}
	return json.Marshal(jsonPatch)
}

func defaultBackgroundFlag(spec *kyverno.Spec, log logr.Logger) ([]byte, string) {
	// set 'Background' flag to 'true' if not specified
	defaultVal := true
	if spec.Background == nil {
		log.V(4).Info("setting default value", "spec.background", true)
		jsonPatch := struct {
			Path  string `json:"path"`
			Op    string `json:"op"`
			Value *bool  `json:"value"`
		}{
			"/spec/background",
			"add",
			&defaultVal,
		}

		patchByte, err := json.Marshal(jsonPatch)
		if err != nil {
			log.Error(err, "failed to set default value", "spec.background", true)
			return nil, ""
		}

		log.V(3).Info("generated JSON Patch to set default", "spec.background", true)
		return patchByte, fmt.Sprintf("default 'Background' to '%s'", strconv.FormatBool(true))
	}

	return nil, ""
}

func defaultvalidationFailureAction(spec *kyverno.Spec, log logr.Logger) ([]byte, string) {
	// set ValidationFailureAction to "audit" if not specified
	Audit := common.Audit
	if spec.ValidationFailureAction == "" {
		log.V(4).Info("setting default value", "spec.validationFailureAction", Audit)

		jsonPatch := struct {
			Path  string `json:"path"`
			Op    string `json:"op"`
			Value string `json:"value"`
		}{
			"/spec/validationFailureAction",
			"add",
			Audit,
		}

		patchByte, err := json.Marshal(jsonPatch)
		if err != nil {
			log.Error(err, "failed to default value", "spec.validationFailureAction", Audit)
			return nil, ""
		}

		log.V(3).Info("generated JSON Patch to set default", "spec.validationFailureAction", Audit)

		return patchByte, fmt.Sprintf("default 'ValidationFailureAction' to '%s'", Audit)
	}

	return nil, ""
}

func defaultFailurePolicy(spec *kyverno.Spec, log logr.Logger) ([]byte, string) {
	// set failurePolicy to Fail if not present
	failurePolicy := string(kyverno.Fail)
	if spec.FailurePolicy == nil {
		log.V(4).Info("setting default value", "spec.failurePolicy", failurePolicy)
		jsonPatch := struct {
			Path  string `json:"path"`
			Op    string `json:"op"`
			Value string `json:"value"`
		}{
			"/spec/failurePolicy",
			"add",
			string(kyverno.Fail),
		}

		patchByte, err := json.Marshal(jsonPatch)
		if err != nil {
			log.Error(err, "failed to set default value", "spec.failurePolicy", failurePolicy)
			return nil, ""
		}

		log.V(3).Info("generated JSON Patch to set default", "spec.failurePolicy", failurePolicy)
		return patchByte, fmt.Sprintf("default failurePolicy to '%s'", failurePolicy)
	}

	return nil, ""
}

// podControllersKey annotation could be:
// scenario A: not exist, set default to "all", which generates on all pod controllers
//               - if name / selector exist in resource description -> skip
//                 as these fields may not be applicable to pod controllers
// scenario B: "none", user explicitly disable this feature -> skip
// scenario C: some certain controllers that user set -> generate on defined controllers
//             copy entire match / exclude block, it's users' responsibility to
//             make sure all fields are applicable to pod controllers

// GeneratePodControllerRule returns two patches: rulePatches and annotation patch(if necessary)
func GeneratePodControllerRule(policy kyverno.ClusterPolicy, autogenInternals bool, log logr.Logger) (patches [][]byte, errs []error) {
	applyAutoGen, desiredControllers := autogen.CanAutoGen(&policy.Spec, log)

	if !applyAutoGen {
		desiredControllers = "none"
	}

	ann := policy.GetAnnotations()
	actualControllers, ok := ann[kyverno.PodControllersAnnotation]

	// - scenario A
	// - predefined controllers are invalid, overwrite the value
	if !ok || !applyAutoGen {
		actualControllers = desiredControllers
		if !autogenInternals {
			annPatch, err := defaultPodControllerAnnotation(ann, actualControllers)
			if err != nil {
				errs = append(errs, fmt.Errorf("failed to generate pod controller annotation for policy '%s': %v", policy.Name, err))
			} else {
				patches = append(patches, annPatch)
			}
		}
	} else {
		if !applyAutoGen {
			actualControllers = desiredControllers
		}
	}

	// scenario B
	if actualControllers == "none" {
		return patches, nil
	}

	log.V(3).Info("auto generating rule for pod controllers", "controllers", actualControllers)

	p, err := autogen.GenerateRulePatches(&policy.Spec, actualControllers, log)
	patches = append(patches, p...)
	errs = append(errs, err...)
	return
}

// defaultPodControllerAnnotation inserts an annotation
// "pod-policies.kyverno.io/autogen-controllers=<controllers>" to policy
func defaultPodControllerAnnotation(ann map[string]string, controllers string) ([]byte, error) {
	if ann == nil {
		ann = make(map[string]string)
		ann[kyverno.PodControllersAnnotation] = controllers
		jsonPatch := struct {
			Path  string      `json:"path"`
			Op    string      `json:"op"`
			Value interface{} `json:"value"`
		}{
			"/metadata/annotations",
			"add",
			ann,
		}

		patchByte, err := json.Marshal(jsonPatch)
		if err != nil {
			return nil, err
		}
		return patchByte, nil
	}

	jsonPatch := struct {
		Path  string      `json:"path"`
		Op    string      `json:"op"`
		Value interface{} `json:"value"`
	}{
		"/metadata/annotations/pod-policies.kyverno.io~1autogen-controllers",
		"add",
		controllers,
	}

	patchByte, err := json.Marshal(jsonPatch)
	if err != nil {
		return nil, err
	}
	return patchByte, nil
}<|MERGE_RESOLUTION|>--- conflicted
+++ resolved
@@ -38,7 +38,6 @@
 		updateMsgs = append(updateMsgs, updateMsg)
 	}
 
-<<<<<<< HEAD
 	// if autogenInternals is enabled, we don't mutate rules in the webhook
 	if !autogenInternals {
 		patch, errs := GeneratePodControllerRule(*policy, log)
@@ -49,14 +48,6 @@
 				log.Error(err, "failed to generate pod controller rule")
 			}
 			updateMsgs = append(updateMsgs, strings.Join(errMsgs, ";"))
-=======
-	patch, errs := GeneratePodControllerRule(*policy, autogenInternals, log)
-	if len(errs) > 0 {
-		var errMsgs []string
-		for _, err := range errs {
-			errMsgs = append(errMsgs, err.Error())
-			log.Error(err, "failed to generate pod controller rule")
->>>>>>> 865eef24
 		}
 		patches = append(patches, patch...)
 	}
