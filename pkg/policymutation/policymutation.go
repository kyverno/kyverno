package policymutation

import (
	"encoding/json"
	"errors"
	"fmt"
	"reflect"
	"strconv"
	"strings"

	jsonpatch "github.com/evanphx/json-patch"
	"github.com/go-logr/logr"
	"github.com/nirmata/kyverno/pkg/common"
	"github.com/nirmata/kyverno/pkg/engine"
	"github.com/nirmata/kyverno/pkg/utils"

	kyverno "github.com/nirmata/kyverno/pkg/api/kyverno/v1"
)

func GenerateJSONPatchesForDefaults(policy *kyverno.ClusterPolicy, log logr.Logger) ([]byte, []string) {
	var patches [][]byte
	var updateMsgs []string

	// default 'ValidationFailureAction'
	if patch, updateMsg := defaultvalidationFailureAction(policy, log); patch != nil {
		patches = append(patches, patch)
		updateMsgs = append(updateMsgs, updateMsg)
	}

	// default 'Background'
	if patch, updateMsg := defaultBackgroundFlag(policy, log); patch != nil {
		patches = append(patches, patch)
		updateMsgs = append(updateMsgs, updateMsg)
	}

	patch, errs := GeneratePodControllerRule(*policy, log)
	if len(errs) > 0 {
		var errMsgs []string
		for _, err := range errs {
			errMsgs = append(errMsgs, err.Error())
			log.Error(err, "failed to generate pod controller rule")
		}
		updateMsgs = append(updateMsgs, strings.Join(errMsgs, ";"))
	}

	patches = append(patches, patch...)

<<<<<<< HEAD
	convertPatch, errs := convertPatchToJSON6902(policy, log)
=======
	convertPatches, errs := convertOverlayToStrategicMerge(policy, log)

>>>>>>> 2950e7da
	if len(errs) > 0 {
		var errMsgs []string
		for _, err := range errs {
			errMsgs = append(errMsgs, err.Error())
			log.Error(err, "failed to generate pod controller rule")
		}
		updateMsgs = append(updateMsgs, strings.Join(errMsgs, ";"))
	}

<<<<<<< HEAD
	patches = append(patches, convertPatch...)
=======
	patches = append(patches, convertPatches...)
>>>>>>> 2950e7da

	return utils.JoinPatches(patches), updateMsgs
}

<<<<<<< HEAD
func convertPatchToJSON6902(policy *kyverno.ClusterPolicy, log logr.Logger) (patches [][]byte, errs []error) {
	patches = make([][]byte, 0)

	for i, rule := range policy.Spec.Rules {
		if !reflect.DeepEqual(rule.Mutation, kyverno.Mutation{}) {
			if len(rule.Mutation.Patches) > 0 {
				mutation := rule.Mutation
				patchesJSON6902 := ""
				for _, patch := range mutation.Patches {
					patchesJSON6902 += fmt.Sprintf("- path : %s\n  op : %s\n  value: %s\n", patch.Path, patch.Operation, patch.Value)
				}
				mutation.PatchesJSON6902 = patchesJSON6902
				mutation.Patches = []kyverno.Patch{}
=======
func convertOverlayToStrategicMerge(policy *kyverno.ClusterPolicy, log logr.Logger) (patches [][]byte, errs []error) {
	patches = make([][]byte, 0)
	if len(policy.Spec.Rules) == 0 {
		return patches, []error{
			errors.New("a policy should have at least one rule"),
		}
	}

	for i, rule := range policy.Spec.Rules {
		if !reflect.DeepEqual(rule.Mutation, kyverno.Mutation{}) {
			if !reflect.DeepEqual(rule.Mutation.Overlay, kyverno.Mutation{}.Overlay) {
				mutation := rule.Mutation
				mutation.PatchStrategicMerge = mutation.Overlay
				var a interface{}
				mutation.Overlay = a
>>>>>>> 2950e7da

				jsonPatch := struct {
					Path  string            `json:"path"`
					Op    string            `json:"op"`
					Value *kyverno.Mutation `json:"value"`
				}{
					fmt.Sprintf("/spec/rules/%s/mutate", strconv.Itoa(i)),
					"replace",
					&mutation,
				}

				patchByte, err := json.Marshal(jsonPatch)
				if err != nil {
<<<<<<< HEAD
					errs = append(errs, fmt.Errorf("failed to convert patch to patchesJson6902 for policy '%s': %v", policy.Name, err))
=======
					errs = append(errs, fmt.Errorf("failed to convert overlay to patchStrategicMerge for policy '%s': %v", policy.Name, err))
>>>>>>> 2950e7da
				}

				patches = append(patches, patchByte)
			}
		}
	}

	return patches, errs
}

func defaultBackgroundFlag(policy *kyverno.ClusterPolicy, log logr.Logger) ([]byte, string) {
	// set 'Background' flag to 'true' if not specified
	defaultVal := true
	if policy.Spec.Background == nil {
		log.V(4).Info("setting default value", "spec.background", true)
		jsonPatch := struct {
			Path  string `json:"path"`
			Op    string `json:"op"`
			Value *bool  `json:"value"`
		}{
			"/spec/background",
			"add",
			&defaultVal,
		}

		patchByte, err := json.Marshal(jsonPatch)
		if err != nil {
			log.Error(err, "failed to set default value", "spec.background", true)
			return nil, ""
		}

		log.V(3).Info("generated JSON Patch to set default", "spec.background", true)
		return patchByte, fmt.Sprintf("default 'Background' to '%s'", strconv.FormatBool(true))
	}

	return nil, ""
}

func defaultvalidationFailureAction(policy *kyverno.ClusterPolicy, log logr.Logger) ([]byte, string) {
	// set ValidationFailureAction to "audit" if not specified
	Audit := common.Audit
	if policy.Spec.ValidationFailureAction == "" {
		log.V(4).Info("setting default value", "spec.validationFailureAction", Audit)

		jsonPatch := struct {
			Path  string `json:"path"`
			Op    string `json:"op"`
			Value string `json:"value"`
		}{
			"/spec/validationFailureAction",
			"add",
			Audit,
		}

		patchByte, err := json.Marshal(jsonPatch)
		if err != nil {
			log.Error(err, "failed to default value", "spec.validationFailureAction", Audit)
			return nil, ""
		}

		log.V(3).Info("generated JSON Patch to set default", "spec.validationFailureAction", Audit)

		return patchByte, fmt.Sprintf("default 'ValidationFailureAction' to '%s'", Audit)
	}

	return nil, ""
}

// podControllersKey annotation could be:
// scenario A: not exist, set default to "all", which generates on all pod controllers
//               - if name / selector exist in resource description -> skip
//                 as these fields may not be applicable to pod controllers
// scenario B: "none", user explicitly disable this feature -> skip
// scenario C: some certain controllers that user set -> generate on defined controllers
//             copy entrie match / exclude block, it's users' responsibility to
//             make sure all fields are applicable to pod cotrollers

// GeneratePodControllerRule returns two patches: rulePatches and annotation patch(if necessary)
func GeneratePodControllerRule(policy kyverno.ClusterPolicy, log logr.Logger) (patches [][]byte, errs []error) {
	ann := policy.GetAnnotations()
	controllers, ok := ann[engine.PodControllersAnnotation]

	// scenario A
	if !ok {
		controllers = engine.PodControllers
		annPatch, err := defaultPodControllerAnnotation(ann)
		if err != nil {
			errs = append(errs, fmt.Errorf("failed to generate pod controller annotation for policy '%s': %v", policy.Name, err))
		} else {
			patches = append(patches, annPatch)
		}
	}

	// scenario B
	if controllers == "none" {
		return nil, nil
	}

	log.V(3).Info("auto generating rule for pod controllers", "controllers", controllers)

	p, err := generateRulePatches(policy, controllers, log)
	patches = append(patches, p...)
	errs = append(errs, err...)
	return
}

func createRuleMap(rules []kyverno.Rule) map[string]kyvernoRule {
	var ruleMap = make(map[string]kyvernoRule)
	for _, rule := range rules {
		var jsonFriendlyStruct kyvernoRule

		jsonFriendlyStruct.Name = rule.Name

		if !reflect.DeepEqual(rule.MatchResources, kyverno.MatchResources{}) {
			jsonFriendlyStruct.MatchResources = rule.MatchResources.DeepCopy()
		}

		if !reflect.DeepEqual(rule.ExcludeResources, kyverno.ExcludeResources{}) {
			jsonFriendlyStruct.ExcludeResources = rule.ExcludeResources.DeepCopy()
		}

		if !reflect.DeepEqual(rule.Mutation, kyverno.Mutation{}) {
			jsonFriendlyStruct.Mutation = rule.Mutation.DeepCopy()
		}

		if !reflect.DeepEqual(rule.Validation, kyverno.Validation{}) {
			jsonFriendlyStruct.Validation = rule.Validation.DeepCopy()
		}

		ruleMap[rule.Name] = jsonFriendlyStruct
	}
	return ruleMap
}

// generateRulePatches generates rule for podControllers based on scenario A and C
func generateRulePatches(policy kyverno.ClusterPolicy, controllers string, log logr.Logger) (rulePatches [][]byte, errs []error) {
	insertIdx := len(policy.Spec.Rules)

	ruleMap := createRuleMap(policy.Spec.Rules)
	var ruleIndex = make(map[string]int)
	for index, rule := range policy.Spec.Rules {
		ruleIndex[rule.Name] = index
	}

	for _, rule := range policy.Spec.Rules {
		patchPostion := insertIdx

		convertToPatches := func(genRule kyvernoRule, patchPostion int) []byte {
			operation := "add"
			if existingAutoGenRule, alreadyExists := ruleMap[genRule.Name]; alreadyExists {
				existingAutoGenRuleRaw, _ := json.Marshal(existingAutoGenRule)
				genRuleRaw, _ := json.Marshal(genRule)

				if string(existingAutoGenRuleRaw) == string(genRuleRaw) {
					return nil
				}
				operation = "replace"
				patchPostion = ruleIndex[genRule.Name]
			}

			// generate patch bytes
			jsonPatch := struct {
				Path  string      `json:"path"`
				Op    string      `json:"op"`
				Value interface{} `json:"value"`
			}{
				fmt.Sprintf("/spec/rules/%s", strconv.Itoa(patchPostion)),
				operation,
				genRule,
			}
			pbytes, err := json.Marshal(jsonPatch)
			if err != nil {
				errs = append(errs, err)
				return nil
			}

			// check the patch
			if _, err := jsonpatch.DecodePatch([]byte("[" + string(pbytes) + "]")); err != nil {
				errs = append(errs, err)
				return nil
			}

			return pbytes
		}

		// handle all other controllers other than CronJob
		genRule := generateRuleForControllers(rule, stripCronJob(controllers), log)
		if !reflect.DeepEqual(genRule, kyvernoRule{}) {
			pbytes := convertToPatches(genRule, patchPostion)
			rulePatches = append(rulePatches, pbytes)
			insertIdx++
			patchPostion = insertIdx
		}

		// handle CronJob, it appends an additional rule
		genRule = generateCronJobRule(rule, controllers, log)
		if !reflect.DeepEqual(genRule, kyvernoRule{}) {
			pbytes := convertToPatches(genRule, patchPostion)
			rulePatches = append(rulePatches, pbytes)
			insertIdx++
		}
	}

	return
}

// the kyvernoRule holds the temporary kyverno rule struct
// each field is a pointer to the the actual object
// when serilizing data, we would expect to drop the omitempty key
// otherwise (without the pointer), it will be set to empty value
// - an empty struct in this case, some may fail the schema validation
// TODO(shuting) may related to:
// https://github.com/nirmata/kyverno/pull/549#discussion_r360088556
// https://github.com/nirmata/kyverno/issues/568

type kyvernoRule struct {
	Name             string                    `json:"name"`
	MatchResources   *kyverno.MatchResources   `json:"match"`
	ExcludeResources *kyverno.ExcludeResources `json:"exclude,omitempty"`
	Mutation         *kyverno.Mutation         `json:"mutate,omitempty"`
	Validation       *kyverno.Validation       `json:"validate,omitempty"`
}

func generateRuleForControllers(rule kyverno.Rule, controllers string, log logr.Logger) kyvernoRule {
	logger := log.WithName("generateRuleForControllers")

	if strings.HasPrefix(rule.Name, "autogen-") || controllers == "" {
		logger.V(5).Info("skip generateRuleForControllers")
		return kyvernoRule{}
	}

	logger.V(3).Info("processing rule", "rulename", rule.Name)

	match := rule.MatchResources
	exclude := rule.ExcludeResources
	if !utils.ContainsString(match.ResourceDescription.Kinds, "Pod") ||
		(len(exclude.ResourceDescription.Kinds) != 0 && !utils.ContainsString(exclude.ResourceDescription.Kinds, "Pod")) {
		return kyvernoRule{}
	}

	if rule.Mutation.Overlay == nil && !rule.HasValidate() && rule.Mutation.PatchStrategicMerge == nil {
		return kyvernoRule{}
	}

	// Support backword compatibility
	skipAutoGeneration := false
	var controllersValidated []string
	if controllers == "all" {
		skipAutoGeneration = true
	} else if controllers != "none" && controllers != "all" {
		controllersList := map[string]int{"DaemonSet": 1, "Deployment": 1, "Job": 1, "StatefulSet": 1}
		for _, value := range strings.Split(controllers, ",") {
			if _, ok := controllersList[value]; ok {
				controllersValidated = append(controllersValidated, value)
			}
		}
		if len(controllersValidated) > 0 {
			skipAutoGeneration = true
		}
	}

	if skipAutoGeneration {
		if match.ResourceDescription.Name != "" || match.ResourceDescription.Selector != nil ||
			exclude.ResourceDescription.Name != "" || exclude.ResourceDescription.Selector != nil {
			logger.Info("skip generating rule on pod controllers: Name / Selector in resource decription may not be applicable.", "rule", rule.Name)
			return kyvernoRule{}
		}
		if controllers == "all" {
			controllers = "DaemonSet,Deployment,Job,StatefulSet"
		} else {
			controllers = strings.Join(controllersValidated, ",")
		}
	}

	controllerRule := &kyvernoRule{
		Name:           fmt.Sprintf("autogen-%s", rule.Name),
		MatchResources: match.DeepCopy(),
	}

	if !reflect.DeepEqual(exclude, kyverno.ExcludeResources{}) {
		controllerRule.ExcludeResources = exclude.DeepCopy()
	}

	// overwrite Kinds by pod controllers defined in the annotation
	controllerRule.MatchResources.Kinds = strings.Split(controllers, ",")
	if len(exclude.Kinds) != 0 {
		controllerRule.ExcludeResources.Kinds = strings.Split(controllers, ",")
	}

	if rule.Mutation.Overlay != nil {
		newMutation := &kyverno.Mutation{
			PatchStrategicMerge: map[string]interface{}{
				"spec": map[string]interface{}{
					"template": rule.Mutation.Overlay,
				},
			},
		}

		controllerRule.Mutation = newMutation.DeepCopy()
		return *controllerRule
	}

	if rule.Mutation.PatchStrategicMerge != nil {
		newMutation := &kyverno.Mutation{
			PatchStrategicMerge: map[string]interface{}{
				"spec": map[string]interface{}{
					"template": rule.Mutation.PatchStrategicMerge,
				},
			},
		}

		controllerRule.Mutation = newMutation.DeepCopy()
		return *controllerRule
	}

	if rule.Validation.Pattern != nil {
		newValidate := &kyverno.Validation{
			Message: rule.Validation.Message,
			Pattern: map[string]interface{}{
				"spec": map[string]interface{}{
					"template": rule.Validation.Pattern,
				},
			},
		}
		controllerRule.Validation = newValidate.DeepCopy()
		return *controllerRule
	}

	if len(rule.Validation.AnyPattern) != 0 {
		var patterns []interface{}
		for _, pattern := range rule.Validation.AnyPattern {
			newPattern := map[string]interface{}{
				"spec": map[string]interface{}{
					"template": pattern,
				},
			}

			patterns = append(patterns, newPattern)
		}

		controllerRule.Validation = &kyverno.Validation{
			Message:    rule.Validation.Message,
			AnyPattern: patterns,
		}
		return *controllerRule
	}

	return kyvernoRule{}
}

// defaultPodControllerAnnotation inserts an annotation
// "pod-policies.kyverno.io/autogen-controllers=DaemonSet,Deployment,Job,StatefulSet" to policy
func defaultPodControllerAnnotation(ann map[string]string) ([]byte, error) {
	if ann == nil {
		ann = make(map[string]string)
		ann[engine.PodControllersAnnotation] = engine.PodControllers
		jsonPatch := struct {
			Path  string      `json:"path"`
			Op    string      `json:"op"`
			Value interface{} `json:"value"`
		}{
			"/metadata/annotations",
			"add",
			ann,
		}

		patchByte, err := json.Marshal(jsonPatch)
		if err != nil {
			return nil, err
		}
		return patchByte, nil
	}

	jsonPatch := struct {
		Path  string      `json:"path"`
		Op    string      `json:"op"`
		Value interface{} `json:"value"`
	}{
		"/metadata/annotations/pod-policies.kyverno.io~1autogen-controllers",
		"add",
		engine.PodControllers,
	}

	patchByte, err := json.Marshal(jsonPatch)
	if err != nil {
		return nil, err
	}
	return patchByte, nil
}<|MERGE_RESOLUTION|>--- conflicted
+++ resolved
@@ -45,12 +45,8 @@
 
 	patches = append(patches, patch...)
 
-<<<<<<< HEAD
-	convertPatch, errs := convertPatchToJSON6902(policy, log)
-=======
 	convertPatches, errs := convertOverlayToStrategicMerge(policy, log)
 
->>>>>>> 2950e7da
 	if len(errs) > 0 {
 		var errMsgs []string
 		for _, err := range errs {
@@ -60,30 +56,11 @@
 		updateMsgs = append(updateMsgs, strings.Join(errMsgs, ";"))
 	}
 
-<<<<<<< HEAD
-	patches = append(patches, convertPatch...)
-=======
 	patches = append(patches, convertPatches...)
->>>>>>> 2950e7da
 
 	return utils.JoinPatches(patches), updateMsgs
 }
 
-<<<<<<< HEAD
-func convertPatchToJSON6902(policy *kyverno.ClusterPolicy, log logr.Logger) (patches [][]byte, errs []error) {
-	patches = make([][]byte, 0)
-
-	for i, rule := range policy.Spec.Rules {
-		if !reflect.DeepEqual(rule.Mutation, kyverno.Mutation{}) {
-			if len(rule.Mutation.Patches) > 0 {
-				mutation := rule.Mutation
-				patchesJSON6902 := ""
-				for _, patch := range mutation.Patches {
-					patchesJSON6902 += fmt.Sprintf("- path : %s\n  op : %s\n  value: %s\n", patch.Path, patch.Operation, patch.Value)
-				}
-				mutation.PatchesJSON6902 = patchesJSON6902
-				mutation.Patches = []kyverno.Patch{}
-=======
 func convertOverlayToStrategicMerge(policy *kyverno.ClusterPolicy, log logr.Logger) (patches [][]byte, errs []error) {
 	patches = make([][]byte, 0)
 	if len(policy.Spec.Rules) == 0 {
@@ -99,7 +76,6 @@
 				mutation.PatchStrategicMerge = mutation.Overlay
 				var a interface{}
 				mutation.Overlay = a
->>>>>>> 2950e7da
 
 				jsonPatch := struct {
 					Path  string            `json:"path"`
@@ -113,11 +89,7 @@
 
 				patchByte, err := json.Marshal(jsonPatch)
 				if err != nil {
-<<<<<<< HEAD
-					errs = append(errs, fmt.Errorf("failed to convert patch to patchesJson6902 for policy '%s': %v", policy.Name, err))
-=======
 					errs = append(errs, fmt.Errorf("failed to convert overlay to patchStrategicMerge for policy '%s': %v", policy.Name, err))
->>>>>>> 2950e7da
 				}
 
 				patches = append(patches, patchByte)
