package report

import (
	"cmp"
	"encoding/json"
	"slices"
	"strings"
	"time"

	"github.com/go-logr/logr"
	"github.com/kyverno/kyverno/api/kyverno"
	policyreportv1alpha2 "github.com/kyverno/kyverno/api/policyreport/v1alpha2"
	reportsv1 "github.com/kyverno/kyverno/api/reports/v1"
	engineapi "github.com/kyverno/kyverno/pkg/engine/api"
	"github.com/kyverno/kyverno/pkg/pss/utils"
	corev1 "k8s.io/api/core/v1"
	metav1 "k8s.io/apimachinery/pkg/apis/meta/v1"
	"k8s.io/apimachinery/pkg/runtime/schema"
	"k8s.io/client-go/tools/cache"
)

func SortReportResults(results []policyreportv1alpha2.PolicyReportResult) {
	slices.SortFunc(results, func(a policyreportv1alpha2.PolicyReportResult, b policyreportv1alpha2.PolicyReportResult) int {
		if x := cmp.Compare(a.Policy, b.Policy); x != 0 {
			return x
		}
		if x := cmp.Compare(a.Rule, b.Rule); x != 0 {
			return x
		}
		if x := cmp.Compare(a.Source, b.Source); x != 0 {
			return x
		}
		if x := cmp.Compare(len(a.Resources), len(b.Resources)); x != 0 {
			return x
		}
		for i := range a.Resources {
			if x := cmp.Compare(a.Resources[i].UID, b.Resources[i].UID); x != 0 {
				return x
			}
		}
		return cmp.Compare(a.Timestamp.String(), b.Timestamp.String())
	})
}

func CalculateSummary(results []policyreportv1alpha2.PolicyReportResult) (summary policyreportv1alpha2.PolicyReportSummary) {
	for _, res := range results {
		switch res.Result {
		case policyreportv1alpha2.StatusPass:
			summary.Pass++
		case policyreportv1alpha2.StatusFail:
			summary.Fail++
		case policyreportv1alpha2.StatusWarn:
			summary.Warn++
		case policyreportv1alpha2.StatusError:
			summary.Error++
		case policyreportv1alpha2.StatusSkip:
			summary.Skip++
		}
	}
	return
}

func toPolicyResult(status engineapi.RuleStatus) policyreportv1alpha2.PolicyResult {
	switch status {
	case engineapi.RuleStatusPass:
		return policyreportv1alpha2.StatusPass
	case engineapi.RuleStatusFail:
		return policyreportv1alpha2.StatusFail
	case engineapi.RuleStatusError:
		return policyreportv1alpha2.StatusError
	case engineapi.RuleStatusWarn:
		return policyreportv1alpha2.StatusWarn
	case engineapi.RuleStatusSkip:
		return policyreportv1alpha2.StatusSkip
	}
	return ""
}

func SeverityFromString(severity string) policyreportv1alpha2.PolicySeverity {
	switch severity {
	case "critical":
		return policyreportv1alpha2.SeverityCritical
	case "high":
		return policyreportv1alpha2.SeverityHigh
	case "medium":
		return policyreportv1alpha2.SeverityMedium
	case "low":
		return policyreportv1alpha2.SeverityLow
	case "info":
		return policyreportv1alpha2.SeverityInfo
	}
	return ""
}

func ToPolicyReportResult(pol engineapi.GenericPolicy, ruleResult engineapi.RuleResponse, resource *corev1.ObjectReference) policyreportv1alpha2.PolicyReportResult {
	policyName, _ := cache.MetaNamespaceKeyFunc(pol)
	annotations := pol.GetAnnotations()

	result := policyreportv1alpha2.PolicyReportResult{
		Source:     SourceKyverno,
		Policy:     policyName,
		Rule:       ruleResult.Name(),
		Message:    ruleResult.Message(),
		Properties: ruleResult.Properties(),
		Result:     toPolicyResult(ruleResult.Status()),
		Scored:     annotations[kyverno.AnnotationPolicyScored] != "false",
		Timestamp: metav1.Timestamp{
			Seconds: time.Now().Unix(),
		},
		Category: annotations[kyverno.AnnotationPolicyCategory],
		Severity: SeverityFromString(annotations[kyverno.AnnotationPolicySeverity]),
	}

	var process string

	switch {
	case pol.AsValidatingAdmissionPolicy() != nil:
		result.Source = SourceValidatingAdmissionPolicy
		result.Policy = ruleResult.Name()
		process = "admission review"
		if binding := ruleResult.ValidatingAdmissionPolicyBinding(); binding != nil {
			addProperty("binding", binding.Name, &result)
		}

	case pol.AsValidatingPolicy() != nil:
		vp := pol.AsValidatingPolicy()
		result.Source = SourceValidatingPolicy
		process = selectProcess(vp.Spec.BackgroundEnabled(), vp.Spec.AdmissionEnabled())

	case pol.AsImageValidatingPolicy() != nil:
		ivp := pol.AsImageValidatingPolicy()
		result.Source = SourceImageValidatingPolicy
		process = selectProcess(ivp.Spec.BackgroundEnabled(), ivp.Spec.AdmissionEnabled())

	case pol.AsKyvernoPolicy() != nil:
		kyvernoPolicy := pol.AsKyvernoPolicy()
		result.Source = SourceKyverno
		process = selectProcess(kyvernoPolicy.BackgroundProcessingEnabled(), kyvernoPolicy.AdmissionProcessingEnabled())
	}
	addProperty("process", process, &result)

	if result.Result == "fail" && !result.Scored {
		result.Result = "warn"
	}

	if resource != nil {
		result.Resources = []corev1.ObjectReference{*resource}
	}

	if exceptions := ruleResult.Exceptions(); len(exceptions) > 0 {
		var names []string
		for _, e := range exceptions {
			names = append(names, e.GetName())
		}
		addProperty("exceptions", strings.Join(names, ","), &result)
	}

	if pss := ruleResult.PodSecurityChecks(); pss != nil && len(pss.Checks) > 0 {
		addPodSecurityProperties(pss, &result)
	}
<<<<<<< HEAD
	if pol.AsMutatingAdmissionPolicy() != nil {
		result.Source = "MutatingAdmissionPolicy"
	}

	if pol.AsValidatingAdmissionPolicy() != nil {
		result.Source = SourceValidatingAdmissionPolicy
		result.Policy = ruleResult.Name()
		if ruleResult.ValidatingAdmissionPolicyBinding() != nil {
			addProperty("binding", ruleResult.ValidatingAdmissionPolicyBinding().Name, &result)
		}
	}
	if pol.AsValidatingPolicy() != nil {
		result.Source = SourceValidatingPolicy
	}
	if pol.AsImageValidatingPolicy() != nil {
		result.Source = SourceImageValidatingPolicy
	}
=======

>>>>>>> a7d919e0
	return result
}

func addProperty(k, v string, result *policyreportv1alpha2.PolicyReportResult) {
	if result.Properties == nil {
		result.Properties = map[string]string{}
	}

	result.Properties[k] = v
}

func selectProcess(background, admission bool) string {
	switch {
	case background:
		return "background scan"
	case admission:
		return "admission review"
	default:
		return ""
	}
}

type Control struct {
	ID     string
	Name   string
	Images []string
}

func addPodSecurityProperties(pss *engineapi.PodSecurityChecks, result *policyreportv1alpha2.PolicyReportResult) {
	if pss == nil {
		return
	}
	if result.Properties == nil {
		result.Properties = map[string]string{}
	}
	var controls []Control
	var controlIDs []string
	for _, check := range pss.Checks {
		if !check.CheckResult.Allowed {
			controlName := utils.PSSControlIDToName(check.ID)
			controlIDs = append(controlIDs, check.ID)
			controls = append(controls, Control{
				ID:     check.ID,
				Name:   controlName,
				Images: check.Images,
			})
		}
	}
	if len(controls) > 0 {
		controlsJson, _ := json.Marshal(controls)
		result.Properties["standard"] = string(pss.Level)
		result.Properties["version"] = pss.Version
		result.Properties["controls"] = strings.Join(controlIDs, ",")
		result.Properties["controlsJSON"] = string(controlsJson)
	}
}

func EngineResponseToReportResults(response engineapi.EngineResponse) []policyreportv1alpha2.PolicyReportResult {
	results := make([]policyreportv1alpha2.PolicyReportResult, 0, len(response.PolicyResponse.Rules))
	for _, ruleResult := range response.PolicyResponse.Rules {
		result := ToPolicyReportResult(response.Policy(), ruleResult, nil)
		results = append(results, result)
	}

	return results
}

func MutationEngineResponseToReportResults(response engineapi.EngineResponse) []policyreportv1alpha2.PolicyReportResult {
	results := make([]policyreportv1alpha2.PolicyReportResult, 0, len(response.PolicyResponse.Rules))
	for _, ruleResult := range response.PolicyResponse.Rules {
		result := ToPolicyReportResult(response.Policy(), ruleResult, nil)
		if target, _, _ := ruleResult.PatchedTarget(); target != nil {
			addProperty("patched-target", getResourceInfo(target.GroupVersionKind(), target.GetName(), target.GetNamespace()), &result)
		}
		results = append(results, result)
	}

	return results
}

func GenerationEngineResponseToReportResults(response engineapi.EngineResponse) []policyreportv1alpha2.PolicyReportResult {
	results := make([]policyreportv1alpha2.PolicyReportResult, 0, len(response.PolicyResponse.Rules))
	for _, ruleResult := range response.PolicyResponse.Rules {
		result := ToPolicyReportResult(response.Policy(), ruleResult, nil)
		if generatedResources := ruleResult.GeneratedResources(); len(generatedResources) != 0 {
			property := make([]string, 0)
			for _, r := range generatedResources {
				property = append(property, getResourceInfo(r.GroupVersionKind(), r.GetName(), r.GetNamespace()))
			}
			addProperty("generated-resources", strings.Join(property, "; "), &result)
		}
		results = append(results, result)
	}

	return results
}

func SplitResultsByPolicy(logger logr.Logger, results []policyreportv1alpha2.PolicyReportResult) map[string][]policyreportv1alpha2.PolicyReportResult {
	resultsMap := map[string][]policyreportv1alpha2.PolicyReportResult{}
	keysMap := map[string]string{}
	for _, result := range results {
		if keysMap[result.Policy] == "" {
			ns, n, err := cache.SplitMetaNamespaceKey(result.Policy)
			if err != nil {
				logger.Error(err, "failed to decode policy name", "key", result.Policy)
			} else {
				if ns == "" {
					keysMap[result.Policy] = "cpol-" + n
				} else {
					keysMap[result.Policy] = "pol-" + n
				}
			}
		}
	}
	for _, result := range results {
		key := keysMap[result.Policy]
		resultsMap[key] = append(resultsMap[key], result)
	}
	return resultsMap
}

func SetResults(report reportsv1.ReportInterface, results ...policyreportv1alpha2.PolicyReportResult) {
	SortReportResults(results)
	report.SetResults(results)
	report.SetSummary(CalculateSummary(results))
}

func SetResponses(report reportsv1.ReportInterface, engineResponses ...engineapi.EngineResponse) {
	var ruleResults []policyreportv1alpha2.PolicyReportResult
	for _, result := range engineResponses {
		pol := result.Policy()
		SetPolicyLabel(report, pol)
		ruleResults = append(ruleResults, EngineResponseToReportResults(result)...)
	}
	SetResults(report, ruleResults...)
}

func SetMutationResponses(report reportsv1.ReportInterface, engineResponses ...engineapi.EngineResponse) {
	var ruleResults []policyreportv1alpha2.PolicyReportResult
	for _, result := range engineResponses {
		pol := result.Policy()
		SetPolicyLabel(report, pol)
		ruleResults = append(ruleResults, MutationEngineResponseToReportResults(result)...)
	}
	SetResults(report, ruleResults...)
}

func SetGenerationResponses(report reportsv1.ReportInterface, engineResponses ...engineapi.EngineResponse) {
	var ruleResults []policyreportv1alpha2.PolicyReportResult
	for _, result := range engineResponses {
		pol := result.Policy()
		SetPolicyLabel(report, pol)
		ruleResults = append(ruleResults, GenerationEngineResponseToReportResults(result)...)
	}
	SetResults(report, ruleResults...)
}

func getResourceInfo(gvk schema.GroupVersionKind, name, namespace string) string {
	info := gvk.String() + " Name=" + name
	if len(namespace) != 0 {
		info = info + " Namespace=" + namespace
	}
	return info
}<|MERGE_RESOLUTION|>--- conflicted
+++ resolved
@@ -158,7 +158,7 @@
 	if pss := ruleResult.PodSecurityChecks(); pss != nil && len(pss.Checks) > 0 {
 		addPodSecurityProperties(pss, &result)
 	}
-<<<<<<< HEAD
+
 	if pol.AsMutatingAdmissionPolicy() != nil {
 		result.Source = "MutatingAdmissionPolicy"
 	}
@@ -176,9 +176,6 @@
 	if pol.AsImageValidatingPolicy() != nil {
 		result.Source = SourceImageValidatingPolicy
 	}
-=======
-
->>>>>>> a7d919e0
 	return result
 }
 
