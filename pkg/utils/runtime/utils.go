--- conflicted
+++ resolved
@@ -62,14 +62,7 @@
 }
 
 func (c *runtime) IsReady() bool {
-<<<<<<< HEAD
-	if c.IsDebug() {
-		return true
-	}
 	return c.check() && c.validateCertificates()
-=======
-	return c.check()
->>>>>>> a62a0c1f
 }
 
 func (c *runtime) IsRollingUpdate() bool {
