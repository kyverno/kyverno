package yaml

import (
	"encoding/json"
	"fmt"
	"strings"

	kyvernov1 "github.com/kyverno/kyverno/api/kyverno/v1"
	log "github.com/kyverno/kyverno/pkg/logging"
	"k8s.io/api/admissionregistration/v1alpha1"
	"k8s.io/apimachinery/pkg/apis/meta/v1/unstructured"
	"k8s.io/apimachinery/pkg/runtime"
	"k8s.io/apimachinery/pkg/util/yaml"
)

// GetPolicy extracts policies from YAML bytes
func GetPolicy(bytes []byte) (policies []kyvernov1.PolicyInterface, validatingAdmissionPolicies []v1alpha1.ValidatingAdmissionPolicy, err error) {
	documents, err := SplitDocuments(bytes)
	if err != nil {
		return nil, nil, err
	}
	for _, thisPolicyBytes := range documents {
		policyBytes, err := yaml.ToJSON(thisPolicyBytes)
		if err != nil {
			return nil, nil, fmt.Errorf("failed to convert to JSON: %v", err)
		}
		us := &unstructured.Unstructured{}

		if err := json.Unmarshal(policyBytes, us); err != nil {
			return nil, nil, fmt.Errorf("failed to decode policy: %v", err)
		}
		if us.IsList() {
			list, err := us.ToList()
			if err != nil {
				return nil, nil, fmt.Errorf("failed to decode policy list: %v", err)
			}

			for i := range list.Items {
				item := list.Items[i]
				if policies, validatingAdmissionPolicies, err = addPolicy(policies, validatingAdmissionPolicies, &item); err != nil {
					return nil, nil, err
				}
			}
		} else {
			if policies, validatingAdmissionPolicies, err = addPolicy(policies, validatingAdmissionPolicies, us); err != nil {
				return nil, nil, err
			}
		}
	}
	return policies, validatingAdmissionPolicies, nil
}

<<<<<<< HEAD
func addPolicy(policies []kyvernov1.PolicyInterface, validatingAdmissionPolicies []v1alpha1.ValidatingAdmissionPolicy, us *unstructured.Unstructured) ([]kyvernov1.PolicyInterface, []v1alpha1.ValidatingAdmissionPolicy, error) {
	kind := us.GetKind()
=======
func addPolicy(policies []kyvernov1.PolicyInterface, us *unstructured.Unstructured) ([]kyvernov1.PolicyInterface, error) {
	var policy kyvernov1.PolicyInterface
	if us.GetKind() == "ClusterPolicy" {
		policy = &kyvernov1.ClusterPolicy{}
	} else {
		policy = &kyvernov1.Policy{}
	}
>>>>>>> f87b0204

	if strings.Compare(kind, "ValidatingAdmissionPolicy") == 0 {
		validatingAdmissionPolicy := &v1alpha1.ValidatingAdmissionPolicy{}

<<<<<<< HEAD
		if err := runtime.DefaultUnstructuredConverter.FromUnstructured(us.Object, validatingAdmissionPolicy); err != nil {
			return policies, nil, fmt.Errorf("failed to decode policy: %v", err)
		}

		if validatingAdmissionPolicy.Kind == "" {
			log.V(3).Info("skipping file as ValidatingAdmissionPolicy.Kind not found")
			return policies, validatingAdmissionPolicies, nil
=======
	if policy.GetKind() == "" {
		log.V(3).Info("skipping file as policy.TypeMeta.Kind not found")
		return policies, nil
	}
	if policy.GetKind() != "ClusterPolicy" && policy.GetKind() != "Policy" {
		return nil, fmt.Errorf("resource %s/%s is not a Policy or a ClusterPolicy", policy.GetKind(), policy.GetName())
	}

	if policy.GetKind() == "Policy" {
		if policy.GetNamespace() == "" {
			policy.SetNamespace("default")
>>>>>>> f87b0204
		}

		validatingAdmissionPolicies = append(validatingAdmissionPolicies, *validatingAdmissionPolicy)
	} else {
<<<<<<< HEAD
		policy := &kyvernov1.ClusterPolicy{}

		if err := runtime.DefaultUnstructuredConverter.FromUnstructured(us.Object, policy); err != nil {
			return nil, validatingAdmissionPolicies, fmt.Errorf("failed to decode policy: %v", err)
		}

		if policy.TypeMeta.Kind == "" {
			log.V(3).Info("skipping file as policy.TypeMeta.Kind not found")
			return policies, validatingAdmissionPolicies, nil
		}
		if policy.TypeMeta.Kind != "ClusterPolicy" && policy.TypeMeta.Kind != "Policy" {
			return nil, validatingAdmissionPolicies, fmt.Errorf("resource %s/%s is not a Policy or a ClusterPolicy", policy.Kind, policy.Name)
		}

		if policy.Kind == "Policy" {
			if policy.Namespace == "" {
				policy.Namespace = "default"
			}
		} else {
			policy.Namespace = ""
		}
		policies = append(policies, policy)
=======
		policy.SetNamespace("")
>>>>>>> f87b0204
	}

	return policies, validatingAdmissionPolicies, nil
}<|MERGE_RESOLUTION|>--- conflicted
+++ resolved
@@ -50,23 +50,12 @@
 	return policies, validatingAdmissionPolicies, nil
 }
 
-<<<<<<< HEAD
 func addPolicy(policies []kyvernov1.PolicyInterface, validatingAdmissionPolicies []v1alpha1.ValidatingAdmissionPolicy, us *unstructured.Unstructured) ([]kyvernov1.PolicyInterface, []v1alpha1.ValidatingAdmissionPolicy, error) {
 	kind := us.GetKind()
-=======
-func addPolicy(policies []kyvernov1.PolicyInterface, us *unstructured.Unstructured) ([]kyvernov1.PolicyInterface, error) {
-	var policy kyvernov1.PolicyInterface
-	if us.GetKind() == "ClusterPolicy" {
-		policy = &kyvernov1.ClusterPolicy{}
-	} else {
-		policy = &kyvernov1.Policy{}
-	}
->>>>>>> f87b0204
 
 	if strings.Compare(kind, "ValidatingAdmissionPolicy") == 0 {
 		validatingAdmissionPolicy := &v1alpha1.ValidatingAdmissionPolicy{}
 
-<<<<<<< HEAD
 		if err := runtime.DefaultUnstructuredConverter.FromUnstructured(us.Object, validatingAdmissionPolicy); err != nil {
 			return policies, nil, fmt.Errorf("failed to decode policy: %v", err)
 		}
@@ -74,49 +63,37 @@
 		if validatingAdmissionPolicy.Kind == "" {
 			log.V(3).Info("skipping file as ValidatingAdmissionPolicy.Kind not found")
 			return policies, validatingAdmissionPolicies, nil
-=======
-	if policy.GetKind() == "" {
-		log.V(3).Info("skipping file as policy.TypeMeta.Kind not found")
-		return policies, nil
-	}
-	if policy.GetKind() != "ClusterPolicy" && policy.GetKind() != "Policy" {
-		return nil, fmt.Errorf("resource %s/%s is not a Policy or a ClusterPolicy", policy.GetKind(), policy.GetName())
-	}
-
-	if policy.GetKind() == "Policy" {
-		if policy.GetNamespace() == "" {
-			policy.SetNamespace("default")
->>>>>>> f87b0204
 		}
 
 		validatingAdmissionPolicies = append(validatingAdmissionPolicies, *validatingAdmissionPolicy)
 	} else {
-<<<<<<< HEAD
-		policy := &kyvernov1.ClusterPolicy{}
+		var policy kyvernov1.PolicyInterface
+		if us.GetKind() == "ClusterPolicy" {
+			policy = &kyvernov1.ClusterPolicy{}
+		} else {
+			policy = &kyvernov1.Policy{}
+		}
 
 		if err := runtime.DefaultUnstructuredConverter.FromUnstructured(us.Object, policy); err != nil {
 			return nil, validatingAdmissionPolicies, fmt.Errorf("failed to decode policy: %v", err)
 		}
 
-		if policy.TypeMeta.Kind == "" {
+		if policy.GetKind() == "" {
 			log.V(3).Info("skipping file as policy.TypeMeta.Kind not found")
 			return policies, validatingAdmissionPolicies, nil
 		}
-		if policy.TypeMeta.Kind != "ClusterPolicy" && policy.TypeMeta.Kind != "Policy" {
-			return nil, validatingAdmissionPolicies, fmt.Errorf("resource %s/%s is not a Policy or a ClusterPolicy", policy.Kind, policy.Name)
+		if policy.GetKind() != "ClusterPolicy" && policy.GetKind() != "Policy" {
+			return nil, validatingAdmissionPolicies, fmt.Errorf("resource %s/%s is not a Policy or a ClusterPolicy", policy.GetKind(), policy.GetName())
 		}
 
-		if policy.Kind == "Policy" {
-			if policy.Namespace == "" {
-				policy.Namespace = "default"
+		if policy.GetKind() == "Policy" {
+			if policy.GetNamespace() == "" {
+				policy.SetNamespace("default")
 			}
 		} else {
-			policy.Namespace = ""
+			policy.SetNamespace("")
 		}
 		policies = append(policies, policy)
-=======
-		policy.SetNamespace("")
->>>>>>> f87b0204
 	}
 
 	return policies, validatingAdmissionPolicies, nil
