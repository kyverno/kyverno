--- conflicted
+++ resolved
@@ -61,11 +61,7 @@
 		k = string(key)
 	} else {
 		k = obj.(string)
-<<<<<<< HEAD
-		if namespace, name, err := cache.SplitMetaNamespaceKey(obj.(string)); err != nil {
-=======
 		if namespace, name, err := cache.SplitMetaNamespaceKey(k); err != nil {
->>>>>>> 6eea7c45
 			return err
 		} else {
 			ns, n = namespace, name
