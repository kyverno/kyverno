package controller

import (
	"context"
	"sync"
	"time"

	"github.com/go-logr/logr"
	"k8s.io/apimachinery/pkg/api/errors"
	"k8s.io/apimachinery/pkg/util/runtime"
	"k8s.io/apimachinery/pkg/util/wait"
	"k8s.io/client-go/tools/cache"
	"k8s.io/client-go/util/workqueue"
)

type reconcileFunc func(logr.Logger, string, string, string) error

func Run(controllerName string, logger logr.Logger, queue workqueue.RateLimitingInterface, n, maxRetries int, r reconcileFunc, stopCh <-chan struct{}, cacheSyncs ...cache.InformerSynced) {
	logger.Info("starting ...")
<<<<<<< HEAD
	defer logger.Info("shutting down")
	if !cache.WaitForNamedCacheSync(controllerName, stopCh, cacheSyncs...) {
		return
	}
	for i := 0; i < n; i++ {
		go wait.Until(func() { worker(logger, queue, maxRetries, r) }, time.Second, stopCh)
	}
	<-stopCh
=======
	defer runtime.HandleCrash()
	defer logger.Info("stopped")
	var wg sync.WaitGroup
	func() {
		ctx, cancel := context.WithCancel(context.TODO())
		defer cancel()
		defer queue.ShutDown()
		if !cache.WaitForNamedCacheSync(controllerName, stopCh, cacheSyncs...) {
			return
		}
		for i := 0; i < n; i++ {
			wg.Add(1)
			go func(logger logr.Logger) {
				logger.Info("starting worker")
				defer wg.Done()
				defer logger.Info("worker stopped")
				wait.Until(func() { worker(logger, queue, maxRetries, r) }, time.Second, ctx.Done())
			}(logger.WithValues("id", i))
		}
		<-stopCh
	}()
	logger.Info("waiting for workers to terminate ...")
	wg.Wait()
>>>>>>> 8741c340
}

func worker(logger logr.Logger, queue workqueue.RateLimitingInterface, maxRetries int, r reconcileFunc) {
	for processNextWorkItem(logger, queue, maxRetries, r) {
	}
}

func processNextWorkItem(logger logr.Logger, queue workqueue.RateLimitingInterface, maxRetries int, r reconcileFunc) bool {
	if obj, quit := queue.Get(); !quit {
		defer queue.Done(obj)
		handleErr(logger, queue, maxRetries, reconcile(logger, obj, r), obj)
		return true
	}
	return false
}

func handleErr(logger logr.Logger, queue workqueue.RateLimitingInterface, maxRetries int, err error, obj interface{}) {
	if err == nil {
		queue.Forget(obj)
	} else if errors.IsNotFound(err) {
		logger.Info("Dropping request from the queue", "obj", obj, "error", err.Error())
		queue.Forget(obj)
	} else if queue.NumRequeues(obj) < maxRetries {
		logger.Info("Retrying request", "obj", obj, "error", err.Error())
		queue.AddRateLimited(obj)
	} else {
		logger.Error(err, "Failed to process request", "obj", obj)
		queue.Forget(obj)
	}
}

func reconcile(logger logr.Logger, obj interface{}, r reconcileFunc) error {
	start := time.Now()
	var k, ns, n string
	if key, ok := obj.(cache.ExplicitKey); ok {
		k = string(key)
	} else {
		k = obj.(string)
		if namespace, name, err := cache.SplitMetaNamespaceKey(k); err != nil {
			return err
		} else {
			ns, n = namespace, name
		}
	}
	logger = logger.WithValues("key", k, "namespace", ns, "name", n)
	logger.Info("reconciling ...")
	defer logger.Info("done", time.Since(start))
	return r(logger, k, ns, n)
}<|MERGE_RESOLUTION|>--- conflicted
+++ resolved
@@ -17,16 +17,6 @@
 
 func Run(controllerName string, logger logr.Logger, queue workqueue.RateLimitingInterface, n, maxRetries int, r reconcileFunc, stopCh <-chan struct{}, cacheSyncs ...cache.InformerSynced) {
 	logger.Info("starting ...")
-<<<<<<< HEAD
-	defer logger.Info("shutting down")
-	if !cache.WaitForNamedCacheSync(controllerName, stopCh, cacheSyncs...) {
-		return
-	}
-	for i := 0; i < n; i++ {
-		go wait.Until(func() { worker(logger, queue, maxRetries, r) }, time.Second, stopCh)
-	}
-	<-stopCh
-=======
 	defer runtime.HandleCrash()
 	defer logger.Info("stopped")
 	var wg sync.WaitGroup
@@ -50,7 +40,6 @@
 	}()
 	logger.Info("waiting for workers to terminate ...")
 	wg.Wait()
->>>>>>> 8741c340
 }
 
 func worker(logger logr.Logger, queue workqueue.RateLimitingInterface, maxRetries int, r reconcileFunc) {
