package controller

import (
	"context"
	"reflect"

	apierrors "k8s.io/apimachinery/pkg/api/errors"
	metav1 "k8s.io/apimachinery/pkg/apis/meta/v1"
	"k8s.io/apimachinery/pkg/types"
	"k8s.io/apimachinery/pkg/util/sets"
	"k8s.io/apimachinery/pkg/watch"
)

type CreateClient[T metav1.Object] interface {
	Create(context.Context, T, metav1.CreateOptions) (T, error)
}

type UpdateClient[T metav1.Object] interface {
	Update(context.Context, T, metav1.UpdateOptions) (T, error)
}

type DeleteClient[T metav1.Object] interface {
	Delete(context.Context, string, metav1.DeleteOptions) error
}

type DeleteCollectionClient[T metav1.Object] interface {
	DeleteCollection(context.Context, metav1.DeleteOptions, metav1.ListOptions) error
}

type GetClient[T metav1.Object] interface {
	Get(context.Context, string, metav1.GetOptions) (T, error)
}

type WatchClient[T metav1.Object] interface {
	Watch(context.Context, metav1.ListOptions) (watch.Interface, error)
}

type PatchClient[T metav1.Object] interface {
	Patch(context.Context, string, types.PatchType, []byte, metav1.PatchOptions, ...string) (T, error)
}

type ObjectClient[T metav1.Object] interface {
	CreateClient[T]
	UpdateClient[T]
	DeleteClient[T]
	DeleteCollectionClient[T]
	GetClient[T]
	WatchClient[T]
	PatchClient[T]
}

type ListClient[T any] interface {
	List(context.Context, metav1.ListOptions) (T, error)
}

type StatusClient[T metav1.Object] interface {
	UpdateStatus(context.Context, T, metav1.UpdateOptions) (T, error)
}

type ObjectListClient[T metav1.Object, L any] interface {
	ObjectClient[T]
	ListClient[L]
}

type ObjectStatusClient[T metav1.Object] interface {
	ObjectClient[T]
	StatusClient[T]
}

type ObjectListStatusClient[T metav1.Object, L any] interface {
	ObjectClient[T]
	ListClient[L]
	StatusClient[T]
}

type Object[T any] interface {
	*T
	metav1.Object
	DeepCopy() *T
}

type Getter[T any] interface {
	Get(string) (T, error)
}

type Setter[T any] interface {
	Create(context.Context, T, metav1.CreateOptions) (T, error)
	Update(context.Context, T, metav1.UpdateOptions) (T, error)
}

type Deleter interface {
	Delete(context.Context, string, metav1.DeleteOptions) error
}

func GetOrNew[T any, R Object[T], G Getter[R]](name string, getter G) (R, error) {
	obj, err := getter.Get(name)
	if err != nil {
		if apierrors.IsNotFound(err) {
			obj = new(T)
			obj.SetName(name)
		} else {
			return nil, err
		}
	}
	return obj, nil
}

func CreateOrUpdate[T any, R Object[T], G Getter[R], S Setter[R]](ctx context.Context, name string, getter G, setter S, build func(R) error) (R, error) {
	if obj, err := GetOrNew[T, R](name, getter); err != nil {
		return nil, err
	} else {
		mutated := obj.DeepCopy()
		if err := build(mutated); err != nil {
			return nil, err
		} else {
			if obj.GetResourceVersion() == "" {
				return setter.Create(ctx, mutated, metav1.CreateOptions{})
			} else {
				if reflect.DeepEqual(obj, mutated) {
					return mutated, nil
				} else {
					return setter.Update(ctx, mutated, metav1.UpdateOptions{})
				}
			}
		}
	}
}

<<<<<<< HEAD
type DeepCopy[T any] interface {
	DeepCopy() T
}

func Update[T interface {
	metav1.Object
	DeepCopy[T]
}, S UpdateClient[T]](obj T, setter S, build func(T) error,
) (T, error) {
=======
func Update[T any, R Object[T], S Setter[R]](ctx context.Context, setter S, obj R, build func(R) error) (R, error) {
>>>>>>> 081330d5
	mutated := obj.DeepCopy()
	if err := build(mutated); err != nil {
		var d T
		return d, err
	} else {
		if reflect.DeepEqual(obj, mutated) {
			return mutated, nil
		} else {
			return setter.Update(ctx, mutated, metav1.UpdateOptions{})
		}
	}
}

func Cleanup[T any, R Object[T]](ctx context.Context, actual []R, expected []R, deleter Deleter) error {
	keep := sets.NewString()
	for _, obj := range expected {
		keep.Insert(obj.GetName())
	}
	for _, obj := range actual {
		if !keep.Has(obj.GetName()) {
			if err := deleter.Delete(ctx, obj.GetName(), metav1.DeleteOptions{}); err != nil && !apierrors.IsNotFound(err) {
				return err
			}
		}
	}
	return nil
}<|MERGE_RESOLUTION|>--- conflicted
+++ resolved
@@ -126,7 +126,6 @@
 	}
 }
 
-<<<<<<< HEAD
 type DeepCopy[T any] interface {
 	DeepCopy() T
 }
@@ -136,9 +135,6 @@
 	DeepCopy[T]
 }, S UpdateClient[T]](obj T, setter S, build func(T) error,
 ) (T, error) {
-=======
-func Update[T any, R Object[T], S Setter[R]](ctx context.Context, setter S, obj R, build func(R) error) (R, error) {
->>>>>>> 081330d5
 	mutated := obj.DeepCopy()
 	if err := build(mutated); err != nil {
 		var d T
