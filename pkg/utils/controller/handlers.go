--- conflicted
+++ resolved
@@ -24,32 +24,31 @@
 	})
 }
 
-func AddKeyedEventHandlers(logger logr.Logger, informer cache.SharedInformer, queue workqueue.RateLimitingInterface, keyFunc keyFunc) {
-	AddEventHandlers(informer, AddFunc(logger, queue, keyFunc), UpdateFunc(logger, queue, keyFunc), DeleteFunc(logger, queue, keyFunc))
+func AddKeyedEventHandlers(logger logr.Logger, informer cache.SharedInformer, queue workqueue.RateLimitingInterface, parseKey keyFunc) {
+	AddEventHandlers(informer, AddFunc(logger, queue, parseKey), UpdateFunc(logger, queue, parseKey), DeleteFunc(logger, queue, parseKey))
 }
 
 func AddDefaultEventHandlers(logger logr.Logger, informer cache.SharedInformer, queue workqueue.RateLimitingInterface) {
-<<<<<<< HEAD
 	AddKeyedEventHandlers(logger, informer, queue, MetaNamespaceKey)
-=======
-	AddEventHandlers(informer, AddFunc(logger, queue), UpdateFunc(logger, queue), DeleteFunc(logger, queue))
->>>>>>> 42a2df56
 }
 
-func Enqueue(logger logr.Logger, queue workqueue.RateLimitingInterface, obj interface{}, keyFunc keyFunc) {
-	if key, err := keyFunc(obj); err != nil {
+func AddExplicitEventHandlers[K any](logger logr.Logger, informer cache.SharedInformer, queue workqueue.RateLimitingInterface, parseKey func(K) cache.ExplicitKey) {
+	AddKeyedEventHandlers(logger, informer, queue, ExplicitKey(parseKey))
+}
+
+func Enqueue(logger logr.Logger, queue workqueue.RateLimitingInterface, obj interface{}, parseKey keyFunc) {
+	if key, err := parseKey(obj); err != nil {
 		logger.Error(err, "failed to compute key name", "obj", obj)
 	} else {
 		queue.Add(key)
 	}
 }
 
-<<<<<<< HEAD
 func MetaNamespaceKey(obj interface{}) (interface{}, error) {
 	return cache.MetaNamespaceKeyFunc(obj)
 }
 
-func Explicit[K any](keyFunc func(K) cache.ExplicitKey) keyFunc {
+func ExplicitKey[K any](parseKey func(K) cache.ExplicitKey) keyFunc {
 	return func(obj interface{}) (interface{}, error) {
 		if obj == nil {
 			return nil, errors.New("obj is nil")
@@ -57,36 +56,25 @@
 		if key, ok := obj.(K); !ok {
 			return nil, errors.New("obj cannot be converted")
 		} else {
-			return keyFunc(key), nil
+			return parseKey(key), nil
 		}
 	}
 }
 
-func AddFunc(logger logr.Logger, queue workqueue.RateLimitingInterface, keyFunc keyFunc) addFunc {
-=======
-func AddFunc(logger logr.Logger, queue workqueue.RateLimitingInterface) addFunc {
->>>>>>> 42a2df56
+func AddFunc(logger logr.Logger, queue workqueue.RateLimitingInterface, parseKey keyFunc) addFunc {
 	return func(obj interface{}) {
-		Enqueue(logger, queue, obj, keyFunc)
+		Enqueue(logger, queue, obj, parseKey)
 	}
 }
 
-<<<<<<< HEAD
-func UpdateFunc(logger logr.Logger, queue workqueue.RateLimitingInterface, keyFunc keyFunc) updateFunc {
-=======
-func UpdateFunc(logger logr.Logger, queue workqueue.RateLimitingInterface) updateFunc {
->>>>>>> 42a2df56
+func UpdateFunc(logger logr.Logger, queue workqueue.RateLimitingInterface, parseKey keyFunc) updateFunc {
 	return func(_, obj interface{}) {
-		Enqueue(logger, queue, obj, keyFunc)
+		Enqueue(logger, queue, obj, parseKey)
 	}
 }
 
-<<<<<<< HEAD
-func DeleteFunc(logger logr.Logger, queue workqueue.RateLimitingInterface, keyFunc keyFunc) deleteFunc {
-=======
-func DeleteFunc(logger logr.Logger, queue workqueue.RateLimitingInterface) deleteFunc {
->>>>>>> 42a2df56
+func DeleteFunc(logger logr.Logger, queue workqueue.RateLimitingInterface, parseKey keyFunc) deleteFunc {
 	return func(obj interface{}) {
-		Enqueue(logger, queue, kubeutils.GetObjectWithTombstone(obj), keyFunc)
+		Enqueue(logger, queue, kubeutils.GetObjectWithTombstone(obj), parseKey)
 	}
 }