package controller

import (
	"errors"

	"github.com/go-logr/logr"
	kubeutils "github.com/kyverno/kyverno/pkg/utils/kube"
	"k8s.io/client-go/tools/cache"
	"k8s.io/client-go/util/workqueue"
)

type (
	addFunc    func(interface{})
	updateFunc func(interface{}, interface{})
	deleteFunc func(interface{})
	keyFunc    func(interface{}) (interface{}, error)
)

func AddEventHandlers(informer cache.SharedInformer, a addFunc, u updateFunc, d deleteFunc) {
	informer.AddEventHandler(cache.ResourceEventHandlerFuncs{
		AddFunc:    a,
		UpdateFunc: u,
		DeleteFunc: d,
	})
}

func AddKeyedEventHandlers(logger logr.Logger, informer cache.SharedInformer, queue workqueue.RateLimitingInterface, parseKey keyFunc) {
	AddEventHandlers(informer, AddFunc(logger, queue, parseKey), UpdateFunc(logger, queue, parseKey), DeleteFunc(logger, queue, parseKey))
}

func AddDefaultEventHandlers(logger logr.Logger, informer cache.SharedInformer, queue workqueue.RateLimitingInterface) {
	AddKeyedEventHandlers(logger, informer, queue, MetaNamespaceKey)
}

<<<<<<< HEAD
func AddKeyedEventHandlers(logger logr.Logger, informer cache.SharedInformer, queue workqueue.RateLimitingInterface, keyFunc keyFunc) {
	AddEventHandlers(informer, AddFunc(logger, queue, keyFunc), UpdateFunc(logger, queue, keyFunc), DeleteFunc(logger, queue, keyFunc))
}

func AddExplicitEventHandlers[K any](logger logr.Logger, informer cache.SharedInformer, queue workqueue.RateLimitingInterface, keyFunc func(K) cache.ExplicitKey) {
	AddEventHandlers(informer, AddFunc(logger, queue, Explicit(keyFunc)), UpdateFunc(logger, queue, Explicit(keyFunc)), DeleteFunc(logger, queue, Explicit(keyFunc)))
}

func Enqueue(logger logr.Logger, queue workqueue.RateLimitingInterface, obj interface{}, keyFunc keyFunc) error {
	if key, err := keyFunc(obj); err != nil {
		logger.Error(err, "failed to compute key name", "obj", obj)
		return err
=======
func AddExplicitEventHandlers[K any](logger logr.Logger, informer cache.SharedInformer, queue workqueue.RateLimitingInterface, parseKey func(K) cache.ExplicitKey) {
	AddKeyedEventHandlers(logger, informer, queue, ExplicitKey(parseKey))
}

func Enqueue(logger logr.Logger, queue workqueue.RateLimitingInterface, obj interface{}, parseKey keyFunc) {
	if key, err := parseKey(obj); err != nil {
		logger.Error(err, "failed to compute key name", "obj", obj)
>>>>>>> 6eea7c45
	} else {
		queue.Add(key)
		return nil
	}
}

func MetaNamespaceKey(obj interface{}) (interface{}, error) {
	return cache.MetaNamespaceKeyFunc(obj)
}

func Explicit[K any](keyFunc func(K) cache.ExplicitKey) keyFunc {
	return func(obj interface{}) (interface{}, error) {
		if obj == nil {
			return nil, errors.New("obj is nil")
		}
		if key, ok := obj.(K); !ok {
			return nil, errors.New("obj cannot be converted")
		} else {
			return keyFunc(key), nil
		}
	}
}

<<<<<<< HEAD
func AddFunc(logger logr.Logger, queue workqueue.RateLimitingInterface, keyFunc keyFunc) addFunc {
	return func(obj interface{}) {
		Enqueue(logger, queue, obj, keyFunc)
	}
}

func UpdateFunc(logger logr.Logger, queue workqueue.RateLimitingInterface, keyFunc keyFunc) updateFunc {
	return func(_, obj interface{}) {
		Enqueue(logger, queue, obj, keyFunc)
	}
}

func DeleteFunc(logger logr.Logger, queue workqueue.RateLimitingInterface, keyFunc keyFunc) deleteFunc {
	return func(obj interface{}) {
		Enqueue(logger, queue, kubeutils.GetObjectWithTombstone(obj), keyFunc)
=======
func MetaNamespaceKey(obj interface{}) (interface{}, error) {
	return cache.MetaNamespaceKeyFunc(obj)
}

func ExplicitKey[K any](parseKey func(K) cache.ExplicitKey) keyFunc {
	return func(obj interface{}) (interface{}, error) {
		if obj == nil {
			return nil, errors.New("obj is nil")
		}
		if key, ok := obj.(K); !ok {
			return nil, errors.New("obj cannot be converted")
		} else {
			return parseKey(key), nil
		}
	}
}

func AddFunc(logger logr.Logger, queue workqueue.RateLimitingInterface, parseKey keyFunc) addFunc {
	return func(obj interface{}) {
		Enqueue(logger, queue, obj, parseKey)
	}
}

func UpdateFunc(logger logr.Logger, queue workqueue.RateLimitingInterface, parseKey keyFunc) updateFunc {
	return func(_, obj interface{}) {
		Enqueue(logger, queue, obj, parseKey)
	}
}

func DeleteFunc(logger logr.Logger, queue workqueue.RateLimitingInterface, parseKey keyFunc) deleteFunc {
	return func(obj interface{}) {
		Enqueue(logger, queue, kubeutils.GetObjectWithTombstone(obj), parseKey)
>>>>>>> 6eea7c45
	}
}<|MERGE_RESOLUTION|>--- conflicted
+++ resolved
@@ -32,68 +32,20 @@
 	AddKeyedEventHandlers(logger, informer, queue, MetaNamespaceKey)
 }
 
-<<<<<<< HEAD
-func AddKeyedEventHandlers(logger logr.Logger, informer cache.SharedInformer, queue workqueue.RateLimitingInterface, keyFunc keyFunc) {
-	AddEventHandlers(informer, AddFunc(logger, queue, keyFunc), UpdateFunc(logger, queue, keyFunc), DeleteFunc(logger, queue, keyFunc))
-}
-
-func AddExplicitEventHandlers[K any](logger logr.Logger, informer cache.SharedInformer, queue workqueue.RateLimitingInterface, keyFunc func(K) cache.ExplicitKey) {
-	AddEventHandlers(informer, AddFunc(logger, queue, Explicit(keyFunc)), UpdateFunc(logger, queue, Explicit(keyFunc)), DeleteFunc(logger, queue, Explicit(keyFunc)))
-}
-
-func Enqueue(logger logr.Logger, queue workqueue.RateLimitingInterface, obj interface{}, keyFunc keyFunc) error {
-	if key, err := keyFunc(obj); err != nil {
-		logger.Error(err, "failed to compute key name", "obj", obj)
-		return err
-=======
 func AddExplicitEventHandlers[K any](logger logr.Logger, informer cache.SharedInformer, queue workqueue.RateLimitingInterface, parseKey func(K) cache.ExplicitKey) {
 	AddKeyedEventHandlers(logger, informer, queue, ExplicitKey(parseKey))
 }
 
-func Enqueue(logger logr.Logger, queue workqueue.RateLimitingInterface, obj interface{}, parseKey keyFunc) {
+func Enqueue(logger logr.Logger, queue workqueue.RateLimitingInterface, obj interface{}, parseKey keyFunc) error {
 	if key, err := parseKey(obj); err != nil {
 		logger.Error(err, "failed to compute key name", "obj", obj)
->>>>>>> 6eea7c45
+		return err
 	} else {
 		queue.Add(key)
 		return nil
 	}
 }
 
-func MetaNamespaceKey(obj interface{}) (interface{}, error) {
-	return cache.MetaNamespaceKeyFunc(obj)
-}
-
-func Explicit[K any](keyFunc func(K) cache.ExplicitKey) keyFunc {
-	return func(obj interface{}) (interface{}, error) {
-		if obj == nil {
-			return nil, errors.New("obj is nil")
-		}
-		if key, ok := obj.(K); !ok {
-			return nil, errors.New("obj cannot be converted")
-		} else {
-			return keyFunc(key), nil
-		}
-	}
-}
-
-<<<<<<< HEAD
-func AddFunc(logger logr.Logger, queue workqueue.RateLimitingInterface, keyFunc keyFunc) addFunc {
-	return func(obj interface{}) {
-		Enqueue(logger, queue, obj, keyFunc)
-	}
-}
-
-func UpdateFunc(logger logr.Logger, queue workqueue.RateLimitingInterface, keyFunc keyFunc) updateFunc {
-	return func(_, obj interface{}) {
-		Enqueue(logger, queue, obj, keyFunc)
-	}
-}
-
-func DeleteFunc(logger logr.Logger, queue workqueue.RateLimitingInterface, keyFunc keyFunc) deleteFunc {
-	return func(obj interface{}) {
-		Enqueue(logger, queue, kubeutils.GetObjectWithTombstone(obj), keyFunc)
-=======
 func MetaNamespaceKey(obj interface{}) (interface{}, error) {
 	return cache.MetaNamespaceKeyFunc(obj)
 }
@@ -126,6 +78,5 @@
 func DeleteFunc(logger logr.Logger, queue workqueue.RateLimitingInterface, parseKey keyFunc) deleteFunc {
 	return func(obj interface{}) {
 		Enqueue(logger, queue, kubeutils.GetObjectWithTombstone(obj), parseKey)
->>>>>>> 6eea7c45
 	}
 }