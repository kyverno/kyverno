package userinfo

import (
	"fmt"
	"strings"

	"github.com/kyverno/kyverno/pkg/config"
	"github.com/kyverno/kyverno/pkg/utils"
	admissionv1 "k8s.io/api/admission/v1"
	authenticationv1 "k8s.io/api/authentication/v1"
	rbacv1 "k8s.io/api/rbac/v1"
	labels "k8s.io/apimachinery/pkg/labels"
	rbaclister "k8s.io/client-go/listers/rbac/v1"
	"sigs.k8s.io/controller-runtime/pkg/log"
)

const (
	clusterroleKind = "ClusterRole"
	roleKind        = "Role"
	// saPrefix represents service account prefix in admission requests
	saPrefix = "system:serviceaccount:"
)

//GetRoleRef gets the list of roles and cluster roles for the incoming api-request
<<<<<<< HEAD
func GetRoleRef(rbLister rbaclister.RoleBindingLister, crbLister rbaclister.ClusterRoleBindingLister, request *v1beta1.AdmissionRequest, dynamicConfig config.Interface) ([]string, []string, error) {
=======
func GetRoleRef(rbLister rbaclister.RoleBindingLister, crbLister rbaclister.ClusterRoleBindingLister, request *admissionv1.AdmissionRequest, dynamicConfig config.Interface) (roles []string, clusterRoles []string, err error) {
>>>>>>> 06c2b2bb
	keys := append(request.UserInfo.Groups, request.UserInfo.Username)
	if utils.SliceContains(keys, dynamicConfig.GetExcludeGroupRole()...) {
		return nil, nil, nil
	}
	// rolebindings
	roleBindings, err := rbLister.List(labels.Everything())
	if err != nil {
		return nil, nil, fmt.Errorf("failed to list rolebindings: %v", err)
	}
	rs, crs := getRoleRefByRoleBindings(roleBindings, request.UserInfo)
	// clusterrolebindings
	clusterroleBindings, err := crbLister.List(labels.NewSelector())
	if err != nil {
		return nil, nil, fmt.Errorf("failed to list clusterrolebindings: %v", err)
	}
	crs = append(crs, getRoleRefByClusterRoleBindings(clusterroleBindings, request.UserInfo)...)
	return rs, crs, nil
}

func getRoleRefByRoleBindings(roleBindings []*rbacv1.RoleBinding, userInfo authenticationv1.UserInfo) (roles []string, clusterRoles []string) {
	for _, rolebinding := range roleBindings {
		for _, subject := range rolebinding.Subjects {
			if matchSubjectsMap(subject, userInfo) {
				switch rolebinding.RoleRef.Kind {
				case roleKind:
					roles = append(roles, rolebinding.Namespace+":"+rolebinding.RoleRef.Name)
				case clusterroleKind:
					clusterRoles = append(clusterRoles, rolebinding.RoleRef.Name)
				}
			}
		}
	}
	return roles, clusterRoles
}

// RoleRef in ClusterRoleBindings can only reference a ClusterRole in the global namespace
func getRoleRefByClusterRoleBindings(clusterroleBindings []*rbacv1.ClusterRoleBinding, userInfo authenticationv1.UserInfo) (clusterRoles []string) {
	for _, clusterRoleBinding := range clusterroleBindings {
		for _, subject := range clusterRoleBinding.Subjects {
			if matchSubjectsMap(subject, userInfo) {
				if clusterRoleBinding.RoleRef.Kind == clusterroleKind {
					clusterRoles = append(clusterRoles, clusterRoleBinding.RoleRef.Name)
				}
			}
		}
	}
	return clusterRoles
}

// matchSubjectsMap checks if userInfo found in subject
// return true directly if found a match
// subject.kind can only be ServiceAccount, User and Group
func matchSubjectsMap(subject rbacv1.Subject, userInfo authenticationv1.UserInfo) bool {
	if strings.Contains(userInfo.Username, saPrefix) {
		return matchServiceAccount(subject, userInfo)
	}
	return matchUserOrGroup(subject, userInfo)
}

// matchServiceAccount checks if userInfo sa matche the subject sa
// serviceaccount represents as saPrefix:namespace:name in userInfo
func matchServiceAccount(subject rbacv1.Subject, userInfo authenticationv1.UserInfo) bool {
	subjectServiceAccount := subject.Namespace + ":" + subject.Name
	if userInfo.Username[len(saPrefix):] != subjectServiceAccount {
		return false
	}
	log.Log.V(3).Info(fmt.Sprintf("found a matched service account not match: %s", subjectServiceAccount))
	return true
}

// matchUserOrGroup checks if userInfo contains user or group info in a subject
func matchUserOrGroup(subject rbacv1.Subject, userInfo authenticationv1.UserInfo) bool {
	keys := append(userInfo.Groups, userInfo.Username)
	for _, key := range keys {
		if subject.Name == key {
			log.Log.V(3).Info(fmt.Sprintf("found a matched user/group '%v' in request userInfo: %v", subject.Name, keys))
			return true
		}
	}
	return false
<<<<<<< HEAD
=======
}

//IsRoleAuthorize is role authorize or not
func IsRoleAuthorize(rbLister rbaclister.RoleBindingLister, crbLister rbaclister.ClusterRoleBindingLister, rLister rbaclister.RoleLister, crLister rbaclister.ClusterRoleLister, request *admissionv1.AdmissionRequest, dynamicConfig config.Interface) (bool, error) {
	if strings.Contains(request.UserInfo.Username, SaPrefix) {
		roles, clusterRoles, err := GetRoleRef(rbLister, crbLister, request, dynamicConfig)
		if err != nil {
			return false, err
		}
		allRoles := append(allRoles, allRolesStruct{
			RoleType: "ClusterRole",
			Role:     clusterRoles,
		}, allRolesStruct{
			RoleType: "Role",
			Role:     roles,
		})
		for _, r := range allRoles {
			for _, e := range r.Role {
				if strings.Contains(e, KyvernoSuffix) {
					return true, nil
				}
				var labels map[string]string
				if r.RoleType == "Role" {
					roleData := strings.Split(e, ":")
					role, err := rLister.Roles(roleData[0]).Get(strings.Join(roleData[1:], ":"))
					if err != nil {
						return false, err
					}
					labels = role.GetLabels()
				} else {
					role, err := crLister.Get(e)
					if err != nil {
						return false, err
					}
					labels = role.GetLabels()
				}
				if !strings.Contains(e, KyvernoSuffix) {
					if labels["kubernetes.io/bootstrapping"] == "rbac-defaults" {
						return true, nil
					}
				}
			}
		}
		return true, nil
	}
	// User or Group
	for _, e := range dynamicConfig.GetExcludeUsername() {
		if strings.Contains(request.UserInfo.Username, e) {
			return true, nil
		}
	}

	// Restrict Development Roles
	for _, e := range dynamicConfig.RestrictDevelopmentUsername() {
		if strings.Contains(request.UserInfo.Username, strings.TrimSpace(e)) {
			return false, nil
		}
	}

	var matchedRoles []bool
	excludeGroupRule := append(dynamicConfig.GetExcludeGroupRole(), KyvernoSuffix)
	for _, e := range request.UserInfo.Groups {
		for _, defaultSuffix := range excludeGroupRule {

			if strings.Contains(strings.TrimSpace(e), strings.TrimSpace(defaultSuffix)) {
				matchedRoles = append(matchedRoles, true)
				break
			}
		}
	}
	if len(matchedRoles) == len(request.UserInfo.Groups) {
		return true, nil
	}

	return false, nil
>>>>>>> 06c2b2bb
}<|MERGE_RESOLUTION|>--- conflicted
+++ resolved
@@ -22,11 +22,7 @@
 )
 
 //GetRoleRef gets the list of roles and cluster roles for the incoming api-request
-<<<<<<< HEAD
-func GetRoleRef(rbLister rbaclister.RoleBindingLister, crbLister rbaclister.ClusterRoleBindingLister, request *v1beta1.AdmissionRequest, dynamicConfig config.Interface) ([]string, []string, error) {
-=======
-func GetRoleRef(rbLister rbaclister.RoleBindingLister, crbLister rbaclister.ClusterRoleBindingLister, request *admissionv1.AdmissionRequest, dynamicConfig config.Interface) (roles []string, clusterRoles []string, err error) {
->>>>>>> 06c2b2bb
+func GetRoleRef(rbLister rbaclister.RoleBindingLister, crbLister rbaclister.ClusterRoleBindingLister, request *admissionv1.AdmissionRequest, dynamicConfig config.Interface) ([]string, []string, error) {
 	keys := append(request.UserInfo.Groups, request.UserInfo.Username)
 	if utils.SliceContains(keys, dynamicConfig.GetExcludeGroupRole()...) {
 		return nil, nil, nil
@@ -107,82 +103,4 @@
 		}
 	}
 	return false
-<<<<<<< HEAD
-=======
-}
-
-//IsRoleAuthorize is role authorize or not
-func IsRoleAuthorize(rbLister rbaclister.RoleBindingLister, crbLister rbaclister.ClusterRoleBindingLister, rLister rbaclister.RoleLister, crLister rbaclister.ClusterRoleLister, request *admissionv1.AdmissionRequest, dynamicConfig config.Interface) (bool, error) {
-	if strings.Contains(request.UserInfo.Username, SaPrefix) {
-		roles, clusterRoles, err := GetRoleRef(rbLister, crbLister, request, dynamicConfig)
-		if err != nil {
-			return false, err
-		}
-		allRoles := append(allRoles, allRolesStruct{
-			RoleType: "ClusterRole",
-			Role:     clusterRoles,
-		}, allRolesStruct{
-			RoleType: "Role",
-			Role:     roles,
-		})
-		for _, r := range allRoles {
-			for _, e := range r.Role {
-				if strings.Contains(e, KyvernoSuffix) {
-					return true, nil
-				}
-				var labels map[string]string
-				if r.RoleType == "Role" {
-					roleData := strings.Split(e, ":")
-					role, err := rLister.Roles(roleData[0]).Get(strings.Join(roleData[1:], ":"))
-					if err != nil {
-						return false, err
-					}
-					labels = role.GetLabels()
-				} else {
-					role, err := crLister.Get(e)
-					if err != nil {
-						return false, err
-					}
-					labels = role.GetLabels()
-				}
-				if !strings.Contains(e, KyvernoSuffix) {
-					if labels["kubernetes.io/bootstrapping"] == "rbac-defaults" {
-						return true, nil
-					}
-				}
-			}
-		}
-		return true, nil
-	}
-	// User or Group
-	for _, e := range dynamicConfig.GetExcludeUsername() {
-		if strings.Contains(request.UserInfo.Username, e) {
-			return true, nil
-		}
-	}
-
-	// Restrict Development Roles
-	for _, e := range dynamicConfig.RestrictDevelopmentUsername() {
-		if strings.Contains(request.UserInfo.Username, strings.TrimSpace(e)) {
-			return false, nil
-		}
-	}
-
-	var matchedRoles []bool
-	excludeGroupRule := append(dynamicConfig.GetExcludeGroupRole(), KyvernoSuffix)
-	for _, e := range request.UserInfo.Groups {
-		for _, defaultSuffix := range excludeGroupRule {
-
-			if strings.Contains(strings.TrimSpace(e), strings.TrimSpace(defaultSuffix)) {
-				matchedRoles = append(matchedRoles, true)
-				break
-			}
-		}
-	}
-	if len(matchedRoles) == len(request.UserInfo.Groups) {
-		return true, nil
-	}
-
-	return false, nil
->>>>>>> 06c2b2bb
 }