--- conflicted
+++ resolved
@@ -1550,23 +1550,18 @@
 	}
 }
 
-<<<<<<< HEAD
-func Test_TimeAdd(t *testing.T) {
-=======
 func Test_TimeToCron(t *testing.T) {
->>>>>>> de2fcc8b
 	testCases := []struct {
 		test           string
 		expectedResult string
 	}{
 		{
-<<<<<<< HEAD
-			test:           "time_add('', '2021-01-02T15:04:05-07:00', '3h')",
-			expectedResult: "2021-01-02T18:04:05-07:00",
-		},
-		{
-			test:           "time_add('Mon Jan 02 15:04:05 MST 2006', 'Sat Jan 02 15:04:05 MST 2021', '5h30m40s')",
-			expectedResult: "2021-01-02T20:34:45Z",
+			test:           "time_to_cron('2023-02-02T15:04:05Z')",
+			expectedResult: "4 15 2 2 4",
+		},
+		{
+			test:           "time_to_cron('2023-02-02T15:04:05-07:00')",
+			expectedResult: "4 22 2 2 4",
 		},
 	}
 	for i, tc := range testCases {
@@ -1585,26 +1580,18 @@
 	}
 }
 
-func Test_TimeParse(t *testing.T) {
+func Test_TimeAdd(t *testing.T) {
 	testCases := []struct {
 		test           string
 		expectedResult string
 	}{
 		{
-			test:           "time_parse('2006-01-02T15:04:05Z07:00', '2021-01-02T15:04:05-07:00')",
-			expectedResult: "2021-01-02T15:04:05-07:00",
-		},
-		{
-			test:           "time_parse('Mon Jan 02 15:04:05 MST 2006', 'Sat Jan 02 15:04:05 MST 2021')",
-			expectedResult: "2021-01-02T15:04:05Z",
-=======
-			test:           "time_to_cron('2023-02-02T15:04:05Z')",
-			expectedResult: "4 15 2 2 4",
-		},
-		{
-			test:           "time_to_cron('2023-02-02T15:04:05-07:00')",
-			expectedResult: "4 22 2 2 4",
->>>>>>> de2fcc8b
+			test:           "time_add('', '2021-01-02T15:04:05-07:00', '3h')",
+			expectedResult: "2021-01-02T18:04:05-07:00",
+		},
+		{
+			test:           "time_add('Mon Jan 02 15:04:05 MST 2006', 'Sat Jan 02 15:04:05 MST 2021', '5h30m40s')",
+			expectedResult: "2021-01-02T20:34:45Z",
 		},
 	}
 	for i, tc := range testCases {
@@ -1621,4 +1608,34 @@
 			assert.Equal(t, result, tc.expectedResult)
 		})
 	}
+}
+
+func Test_TimeParse(t *testing.T) {
+	testCases := []struct {
+		test           string
+		expectedResult string
+	}{
+		{
+			test:           "time_parse('2006-01-02T15:04:05Z07:00', '2021-01-02T15:04:05-07:00')",
+			expectedResult: "2021-01-02T15:04:05-07:00",
+		},
+		{
+			test:           "time_parse('Mon Jan 02 15:04:05 MST 2006', 'Sat Jan 02 15:04:05 MST 2021')",
+			expectedResult: "2021-01-02T15:04:05Z",
+		},
+	}
+	for i, tc := range testCases {
+		t.Run(fmt.Sprintf("case %d", i), func(t *testing.T) {
+			query, err := New(tc.test)
+			assert.NilError(t, err)
+
+			res, err := query.Search("")
+			assert.NilError(t, err)
+
+			result, ok := res.(string)
+			assert.Assert(t, ok)
+
+			assert.Equal(t, result, tc.expectedResult)
+		})
+	}
 }