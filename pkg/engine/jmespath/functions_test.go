--- conflicted
+++ resolved
@@ -612,7 +612,6 @@
 		{nil, nil, true},
 	}
 
-<<<<<<< HEAD
 	for _, tc := range testCases {
 		res, err := jpToBoolean([]interface{}{tc.input})
 		if tc.err && err == nil {
@@ -626,578 +625,6 @@
 		}
 	}
 }
-func Test_Add(t *testing.T) {
-	testCases := []struct {
-		name           string
-		test           string
-		expectedResult interface{}
-		err            bool
-		retFloat       bool
-	}{
-		// Scalar
-		{
-			name:           "Scalar + Scalar -> Scalar",
-			test:           "add(`12`, `13`)",
-			expectedResult: 25.0,
-			retFloat:       true,
-		},
-		{
-			name: "Scalar + Duration -> error",
-			test: "add('12', '13s')",
-			err:  true,
-		},
-		{
-			name: "Scalar + Quantity -> error",
-			test: "add(`12`, '13Ki')",
-			err:  true,
-		},
-		{
-			name: "Scalar + Quantity -> error",
-			test: "add(`12`, '13')",
-			err:  true,
-		},
-		// Quantity
-		{
-			name:           "Quantity + Quantity -> Quantity",
-			test:           "add('12Ki', '13Ki')",
-			expectedResult: `25Ki`,
-		},
-		{
-			name:           "Quantity + Quantity -> Quantity",
-			test:           "add('12Ki', '13')",
-			expectedResult: `12301`,
-		},
-		{
-			name: "Quantity + Duration -> error",
-			test: "add('12Ki', '13s')",
-			err:  true,
-		},
-		{
-			name: "Quantity + Scalar -> error",
-			test: "add('12Ki', `13`)",
-			err:  true,
-		},
-		// Duration
-		{
-			name:           "Duration + Duration -> Duration",
-			test:           "add('12s', '13s')",
-			expectedResult: `25s`,
-		},
-		{
-			name: "Duration + Scalar -> error",
-			test: "add('12s', '13')",
-			err:  true,
-		},
-		{
-			name: "Duration + Quantity -> error",
-			test: "add('12s', '13Ki')",
-			err:  true,
-		},
-		{
-			name: "Duration + Quantity -> error",
-			test: "add('12s', '13')",
-			err:  true,
-		},
-	}
-	for _, tc := range testCases {
-		t.Run(tc.name, func(t *testing.T) {
-			jp, err := New(tc.test)
-			assert.NilError(t, err)
-
-			result, err := jp.Search("")
-			if !tc.err {
-				assert.NilError(t, err)
-			} else {
-				assert.Assert(t, err != nil)
-				return
-			}
-
-			if tc.retFloat {
-				equal, ok := result.(float64)
-				assert.Assert(t, ok)
-				assert.Equal(t, equal, tc.expectedResult.(float64))
-			} else {
-				equal, ok := result.(string)
-				assert.Assert(t, ok)
-				assert.Equal(t, equal, tc.expectedResult.(string))
-			}
-		})
-	}
-}
-
-func Test_Subtract(t *testing.T) {
-	testCases := []struct {
-		name           string
-		test           string
-		expectedResult interface{}
-		err            bool
-		retFloat       bool
-	}{
-		// Scalar
-		{
-			name:           "Scalar - Scalar -> Scalar",
-			test:           "subtract(`12`, `13`)",
-			expectedResult: -1.0,
-			retFloat:       true,
-		},
-		{
-			name: "Scalar - Duration -> error",
-			test: "subtract('12', '13s')",
-			err:  true,
-		},
-		{
-			name: "Scalar - Quantity -> error",
-			test: "subtract(`12`, '13Ki')",
-			err:  true,
-		},
-		{
-			name: "Scalar - Quantity -> error",
-			test: "subtract(`12`, '13')",
-			err:  true,
-		},
-		// Quantity
-		{
-			name:           "Quantity - Quantity -> Quantity",
-			test:           "subtract('12Ki', '13Ki')",
-			expectedResult: `-1Ki`,
-		},
-		{
-			name:           "Quantity - Quantity -> Quantity",
-			test:           "subtract('12Ki', '13')",
-			expectedResult: `12275`,
-		},
-		{
-			name: "Quantity - Duration -> error",
-			test: "subtract('12Ki', '13s')",
-			err:  true,
-		},
-		{
-			name: "Quantity - Scalar -> error",
-			test: "subtract('12Ki', `13`)",
-			err:  true,
-		},
-		// Duration
-		{
-			name:           "Duration - Duration -> Duration",
-			test:           "subtract('12s', '13s')",
-			expectedResult: `-1s`,
-		},
-		{
-			name: "Duration - Scalar -> error",
-			test: "subtract('12s', '13')",
-			err:  true,
-		},
-		{
-			name: "Duration - Quantity -> error",
-			test: "subtract('12s', '13Ki')",
-			err:  true,
-		},
-		{
-			name: "Duration - Quantity -> error",
-			test: "subtract('12s', '13')",
-			err:  true,
-		},
-	}
-	for _, tc := range testCases {
-		t.Run(tc.name, func(t *testing.T) {
-			jp, err := New(tc.test)
-			assert.NilError(t, err)
-
-			result, err := jp.Search("")
-			if !tc.err {
-				assert.NilError(t, err)
-			} else {
-				assert.Assert(t, err != nil)
-				return
-			}
-
-			if tc.retFloat {
-				equal, ok := result.(float64)
-				assert.Assert(t, ok)
-				assert.Equal(t, equal, tc.expectedResult.(float64))
-			} else {
-				equal, ok := result.(string)
-				assert.Assert(t, ok)
-				assert.Equal(t, equal, tc.expectedResult.(string))
-			}
-		})
-	}
-}
-
-func Test_Multiply(t *testing.T) {
-	testCases := []struct {
-		name           string
-		test           string
-		expectedResult interface{}
-		err            bool
-		retFloat       bool
-	}{
-		// Quantity
-		{
-			name:           "Quantity * Scalar -> Quantity",
-			test:           "multiply('12Ki', `2`)",
-			expectedResult: `24Ki`,
-		},
-		{
-			name: "Quantity * Quantity -> error",
-			test: "multiply('12Ki', '12Ki')",
-			err:  true,
-		},
-		{
-			name: "Quantity * Quantity -> error",
-			test: "multiply('12Ki', '12')",
-			err:  true,
-		},
-		{
-			name: "Quantity * Duration -> error",
-			test: "multiply('12Ki', '12s')",
-			err:  true,
-		},
-		// Duration
-		{
-			name:           "Duration * Scalar -> Duration",
-			test:           "multiply('12s', `2`)",
-			expectedResult: `24s`,
-		},
-		{
-			name: "Duration * Quantity -> error",
-			test: "multiply('12s', '12Ki')",
-			err:  true,
-		},
-		{
-			name: "Duration * Quantity -> error",
-			test: "multiply('12s', '12')",
-			err:  true,
-		},
-		{
-			name: "Duration * Duration -> error",
-			test: "multiply('12s', '12s')",
-			err:  true,
-		},
-		// Scalar
-		{
-			name:           "Scalar * Scalar -> Scalar",
-			test:           "multiply(`2.5`, `2.5`)",
-			expectedResult: 2.5 * 2.5,
-			retFloat:       true,
-		},
-		{
-			name:           "Scalar * Quantity -> Quantity",
-			test:           "multiply(`2.5`, '12Ki')",
-			expectedResult: "30Ki",
-		},
-		{
-			name:           "Scalar * Quantity -> Quantity",
-			test:           "multiply(`2.5`, '12')",
-			expectedResult: "30",
-		},
-		{
-			name:           "Scalar * Duration -> Duration",
-			test:           "multiply(`2.5`, '40s')",
-			expectedResult: "1m40s",
-		},
-	}
-	for _, tc := range testCases {
-		t.Run(tc.name, func(t *testing.T) {
-			jp, err := New(tc.test)
-			assert.NilError(t, err)
-
-			result, err := jp.Search("")
-			if !tc.err {
-				assert.NilError(t, err)
-			} else {
-				assert.Assert(t, err != nil)
-				return
-			}
-
-			if tc.retFloat {
-				equal, ok := result.(float64)
-				assert.Assert(t, ok)
-				assert.Equal(t, equal, tc.expectedResult.(float64))
-			} else {
-				equal, ok := result.(string)
-				assert.Assert(t, ok)
-				assert.Equal(t, equal, tc.expectedResult.(string))
-			}
-		})
-	}
-}
-
-func Test_Divide(t *testing.T) {
-	testCases := []struct {
-		name           string
-		test           string
-		expectedResult interface{}
-		err            bool
-		retFloat       bool
-	}{
-		// Quantity
-		{
-			name:           "Quantity / Scalar -> Quantity",
-			test:           "divide('12Ki', `3`)",
-			expectedResult: "4Ki",
-		},
-		{
-			name:           "Quantity / Quantity -> Scalar",
-			test:           "divide('12Ki', '2Ki')",
-			expectedResult: 6.0,
-			retFloat:       true,
-		},
-		{
-			name:           "Quantity / Quantity -> Scalar",
-			test:           "divide('12Ki', '200')",
-			expectedResult: 61.0,
-			retFloat:       true,
-		},
-		{
-			name: "Quantity / Duration -> error",
-			test: "divide('12Ki', '2s')",
-			err:  true,
-		},
-		// Duration
-		{
-			name:           "Duration / Scalar -> Duration",
-			test:           "divide('12s', `3`)",
-			expectedResult: "4s",
-		},
-		{
-			name:           "Duration / Duration -> Scalar",
-			test:           "divide('12s', '5s')",
-			expectedResult: 2.4,
-			retFloat:       true,
-		},
-		{
-			name: "Duration / Quantity -> error",
-			test: "divide('12s', '4Ki')",
-			err:  true,
-		},
-		{
-			name: "Duration / Quantity -> error",
-			test: "divide('12s', '4')",
-			err:  true,
-		},
-		// Scalar
-		{
-			name:           "Scalar / Scalar -> Scalar",
-			test:           "divide(`14`, `3`)",
-			expectedResult: 4.666666666666667,
-			retFloat:       true,
-		},
-		{
-			name: "Scalar / Duration -> error",
-			test: "divide(`14`, '5s')",
-			err:  true,
-		},
-		{
-			name: "Scalar / Quantity -> error",
-			test: "divide(`14`, '5Ki')",
-			err:  true,
-		},
-		{
-			name: "Scalar / Quantity -> error",
-			test: "divide(`14`, '5')",
-			err:  true,
-		},
-		// Divide by 0
-		{
-			name: "Scalar / Zero -> error",
-			test: "divide(`14`, `0`)",
-			err:  true,
-		},
-		{
-			name: "Quantity / Zero -> error",
-			test: "divide('4Ki', `0`)",
-			err:  true,
-		},
-		{
-			name: "Quantity / Zero -> error",
-			test: "divide('4Ki', '0Ki')",
-			err:  true,
-		},
-		{
-			name: "Quantity / Zero -> error",
-			test: "divide('4', `0`)",
-			err:  true,
-		},
-		{
-			name: "Quantity / Zero -> error",
-			test: "divide('4', '0')",
-			err:  true,
-		},
-		{
-			name: "Duration / Zero -> error",
-			test: "divide('4s', `0`)",
-			err:  true,
-		},
-		{
-			name: "Duration / Zero -> error",
-			test: "divide('4s', '0s')",
-			err:  true,
-		},
-	}
-	for _, tc := range testCases {
-		t.Run(tc.name, func(t *testing.T) {
-			jp, err := New(tc.test)
-			assert.NilError(t, err)
-
-			result, err := jp.Search("")
-			if !tc.err {
-				assert.NilError(t, err)
-			} else {
-				assert.Assert(t, err != nil)
-				return
-			}
-
-			if tc.retFloat {
-				equal, ok := result.(float64)
-				assert.Assert(t, ok)
-				assert.Equal(t, equal, tc.expectedResult.(float64))
-			} else {
-				equal, ok := result.(string)
-				assert.Assert(t, ok)
-				assert.Equal(t, equal, tc.expectedResult.(string))
-			}
-		})
-	}
-}
-
-func Test_Modulo(t *testing.T) {
-	testCases := []struct {
-		name           string
-		test           string
-		expectedResult interface{}
-		err            bool
-		retFloat       bool
-	}{
-		// Quantity
-		{
-			name: "Quantity % Duration -> error",
-			test: "modulo('12', '13s')",
-			err:  true,
-		},
-		{
-			name: "Quantity % Duration -> error",
-			test: "modulo('12Ki', '13s')",
-			err:  true,
-		},
-		{
-			name: "Quantity % Scalar -> error",
-			test: "modulo('12Ki', `13`)",
-			err:  true,
-		},
-		{
-			name:           "Quantity % Quantity -> Quantity",
-			test:           "modulo('12Ki', '5Ki')",
-			expectedResult: `2Ki`,
-		},
-		// Duration
-		{
-			name: "Duration % Quantity -> error",
-			test: "modulo('13s', '12')",
-			err:  true,
-		},
-		{
-			name: "Duration % Quantity -> error",
-			test: "modulo('13s', '12Ki')",
-			err:  true,
-		},
-		{
-			name:           "Duration % Duration -> Duration",
-			test:           "modulo('13s', '2s')",
-			expectedResult: `1s`,
-		},
-		{
-			name: "Duration % Scalar -> error",
-			test: "modulo('13s', `2`)",
-			err:  true,
-		},
-		// Scalar
-		{
-			name: "Scalar % Quantity -> error",
-			test: "modulo(`13`, '12')",
-			err:  true,
-		},
-		{
-			name: "Scalar % Quantity -> error",
-			test: "modulo(`13`, '12Ki')",
-			err:  true,
-		},
-		{
-			name: "Scalar % Duration -> error",
-			test: "modulo(`13`, '5s')",
-			err:  true,
-		},
-		{
-			name:           "Scalar % Scalar -> Scalar",
-			test:           "modulo(`13`, `5`)",
-			expectedResult: 3.0,
-			retFloat:       true,
-		},
-		// Modulo by 0
-		{
-			name: "Scalar % Zero -> error",
-			test: "modulo(`14`, `0`)",
-			err:  true,
-		},
-		{
-			name: "Quantity % Zero -> error",
-			test: "modulo('4Ki', `0`)",
-			err:  true,
-		},
-		{
-			name: "Quantity % Zero -> error",
-			test: "modulo('4Ki', '0Ki')",
-			err:  true,
-		},
-		{
-			name: "Quantity % Zero -> error",
-			test: "modulo('4', `0`)",
-			err:  true,
-		},
-		{
-			name: "Quantity % Zero -> error",
-			test: "modulo('4', '0')",
-			err:  true,
-		},
-		{
-			name: "Duration % Zero -> error",
-			test: "modulo('4s', `0`)",
-			err:  true,
-		},
-		{
-			name: "Duration % Zero -> error",
-			test: "modulo('4s', '0s')",
-			err:  true,
-		},
-	}
-	for _, tc := range testCases {
-		t.Run(tc.name, func(t *testing.T) {
-			jp, err := New(tc.test)
-			assert.NilError(t, err)
-
-			result, err := jp.Search("")
-			if !tc.err {
-				assert.NilError(t, err)
-			} else {
-				assert.Assert(t, err != nil)
-				return
-			}
-
-			if tc.retFloat {
-				equal, ok := result.(float64)
-				assert.Assert(t, ok)
-				assert.Equal(t, equal, tc.expectedResult.(float64))
-			} else {
-				equal, ok := result.(string)
-				assert.Assert(t, ok)
-				assert.Equal(t, equal, tc.expectedResult.(string))
-			}
-		})
-	}
-}
-
-=======
->>>>>>> 86008929
 func Test_Base64Decode(t *testing.T) {
 	jp, err := New("base64_decode('SGVsbG8sIHdvcmxkIQ==')")
 	assert.NilError(t, err)
