package jmespath

import (
	"bytes"
	"crypto/x509"
	"encoding/asn1"
	"encoding/base64"
	"encoding/json"
	"encoding/pem"
	"errors"
	"fmt"
	"math/rand"
	"path/filepath"
	"reflect"
	"regexp"
	"sort"
	"strconv"
	"strings"
	"time"

	trunc "github.com/aquilax/truncate"
	"github.com/blang/semver/v4"
	gojmespath "github.com/jmespath/go-jmespath"
	wildcard "github.com/kyverno/kyverno/pkg/utils/wildcard"
	regen "github.com/zach-klippenstein/goregen"
	"golang.org/x/crypto/cryptobyte"
	cryptobyte_asn1 "golang.org/x/crypto/cryptobyte/asn1"
	"sigs.k8s.io/yaml"
)

type PublicKey struct {
	N string
	E int
}

// function names
var (
	compare                = "compare"
	equalFold              = "equal_fold"
	replace                = "replace"
	replaceAll             = "replace_all"
	toUpper                = "to_upper"
	toLower                = "to_lower"
	trim                   = "trim"
	trimPrefix             = "trim_prefix"
	split                  = "split"
	regexReplaceAll        = "regex_replace_all"
	regexReplaceAllLiteral = "regex_replace_all_literal"
	regexMatch             = "regex_match"
	patternMatch           = "pattern_match"
	labelMatch             = "label_match"
	add                    = "add"
	subtract               = "subtract"
	multiply               = "multiply"
	divide                 = "divide"
	modulo                 = "modulo"
	base64Decode           = "base64_decode"
	base64Encode           = "base64_encode"
	pathCanonicalize       = "path_canonicalize"
	truncate               = "truncate"
	semverCompare          = "semver_compare"
	parseJson              = "parse_json"
	parseYAML              = "parse_yaml"
	items                  = "items"
	objectFromLists        = "object_from_lists"
	random                 = "random"
	x509_decode            = "x509_decode"
<<<<<<< HEAD
)

const (
	errorPrefix              = "JMESPath function '%s': "
	invalidArgumentTypeError = errorPrefix + "%d argument is expected of %s type"
	genericError             = errorPrefix + "%s"
	zeroDivisionError        = errorPrefix + "Zero divisor passed"
	undefinedQuoError        = errorPrefix + "Undefined quotient"
	nonIntModuloError        = errorPrefix + "Non-integer argument(s) passed for modulo"
=======
>>>>>>> 97f42cfe
)

func GetFunctions() []FunctionEntry {
	return []FunctionEntry{{
		FunctionEntry: gojmespath.FunctionEntry{
			Name: compare,
			Arguments: []argSpec{
				{Types: []jpType{jpString}},
				{Types: []jpType{jpString}},
			},
			Handler: jpfCompare,
		},
		ReturnType: []jpType{jpNumber},
		Note:       "compares two strings lexicographically",
	}, {
		FunctionEntry: gojmespath.FunctionEntry{
			Name: equalFold,
			Arguments: []argSpec{
				{Types: []jpType{jpString}},
				{Types: []jpType{jpString}},
			},
			Handler: jpfEqualFold,
		},
		ReturnType: []jpType{jpBool},
		Note:       "allows comparing two strings for equivalency where the only differences are letter cases",
	}, {
		FunctionEntry: gojmespath.FunctionEntry{
			Name: replace,
			Arguments: []argSpec{
				{Types: []jpType{jpString}},
				{Types: []jpType{jpString}},
				{Types: []jpType{jpString}},
				{Types: []jpType{jpNumber}},
			},
			Handler: jpfReplace,
		},
		ReturnType: []jpType{jpString},
		Note:       "replaces a specified number of instances of the source string with the replacement string in a parent ",
	}, {
		FunctionEntry: gojmespath.FunctionEntry{
			Name: replaceAll,
			Arguments: []argSpec{
				{Types: []jpType{jpString}},
				{Types: []jpType{jpString}},
				{Types: []jpType{jpString}},
			},
			Handler: jpfReplaceAll,
		},
		ReturnType: []jpType{jpString},
		Note:       "replace all instances of one string with another in an overall parent string",
	}, {
		FunctionEntry: gojmespath.FunctionEntry{
			Name: toUpper,
			Arguments: []argSpec{
				{Types: []jpType{jpString}},
			},
			Handler: jpfToUpper,
		},
		ReturnType: []jpType{jpString},
		Note:       "takes in a string and outputs the same string with all upper-case letters",
	}, {
		FunctionEntry: gojmespath.FunctionEntry{
			Name: toLower,
			Arguments: []argSpec{
				{Types: []jpType{jpString}},
			},
			Handler: jpfToLower,
		},
		ReturnType: []jpType{jpString},
		Note:       "takes in a string and outputs the same string with all lower-case letters",
	}, {
		FunctionEntry: gojmespath.FunctionEntry{
			Name: trim,
			Arguments: []argSpec{
				{Types: []jpType{jpString}},
				{Types: []jpType{jpString}},
			},
			Handler: jpfTrim,
		},
		ReturnType: []jpType{jpString},
		Note:       "trims both ends of the source string by characters appearing in the second string",
	}, {
		FunctionEntry: gojmespath.FunctionEntry{
			Name: trimPrefix,
			Arguments: []argSpec{
				{Types: []jpType{jpString}},
				{Types: []jpType{jpString}},
			},
			Handler: jpfTrimPrefix,
		},
		ReturnType: []jpType{jpString},
		Note:       "trims the second string prefix from the first string if the first string starts with the prefix",
	}, {
		FunctionEntry: gojmespath.FunctionEntry{
			Name: split,
			Arguments: []argSpec{
				{Types: []jpType{jpString}},
				{Types: []jpType{jpString}},
			},
			Handler: jpfSplit,
		},
		ReturnType: []jpType{jpArrayString},
		Note:       "splits the first string when the second string is found and converts it into an array ",
	}, {
		FunctionEntry: gojmespath.FunctionEntry{
			Name: regexReplaceAll,
			Arguments: []argSpec{
				{Types: []jpType{jpString}},
				{Types: []jpType{jpString, jpNumber}},
				{Types: []jpType{jpString, jpNumber}},
			},
			Handler: jpRegexReplaceAll,
		},
		ReturnType: []jpType{jpString},
		Note:       "converts all parameters to string",
	}, {
		FunctionEntry: gojmespath.FunctionEntry{
			Name: regexReplaceAllLiteral,
			Arguments: []argSpec{
				{Types: []jpType{jpString}},
				{Types: []jpType{jpString, jpNumber}},
				{Types: []jpType{jpString, jpNumber}},
			},
			Handler: jpRegexReplaceAllLiteral,
		},
		ReturnType: []jpType{jpString},
		Note:       "converts all parameters to string",
	}, {
		FunctionEntry: gojmespath.FunctionEntry{
			Name: regexMatch,
			Arguments: []argSpec{
				{Types: []jpType{jpString}},
				{Types: []jpType{jpString, jpNumber}},
			},
			Handler: jpRegexMatch,
		},
		ReturnType: []jpType{jpBool},
		Note:       "first string is the regular exression which is compared with second input which can be a number or string",
	}, {
		FunctionEntry: gojmespath.FunctionEntry{
			Name: patternMatch,
			Arguments: []argSpec{
				{Types: []jpType{jpString}},
				{Types: []jpType{jpString, jpNumber}},
			},
			Handler: jpPatternMatch,
		},
		ReturnType: []jpType{jpBool},
		Note:       "'*' matches zero or more alphanumeric characters, '?' matches a single alphanumeric character",
	}, {
		// Validates if label (param1) would match pod/host/etc labels (param2)
		FunctionEntry: gojmespath.FunctionEntry{
			Name: labelMatch,
			Arguments: []argSpec{
				{Types: []jpType{jpObject}},
				{Types: []jpType{jpObject}},
			},
			Handler: jpLabelMatch,
		},
		ReturnType: []jpType{jpBool},
		Note:       "object arguments must be enclosed in backticks; ex. `{{request.object.spec.template.metadata.labels}}`",
	}, {
		FunctionEntry: gojmespath.FunctionEntry{
			Name: add,
			Arguments: []argSpec{
				{Types: []jpType{jpAny}},
				{Types: []jpType{jpAny}},
			},
			Handler: jpAdd,
		},
		ReturnType: []jpType{jpAny},
		Note:       "does arithmetic addition of two specified values of numbers, quantities, and durations",
	}, {
		FunctionEntry: gojmespath.FunctionEntry{
			Name: subtract,
			Arguments: []argSpec{
				{Types: []jpType{jpAny}},
				{Types: []jpType{jpAny}},
			},
			Handler: jpSubtract,
		},
		ReturnType: []jpType{jpAny},
		Note:       "does arithmetic subtraction of two specified values of numbers, quantities, and durations",
	}, {
		FunctionEntry: gojmespath.FunctionEntry{
			Name: multiply,
			Arguments: []argSpec{
				{Types: []jpType{jpAny}},
				{Types: []jpType{jpAny}},
			},
			Handler: jpMultiply,
		},
		ReturnType: []jpType{jpAny},
		Note:       "does arithmetic multiplication of two specified values of numbers, quantities, and durations",
	}, {
		FunctionEntry: gojmespath.FunctionEntry{
			Name: divide,
			Arguments: []argSpec{
				{Types: []jpType{jpAny}},
				{Types: []jpType{jpAny}},
			},
			Handler: jpDivide,
		},
		ReturnType: []jpType{jpAny},
		Note:       "divisor must be non zero",
	}, {
		FunctionEntry: gojmespath.FunctionEntry{
			Name: modulo,
			Arguments: []argSpec{
				{Types: []jpType{jpAny}},
				{Types: []jpType{jpAny}},
			},
			Handler: jpModulo,
		},
		ReturnType: []jpType{jpAny},
		Note:       "divisor must be non-zero, arguments must be integers",
	}, {
		FunctionEntry: gojmespath.FunctionEntry{
			Name: base64Decode,
			Arguments: []argSpec{
				{Types: []jpType{jpString}},
			},
			Handler: jpBase64Decode,
		},
		ReturnType: []jpType{jpString},
		Note:       "decodes a base 64 string",
	}, {
		FunctionEntry: gojmespath.FunctionEntry{
			Name: base64Encode,
			Arguments: []argSpec{
				{Types: []jpType{jpString}},
			},
			Handler: jpBase64Encode,
		},
		ReturnType: []jpType{jpString},
		Note:       "encodes a regular, plaintext and unencoded string to base64",
	}, {
		FunctionEntry: gojmespath.FunctionEntry{
			Name: timeSince,
			Arguments: []argSpec{
				{Types: []jpType{jpString}},
				{Types: []jpType{jpString}},
				{Types: []jpType{jpString}},
			},
			Handler: jpTimeSince,
		},
<<<<<<< HEAD
		{
			Entry: &gojmespath.FunctionEntry{
				Name:    timeNowUtc,
				Handler: jpTimeNowUtc,
			},
			ReturnType: []JpType{JpString},
			Note:       "returns current UTC time in RFC 3339 format",
		},
		{
			Entry: &gojmespath.FunctionEntry{
				Name: pathCanonicalize,
				Arguments: []ArgSpec{
					{Types: []JpType{JpString}},
				},
				Handler: jpPathCanonicalize,
=======
		ReturnType: []jpType{jpString},
		Note:       "calculate the difference between a start and end period of time where the end may either be a static definition or the then-current time",
	}, {
		FunctionEntry: gojmespath.FunctionEntry{
			Name:    timeNow,
			Handler: jpTimeNow,
		},
		ReturnType: []jpType{jpString},
		Note:       "returns current time in RFC 3339 format",
	}, {
		FunctionEntry: gojmespath.FunctionEntry{
			Name:    timeNowUtc,
			Handler: jpTimeNowUtc,
		},
		ReturnType: []jpType{jpString},
		Note:       "returns current UTC time in RFC 3339 format",
	}, {
		FunctionEntry: gojmespath.FunctionEntry{
			Name: pathCanonicalize,
			Arguments: []argSpec{
				{Types: []jpType{jpString}},
>>>>>>> 97f42cfe
			},
			Handler: jpPathCanonicalize,
		},
		ReturnType: []jpType{jpString},
		Note:       "normalizes or canonicalizes a given path by removing excess slashes",
	}, {
		FunctionEntry: gojmespath.FunctionEntry{
			Name: truncate,
			Arguments: []argSpec{
				{Types: []jpType{jpString}},
				{Types: []jpType{jpNumber}},
			},
			Handler: jpTruncate,
		},
		ReturnType: []jpType{jpString},
		Note:       "length argument must be enclosed in backticks; ex. \"{{request.object.metadata.name | truncate(@, `9`)}}\"",
	}, {
		FunctionEntry: gojmespath.FunctionEntry{
			Name: semverCompare,
			Arguments: []argSpec{
				{Types: []jpType{jpString}},
				{Types: []jpType{jpString}},
			},
			Handler: jpSemverCompare,
		},
		ReturnType: []jpType{jpBool},
		Note:       "compares two strings which comply with the semantic versioning schema and outputs a boolean response as to the position of the second relative to the first",
	}, {
		FunctionEntry: gojmespath.FunctionEntry{
			Name: parseJson,
			Arguments: []argSpec{
				{Types: []jpType{jpString}},
			},
			Handler: jpParseJson,
		},
		ReturnType: []jpType{jpAny},
		Note:       "decodes a valid JSON encoded string to the appropriate type. Opposite of `to_string` function",
	}, {
		FunctionEntry: gojmespath.FunctionEntry{
			Name: parseYAML,
			Arguments: []argSpec{
				{Types: []jpType{jpString}},
			},
			Handler: jpParseYAML,
		},
		ReturnType: []jpType{jpAny},
		Note:       "decodes a valid YAML encoded string to the appropriate type provided it can be represented as JSON",
	}, {
		FunctionEntry: gojmespath.FunctionEntry{
			Name: items,
			Arguments: []argSpec{
				{Types: []jpType{jpObject, jpArray}},
				{Types: []jpType{jpString}},
				{Types: []jpType{jpString}},
			},
			Handler: jpItems,
		},
		ReturnType: []jpType{jpArray},
		Note:       "converts a map or array to an array of objects where each key:value is an item in the array",
	}, {
		FunctionEntry: gojmespath.FunctionEntry{
			Name: objectFromLists,
			Arguments: []argSpec{
				{Types: []jpType{jpArray}},
				{Types: []jpType{jpArray}},
			},
			Handler: jpObjectFromLists,
		},
		ReturnType: []jpType{jpObject},
		Note:       "converts a pair of lists containing keys and values to an object",
	}, {
		FunctionEntry: gojmespath.FunctionEntry{
			Name: random,
			Arguments: []argSpec{
				{Types: []jpType{jpString}},
			},
			Handler: jpRandom,
		},
		ReturnType: []jpType{jpString},
		Note:       "Generates a random sequence of characters",
	}, {
		FunctionEntry: gojmespath.FunctionEntry{
			Name: x509_decode,
			Arguments: []argSpec{
				{Types: []jpType{jpString}},
			},
			Handler: jpX509Decode,
		},
		ReturnType: []jpType{jpObject},
		Note:       "decodes an x.509 certificate to an object. you may also use this in conjunction with `base64_decode` jmespath function to decode a base64-encoded certificate",
	}, {
		FunctionEntry: gojmespath.FunctionEntry{
			Name: timeToCron,
			Arguments: []argSpec{
				{Types: []jpType{jpString}},
			},
<<<<<<< HEAD
			ReturnType: []JpType{JpString},
			Note:       "converts a time (RFC 3339) to a cron expression (string).",
		},
		{
			Entry: &gojmespath.FunctionEntry{
				Name: timeAdd,
				Arguments: []ArgSpec{
					{Types: []JpType{JpString}},
					{Types: []JpType{JpString}},
				},
				Handler: jpTimeAdd,
			},
			ReturnType: []JpType{JpString},
			Note:       "adds duration (second string) to a time value (first string)",
=======
			Handler: jpTimeToCron,
		},
		ReturnType: []jpType{jpString},
		Note:       "converts a time (RFC 3339) to a cron expression (string).",
	}, {
		FunctionEntry: gojmespath.FunctionEntry{
			Name: timeAdd,
			Arguments: []argSpec{
				{Types: []jpType{jpString}},
				{Types: []jpType{jpString}},
			},
			Handler: jpTimeAdd,
>>>>>>> 97f42cfe
		},
		ReturnType: []jpType{jpString},
		Note:       "adds duration (second string) to a time value (first string)",
	}, {
		FunctionEntry: gojmespath.FunctionEntry{
			Name: timeParse,
			Arguments: []argSpec{
				{Types: []jpType{jpString}},
				{Types: []jpType{jpString}},
			},
			Handler: jpTimeParse,
		},
<<<<<<< HEAD
		{
			Entry: &gojmespath.FunctionEntry{
				Name: timeUtc,
				Arguments: []ArgSpec{
					{Types: []JpType{JpString}},
				},
				Handler: jpTimeUtc,
			},
			ReturnType: []JpType{JpString},
			Note:       "calcutes time in UTC from a given time in RFC 3339 format",
		},
		{
			Entry: &gojmespath.FunctionEntry{
				Name: timeDiff,
				Arguments: []ArgSpec{
					{Types: []JpType{JpString}},
					{Types: []JpType{JpString}},
				},
				Handler: jpTimeDiff,
			},
			ReturnType: []JpType{JpString},
			Note:       "calculate the difference between a start and end date in RFC3339 format",
		},
		{
			Entry: &gojmespath.FunctionEntry{
				Name: timeBefore,
				Arguments: []ArgSpec{
					{Types: []JpType{JpString}},
					{Types: []JpType{JpString}},
				},
				Handler: jpTimeBefore,
			},
			ReturnType: []JpType{JpBool},
			Note:       "checks if a time is before another time, both in RFC3339 format",
		},
		{
			Entry: &gojmespath.FunctionEntry{
				Name: timeAfter,
				Arguments: []ArgSpec{
					{Types: []JpType{JpString}},
					{Types: []JpType{JpString}},
				},
				Handler: jpTimeAfter,
			},
			ReturnType: []JpType{JpBool},
			Note:       "checks if a time is after another time, both in RFC3339 format",
		},
		{
			Entry: &gojmespath.FunctionEntry{
				Name: timeBetween,
				Arguments: []ArgSpec{
					{Types: []JpType{JpString}},
					{Types: []JpType{JpString}},
					{Types: []JpType{JpString}},
				},
				Handler: jpTimeBetween,
			},
			ReturnType: []JpType{JpBool},
			Note:       "checks if a time is between a start and end time, all in RFC3339 format",
		},
		{
			Entry: &gojmespath.FunctionEntry{
				Name: timeTruncate,
				Arguments: []ArgSpec{
					{Types: []JpType{JpString}},
					{Types: []JpType{JpString}},
				},
				Handler: jpTimeTruncate,
			},
			ReturnType: []JpType{JpString},
			Note:       "returns the result of rounding time down to a multiple of duration",
		},
	}
=======
		ReturnType: []jpType{jpString},
		Note:       "changes a time value of a given layout to RFC 3339",
	}, {
		FunctionEntry: gojmespath.FunctionEntry{
			Name: timeUtc,
			Arguments: []argSpec{
				{Types: []jpType{jpString}},
			},
			Handler: jpTimeUtc,
		},
		ReturnType: []jpType{jpString},
		Note:       "calcutes time in UTC from a given time in RFC 3339 format",
	}, {
		FunctionEntry: gojmespath.FunctionEntry{
			Name: timeDiff,
			Arguments: []argSpec{
				{Types: []jpType{jpString}},
				{Types: []jpType{jpString}},
			},
			Handler: jpTimeDiff,
		},
		ReturnType: []jpType{jpString},
		Note:       "calculate the difference between a start and end date in RFC3339 format",
	}, {
		FunctionEntry: gojmespath.FunctionEntry{
			Name: timeBefore,
			Arguments: []argSpec{
				{Types: []jpType{jpString}},
				{Types: []jpType{jpString}},
			},
			Handler: jpTimeBefore,
		},
		ReturnType: []jpType{jpBool},
		Note:       "checks if a time is before another time, both in RFC3339 format",
	}, {
		FunctionEntry: gojmespath.FunctionEntry{
			Name: timeAfter,
			Arguments: []argSpec{
				{Types: []jpType{jpString}},
				{Types: []jpType{jpString}},
			},
			Handler: jpTimeAfter,
		},
		ReturnType: []jpType{jpBool},
		Note:       "checks if a time is after another time, both in RFC3339 format",
	}, {
		FunctionEntry: gojmespath.FunctionEntry{
			Name: timeBetween,
			Arguments: []argSpec{
				{Types: []jpType{jpString}},
				{Types: []jpType{jpString}},
				{Types: []jpType{jpString}},
			},
			Handler: jpTimeBetween,
		},
		ReturnType: []jpType{jpBool},
		Note:       "checks if a time is between a start and end time, all in RFC3339 format",
	}, {
		FunctionEntry: gojmespath.FunctionEntry{
			Name: timeTruncate,
			Arguments: []argSpec{
				{Types: []jpType{jpString}},
				{Types: []jpType{jpString}},
			},
			Handler: jpTimeTruncate,
		},
		ReturnType: []jpType{jpString},
		Note:       "returns the result of rounding time down to a multiple of duration",
	}}
>>>>>>> 97f42cfe
}

func jpfCompare(arguments []interface{}) (interface{}, error) {
	if a, err := validateArg(compare, arguments, 0, reflect.String); err != nil {
		return nil, err
	} else if b, err := validateArg(compare, arguments, 1, reflect.String); err != nil {
		return nil, err
	} else {
		return strings.Compare(a.String(), b.String()), nil
	}
}

func jpfEqualFold(arguments []interface{}) (interface{}, error) {
	if a, err := validateArg(equalFold, arguments, 0, reflect.String); err != nil {
		return nil, err
	} else if b, err := validateArg(equalFold, arguments, 1, reflect.String); err != nil {
		return nil, err
	} else {
		return strings.EqualFold(a.String(), b.String()), nil
	}
}

func jpfReplace(arguments []interface{}) (interface{}, error) {
	if str, err := validateArg(replace, arguments, 0, reflect.String); err != nil {
		return nil, err
	} else if old, err := validateArg(replace, arguments, 1, reflect.String); err != nil {
		return nil, err
	} else if new, err := validateArg(replace, arguments, 2, reflect.String); err != nil {
		return nil, err
	} else if n, err := validateArg(replace, arguments, 3, reflect.Float64); err != nil {
		return nil, err
	} else {
		return strings.Replace(str.String(), old.String(), new.String(), int(n.Float())), nil
	}
}

func jpfReplaceAll(arguments []interface{}) (interface{}, error) {
	if str, err := validateArg(replaceAll, arguments, 0, reflect.String); err != nil {
		return nil, err
	} else if old, err := validateArg(replaceAll, arguments, 1, reflect.String); err != nil {
		return nil, err
	} else if new, err := validateArg(replaceAll, arguments, 2, reflect.String); err != nil {
		return nil, err
	} else {
		return strings.ReplaceAll(str.String(), old.String(), new.String()), nil
	}
}

func jpfToUpper(arguments []interface{}) (interface{}, error) {
	if str, err := validateArg(toUpper, arguments, 0, reflect.String); err != nil {
		return nil, err
	} else {
		return strings.ToUpper(str.String()), nil
	}
}

func jpfToLower(arguments []interface{}) (interface{}, error) {
	if str, err := validateArg(toLower, arguments, 0, reflect.String); err != nil {
		return nil, err
	} else {
		return strings.ToLower(str.String()), nil
	}
}

func jpfTrim(arguments []interface{}) (interface{}, error) {
	var err error
	str, err := validateArg(trim, arguments, 0, reflect.String)
	if err != nil {
		return nil, err
	}

	cutset, err := validateArg(trim, arguments, 1, reflect.String)
	if err != nil {
		return nil, err
	}

	return strings.Trim(str.String(), cutset.String()), nil
}

func jpfTrimPrefix(arguments []interface{}) (interface{}, error) {
	var err error
	str, err := validateArg(trimPrefix, arguments, 0, reflect.String)
	if err != nil {
		return nil, err
	}

	prefix, err := validateArg(trimPrefix, arguments, 1, reflect.String)
	if err != nil {
		return nil, err
	}

	return strings.TrimPrefix(str.String(), prefix.String()), nil
}

func jpfSplit(arguments []interface{}) (interface{}, error) {
	var err error
	str, err := validateArg(split, arguments, 0, reflect.String)
	if err != nil {
		return nil, err
	}

	sep, err := validateArg(split, arguments, 1, reflect.String)
	if err != nil {
		return nil, err
	}

	split := strings.Split(str.String(), sep.String())
	arr := make([]interface{}, len(split))

	for i, v := range split {
		arr[i] = v
	}

	return arr, nil
}

func jpRegexReplaceAll(arguments []interface{}) (interface{}, error) {
	var err error
	regex, err := validateArg(regexReplaceAll, arguments, 0, reflect.String)
	if err != nil {
		return nil, err
	}

	src, err := ifaceToString(arguments[1])
	if err != nil {
		return nil, formatError(invalidArgumentTypeError, regexReplaceAll, 2, "String or Real")
	}

	repl, err := ifaceToString(arguments[2])
	if err != nil {
		return nil, formatError(invalidArgumentTypeError, regexReplaceAll, 3, "String or Real")
	}

	reg, err := regexp.Compile(regex.String())
	if err != nil {
		return nil, formatError(genericError, regexReplaceAll, err.Error())
	}
	return string(reg.ReplaceAll([]byte(src), []byte(repl))), nil
}

func jpRegexReplaceAllLiteral(arguments []interface{}) (interface{}, error) {
	var err error
	regex, err := validateArg(regexReplaceAllLiteral, arguments, 0, reflect.String)
	if err != nil {
		return nil, err
	}

	src, err := ifaceToString(arguments[1])
	if err != nil {
		return nil, formatError(invalidArgumentTypeError, regexReplaceAllLiteral, 2, "String or Real")
	}

	repl, err := ifaceToString(arguments[2])
	if err != nil {
		return nil, formatError(invalidArgumentTypeError, regexReplaceAllLiteral, 3, "String or Real")
	}

	reg, err := regexp.Compile(regex.String())
	if err != nil {
		return nil, formatError(genericError, regexReplaceAllLiteral, err.Error())
	}
	return string(reg.ReplaceAllLiteral([]byte(src), []byte(repl))), nil
}

func jpRegexMatch(arguments []interface{}) (interface{}, error) {
	var err error
	regex, err := validateArg(regexMatch, arguments, 0, reflect.String)
	if err != nil {
		return nil, err
	}

	src, err := ifaceToString(arguments[1])
	if err != nil {
		return nil, formatError(invalidArgumentTypeError, regexMatch, 2, "String or Real")
	}

	return regexp.Match(regex.String(), []byte(src))
}

func jpPatternMatch(arguments []interface{}) (interface{}, error) {
	pattern, err := validateArg(regexMatch, arguments, 0, reflect.String)
	if err != nil {
		return nil, err
	}

	src, err := ifaceToString(arguments[1])
	if err != nil {
		return nil, formatError(invalidArgumentTypeError, regexMatch, 2, "String or Real")
	}

	return wildcard.Match(pattern.String(), src), nil
}

func jpLabelMatch(arguments []interface{}) (interface{}, error) {
	labelMap, ok := arguments[0].(map[string]interface{})

	if !ok {
		return nil, formatError(invalidArgumentTypeError, labelMatch, 0, "Object")
	}

	matchMap, ok := arguments[1].(map[string]interface{})

	if !ok {
		return nil, formatError(invalidArgumentTypeError, labelMatch, 1, "Object")
	}

	for key, value := range labelMap {
		if val, ok := matchMap[key]; !ok || val != value {
			return false, nil
		}
	}

	return true, nil
}

func jpAdd(arguments []interface{}) (interface{}, error) {
	op1, op2, err := ParseArithemticOperands(arguments, add)
	if err != nil {
		return nil, err
	}

	return op1.Add(op2)
}

func jpSubtract(arguments []interface{}) (interface{}, error) {
	op1, op2, err := ParseArithemticOperands(arguments, subtract)
	if err != nil {
		return nil, err
	}

	return op1.Subtract(op2)
}

func jpMultiply(arguments []interface{}) (interface{}, error) {
	op1, op2, err := ParseArithemticOperands(arguments, multiply)
	if err != nil {
		return nil, err
	}

	return op1.Multiply(op2)
}

func jpDivide(arguments []interface{}) (interface{}, error) {
	op1, op2, err := ParseArithemticOperands(arguments, divide)
	if err != nil {
		return nil, err
	}

	return op1.Divide(op2)
}

func jpModulo(arguments []interface{}) (interface{}, error) {
	op1, op2, err := ParseArithemticOperands(arguments, modulo)
	if err != nil {
		return nil, err
	}

	return op1.Modulo(op2)
}

func jpBase64Decode(arguments []interface{}) (interface{}, error) {
	var err error
	str, err := validateArg("", arguments, 0, reflect.String)
	if err != nil {
		return nil, err
	}

	decodedStr, err := base64.StdEncoding.DecodeString(str.String())
	if err != nil {
		return nil, err
	}

	return string(decodedStr), nil
}

func jpBase64Encode(arguments []interface{}) (interface{}, error) {
	var err error
	str, err := validateArg("", arguments, 0, reflect.String)
	if err != nil {
		return nil, err
	}

	return base64.StdEncoding.EncodeToString([]byte(str.String())), nil
}

func jpPathCanonicalize(arguments []interface{}) (interface{}, error) {
	var err error
	str, err := validateArg(pathCanonicalize, arguments, 0, reflect.String)
	if err != nil {
		return nil, err
	}

	return filepath.Join(str.String()), nil
}

func jpTruncate(arguments []interface{}) (interface{}, error) {
	var err error
	var normalizedLength float64
	str, err := validateArg(truncate, arguments, 0, reflect.String)
	if err != nil {
		return nil, err
	}
	length, err := validateArg(truncate, arguments, 1, reflect.Float64)
	if err != nil {
		return nil, err
	}

	if length.Float() < 0 {
		normalizedLength = float64(0)
	} else {
		normalizedLength = length.Float()
	}

	return trunc.Truncator(str.String(), int(normalizedLength), trunc.CutStrategy{}), nil
}

func jpSemverCompare(arguments []interface{}) (interface{}, error) {
	var err error
	v, err := validateArg(semverCompare, arguments, 0, reflect.String)
	if err != nil {
		return nil, err
	}

	r, err := validateArg(semverCompare, arguments, 1, reflect.String)
	if err != nil {
		return nil, err
	}

	version, _ := semver.Parse(v.String())
	expectedRange, err := semver.ParseRange(r.String())
	if err != nil {
		return nil, err
	}

	if expectedRange(version) {
		return true, nil
	}
	return false, nil
}

func jpParseJson(arguments []interface{}) (interface{}, error) {
	input, err := validateArg(parseJson, arguments, 0, reflect.String)
	if err != nil {
		return nil, err
	}
	var output interface{}
	err = json.Unmarshal([]byte(input.String()), &output)
	return output, err
}

func jpParseYAML(arguments []interface{}) (interface{}, error) {
	input, err := validateArg(parseYAML, arguments, 0, reflect.String)
	if err != nil {
		return nil, err
	}
	jsonData, err := yaml.YAMLToJSON([]byte(input.String()))
	if err != nil {
		return nil, err
	}
	var output interface{}
	err = json.Unmarshal(jsonData, &output)
	return output, err
}

func jpItems(arguments []interface{}) (interface{}, error) {
	keyName, ok := arguments[1].(string)
	if !ok {
		return nil, formatError(invalidArgumentTypeError, items, arguments, 1, "String")
	}
	valName, ok := arguments[2].(string)
	if !ok {
		return nil, formatError(invalidArgumentTypeError, items, arguments, 2, "String")
	}
	switch input := arguments[0].(type) {
	case map[string]interface{}:
		keys := make([]string, 0, len(input))
		// Sort the keys so that the output is deterministic
		for key := range input {
			keys = append(keys, key)
		}
		sort.Strings(keys)
		arrayOfObj := make([]map[string]interface{}, 0, len(input))
		for _, key := range keys {
			arrayOfObj = append(arrayOfObj, map[string]interface{}{
				keyName: key,
				valName: input[key],
			})
		}
		return arrayOfObj, nil
	case []interface{}:
		arrayOfObj := make([]map[string]interface{}, 0, len(input))
		for index, value := range input {
			arrayOfObj = append(arrayOfObj, map[string]interface{}{
				keyName: float64(index),
				valName: value,
			})
		}
		return arrayOfObj, nil
	default:
		return nil, formatError(invalidArgumentTypeError, items, arguments, 0, "Object or Array")
	}
}

func jpObjectFromLists(arguments []interface{}) (interface{}, error) {
	keys, ok := arguments[0].([]interface{})
	if !ok {
		return nil, formatError(invalidArgumentTypeError, objectFromLists, arguments, 0, "Array")
	}
	values, ok := arguments[1].([]interface{})
	if !ok {
		return nil, formatError(invalidArgumentTypeError, objectFromLists, arguments, 1, "Array")
	}

	output := map[string]interface{}{}

	for i, ikey := range keys {
		key, err := ifaceToString(ikey)
		if err != nil {
			return nil, formatError(invalidArgumentTypeError, objectFromLists, arguments, 0, "StringArray")
		}
		if i < len(values) {
			output[key] = values[i]
		} else {
			output[key] = nil
		}
	}

	return output, nil
}

// InterfaceToString casts an interface to a string type
func ifaceToString(iface interface{}) (string, error) {
	switch i := iface.(type) {
	case int:
		return strconv.Itoa(i), nil
	case float64:
		return strconv.FormatFloat(i, 'f', -1, 32), nil
	case float32:
		return strconv.FormatFloat(float64(i), 'f', -1, 32), nil
	case string:
		return i, nil
	case bool:
		return strconv.FormatBool(i), nil
	default:
		return "", errors.New("error, undefined type cast")
	}
}

func jpRandom(arguments []interface{}) (interface{}, error) {
	pattern := arguments[0].(string)
	if pattern == "" {
		return "", errors.New("no pattern provided")
	}
	rand.Seed(time.Now().UnixNano())
	ans, err := regen.Generate(pattern)
	if err != nil {
		return nil, err
	}
	return ans, nil
}

func jpX509Decode(arguments []interface{}) (interface{}, error) {
	res := make(map[string]interface{})
	input, err := validateArg(x509_decode, arguments, 0, reflect.String)
	if err != nil {
		return nil, err
	}
	p, _ := pem.Decode([]byte(input.String()))
	if p == nil {
		return res, errors.New("invalid certificate")
	}

	cert, err := x509.ParseCertificate(p.Bytes)
	if err != nil {
		return res, err
	}

	buf := new(bytes.Buffer)
	if fmt.Sprint(cert.PublicKeyAlgorithm) == "RSA" {
		spki := cryptobyte.String(cert.RawSubjectPublicKeyInfo)
		if !spki.ReadASN1(&spki, cryptobyte_asn1.SEQUENCE) {
			return res, errors.New("writing asn.1 element to 'spki' failed")
		}
		var pkAISeq cryptobyte.String
		if !spki.ReadASN1(&pkAISeq, cryptobyte_asn1.SEQUENCE) {
			return res, errors.New("writing asn.1 element to 'pkAISeq' failed")
		}
		var spk asn1.BitString
		if !spki.ReadASN1BitString(&spk) {
			return res, errors.New("writing asn.1 bit string to 'spk' failed")
		}
		kk, err := x509.ParsePKCS1PublicKey(spk.Bytes)
		if err != nil {
			return res, err
		}

		cert.PublicKey = PublicKey{
			N: kk.N.String(),
			E: kk.E,
		}

		enc := json.NewEncoder(buf)
		err = enc.Encode(cert)
		if err != nil {
			return res, err
		}
	}

	if err := json.Unmarshal(buf.Bytes(), &res); err != nil {
		return res, err
	}

	return res, nil
}<|MERGE_RESOLUTION|>--- conflicted
+++ resolved
@@ -65,18 +65,6 @@
 	objectFromLists        = "object_from_lists"
 	random                 = "random"
 	x509_decode            = "x509_decode"
-<<<<<<< HEAD
-)
-
-const (
-	errorPrefix              = "JMESPath function '%s': "
-	invalidArgumentTypeError = errorPrefix + "%d argument is expected of %s type"
-	genericError             = errorPrefix + "%s"
-	zeroDivisionError        = errorPrefix + "Zero divisor passed"
-	undefinedQuoError        = errorPrefix + "Undefined quotient"
-	nonIntModuloError        = errorPrefix + "Non-integer argument(s) passed for modulo"
-=======
->>>>>>> 97f42cfe
 )
 
 func GetFunctions() []FunctionEntry {
@@ -323,23 +311,6 @@
 			},
 			Handler: jpTimeSince,
 		},
-<<<<<<< HEAD
-		{
-			Entry: &gojmespath.FunctionEntry{
-				Name:    timeNowUtc,
-				Handler: jpTimeNowUtc,
-			},
-			ReturnType: []JpType{JpString},
-			Note:       "returns current UTC time in RFC 3339 format",
-		},
-		{
-			Entry: &gojmespath.FunctionEntry{
-				Name: pathCanonicalize,
-				Arguments: []ArgSpec{
-					{Types: []JpType{JpString}},
-				},
-				Handler: jpPathCanonicalize,
-=======
 		ReturnType: []jpType{jpString},
 		Note:       "calculate the difference between a start and end period of time where the end may either be a static definition or the then-current time",
 	}, {
@@ -361,7 +332,6 @@
 			Name: pathCanonicalize,
 			Arguments: []argSpec{
 				{Types: []jpType{jpString}},
->>>>>>> 97f42cfe
 			},
 			Handler: jpPathCanonicalize,
 		},
@@ -458,22 +428,6 @@
 			Arguments: []argSpec{
 				{Types: []jpType{jpString}},
 			},
-<<<<<<< HEAD
-			ReturnType: []JpType{JpString},
-			Note:       "converts a time (RFC 3339) to a cron expression (string).",
-		},
-		{
-			Entry: &gojmespath.FunctionEntry{
-				Name: timeAdd,
-				Arguments: []ArgSpec{
-					{Types: []JpType{JpString}},
-					{Types: []JpType{JpString}},
-				},
-				Handler: jpTimeAdd,
-			},
-			ReturnType: []JpType{JpString},
-			Note:       "adds duration (second string) to a time value (first string)",
-=======
 			Handler: jpTimeToCron,
 		},
 		ReturnType: []jpType{jpString},
@@ -486,7 +440,6 @@
 				{Types: []jpType{jpString}},
 			},
 			Handler: jpTimeAdd,
->>>>>>> 97f42cfe
 		},
 		ReturnType: []jpType{jpString},
 		Note:       "adds duration (second string) to a time value (first string)",
@@ -499,81 +452,6 @@
 			},
 			Handler: jpTimeParse,
 		},
-<<<<<<< HEAD
-		{
-			Entry: &gojmespath.FunctionEntry{
-				Name: timeUtc,
-				Arguments: []ArgSpec{
-					{Types: []JpType{JpString}},
-				},
-				Handler: jpTimeUtc,
-			},
-			ReturnType: []JpType{JpString},
-			Note:       "calcutes time in UTC from a given time in RFC 3339 format",
-		},
-		{
-			Entry: &gojmespath.FunctionEntry{
-				Name: timeDiff,
-				Arguments: []ArgSpec{
-					{Types: []JpType{JpString}},
-					{Types: []JpType{JpString}},
-				},
-				Handler: jpTimeDiff,
-			},
-			ReturnType: []JpType{JpString},
-			Note:       "calculate the difference between a start and end date in RFC3339 format",
-		},
-		{
-			Entry: &gojmespath.FunctionEntry{
-				Name: timeBefore,
-				Arguments: []ArgSpec{
-					{Types: []JpType{JpString}},
-					{Types: []JpType{JpString}},
-				},
-				Handler: jpTimeBefore,
-			},
-			ReturnType: []JpType{JpBool},
-			Note:       "checks if a time is before another time, both in RFC3339 format",
-		},
-		{
-			Entry: &gojmespath.FunctionEntry{
-				Name: timeAfter,
-				Arguments: []ArgSpec{
-					{Types: []JpType{JpString}},
-					{Types: []JpType{JpString}},
-				},
-				Handler: jpTimeAfter,
-			},
-			ReturnType: []JpType{JpBool},
-			Note:       "checks if a time is after another time, both in RFC3339 format",
-		},
-		{
-			Entry: &gojmespath.FunctionEntry{
-				Name: timeBetween,
-				Arguments: []ArgSpec{
-					{Types: []JpType{JpString}},
-					{Types: []JpType{JpString}},
-					{Types: []JpType{JpString}},
-				},
-				Handler: jpTimeBetween,
-			},
-			ReturnType: []JpType{JpBool},
-			Note:       "checks if a time is between a start and end time, all in RFC3339 format",
-		},
-		{
-			Entry: &gojmespath.FunctionEntry{
-				Name: timeTruncate,
-				Arguments: []ArgSpec{
-					{Types: []JpType{JpString}},
-					{Types: []JpType{JpString}},
-				},
-				Handler: jpTimeTruncate,
-			},
-			ReturnType: []JpType{JpString},
-			Note:       "returns the result of rounding time down to a multiple of duration",
-		},
-	}
-=======
 		ReturnType: []jpType{jpString},
 		Note:       "changes a time value of a given layout to RFC 3339",
 	}, {
@@ -643,7 +521,6 @@
 		ReturnType: []jpType{jpString},
 		Note:       "returns the result of rounding time down to a multiple of duration",
 	}}
->>>>>>> 97f42cfe
 }
 
 func jpfCompare(arguments []interface{}) (interface{}, error) {
