package engine

import (
	"context"
	"encoding/json"
	"fmt"
	"strings"
	"testing"

	"github.com/go-logr/logr"
	kyverno "github.com/kyverno/kyverno/api/kyverno/v1"
	"github.com/kyverno/kyverno/pkg/config"
	"github.com/kyverno/kyverno/pkg/cosign"
	"github.com/kyverno/kyverno/pkg/engine/adapters"
	engineapi "github.com/kyverno/kyverno/pkg/engine/api"
	enginecontext "github.com/kyverno/kyverno/pkg/engine/context"
	"github.com/kyverno/kyverno/pkg/engine/context/resolvers"
	"github.com/kyverno/kyverno/pkg/engine/internal"
	"github.com/kyverno/kyverno/pkg/engine/jmespath"
	"github.com/kyverno/kyverno/pkg/engine/mutate/patch"
	"github.com/kyverno/kyverno/pkg/engine/policycontext"
	engineutils "github.com/kyverno/kyverno/pkg/engine/utils"
	kubeutils "github.com/kyverno/kyverno/pkg/utils/kube"
	"gomodules.xyz/jsonpatch/v2"
	"gotest.tools/assert"
	"k8s.io/apimachinery/pkg/apis/meta/v1/unstructured"
	kubefake "k8s.io/client-go/kubernetes/fake"
)

var testPolicyGood = `{
  "apiVersion": "kyverno.io/v1",
  "kind": "ClusterPolicy",
  "metadata": {
    "name": "attest"
  },
  "spec": {
    "rules": [
      {
        "name": "attest",
        "match": {
          "resources": {
            "kinds": [
              "Pod"
            ]
          }
        },
        "verifyImages": [
          {
            "image": "*",
            "key": "-----BEGIN PUBLIC KEY-----\nMFkwEwYHKoZIzj0CAQYIKoZIzj0DAQcDQgAEHMmDjK65krAyDaGaeyWNzgvIu155JI50B2vezCw8+3CVeE0lJTL5dbL3OP98Za0oAEBJcOxky8Riy/XcmfKZbw==\n-----END PUBLIC KEY-----",
            "attestations": [
              {
                "predicateType": "https://example.com/CodeReview/v1",
				"attestors": [
					{
						"entries": [
							{
								"keys": {
									"publicKeys": "-----BEGIN PUBLIC KEY-----\nMFkwEwYHKoZIzj0CAQYIKoZIzj0DAQcDQgAEHMmDjK65krAyDaGaeyWNzgvIu155JI50B2vezCw8+3CVeE0lJTL5dbL3OP98Za0oAEBJcOxky8Riy/XcmfKZbw==\n-----END PUBLIC KEY-----"
								}
							}
						]
					}
				],
                "conditions": [
                  {
                    "all": [
                      {
                        "key": "{{ repo.uri }}",
                        "operator": "Equals",
                        "value": "https://github.com/example/my-project"
                      },
                      {
                        "key": "{{ repo.branch }}",
                        "operator": "Equals",
                        "value": "main"
                      }
                    ]
                  }
                ]
              }
            ]
          }
        ]
      }
    ]
  }
}`

var testPolicyBad = `{
  "apiVersion": "kyverno.io/v1",
  "kind": "ClusterPolicy",
  "metadata": {
    "name": "attest"
  },
  "spec": {
    "rules": [
      {
        "name": "attest",
        "match": {
          "resources": {
            "kinds": [
              "Pod"
            ]
          }
        },
        "verifyImages": [
          {
            "image": "*",
            "key": "-----BEGIN PUBLIC KEY-----\nMFkwEwYHKoZIzj0CAQYIKoZIzj0DAQcDQgAEHMmDjK65krAyDaGaeyWNzgvIu155JI50B2vezCw8+3CVeE0lJTL5dbL3OP98Za0oAEBJcOxky8Riy/XcmfKZbw==\n-----END PUBLIC KEY-----",
            "attestations": [
              {
                "predicateType": "https://example.com/CodeReview/v1",
                "conditions": [
                  {
                    "all": [
                      {
                        "key": "{{ repo.uri }}",
                        "operator": "Equals",
                        "value": "https://github.com/example/my-project"
                      },
                      {
                        "key": "{{ repo.branch }}",
                        "operator": "Equals",
                        "value": "prod"
                      }
                    ]
                  }
                ]
              }
            ]
          }
        ]
      }
    ]
  }
}`

var testResource = `{
  "apiVersion": "v1",
  "kind": "Pod",
  "metadata": {
     "name": "test",
     "annotations": {}
  },
  "spec": {
    "containers": [
      {
        "name": "pause2",
        "image": "ghcr.io/jimbugwadia/pause2"
      }
    ]
  }
}`

var attestationPayloads = [][]byte{
	[]byte(`{"payloadType":"https://example.com/CodeReview/v1","payload":"eyJfdHlwZSI6Imh0dHBzOi8vaW4tdG90by5pby9TdGF0ZW1lbnQvdjAuMSIsInByZWRpY2F0ZVR5cGUiOiJodHRwczovL2V4YW1wbGUuY29tL0NvZGVSZXZpZXcvdjEiLCJzdWJqZWN0IjpbeyJuYW1lIjoiZ2hjci5pby9qaW1idWd3YWRpYS9wYXVzZTIiLCJkaWdlc3QiOnsic2hhMjU2IjoiYjMxYmZiNGQwMjEzZjI1NGQzNjFlMDA3OWRlYWFlYmVmYTRmODJiYTdhYTc2ZWY4MmU5MGI0OTM1YWQ1YjEwNSJ9fV0sInByZWRpY2F0ZSI6eyJhdXRob3IiOiJtYWlsdG86YWxpY2VAZXhhbXBsZS5jb20iLCJyZXBvIjp7ImJyYW5jaCI6Im1haW4iLCJ0eXBlIjoiZ2l0IiwidXJpIjoiaHR0cHM6Ly9naXRodWIuY29tL2V4YW1wbGUvbXktcHJvamVjdCJ9LCJyZXZpZXdlcnMiOlsibWFpbHRvOmJvYkBleGFtcGxlLmNvbSJdfX0=","signatures":[{"keyid":"","sig":"MEYCIQCrEr+vgPDmNCrqGDE/4z9iMLmCXMXcDlGKtSoiuMTSFgIhAN2riBaGk4accWzVl7ypi1XTRxyrPYHst8DesugPXgOf"}]}`),
	[]byte(`{"payloadType":"cosign.sigstore.dev/attestation/v1","payload":"eyJfdHlwZSI6Imh0dHBzOi8vaW4tdG90by5pby9TdGF0ZW1lbnQvdjAuMSIsInByZWRpY2F0ZVR5cGUiOiJjb3NpZ24uc2lnc3RvcmUuZGV2L2F0dGVzdGF0aW9uL3YxIiwic3ViamVjdCI6W3sibmFtZSI6ImdoY3IuaW8vamltYnVnd2FkaWEvcGF1c2UyIiwiZGlnZXN0Ijp7InNoYTI1NiI6ImIzMWJmYjRkMDIxM2YyNTRkMzYxZTAwNzlkZWFhZWJlZmE0ZjgyYmE3YWE3NmVmODJlOTBiNDkzNWFkNWIxMDUifX1dLCJwcmVkaWNhdGUiOnsiRGF0YSI6ImhlbGxvIVxuIiwiVGltZXN0YW1wIjoiMjAyMS0xMC0wNVQwNToxODoxMVoifX0=","signatures":[{"keyid":"","sig":"MEQCIF5r9lf55rnYNPByZ9v6bortww694UEPvmyBIelIDYbIAiBNTGX4V64Oj6jZVRpkJQRxdzKUPYqC5GZTb4oS6eQ6aQ=="}]}`),
	[]byte(`{"payloadType":"https://example.com/CodeReview/v1","payload":"eyJfdHlwZSI6Imh0dHBzOi8vaW4tdG90by5pby9TdGF0ZW1lbnQvdjAuMSIsInByZWRpY2F0ZVR5cGUiOiJodHRwczovL2V4YW1wbGUuY29tL0NvZGVSZXZpZXcvdjEiLCJzdWJqZWN0IjpbeyJuYW1lIjoiZ2hjci5pby9qaW1idWd3YWRpYS9wYXVzZTIiLCJkaWdlc3QiOnsic2hhMjU2IjoiYjMxYmZiNGQwMjEzZjI1NGQzNjFlMDA3OWRlYWFlYmVmYTRmODJiYTdhYTc2ZWY4MmU5MGI0OTM1YWQ1YjEwNSJ9fV0sInByZWRpY2F0ZSI6eyJhdXRob3IiOiJtYWlsdG86YWxpY2VAZXhhbXBsZS5jb20iLCJyZXBvIjp7ImJyYW5jaCI6Im1haW4iLCJ0eXBlIjoiZ2l0IiwidXJpIjoiaHR0cHM6Ly9naXRodWIuY29tL2V4YW1wbGUvbXktcHJvamVjdCJ9LCJyZXZpZXdlcnMiOlsibWFpbHRvOmJvYkBleGFtcGxlLmNvbSJdfX0=","signatures":[{"keyid":"","sig":"MEUCIEeZbdBEFQzWqiMhB+SJgM6yFppUuQSKrpOIX1mxLDmRAiEA8pXqFq0GVc9LKhPzrnJRZhSruDNiKbiLHG5x7ETFyY8="}]}`),
}

var signaturePayloads = [][]byte{
	[]byte(`{"critical":{"identity":{"docker-reference":"ghcr.io/kyverno/test-verify-image"},"image":{"docker-manifest-digest":"sha256:b31bfb4d0213f254d361e0079deaaebefa4f82ba7aa76ef82e90b4935ad5b105"},"type":"cosign container image signature"},"optional":null}`),
}

var (
	cfg        = config.NewDefaultConfiguration(false)
	metricsCfg = config.NewDefaultMetricsConfiguration()
	jp         = jmespath.New(cfg)
)

func testVerifyAndPatchImages(
	ctx context.Context,
	rclientLoader engineapi.RegistryClientLoader,
	cmResolver engineapi.ConfigmapResolver,
	pContext engineapi.PolicyContext,
	cfg config.Configuration,
) (engineapi.EngineResponse, engineapi.ImageVerificationMetadata) {
	e := NewEngine(
		cfg,
		metricsCfg,
		jp,
		nil,
<<<<<<< HEAD
		rclientLoader,
=======
		adapters.ImageDataClient(rclient),
		rclient,
>>>>>>> 692d419a
		engineapi.DefaultContextLoaderFactory(cmResolver),
		nil,
		"",
	)
	return e.VerifyAndPatchImages(
		ctx,
		pContext,
	)
}

func Test_CosignMockAttest(t *testing.T) {
	policyContext := buildContext(t, testPolicyGood, testResource, "")
	err := cosign.SetMock("ghcr.io/jimbugwadia/pause2:latest", attestationPayloads)
	assert.NilError(t, err)

	er, ivm := testVerifyAndPatchImages(context.TODO(), engineapi.RegistryClientLoaderNewOrDie(), nil, policyContext, cfg)
	assert.Equal(t, len(er.PolicyResponse.Rules), 1)
	assert.Equal(t, er.PolicyResponse.Rules[0].Status(), engineapi.RuleStatusPass,
		fmt.Sprintf("expected: %v, got: %v, failure: %v",
			engineapi.RuleStatusPass, er.PolicyResponse.Rules[0].Status(), er.PolicyResponse.Rules[0].Message()))
	assert.Equal(t, ivm.IsEmpty(), false)
	assert.Equal(t, ivm.IsVerified("ghcr.io/jimbugwadia/pause2:latest"), true)
}

func Test_CosignMockAttest_fail(t *testing.T) {
	policyContext := buildContext(t, testPolicyBad, testResource, "")
	err := cosign.SetMock("ghcr.io/jimbugwadia/pause2:latest", attestationPayloads)
	assert.NilError(t, err)

	er, _ := testVerifyAndPatchImages(context.TODO(), engineapi.RegistryClientLoaderNewOrDie(), nil, policyContext, cfg)
	assert.Equal(t, len(er.PolicyResponse.Rules), 1)
	assert.Equal(t, er.PolicyResponse.Rules[0].Status(), engineapi.RuleStatusFail)
}

func buildContext(t *testing.T, policy, resource string, oldResource string) *PolicyContext {
	var cpol kyverno.ClusterPolicy
	err := json.Unmarshal([]byte(policy), &cpol)
	assert.NilError(t, err)

	resourceUnstructured, err := kubeutils.BytesToUnstructured([]byte(resource))
	assert.NilError(t, err)

	policyContext, err := policycontext.NewPolicyContext(
		jp,
		*resourceUnstructured,
		kyverno.Create,
		nil,
		cfg,
	)
	assert.NilError(t, err)

	policyContext = policyContext.
		WithPolicy(&cpol).
		WithNewResource(*resourceUnstructured)

	if oldResource != "" {
		oldResourceUnstructured, err := kubeutils.BytesToUnstructured([]byte(oldResource))
		assert.NilError(t, err)

		err = enginecontext.AddOldResource(policyContext.JSONContext(), []byte(oldResource))
		assert.NilError(t, err)

		policyContext = policyContext.WithOldResource(*oldResourceUnstructured)
	}

	return policyContext
}

var testSampleSingleKeyPolicy = `
{
    "apiVersion": "kyverno.io/v1",
    "kind": "ClusterPolicy",
    "metadata": {
        "name": "check-image",
        "annotations": {
            "pod-policies.kyverno.io/autogen-controllers": "none"
        }
    },
    "spec": {
        "validationFailureAction": "enforce",
        "background": false,
        "webhookTimeoutSeconds": 30,
        "failurePolicy": "Fail",
        "rules": [
            {
                "name": "check-signature",
                "match": {
                    "resources": {
                        "kinds": [
                            "Pod"
                        ]
                    }
                },
                "verifyImages": [
                    {
                        "imageReferences": [
                            "ghcr.io/kyverno/test-verify-image:*"
                        ],
                        "attestors": [
                            {
                                "entries": [
                                    {
                                        "keys": {
                                            "publicKeys": "-----BEGIN PUBLIC KEY-----\nMFkwEwYHKoZIzj0CAQYIKoZIzj0DAQcDQgAE8nXRh950IZbRj8Ra/N9sbqOPZrfM\n5/KAQN0/KjHcorm/J5yctVd7iEcnessRQjU917hmKO6JWVGHpDguIyakZA==\n-----END PUBLIC KEY-----"
                                        }
                                    }
                                ]
                            }
                        ]
                    }
                ]
            }
        ]
    }
}
`

var testSampleMultipleKeyPolicy = `
{
    "apiVersion": "kyverno.io/v1",
    "kind": "ClusterPolicy",
    "metadata": {
        "name": "check-image",
        "annotations": {
            "pod-policies.kyverno.io/autogen-controllers": "none"
        }
    },
    "spec": {
        "validationFailureAction": "enforce",
        "background": false,
        "webhookTimeoutSeconds": 30,
        "failurePolicy": "Fail",
        "rules": [
            {
                "name": "check-signature",
                "match": {
                    "resources": {
                        "kinds": [
                            "Pod"
                        ]
                    }
                },
                "verifyImages": [
                    {
                        "imageReferences": [
                            "ghcr.io/kyverno/test-verify-image:*"
                        ],
                        "attestors": [
                            {
                                "count": COUNT,
                                "entries": [
                                    {
                                        "keys": {
                                            "publicKeys": "KEY1"
                                        }
                                    },
                                    {
                                        "keys": {
                                            "publicKeys": "KEY2"
                                        }
                                    }
                                ]
                            }
                        ]
                    }
                ]
            }
        ]
    }
}
`

var testConfigMapMissing = `{
    "apiVersion": "kyverno.io/v1",
    "kind": "ClusterPolicy",
    "metadata": {
        "annotations": {
            "pod-policies.kyverno.io/autogen-controllers": "none"
        },
        "name": "image-verify-polset"
    },
    "spec": {
        "background": false,
        "failurePolicy": "Fail",
        "rules": [
            {
                "context": [
                    {
                        "configMap": {
                            "name": "myconfigmap",
                            "namespace": "mynamespace"
                        },
                        "name": "myconfigmap"
                    }
                ],
                "match": {
                    "any": [
                        {
                            "resources": {
                                "kinds": [
                                    "Pod"
                                ]
                            }
                        }
                    ]
                },
                "name": "image-verify-pol1",
                "verifyImages": [
                    {
                        "imageReferences": [
                            "ghcr.io/*"
                        ],
                        "mutateDigest": false,
                        "verifyDigest": false,
                        "attestors": [
                            {
                                "entries": [
                                    {
                                        "keys": {
                                            "publicKeys": "{{myconfigmap.data.configmapkey}}"
                                        }
                                    }
                                ]
                            }
                        ]
                    }
                ]
            }
        ],
        "validationFailureAction": "Audit",
        "webhookTimeoutSeconds": 30
    }
}`

var testSampleResource = `{
  "apiVersion": "v1",
  "kind": "Pod",
  "metadata": {"name": "test"},
  "spec": {
    "containers": [
      {
        "name": "pause2",
        "image": "ghcr.io/kyverno/test-verify-image:signed"
      }
    ]
  }
}`

var testConfigMapMissingResource = `{
    "apiVersion": "v1",
    "kind": "Pod",
    "metadata": {
        "labels": {
            "run": "test"
        },
        "name": "test"
    },
    "spec": {
        "containers": [
            {
                "image": "nginx:latest",
                "name": "test",
                "resources": {}
            }
        ]
    }
}`

var (
	testVerifyImageKey = `-----BEGIN PUBLIC KEY-----\nMFkwEwYHKoZIzj0CAQYIKoZIzj0DAQcDQgAE8nXRh950IZbRj8Ra/N9sbqOPZrfM5/KAQN0/KjHcorm/J5yctVd7iEcnessRQjU917hmKO6JWVGHpDguIyakZA==\n-----END PUBLIC KEY-----\n`
	testOtherKey       = `-----BEGIN PUBLIC KEY-----\nMFkwEwYHKoZIzj0CAQYIKoZIzj0DAQcDQgAEpNlOGZ323zMlhs4bcKSpAKQvbcWi5ZLRmijm6SqXDy0Fp0z0Eal+BekFnLzs8rUXUaXlhZ3hNudlgFJH+nFNMw==\n-----END PUBLIC KEY-----\n`
)

func Test_NoMatch(t *testing.T) {
	policyContext := buildContext(t, testConfigMapMissing, testConfigMapMissingResource, "")
	cosign.ClearMock()
	err, _ := testVerifyAndPatchImages(context.TODO(), engineapi.RegistryClientLoaderNewOrDie(), nil, policyContext, cfg)
	assert.Equal(t, len(err.PolicyResponse.Rules), 0)
}

func Test_ConfigMapMissingFailure(t *testing.T) {
	ghcrImage := strings.Replace(testConfigMapMissingResource, "nginx:latest", "ghcr.io/kyverno/test-verify-image:signed", -1)
	policyContext := buildContext(t, testConfigMapMissing, ghcrImage, "")
	resolver, err := resolvers.NewClientBasedResolver(kubefake.NewSimpleClientset())
	assert.NilError(t, err)
	cosign.ClearMock()
	resp, _ := testVerifyAndPatchImages(context.TODO(), engineapi.RegistryClientLoaderNewOrDie(), resolver, policyContext, cfg)
	assert.Equal(t, len(resp.PolicyResponse.Rules), 1)
	assert.Equal(t, resp.PolicyResponse.Rules[0].Status(), engineapi.RuleStatusError, resp.PolicyResponse.Rules[0].Message())
}

func Test_SignatureGoodSigned(t *testing.T) {
	policyContext := buildContext(t, testSampleSingleKeyPolicy, testSampleResource, "")
	policyContext.Policy().GetSpec().Rules[0].VerifyImages[0].MutateDigest = true
	cosign.ClearMock()
	engineResp, _ := testVerifyAndPatchImages(context.TODO(), engineapi.RegistryClientLoaderNewOrDie(), nil, policyContext, cfg)
	assert.Equal(t, len(engineResp.PolicyResponse.Rules), 1)
	assert.Equal(t, engineResp.PolicyResponse.Rules[0].Status(), engineapi.RuleStatusPass, engineResp.PolicyResponse.Rules[0].Message())
	constainers, found, err := unstructured.NestedSlice(engineResp.PatchedResource.UnstructuredContent(), "spec", "containers")
	assert.NilError(t, err)
	assert.Equal(t, true, found)
	image, found, err := unstructured.NestedString(constainers[0].(map[string]interface{}), "image")
	assert.NilError(t, err)
	assert.Equal(t, true, found)
	assert.Equal(t, "ghcr.io/kyverno/test-verify-image:signed@sha256:b31bfb4d0213f254d361e0079deaaebefa4f82ba7aa76ef82e90b4935ad5b105", image)
}

func Test_SignatureUnsigned(t *testing.T) {
	cosign.ClearMock()
	unsigned := strings.Replace(testSampleResource, ":signed", ":unsigned", -1)
	policyContext := buildContext(t, testSampleSingleKeyPolicy, unsigned, "")
	engineResp, _ := testVerifyAndPatchImages(context.TODO(), engineapi.RegistryClientLoaderNewOrDie(), nil, policyContext, cfg)
	assert.Equal(t, len(engineResp.PolicyResponse.Rules), 1)
	assert.Equal(t, engineResp.PolicyResponse.Rules[0].Status(), engineapi.RuleStatusFail, engineResp.PolicyResponse.Rules[0].Message())
}

func Test_SignatureWrongKey(t *testing.T) {
	cosign.ClearMock()
	otherKey := strings.Replace(testSampleResource, ":signed", ":signed-by-someone-else", -1)
	policyContext := buildContext(t, testSampleSingleKeyPolicy, otherKey, "")
	engineResp, _ := testVerifyAndPatchImages(context.TODO(), engineapi.RegistryClientLoaderNewOrDie(), nil, policyContext, cfg)
	assert.Equal(t, len(engineResp.PolicyResponse.Rules), 1)
	assert.Equal(t, engineResp.PolicyResponse.Rules[0].Status(), engineapi.RuleStatusFail, engineResp.PolicyResponse.Rules[0].Message())
}

func Test_SignaturesMultiKey(t *testing.T) {
	cosign.ClearMock()
	policy := strings.Replace(testSampleMultipleKeyPolicy, "KEY1", testVerifyImageKey, -1)
	policy = strings.Replace(policy, "KEY2", testVerifyImageKey, -1)
	policy = strings.Replace(policy, "COUNT", "0", -1)
	policyContext := buildContext(t, policy, testSampleResource, "")
	engineResp, _ := testVerifyAndPatchImages(context.TODO(), engineapi.RegistryClientLoaderNewOrDie(), nil, policyContext, cfg)
	assert.Equal(t, len(engineResp.PolicyResponse.Rules), 1)
	assert.Equal(t, engineResp.PolicyResponse.Rules[0].Status(), engineapi.RuleStatusPass, engineResp.PolicyResponse.Rules[0].Message())
}

func Test_SignaturesMultiKeyFail(t *testing.T) {
	cosign.ClearMock()
	policy := strings.Replace(testSampleMultipleKeyPolicy, "KEY1", testVerifyImageKey, -1)
	policy = strings.Replace(policy, "COUNT", "0", -1)
	policyContext := buildContext(t, policy, testSampleResource, "")
	engineResp, _ := testVerifyAndPatchImages(context.TODO(), engineapi.RegistryClientLoaderNewOrDie(), nil, policyContext, cfg)
	assert.Equal(t, len(engineResp.PolicyResponse.Rules), 1)
	assert.Equal(t, engineResp.PolicyResponse.Rules[0].Status(), engineapi.RuleStatusFail, engineResp.PolicyResponse.Rules[0].Message())
}

func Test_SignaturesMultiKeyOneGoodKey(t *testing.T) {
	cosign.ClearMock()
	policy := strings.Replace(testSampleMultipleKeyPolicy, "KEY1", testVerifyImageKey, -1)
	policy = strings.Replace(policy, "KEY2", testOtherKey, -1)
	policy = strings.Replace(policy, "COUNT", "1", -1)
	policyContext := buildContext(t, policy, testSampleResource, "")
	engineResp, _ := testVerifyAndPatchImages(context.TODO(), engineapi.RegistryClientLoaderNewOrDie(), nil, policyContext, cfg)
	assert.Equal(t, len(engineResp.PolicyResponse.Rules), 1)
	assert.Equal(t, engineResp.PolicyResponse.Rules[0].Status(), engineapi.RuleStatusPass, engineResp.PolicyResponse.Rules[0].Message())
}

func Test_SignaturesMultiKeyZeroGoodKey(t *testing.T) {
	cosign.ClearMock()
	policy := strings.Replace(testSampleMultipleKeyPolicy, "KEY1", testOtherKey, -1)
	policy = strings.Replace(policy, "KEY2", testOtherKey, -1)
	policy = strings.Replace(policy, "COUNT", "1", -1)
	policyContext := buildContext(t, policy, testSampleResource, "")
	resp, _ := testVerifyAndPatchImages(context.TODO(), engineapi.RegistryClientLoaderNewOrDie(), nil, policyContext, cfg)
	assert.Equal(t, len(resp.PolicyResponse.Rules), 1)
	assert.Equal(t, resp.PolicyResponse.Rules[0].Status(), engineapi.RuleStatusFail, resp.PolicyResponse.Rules[0].Message())
}

func Test_RuleSelectorImageVerify(t *testing.T) {
	cosign.ClearMock()

	policyContext := buildContext(t, testSampleSingleKeyPolicy, testSampleResource, "")
	rule := newStaticKeyRule("match-all", "*", testOtherKey)
	spec := policyContext.Policy().GetSpec()
	spec.Rules = append(spec.Rules, *rule)

	applyAll := kyverno.ApplyAll
	spec.ApplyRules = &applyAll

	resp, _ := testVerifyAndPatchImages(context.TODO(), engineapi.RegistryClientLoaderNewOrDie(), nil, policyContext, cfg)
	assert.Equal(t, len(resp.PolicyResponse.Rules), 2)
	assert.Equal(t, resp.PolicyResponse.Rules[0].Status(), engineapi.RuleStatusPass, resp.PolicyResponse.Rules[0].Message())
	assert.Equal(t, resp.PolicyResponse.Rules[1].Status(), engineapi.RuleStatusFail, resp.PolicyResponse.Rules[1].Message())

	applyOne := kyverno.ApplyOne
	spec.ApplyRules = &applyOne
	resp, _ = testVerifyAndPatchImages(context.TODO(), engineapi.RegistryClientLoaderNewOrDie(), nil, policyContext, cfg)
	assert.Equal(t, len(resp.PolicyResponse.Rules), 1)
	assert.Equal(t, resp.PolicyResponse.Rules[0].Status(), engineapi.RuleStatusPass, resp.PolicyResponse.Rules[0].Message())
}

func newStaticKeyRule(name, imageReference, key string) *kyverno.Rule {
	return &kyverno.Rule{
		Name: name,
		MatchResources: kyverno.MatchResources{
			All: kyverno.ResourceFilters{
				{
					ResourceDescription: kyverno.ResourceDescription{
						Kinds: []string{"Pod"},
					},
				},
			},
		},
		VerifyImages: []kyverno.ImageVerification{
			{
				ImageReferences: []string{"*"},
				Attestors: []kyverno.AttestorSet{
					{
						Entries: []kyverno.Attestor{
							{
								Keys: &kyverno.StaticKeyAttestor{
									PublicKeys: key,
								},
							},
						},
					},
				},
			},
		},
	}
}

var testNestedAttestorPolicy = `
{
    "apiVersion": "kyverno.io/v1",
    "kind": "ClusterPolicy",
    "metadata": {
        "name": "check-image-keyless",
        "annotations": {
            "pod-policies.kyverno.io/autogen-controllers": "none"
        }
    },
    "spec": {
        "validationFailureAction": "enforce",
        "background": false,
        "webhookTimeoutSeconds": 30,
        "failurePolicy": "Fail",
        "rules": [
            {
                "name": "check-image-keyless",
                "match": {
                    "resources": {
                        "kinds": [
                            "Pod"
                        ]
                    }
                },
                "verifyImages": [
                    {
                        "imageReferences": [
                            "ghcr.io/kyverno/test-verify-image:*"
                        ],
                        "attestors": [
                            {
                                "count": COUNT,
                                "entries": [
                                    {
                                        "keys": {
                                            "publicKeys": "KEY1"
                                        }
                                    },
                                    {
                                        "attestor": {
                                            "entries": [
                                                {
                                                    "keys": {
                                                        "publicKeys": "KEY2"
                                                    }
                                                }
                                            ]
                                        }
                                    }
                                ]
                            }
                        ]
                    }
                ]
            }
        ]
    }
}
`

func Test_NestedAttestors(t *testing.T) {
	cosign.ClearMock()

	policy := strings.Replace(testNestedAttestorPolicy, "KEY1", testVerifyImageKey, -1)
	policy = strings.Replace(policy, "KEY2", testVerifyImageKey, -1)
	policy = strings.Replace(policy, "COUNT", "0", -1)
	policyContext := buildContext(t, policy, testSampleResource, "")
	err, _ := testVerifyAndPatchImages(context.TODO(), engineapi.RegistryClientLoaderNewOrDie(), nil, policyContext, cfg)
	assert.Equal(t, len(err.PolicyResponse.Rules), 1)
	assert.Equal(t, err.PolicyResponse.Rules[0].Status(), engineapi.RuleStatusPass)

	policy = strings.Replace(testNestedAttestorPolicy, "KEY1", testVerifyImageKey, -1)
	policy = strings.Replace(policy, "KEY2", testOtherKey, -1)
	policy = strings.Replace(policy, "COUNT", "0", -1)
	policyContext = buildContext(t, policy, testSampleResource, "")
	err, _ = testVerifyAndPatchImages(context.TODO(), engineapi.RegistryClientLoaderNewOrDie(), nil, policyContext, cfg)
	assert.Equal(t, len(err.PolicyResponse.Rules), 1)
	assert.Equal(t, err.PolicyResponse.Rules[0].Status(), engineapi.RuleStatusFail)

	policy = strings.Replace(testNestedAttestorPolicy, "KEY1", testVerifyImageKey, -1)
	policy = strings.Replace(policy, "KEY2", testOtherKey, -1)
	policy = strings.Replace(policy, "COUNT", "1", -1)
	policyContext = buildContext(t, policy, testSampleResource, "")
	err, _ = testVerifyAndPatchImages(context.TODO(), engineapi.RegistryClientLoaderNewOrDie(), nil, policyContext, cfg)
	assert.Equal(t, len(err.PolicyResponse.Rules), 1)
	assert.Equal(t, err.PolicyResponse.Rules[0].Status(), engineapi.RuleStatusPass)
}

func Test_ExpandKeys(t *testing.T) {
	as := internal.ExpandStaticKeys(createStaticKeyAttestorSet("", true, false, false))
	assert.Equal(t, 1, len(as.Entries))

	as = internal.ExpandStaticKeys(createStaticKeyAttestorSet(testOtherKey, true, false, false))
	assert.Equal(t, 1, len(as.Entries))

	as = internal.ExpandStaticKeys(createStaticKeyAttestorSet(testOtherKey+testOtherKey+testOtherKey, true, false, false))
	assert.Equal(t, 3, len(as.Entries))

	as = internal.ExpandStaticKeys(createStaticKeyAttestorSet("", false, true, false))
	assert.Equal(t, 1, len(as.Entries))
	assert.DeepEqual(t, &kyverno.SecretReference{Name: "testsecret", Namespace: "default"},
		as.Entries[0].Keys.Secret)

	as = internal.ExpandStaticKeys(createStaticKeyAttestorSet("", false, false, true))
	assert.Equal(t, 1, len(as.Entries))
	assert.DeepEqual(t, "gcpkms://projects/test_project_id/locations/asia-south1/keyRings/test_key_ring_name/cryptoKeys/test_key_name/versions/1", as.Entries[0].Keys.KMS)

	as = internal.ExpandStaticKeys((createStaticKeyAttestorSet(testOtherKey, true, true, false)))
	assert.Equal(t, 2, len(as.Entries))
	assert.DeepEqual(t, testOtherKey, as.Entries[0].Keys.PublicKeys)
	assert.DeepEqual(t, &kyverno.SecretReference{Name: "testsecret", Namespace: "default"}, as.Entries[1].Keys.Secret)
}

func createStaticKeyAttestorSet(s string, withPublicKey, withSecret, withKMS bool) kyverno.AttestorSet {
	var entries []kyverno.Attestor
	if withPublicKey {
		attestor := kyverno.Attestor{
			Keys: &kyverno.StaticKeyAttestor{
				PublicKeys: s,
			},
		}
		entries = append(entries, attestor)
	}
	if withSecret {
		attestor := kyverno.Attestor{
			Keys: &kyverno.StaticKeyAttestor{
				Secret: &kyverno.SecretReference{
					Name:      "testsecret",
					Namespace: "default",
				},
			},
		}
		entries = append(entries, attestor)
	}
	if withKMS {
		kmsKey := "gcpkms://projects/test_project_id/locations/asia-south1/keyRings/test_key_ring_name/cryptoKeys/test_key_name/versions/1"
		attestor := kyverno.Attestor{
			Keys: &kyverno.StaticKeyAttestor{
				KMS: kmsKey,
			},
		}
		entries = append(entries, attestor)
	}
	return kyverno.AttestorSet{Entries: entries}
}

func Test_ChangedAnnotation(t *testing.T) {
	annotationKey := engineapi.ImageVerifyAnnotationKey
	annotationNew := fmt.Sprintf("\"annotations\": {\"%s\": \"%s\"}", annotationKey, "true")
	newResource := strings.ReplaceAll(testResource, "\"annotations\": {}", annotationNew)

	policyContext := buildContext(t, testPolicyGood, testResource, testResource)

	hasChanged := internal.HasImageVerifiedAnnotationChanged(policyContext, logr.Discard())
	assert.Equal(t, hasChanged, false)

	policyContext = buildContext(t, testPolicyGood, newResource, testResource)
	hasChanged = internal.HasImageVerifiedAnnotationChanged(policyContext, logr.Discard())
	assert.Equal(t, hasChanged, true)

	annotationOld := fmt.Sprintf("\"annotations\": {\"%s\": \"%s\"}", annotationKey, "false")
	oldResource := strings.ReplaceAll(testResource, "\"annotations\": {}", annotationOld)

	policyContext = buildContext(t, testPolicyGood, newResource, oldResource)
	hasChanged = internal.HasImageVerifiedAnnotationChanged(policyContext, logr.Discard())
	assert.Equal(t, hasChanged, true)
}

func Test_MarkImageVerified(t *testing.T) {
	image := "ghcr.io/jimbugwadia/pause2:latest"
	cosign.ClearMock()
	policyContext := buildContext(t, testPolicyGood, testResource, "")
	err := cosign.SetMock(image, attestationPayloads)
	assert.NilError(t, err)

	engineResponse, verifiedImages := testVerifyAndPatchImages(context.TODO(), engineapi.RegistryClientLoaderNewOrDie(), nil, policyContext, cfg)
	assert.Equal(t, len(engineResponse.PolicyResponse.Rules), 1)
	assert.Equal(t, engineResponse.PolicyResponse.Rules[0].Status(), engineapi.RuleStatusPass)

	assert.Assert(t, verifiedImages.Data != nil)
	assert.Equal(t, len(verifiedImages.Data), 1)
	assert.Equal(t, verifiedImages.IsVerified(image), true)

	patches, err := verifiedImages.Patches(false, logr.Discard())
	assert.NilError(t, err)
	assert.Equal(t, len(patches), 2)

	resource := testApplyPatches(t, patches)
	patchedAnnotations := resource.GetAnnotations()
	assert.Equal(t, len(patchedAnnotations), 1)

	json := patchedAnnotations[engineapi.ImageVerifyAnnotationKey]
	assert.Assert(t, json != "")

	verified, err := engineutils.IsImageVerified(resource, image, logr.Discard())
	assert.NilError(t, err)
	assert.Equal(t, verified, true)
}

func testApplyPatches(t *testing.T, patches []jsonpatch.JsonPatchOperation) unstructured.Unstructured {
	patchedResource, err := engineutils.ApplyPatches([]byte(testResource), patch.ConvertPatches(patches...))
	assert.NilError(t, err)
	assert.Assert(t, patchedResource != nil)

	u := unstructured.Unstructured{}
	err = u.UnmarshalJSON(patchedResource)
	assert.NilError(t, err)
	return u
}

func Test_ParsePEMDelimited(t *testing.T) {
	testPEMPolicy := `{
	    "apiVersion": "kyverno.io/v1",
	    "kind": "Policy",
	    "metadata": {
	       "name": "check-image"
	    },
	    "spec": {
	       "validationFailureAction": "enforce",
	       "background": false,
	       "webhookTimeoutSeconds": 30,
	       "failurePolicy": "Fail",
	       "rules": [
	          {
	             "name": "check-image",
	             "match": {
	                "any": [
	                   {
	                      "resources": {
	                         "kinds": [
	                            "Pod"
	                         ]
	                      }
	                   }
	                ]
	             },
	             "verifyImages": [
	                {
	                   "imageReferences": [
	                      "*"
	                   ],
	                   "attestors": [
	                      {
	                         "count": 1,
	                         "entries": [
	                            {
	                               "keys": {
	                                  "publicKeys": "-----BEGIN PUBLIC KEY-----\nMFkwEwYHKoZIzj0CAQYIKoZIzj0DAQcDQgAEfVMHGmFK4OgVqhy36KZ7a3r4R4/o\nCwaCVvXZV4ZULFbkFZ0IodGqKqcVmgycnoj7d8TpKpAUVNF8kKh90ewH3A==\n-----END PUBLIC KEY-----\n-----BEGIN PUBLIC KEY-----\nMFkwEwYHKoZIzj0CAQYIKoZIzj0DAQcDQgAE0f1W0XigyPFbX8Xq3QmkbL9gDFTf\nRfc8jF7UadBcwKxiyvPSOKZn+igQfXzpNjrwPSZ58JGvF4Fs8BB3fSRP2g==\n-----END PUBLIC KEY-----"
	                               }
	                            }
	                         ]
	                      }
	                   ]
	                }
	             ]
	          }
	       ]
	    }
	 }`

	image := "ghcr.io/jimbugwadia/pause2:latest"
	cosign.ClearMock()
	policyContext := buildContext(t, testPEMPolicy, testResource, "")
	err := cosign.SetMock(image, signaturePayloads)
	assert.NilError(t, err)

	engineResponse, verifiedImages := testVerifyAndPatchImages(context.TODO(), engineapi.RegistryClientLoaderNewOrDie(), nil, policyContext, cfg)
	assert.Equal(t, len(engineResponse.PolicyResponse.Rules), 1)
	assert.Equal(t, engineResponse.PolicyResponse.Rules[0].Status(), engineapi.RuleStatusPass)

	assert.Assert(t, verifiedImages.Data != nil)
	assert.Equal(t, len(verifiedImages.Data), 1)
	assert.Equal(t, verifiedImages.IsVerified(image), true)
}<|MERGE_RESOLUTION|>--- conflicted
+++ resolved
@@ -181,12 +181,8 @@
 		metricsCfg,
 		jp,
 		nil,
-<<<<<<< HEAD
-		rclientLoader,
-=======
 		adapters.ImageDataClient(rclient),
 		rclient,
->>>>>>> 692d419a
 		engineapi.DefaultContextLoaderFactory(cmResolver),
 		nil,
 		"",
