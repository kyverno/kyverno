package engine

import (
	"encoding/json"
	"fmt"
	"reflect"

	"k8s.io/apimachinery/pkg/apis/meta/v1/unstructured"

	"github.com/go-logr/logr"
	gojmespath "github.com/jmespath/go-jmespath"
	kyverno "github.com/kyverno/kyverno/api/kyverno/v1"
	"github.com/kyverno/kyverno/pkg/engine/response"
	apiutils "github.com/kyverno/kyverno/pkg/utils/api"
	"github.com/pkg/errors"
)

func processImageValidationRule(log logr.Logger, ctx *PolicyContext, rule *kyverno.Rule) *response.RuleResponse {
	if isDeleteRequest(ctx) {
		return nil
	}

	log = log.WithValues("rule", rule.Name)
	if err := LoadContext(log, rule.Context, ctx, rule.Name); err != nil {
		if _, ok := err.(gojmespath.NotFoundError); ok {
			log.V(3).Info("failed to load context", "reason", err.Error())
		} else {
			log.Error(err, "failed to load context")
		}

		return ruleError(rule, response.Validation, "failed to load context", err)
	}

	preconditionsPassed, err := checkPreconditions(log, ctx, rule.RawAnyAllConditions)
	if err != nil {
		return ruleError(rule, response.Validation, "failed to evaluate preconditions", err)
	}

	if !preconditionsPassed {
		if ctx.Policy.GetSpec().ValidationFailureAction == kyverno.Audit {
			return nil
		}

		return ruleResponse(*rule, response.Validation, "preconditions not met", response.RuleStatusSkip, nil)
	}

	for _, v := range rule.VerifyImages {
		imageVerify := v.Convert()
		for _, infoMap := range ctx.JSONContext.ImageInfo() {
			for name, imageInfo := range infoMap {
				image := imageInfo.String()
				log = log.WithValues("rule", rule.Name)

				if !imageMatches(image, imageVerify.ImageReferences) {
					log.V(4).Info("image does not match", "imageReferences", imageVerify.ImageReferences)
					return nil
				}

				log.V(4).Info("validating image", "image", image)
				if err := validateImage(ctx, imageVerify, name, imageInfo, log); err != nil {
					return ruleResponse(*rule, response.ImageVerify, err.Error(), response.RuleStatusFail, nil)
				}
			}
		}
	}

	log.V(4).Info("validated image", "rule", rule.Name)
	return ruleResponse(*rule, response.Validation, "image verified", response.RuleStatusPass, nil)
}

<<<<<<< HEAD
func validateImage(ctx *PolicyContext, imageVerify *kyverno.ImageVerification, name string, imageInfo kubeutils.ImageInfo, log logr.Logger) error {
=======
func validateImage(ctx *PolicyContext, imageVerify *kyverno.ImageVerification, imageInfo apiutils.ImageInfo) error {
>>>>>>> 400e486b
	image := imageInfo.String()
	if imageVerify.VerifyDigest && imageInfo.Digest == "" {
		log.Info("missing digest", "image", imageInfo.String())
		return fmt.Errorf("missing digest for %s", image)
	}

	if imageVerify.Required && !reflect.DeepEqual(ctx.NewResource, unstructured.Unstructured{}) {
		verified, err := isImageVerified(ctx, name, imageInfo, log)
		if err != nil {
			return err
		}

		if !verified {
			return fmt.Errorf("unverified image %s", image)
		}
	}

	return nil
}

type ImageVerificationMetadata struct {
	Image    string `json:"image,omitempty"`
	Verified bool   `json:"verified,omitempty"`
}

<<<<<<< HEAD
func isImageVerified(ctx *PolicyContext, name string, imageInfo kubeutils.ImageInfo, log logr.Logger) (bool, error) {
=======
func isImageVerified(ctx *PolicyContext, imageInfo apiutils.ImageInfo) (bool, error) {
>>>>>>> 400e486b
	if reflect.DeepEqual(ctx.NewResource, unstructured.Unstructured{}) {
		return false, errors.Errorf("resource does not exist")
	}

	annotations := ctx.NewResource.GetAnnotations()
	if len(annotations) == 0 {
		return false, nil
	}

	key := makeAnnotationKey(name)
	data, ok := annotations[key]
	if !ok {
		log.V(2).Info("missing image metadata in annotation", "key", key)
		return false, errors.Errorf("image is not verified")
	}

	var ivm ImageVerificationMetadata
	if err := json.Unmarshal([]byte(data), &ivm); err != nil {
		log.Error(err, "failed to parse image verification metadata", "data", data)
		return false, errors.Wrapf(err, "failed to parse image metadata")
	}

	if !ivm.Verified {
		return false, nil
	}

	expected := ivm.Image
	received := imageInfo.String()
	if expected != received {
		log.V(2).Info("image mismatch", "expected", expected, "received", received)
		return false, errors.Errorf("image %s does not match %s", received, expected)
	}

	return true, nil
}<|MERGE_RESOLUTION|>--- conflicted
+++ resolved
@@ -68,11 +68,7 @@
 	return ruleResponse(*rule, response.Validation, "image verified", response.RuleStatusPass, nil)
 }
 
-<<<<<<< HEAD
-func validateImage(ctx *PolicyContext, imageVerify *kyverno.ImageVerification, name string, imageInfo kubeutils.ImageInfo, log logr.Logger) error {
-=======
-func validateImage(ctx *PolicyContext, imageVerify *kyverno.ImageVerification, imageInfo apiutils.ImageInfo) error {
->>>>>>> 400e486b
+func validateImage(ctx *PolicyContext, imageVerify *kyverno.ImageVerification, name string, imageInfo apiutils.ImageInfo, log logr.Logger) error {
 	image := imageInfo.String()
 	if imageVerify.VerifyDigest && imageInfo.Digest == "" {
 		log.Info("missing digest", "image", imageInfo.String())
@@ -98,11 +94,7 @@
 	Verified bool   `json:"verified,omitempty"`
 }
 
-<<<<<<< HEAD
-func isImageVerified(ctx *PolicyContext, name string, imageInfo kubeutils.ImageInfo, log logr.Logger) (bool, error) {
-=======
-func isImageVerified(ctx *PolicyContext, imageInfo apiutils.ImageInfo) (bool, error) {
->>>>>>> 400e486b
+func isImageVerified(ctx *PolicyContext, name string, imageInfo apiutils.ImageInfo, log logr.Logger) (bool, error) {
 	if reflect.DeepEqual(ctx.NewResource, unstructured.Unstructured{}) {
 		return false, errors.Errorf("resource does not exist")
 	}
