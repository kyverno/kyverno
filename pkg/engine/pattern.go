--- conflicted
+++ resolved
@@ -1,10 +1,6 @@
 package engine
 
 import (
-<<<<<<< HEAD
-=======
-	"fmt"
->>>>>>> 5205b00a
 	"math"
 	"regexp"
 	"strconv"
@@ -39,10 +35,7 @@
 	case bool:
 		typedValue, ok := value.(bool)
 		if !ok {
-<<<<<<< HEAD
-=======
 			glog.Warningf("Expected bool, found %T", value)
->>>>>>> 5205b00a
 			return false
 		}
 		return typedPattern == typedValue
@@ -57,17 +50,10 @@
 	case nil:
 		return validateValueWithNilPattern(value)
 	case map[string]interface{}, []interface{}:
-<<<<<<< HEAD
-		// only single values supported
-		return false
-	default:
-		// unknown type
-=======
 		glog.Warning("Maps and arrays as patterns are not supported")
 		return false
 	default:
 		glog.Warningf("Unknown type as pattern: %T\n", pattern)
->>>>>>> 5205b00a
 		return false
 	}
 }
@@ -84,16 +70,10 @@
 			return int64(typedValue) == pattern
 		}
 
-<<<<<<< HEAD
-		return false
-	default:
-		// unknown type
-=======
 		glog.Warningf("Expected int, found float: %f\n", typedValue)
 		return false
 	default:
 		glog.Warningf("Expected int, found: %T\n", value)
->>>>>>> 5205b00a
 		return false
 	}
 }
@@ -106,19 +86,12 @@
 			return int(pattern) == value
 		}
 
-<<<<<<< HEAD
-=======
 		glog.Warningf("Expected float, found int: %d\n", typedValue)
->>>>>>> 5205b00a
 		return false
 	case float64:
 		return typedValue == pattern
 	default:
-<<<<<<< HEAD
-		// unknown type
-=======
 		glog.Warningf("Expected float, found: %T\n", value)
->>>>>>> 5205b00a
 		return false
 	}
 }
@@ -138,17 +111,10 @@
 	case nil:
 		return true
 	case map[string]interface{}, []interface{}:
-<<<<<<< HEAD
-		// only single values supported
-		return false
-	default:
-		// unknown type
-=======
 		glog.Warningf("Maps and arrays could not be checked with nil pattern")
 		return false
 	default:
 		glog.Warningf("Unknown type as value when checking for nil pattern: %T\n", value)
->>>>>>> 5205b00a
 		return false
 	}
 }
@@ -181,10 +147,7 @@
 	if NotEqual == operator || Equal == operator {
 		strValue, ok := value.(string)
 		if !ok {
-<<<<<<< HEAD
-=======
 			glog.Warningf("Expected string, found %T\n", value)
->>>>>>> 5205b00a
 			return false
 		}
 
@@ -197,11 +160,7 @@
 		return wildcardResult
 	}
 
-<<<<<<< HEAD
-	// operators >, >=, <, <= are not applicable to strings
-=======
 	glog.Warningf("Operators >, >=, <, <= are not applicable to strings")
->>>>>>> 5205b00a
 	return false
 }
 
@@ -210,21 +169,13 @@
 	if "" != patternStr {
 		typedValue, ok := value.(string)
 		if !ok {
-<<<<<<< HEAD
-			// number must have suffix
-=======
 			glog.Warningf("Number must have suffix: %s", patternStr)
->>>>>>> 5205b00a
 			return false
 		}
 
 		valueNumber, valueStr := getNumberAndStringPartsFromPattern(typedValue)
 		if !wildcard.Match(patternStr, valueStr) {
-<<<<<<< HEAD
-			// suffix has not passed wildcard check
-=======
 			glog.Warningf("Suffix %s has not passed wildcard check: %s", valueStr, patternStr)
->>>>>>> 5205b00a
 			return false
 		}
 
