package operator

import (
	"fmt"
	"math"
	"reflect"
	"strconv"

	"github.com/minio/pkg/wildcard"

	"github.com/go-logr/logr"
	"github.com/kyverno/kyverno/pkg/engine/context"
)

//NewNotEqualHandler returns handler to manage NotEqual operations
func NewNotEqualHandler(log logr.Logger, ctx context.EvalInterface) OperatorHandler {
	return NotEqualHandler{
		ctx: ctx,
		log: log,
	}
}

//NotEqualHandler provides implementation to handle NotEqual Operator
type NotEqualHandler struct {
	ctx        context.EvalInterface
	subHandler VariableSubstitutionHandler
	log        logr.Logger
}

//Evaluate evaluates expression with NotEqual Operator
<<<<<<< HEAD
func (neh NotEqualHandler) Evaluate(key, value interface{}) bool {
=======
func (neh NotEqualHandler) Evaluate(key, value interface{}, isPreCondition bool) bool {
	var err error
	//TODO: decouple variables from evaluation
	// substitute the variables
	if key, err = neh.subHandler(neh.log, neh.ctx, key); err != nil {
		// Failed to resolve the variable
		if isPreCondition {
			neh.log.Info("Failed to resolve variable", "info", err.Error(), "variable", key)
		} else {
			neh.log.Error(err, "Failed to resolve variable", "variable", key)
		}
		return false
	}
	if value, err = neh.subHandler(neh.log, neh.ctx, value); err != nil {
		// Failed to resolve the variable
		if isPreCondition {
			neh.log.Info("Failed to resolve variable", "info", err.Error(), "variable", value)
		} else {
			neh.log.Error(err, "Failed to resolve variable", "variable", value)
		}
		return false
	}
	// key and value need to be of same type
>>>>>>> 88d16173
	switch typedKey := key.(type) {
	case bool:
		return neh.validateValueWithBoolPattern(typedKey, value)
	case int:
		return neh.validateValueWithIntPattern(int64(typedKey), value)
	case int64:
		return neh.validateValueWithIntPattern(typedKey, value)
	case float64:
		return neh.validateValueWithFloatPattern(typedKey, value)
	case string:
		return neh.validateValueWithStringPattern(typedKey, value)
	case map[string]interface{}:
		return neh.validateValueWithMapPattern(typedKey, value)
	case []interface{}:
		return neh.validateValueWithSlicePattern(typedKey, value)
	default:
		neh.log.Info("Unsupported type", "value", typedKey, "type", fmt.Sprintf("%T", typedKey))
		return false
	}
}

func (neh NotEqualHandler) validateValueWithSlicePattern(key []interface{}, value interface{}) bool {
	if val, ok := value.([]interface{}); ok {
		return !reflect.DeepEqual(key, val)
	}
	neh.log.Info("Expected type []interface{}", "value", value, "type", fmt.Sprintf("%T", value))
	return false
}

func (neh NotEqualHandler) validateValueWithMapPattern(key map[string]interface{}, value interface{}) bool {
	if val, ok := value.(map[string]interface{}); ok {
		return !reflect.DeepEqual(key, val)
	}
	neh.log.Info("Expected type map[string]interface{}", "value", value, "type", fmt.Sprintf("%T", value))
	return false
}

func (neh NotEqualHandler) validateValueWithStringPattern(key string, value interface{}) bool {
	if val, ok := value.(string); ok {
		return !wildcard.Match(val, key)
	}

	neh.log.Info("Expected type string", "value", value, "type", fmt.Sprintf("%T", value))
	return false
}

func (neh NotEqualHandler) validateValueWithFloatPattern(key float64, value interface{}) bool {
	switch typedValue := value.(type) {
	case int:
		// check that float has not fraction
		if key == math.Trunc(key) {
			return int(key) != typedValue
		}
		neh.log.Info("Expected type float, found int", "typedValue", typedValue)
	case int64:
		// check that float has not fraction
		if key == math.Trunc(key) {
			return int64(key) != typedValue
		}
		neh.log.Info("Expected type float, found int", "typedValue", typedValue)
	case float64:
		return typedValue != key
	case string:
		// extract float from string
		float64Num, err := strconv.ParseFloat(typedValue, 64)
		if err != nil {
			neh.log.Error(err, "Failed to parse float64 from string")
			return false
		}
		return float64Num != key
	default:
		neh.log.Info("Expected type float", "value", value, "type", fmt.Sprintf("%T", value))
		return false
	}
	return false
}

func (neh NotEqualHandler) validateValueWithBoolPattern(key bool, value interface{}) bool {
	typedValue, ok := value.(bool)
	if !ok {
		neh.log.Info("Expected type bool", "value", value, "type", fmt.Sprintf("%T", value))
		return false
	}
	return key != typedValue
}

func (neh NotEqualHandler) validateValueWithIntPattern(key int64, value interface{}) bool {
	switch typedValue := value.(type) {
	case int:
		return int64(typedValue) != key
	case int64:
		return typedValue != key
	case float64:
		// check that float has no fraction
		if typedValue == math.Trunc(typedValue) {
			return int64(typedValue) != key
		}
		neh.log.Info("Expected type int, found float", "value", typedValue, "type", fmt.Sprintf("%T", typedValue))
		return false
	case string:
		// extract in64 from string
		int64Num, err := strconv.ParseInt(typedValue, 10, 64)
		if err != nil {
			neh.log.Error(err, "Failed to parse int64 from string")
			return false
		}
		return int64Num != key
	default:
		neh.log.Info("Expected type int", "value", value, "type", fmt.Sprintf("%T", value))
		return false
	}
}<|MERGE_RESOLUTION|>--- conflicted
+++ resolved
@@ -13,10 +13,11 @@
 )
 
 //NewNotEqualHandler returns handler to manage NotEqual operations
-func NewNotEqualHandler(log logr.Logger, ctx context.EvalInterface) OperatorHandler {
+func NewNotEqualHandler(log logr.Logger, ctx context.EvalInterface, subHandler VariableSubstitutionHandler) OperatorHandler {
 	return NotEqualHandler{
-		ctx: ctx,
-		log: log,
+		ctx:        ctx,
+		subHandler: subHandler,
+		log:        log,
 	}
 }
 
@@ -28,9 +29,6 @@
 }
 
 //Evaluate evaluates expression with NotEqual Operator
-<<<<<<< HEAD
-func (neh NotEqualHandler) Evaluate(key, value interface{}) bool {
-=======
 func (neh NotEqualHandler) Evaluate(key, value interface{}, isPreCondition bool) bool {
 	var err error
 	//TODO: decouple variables from evaluation
@@ -54,7 +52,6 @@
 		return false
 	}
 	// key and value need to be of same type
->>>>>>> 88d16173
 	switch typedKey := key.(type) {
 	case bool:
 		return neh.validateValueWithBoolPattern(typedKey, value)
