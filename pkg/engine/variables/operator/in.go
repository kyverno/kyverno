--- conflicted
+++ resolved
@@ -11,23 +11,22 @@
 )
 
 //NewInHandler returns handler to manage In operations
-func NewInHandler(log logr.Logger, ctx context.EvalInterface) OperatorHandler {
+func NewInHandler(log logr.Logger, ctx context.EvalInterface, subHandler VariableSubstitutionHandler) OperatorHandler {
 	return InHandler{
-		ctx: ctx,
-		log: log,
+		ctx:        ctx,
+		subHandler: subHandler,
+		log:        log,
 	}
 }
 
 //InHandler provides implementation to handle In Operator
 type InHandler struct {
-	ctx context.EvalInterface
-	log logr.Logger
+	ctx        context.EvalInterface
+	subHandler VariableSubstitutionHandler
+	log        logr.Logger
 }
 
 //Evaluate evaluates expression with In Operator
-<<<<<<< HEAD
-func (in InHandler) Evaluate(key, value interface{}) bool {
-=======
 func (in InHandler) Evaluate(key, value interface{}, isPreCondition bool) bool {
 	var err error
 	// substitute the variables
@@ -49,7 +48,6 @@
 		return false
 	}
 
->>>>>>> 88d16173
 	switch typedKey := key.(type) {
 	case string:
 		return in.validateValueWithStringPattern(typedKey, value)
