--- conflicted
+++ resolved
@@ -13,23 +13,22 @@
 )
 
 //NewEqualHandler returns handler to manage Equal operations
-func NewEqualHandler(log logr.Logger, ctx context.EvalInterface) OperatorHandler {
+func NewEqualHandler(log logr.Logger, ctx context.EvalInterface, subHandler VariableSubstitutionHandler) OperatorHandler {
 	return EqualHandler{
-		ctx: ctx,
-		log: log,
+		ctx:        ctx,
+		subHandler: subHandler,
+		log:        log,
 	}
 }
 
 //EqualHandler provides implementation to handle NotEqual Operator
 type EqualHandler struct {
-	ctx context.EvalInterface
-	log logr.Logger
+	ctx        context.EvalInterface
+	subHandler VariableSubstitutionHandler
+	log        logr.Logger
 }
 
 //Evaluate evaluates expression with Equal Operator
-<<<<<<< HEAD
-func (eh EqualHandler) Evaluate(key, value interface{}) bool {
-=======
 func (eh EqualHandler) Evaluate(key, value interface{}, isPreCondition bool) bool {
 	var err error
 	//TODO: decouple variables from evaluation
@@ -54,7 +53,6 @@
 	}
 
 	// key and value need to be of same type
->>>>>>> 88d16173
 	switch typedKey := key.(type) {
 	case bool:
 		return eh.validateValueWithBoolPattern(typedKey, value)
