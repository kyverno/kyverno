--- conflicted
+++ resolved
@@ -2,15 +2,11 @@
 
 import (
 	"fmt"
-<<<<<<< HEAD
-=======
-	"github.com/minio/pkg/wildcard"
->>>>>>> 6d0ad559
 	"math"
 	"reflect"
 	"strconv"
 
-	"github.com/minio/minio/pkg/wildcard"
+	"github.com/minio/pkg/wildcard"
 
 	"github.com/go-logr/logr"
 	"github.com/kyverno/kyverno/pkg/engine/context"
