--- conflicted
+++ resolved
@@ -10,19 +10,21 @@
 )
 
 //NewNumericOperatorHandler returns handler to manage the provided numeric operations (>, >=, <=, <)
-func NewNumericOperatorHandler(log logr.Logger, ctx context.EvalInterface, op kyverno.ConditionOperator) OperatorHandler {
+func NewNumericOperatorHandler(log logr.Logger, ctx context.EvalInterface, subHandler VariableSubstitutionHandler, op kyverno.ConditionOperator) OperatorHandler {
 	return NumericOperatorHandler{
-		ctx:       ctx,
-		log:       log,
-		condition: op,
+		ctx:        ctx,
+		subHandler: subHandler,
+		log:        log,
+		condition:  op,
 	}
 }
 
 //NumericOperatorHandler provides implementation to handle Numeric Operations associated with policies
 type NumericOperatorHandler struct {
-	ctx       context.EvalInterface
-	log       logr.Logger
-	condition kyverno.ConditionOperator
+	ctx        context.EvalInterface
+	subHandler VariableSubstitutionHandler
+	log        logr.Logger
+	condition  kyverno.ConditionOperator
 }
 
 // compareByCondition compares a float64 key with a float64 value on the basis of the provided operator
@@ -42,9 +44,6 @@
 	}
 }
 
-<<<<<<< HEAD
-func (noh NumericOperatorHandler) Evaluate(key, value interface{}) bool {
-=======
 func (noh NumericOperatorHandler) Evaluate(key, value interface{}, isPreCondition bool) bool {
 	var err error
 	if key, err = noh.subHandler(noh.log, noh.ctx, key); err != nil {
@@ -66,7 +65,6 @@
 		return false
 	}
 
->>>>>>> 88d16173
 	switch typedKey := key.(type) {
 	case int:
 		return noh.validateValueWithIntPattern(int64(typedKey), value)
