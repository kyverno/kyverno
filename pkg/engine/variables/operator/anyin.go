--- conflicted
+++ resolved
@@ -3,18 +3,12 @@
 import (
 	"encoding/json"
 	"fmt"
-	"regexp"
-	"strconv"
 	"strings"
 
 	"github.com/go-logr/logr"
 	"github.com/kyverno/kyverno/pkg/engine/common"
 	"github.com/kyverno/kyverno/pkg/engine/context"
 	"github.com/kyverno/kyverno/pkg/engine/operator"
-<<<<<<< HEAD
-=======
-	apiresource "k8s.io/apimachinery/pkg/api/resource"
->>>>>>> 24ff398f
 
 	"github.com/minio/pkg/wildcard"
 )
@@ -106,11 +100,7 @@
 }
 
 func handleRange(key string, value interface{}, log logr.Logger) bool {
-<<<<<<< HEAD
 	if !common.ValidateValueWithPattern(log, key, value) {
-=======
-	if !ValidateValueWithPattern(log, key, value) {
->>>>>>> 24ff398f
 		return false
 	} else {
 		return true
@@ -237,216 +227,4 @@
 
 func (anyin AnyInHandler) validateValueWithSlicePattern(_ []interface{}, _ interface{}) bool {
 	return false
-}
-
-// ValidateValueWithPattern validates value with operators and wildcards
-func ValidateValueWithPattern(log logr.Logger, value, pattern interface{}) bool {
-	switch typedPattern := pattern.(type) {
-	case string:
-		return validateValueWithStringPatterns(log, value, typedPattern)
-	case []interface{}:
-		log.Info("arrays are not supported as patterns")
-		return false
-	default:
-		log.Info("Unknown type", "type", fmt.Sprintf("%T", typedPattern), "value", typedPattern)
-		return false
-	}
-}
-
-// Handler for pattern values during validation process
-func validateValueWithStringPatterns(log logr.Logger, value interface{}, pattern string) bool {
-	conditions := strings.Split(pattern, "|")
-	for _, condition := range conditions {
-		condition = strings.Trim(condition, " ")
-		if checkForAndConditionsAndValidate(log, value, condition) {
-			return true
-		}
-	}
-
-	return false
-}
-
-func checkForAndConditionsAndValidate(log logr.Logger, value interface{}, pattern string) bool {
-	conditions := strings.Split(pattern, "&")
-	for _, condition := range conditions {
-		condition = strings.Trim(condition, " ")
-		if !validateValueWithStringPattern(log, value, condition) {
-			return false
-		}
-	}
-
-	return true
-}
-
-// Handler for single pattern value during validation process
-// Detects if pattern has a number
-func validateValueWithStringPattern(log logr.Logger, value interface{}, pattern string) bool {
-	operatorVariable := operator.GetOperatorFromStringPattern(pattern)
-
-	// Upon encountering InRange operator split the string by `-` and basically
-	// verify the result of (x >= leftEndpoint & x <= rightEndpoint)
-	if operatorVariable == operator.InRange {
-		endpoints := strings.Split(pattern, "-")
-		leftEndpoint, rightEndpoint := endpoints[0], endpoints[1]
-
-		gt := validateValueWithStringPattern(log, value, fmt.Sprintf(">=%s", leftEndpoint))
-		if !gt {
-			return false
-		}
-		pattern = fmt.Sprintf("<=%s", rightEndpoint)
-		operatorVariable = operator.LessEqual
-	}
-
-	// Upon encountering NotInRange operator split the string by `!-` and basically
-	// verify the result of (x < leftEndpoint | x > rightEndpoint)
-	if operatorVariable == operator.NotInRange {
-		endpoints := strings.Split(pattern, "!-")
-		leftEndpoint, rightEndpoint := endpoints[0], endpoints[1]
-
-		lt := validateValueWithStringPattern(log, value, fmt.Sprintf("<%s", leftEndpoint))
-		if lt {
-			return true
-		}
-		pattern = fmt.Sprintf(">%s", rightEndpoint)
-		operatorVariable = operator.More
-	}
-
-	pattern = pattern[len(operatorVariable):]
-	pattern = strings.TrimSpace(pattern)
-	number, str := getNumberAndStringPartsFromPattern(pattern)
-
-	if number == "" {
-		return validateString(log, value, str, operatorVariable)
-	}
-
-	return validateNumberWithStr(log, value, pattern, operatorVariable)
-}
-
-// detects numerical and string parts in pattern and returns them
-func getNumberAndStringPartsFromPattern(pattern string) (number, str string) {
-	regexpStr := `^(\d*(\.\d+)?)(.*)`
-	re := regexp.MustCompile(regexpStr)
-	matches := re.FindAllStringSubmatch(pattern, -1)
-	match := matches[0]
-	return match[1], match[3]
-}
-
-// Handler for string values
-func validateString(log logr.Logger, value interface{}, pattern string, operatorVariable operator.Operator) bool {
-	if operator.NotEqual == operatorVariable || operator.Equal == operatorVariable {
-		var strValue string
-		var ok bool = false
-		switch v := value.(type) {
-		case float64:
-			strValue = strconv.FormatFloat(v, 'E', -1, 64)
-			ok = true
-		case int:
-			strValue = strconv.FormatInt(int64(v), 10)
-			ok = true
-		case int64:
-			strValue = strconv.FormatInt(v, 10)
-			ok = true
-		case string:
-			strValue = v
-			ok = true
-		case bool:
-			strValue = strconv.FormatBool(v)
-			ok = true
-		case nil:
-			ok = false
-		}
-		if !ok {
-			log.V(4).Info("unexpected type", "got", value, "expect", pattern)
-			return false
-		}
-
-		wildcardResult := wildcard.Match(pattern, strValue)
-
-		if operator.NotEqual == operatorVariable {
-			return !wildcardResult
-		}
-
-		return wildcardResult
-	}
-	log.Info("Operators >, >=, <, <= are not applicable to strings")
-	return false
-}
-
-// validateNumberWithStr compares quantity if pattern type is quantity
-//  or a wildcard match to pattern string
-func validateNumberWithStr(log logr.Logger, value interface{}, pattern string, operator operator.Operator) bool {
-	typedValue, err := convertNumberToString(value)
-	if err != nil {
-		log.Error(err, "failed to convert to string")
-		return false
-	}
-
-	patternQuan, err := apiresource.ParseQuantity(pattern)
-	// 1. nil error - quantity comparison
-	if err == nil {
-		valueQuan, err := apiresource.ParseQuantity(typedValue)
-		if err != nil {
-			log.Error(err, "invalid quantity in resource", "type", fmt.Sprintf("%T", typedValue), "value", typedValue)
-			return false
-		}
-
-		return compareQuantity(valueQuan, patternQuan, operator)
-	}
-
-	// 2. wildcard match
-	if !wildcard.Match(pattern, typedValue) {
-		log.V(4).Info("value failed wildcard check", "type", fmt.Sprintf("%T", typedValue), "value", typedValue, "check", pattern)
-		return false
-	}
-	return true
-}
-
-// convertNumberToString converts value to string
-func convertNumberToString(value interface{}) (string, error) {
-	if value == nil {
-		return "0", nil
-	}
-
-	switch typed := value.(type) {
-	case string:
-		return string(typed), nil
-	case float64:
-		return fmt.Sprintf("%f", typed), nil
-	case int64:
-		return strconv.FormatInt(typed, 10), nil
-	case int:
-		return strconv.Itoa(typed), nil
-	case nil:
-		return "", fmt.Errorf("got empty string, expect %v", value)
-	default:
-		return "", fmt.Errorf("could not convert %v to string", typed)
-	}
-}
-
-type quantity int
-
-const (
-	equal       quantity = 0
-	lessThan    quantity = -1
-	greaterThan quantity = 1
-)
-
-func compareQuantity(value, pattern apiresource.Quantity, op operator.Operator) bool {
-	result := value.Cmp(pattern)
-	switch op {
-	case operator.Equal:
-		return result == int(equal)
-	case operator.NotEqual:
-		return result != int(equal)
-	case operator.More:
-		return result == int(greaterThan)
-	case operator.Less:
-		return result == int(lessThan)
-	case operator.MoreEqual:
-		return (result == int(equal)) || (result == int(greaterThan))
-	case operator.LessEqual:
-		return (result == int(equal)) || (result == int(lessThan))
-	}
-
-	return false
 }