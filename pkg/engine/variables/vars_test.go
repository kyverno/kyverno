--- conflicted
+++ resolved
@@ -286,10 +286,6 @@
 	assert.NilError(t, err)
 	out, err := json.Marshal(output)
 	assert.NilError(t, err)
-<<<<<<< HEAD
-=======
-	fmt.Print(string(out))
->>>>>>> 8ffe9c0c
 	assert.Equal(t, string(out), expected.String())
 }
 
@@ -303,10 +299,6 @@
 				}
 			}
 		}
-<<<<<<< HEAD
-			
-=======
->>>>>>> 8ffe9c0c
 	}`)
 
 	resourceRaw := []byte(`{
