--- conflicted
+++ resolved
@@ -41,39 +41,29 @@
 func (e *engine) Validate(
 	ctx context.Context,
 	policyContext engineapi.PolicyContext,
-<<<<<<< HEAD
 ) engineapi.EngineResponse {
+	logger := internal.LoggerWithPolicyContext(logging.WithName("engine.validate"), policyContext)
 	return engineapi.EngineResponse{
 		// TODO
 		// PatchedResource unstructured.Unstructured
 		Policy:          policyContext.Policy(),
 		NamespaceLabels: policyContext.NamespaceLabels(),
-		PolicyResponse:  e.validate(ctx, policyContext),
+		PolicyResponse:  e.validate(ctx, logger, policyContext),
 	}
-=======
-) *engineapi.EngineResponse {
-	logger := internal.LoggerWithPolicyContext(logging.WithName("engine.validate"), policyContext)
-	return e.validate(ctx, logger, policyContext)
->>>>>>> 7337d099
 }
 
 func (e *engine) Mutate(
 	ctx context.Context,
 	policyContext engineapi.PolicyContext,
-<<<<<<< HEAD
 ) engineapi.EngineResponse {
+	logger := internal.LoggerWithPolicyContext(logging.WithName("engine.mutate"), policyContext)
 	return engineapi.EngineResponse{
 		// TODO
 		// PatchedResource unstructured.Unstructured
 		Policy:          policyContext.Policy(),
 		NamespaceLabels: policyContext.NamespaceLabels(),
-		PolicyResponse:  e.mutate(ctx, policyContext),
+		PolicyResponse:  e.mutate(ctx, logger, policyContext),
 	}
-=======
-) *engineapi.EngineResponse {
-	logger := internal.LoggerWithPolicyContext(logging.WithName("engine.mutate"), policyContext)
-	return e.mutate(ctx, logger, policyContext)
->>>>>>> 7337d099
 }
 
 func (e *engine) VerifyAndPatchImages(
@@ -87,40 +77,30 @@
 func (e *engine) ApplyBackgroundChecks(
 	ctx context.Context,
 	policyContext engineapi.PolicyContext,
-<<<<<<< HEAD
 ) engineapi.EngineResponse {
+	logger := internal.LoggerWithPolicyContext(logging.WithName("engine.background"), policyContext)
 	return engineapi.EngineResponse{
 		// TODO
 		// PatchedResource unstructured.Unstructured
 		Policy:          policyContext.Policy(),
 		NamespaceLabels: policyContext.NamespaceLabels(),
-		PolicyResponse:  e.applyBackgroundChecks(ctx, policyContext),
+		PolicyResponse:  e.applyBackgroundChecks(ctx, logger, policyContext),
 	}
-=======
-) *engineapi.EngineResponse {
-	logger := internal.LoggerWithPolicyContext(logging.WithName("engine.background"), policyContext)
-	return e.applyBackgroundChecks(ctx, logger, policyContext)
->>>>>>> 7337d099
 }
 
 func (e *engine) GenerateResponse(
 	ctx context.Context,
 	policyContext engineapi.PolicyContext,
 	gr kyvernov1beta1.UpdateRequest,
-<<<<<<< HEAD
 ) engineapi.EngineResponse {
+	logger := internal.LoggerWithPolicyContext(logging.WithName("engine.generate"), policyContext)
 	return engineapi.EngineResponse{
 		// TODO
 		// PatchedResource unstructured.Unstructured
 		Policy:          policyContext.Policy(),
 		NamespaceLabels: policyContext.NamespaceLabels(),
-		PolicyResponse:  e.generateResponse(ctx, policyContext, gr),
+		PolicyResponse:  e.generateResponse(ctx, logger, policyContext, gr),
 	}
-=======
-) *engineapi.EngineResponse {
-	logger := internal.LoggerWithPolicyContext(logging.WithName("engine.generate"), policyContext)
-	return e.generateResponse(ctx, logger, policyContext, gr)
->>>>>>> 7337d099
 }
 
 func (e *engine) ContextLoader(
