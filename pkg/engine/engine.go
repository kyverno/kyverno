package engine

import (
	"context"
	"fmt"
	"time"

	"github.com/go-logr/logr"
	gojmespath "github.com/jmespath/go-jmespath"
	kyvernov1 "github.com/kyverno/kyverno/api/kyverno/v1"
	"github.com/kyverno/kyverno/pkg/config"
	engineapi "github.com/kyverno/kyverno/pkg/engine/api"
	enginecontext "github.com/kyverno/kyverno/pkg/engine/context"
	"github.com/kyverno/kyverno/pkg/engine/handlers"
	"github.com/kyverno/kyverno/pkg/engine/internal"
	"github.com/kyverno/kyverno/pkg/engine/jmespath"
	engineutils "github.com/kyverno/kyverno/pkg/engine/utils"
	"github.com/kyverno/kyverno/pkg/logging"
	"github.com/kyverno/kyverno/pkg/metrics"
	"github.com/kyverno/kyverno/pkg/registryclient"
	"github.com/kyverno/kyverno/pkg/tracing"
	stringutils "github.com/kyverno/kyverno/pkg/utils/strings"
	"go.opentelemetry.io/otel/metric"
	"go.opentelemetry.io/otel/metric/global"
	"go.opentelemetry.io/otel/trace"
	"k8s.io/apimachinery/pkg/apis/meta/v1/unstructured"
)

type engine struct {
<<<<<<< HEAD
	configuration        config.Configuration
	metricsConfiguration config.MetricsConfiguration
	jp                   jmespath.Interface
	client               engineapi.ClientInterface
	rclient              registryclient.Client
	contextLoader        engineapi.ContextLoaderFactory
	exceptionSelector    engineapi.PolicyExceptionSelector
=======
	configuration            config.Configuration
	metricsConfiguration     config.MetricsConfiguration
	jp                       jmespath.Interface
	client                   dclient.Interface
	rclient                  registryclient.Client
	contextLoader            engineapi.ContextLoaderFactory
	exceptionSelector        engineapi.PolicyExceptionSelector
	imageSignatureRepository string
>>>>>>> 1d2b50bc
	// metrics
	resultCounter     metric.Int64Counter
	durationHistogram metric.Float64Histogram
}

type handlerFactory = func() (handlers.Handler, error)

func NewEngine(
	configuration config.Configuration,
	metricsConfiguration config.MetricsConfiguration,
	jp jmespath.Interface,
	client engineapi.ClientInterface,
	rclient registryclient.Client,
	contextLoader engineapi.ContextLoaderFactory,
	exceptionSelector engineapi.PolicyExceptionSelector,
	imageSignatureRepository string,
) engineapi.Engine {
	meter := global.MeterProvider().Meter(metrics.MeterName)
	resultCounter, err := meter.Int64Counter(
		"kyverno_policy_results",
		metric.WithDescription("can be used to track the results associated with the policies applied in the user's cluster, at the level from rule to policy to admission requests"),
	)
	if err != nil {
		logging.Error(err, "failed to register metric kyverno_policy_results")
	}
	durationHistogram, err := meter.Float64Histogram(
		"kyverno_policy_execution_duration_seconds",
		metric.WithDescription("can be used to track the latencies (in seconds) associated with the execution/processing of the individual rules under Kyverno policies whenever they evaluate incoming resource requests"),
	)
	if err != nil {
		logging.Error(err, "failed to register metric kyverno_policy_execution_duration_seconds")
	}
	return &engine{
		configuration:            configuration,
		metricsConfiguration:     metricsConfiguration,
		jp:                       jp,
		client:                   client,
		rclient:                  rclient,
		contextLoader:            contextLoader,
		exceptionSelector:        exceptionSelector,
		imageSignatureRepository: imageSignatureRepository,
		resultCounter:            resultCounter,
		durationHistogram:        durationHistogram,
	}
}

func (e *engine) Validate(
	ctx context.Context,
	policyContext engineapi.PolicyContext,
) engineapi.EngineResponse {
	startTime := time.Now()
	response := engineapi.NewEngineResponseFromPolicyContext(policyContext)
	logger := internal.LoggerWithPolicyContext(logging.WithName("engine.validate"), policyContext)
	if internal.MatchPolicyContext(logger, policyContext, e.configuration) {
		policyResponse := e.validate(ctx, logger, policyContext)
		response = response.WithPolicyResponse(policyResponse)
	}
	response = response.WithStats(engineapi.NewExecutionStats(startTime, time.Now()))
	e.reportMetrics(ctx, logger, policyContext.Operation(), policyContext.AdmissionOperation(), response)
	return response
}

func (e *engine) Mutate(
	ctx context.Context,
	policyContext engineapi.PolicyContext,
) engineapi.EngineResponse {
	startTime := time.Now()
	response := engineapi.NewEngineResponseFromPolicyContext(policyContext)
	logger := internal.LoggerWithPolicyContext(logging.WithName("engine.mutate"), policyContext)
	if internal.MatchPolicyContext(logger, policyContext, e.configuration) {
		policyResponse, patchedResource := e.mutate(ctx, logger, policyContext)
		response = response.
			WithPolicyResponse(policyResponse).
			WithPatchedResource(patchedResource)
	}
	response = response.WithStats(engineapi.NewExecutionStats(startTime, time.Now()))
	e.reportMetrics(ctx, logger, policyContext.Operation(), policyContext.AdmissionOperation(), response)
	return response
}

func (e *engine) Generate(
	ctx context.Context,
	policyContext engineapi.PolicyContext,
) engineapi.EngineResponse {
	startTime := time.Now()
	response := engineapi.NewEngineResponseFromPolicyContext(policyContext)
	logger := internal.LoggerWithPolicyContext(logging.WithName("engine.generate"), policyContext)
	if internal.MatchPolicyContext(logger, policyContext, e.configuration) {
		policyResponse := e.generateResponse(ctx, logger, policyContext)
		response = response.WithPolicyResponse(policyResponse)
	}
	response = response.WithStats(engineapi.NewExecutionStats(startTime, time.Now()))
	e.reportMetrics(ctx, logger, policyContext.Operation(), policyContext.AdmissionOperation(), response)
	return response
}

func (e *engine) VerifyAndPatchImages(
	ctx context.Context,
	policyContext engineapi.PolicyContext,
) (engineapi.EngineResponse, engineapi.ImageVerificationMetadata) {
	startTime := time.Now()
	response := engineapi.NewEngineResponseFromPolicyContext(policyContext)
	ivm := engineapi.ImageVerificationMetadata{}
	logger := internal.LoggerWithPolicyContext(logging.WithName("engine.verify"), policyContext)
	if internal.MatchPolicyContext(logger, policyContext, e.configuration) {
		policyResponse, patchedResource, innerIvm := e.verifyAndPatchImages(ctx, logger, policyContext)
		response, ivm = response.
			WithPolicyResponse(policyResponse).
			WithPatchedResource(patchedResource), innerIvm
	}
	response = response.WithStats(engineapi.NewExecutionStats(startTime, time.Now()))
	e.reportMetrics(ctx, logger, policyContext.Operation(), policyContext.AdmissionOperation(), response)
	return response, ivm
}

func (e *engine) ApplyBackgroundChecks(
	ctx context.Context,
	policyContext engineapi.PolicyContext,
) engineapi.EngineResponse {
	startTime := time.Now()
	response := engineapi.NewEngineResponseFromPolicyContext(policyContext)
	logger := internal.LoggerWithPolicyContext(logging.WithName("engine.background"), policyContext)
	if internal.MatchPolicyContext(logger, policyContext, e.configuration) {
		policyResponse := e.applyBackgroundChecks(ctx, logger, policyContext)
		response = response.WithPolicyResponse(policyResponse)
	}
	response = response.WithStats(engineapi.NewExecutionStats(startTime, time.Now()))
	e.reportMetrics(ctx, logger, policyContext.Operation(), policyContext.AdmissionOperation(), response)
	return response
}

func (e *engine) ContextLoader(
	policy kyvernov1.PolicyInterface,
	rule kyvernov1.Rule,
) engineapi.EngineContextLoader {
	loader := e.contextLoader(policy, rule)
	return func(ctx context.Context, contextEntries []kyvernov1.ContextEntry, jsonContext enginecontext.Interface) error {
		return loader.Load(
			ctx,
			e.jp,
			e.client,
			e.rclient,
			contextEntries,
			jsonContext,
		)
	}
}

// matches checks if either the new or old resource satisfies the filter conditions defined in the rule
func (e *engine) matches(
	rule kyvernov1.Rule,
	policyContext engineapi.PolicyContext,
	resource unstructured.Unstructured,
) error {
	if policyContext.AdmissionOperation() {
		request := policyContext.AdmissionInfo()
		if e.configuration.IsExcluded(request.AdmissionUserInfo.Username, request.AdmissionUserInfo.Groups, request.Roles, request.ClusterRoles) {
			return fmt.Errorf("excluded by configuration")
		}
	}
	gvk, subresource := policyContext.ResourceKind()
	err := engineutils.MatchesResourceDescription(
		resource,
		rule,
		policyContext.AdmissionInfo(),
		policyContext.NamespaceLabels(),
		policyContext.Policy().GetNamespace(),
		gvk,
		subresource,
		policyContext.Operation(),
	)
	if err == nil {
		return nil
	}
	oldResource := policyContext.OldResource()
	if resource.Object == nil && oldResource.Object != nil {
		err := engineutils.MatchesResourceDescription(
			policyContext.OldResource(),
			rule,
			policyContext.AdmissionInfo(),
			policyContext.NamespaceLabels(),
			policyContext.Policy().GetNamespace(),
			gvk,
			subresource,
			policyContext.Operation(),
		)
		if err == nil {
			return nil
		}
	}
	return err
}

func (e *engine) invokeRuleHandler(
	ctx context.Context,
	logger logr.Logger,
	handlerFactory handlerFactory,
	policyContext engineapi.PolicyContext,
	resource unstructured.Unstructured,
	rule kyvernov1.Rule,
	ruleType engineapi.RuleType,
) (unstructured.Unstructured, []engineapi.RuleResponse) {
	return tracing.ChildSpan2(
		ctx,
		"pkg/engine",
		fmt.Sprintf("RULE %s", rule.Name),
		func(ctx context.Context, span trace.Span) (unstructured.Unstructured, []engineapi.RuleResponse) {
			// check if resource and rule match
			if err := e.matches(rule, policyContext, resource); err != nil {
				logger.V(4).Info("rule not matched", "reason", err.Error())
				return resource, nil
			}
			if handlerFactory == nil {
				return resource, handlers.WithError(rule, ruleType, "failed to instantiate handler", nil)
			} else if handler, err := handlerFactory(); err != nil {
				return resource, handlers.WithError(rule, ruleType, "failed to instantiate handler", err)
			} else if handler != nil {
				// check if there's an exception
				if ruleResp := e.hasPolicyExceptions(logger, ruleType, policyContext, rule); ruleResp != nil {
					return resource, handlers.WithResponses(ruleResp)
				}
				// load rule context
				contextLoader := e.ContextLoader(policyContext.Policy(), rule)
				if err := contextLoader(ctx, rule.Context, policyContext.JSONContext()); err != nil {
					if _, ok := err.(gojmespath.NotFoundError); ok {
						logger.V(3).Info("failed to load context", "reason", err.Error())
					} else {
						logger.Error(err, "failed to load context")
					}
					return resource, handlers.WithError(rule, ruleType, "failed to load context", err)
				}
				// check preconditions
				preconditionsPassed, msg, err := internal.CheckPreconditions(logger, policyContext.JSONContext(), rule.GetAnyAllConditions())
				if err != nil {
					return resource, handlers.WithError(rule, ruleType, "failed to evaluate preconditions", err)
				}
				if !preconditionsPassed {
					s := stringutils.JoinNonEmpty([]string{"preconditions not met", msg}, "; ")
					return resource, handlers.WithSkip(rule, ruleType, s)
				}
				// process handler
				return handler.Process(ctx, logger, policyContext, resource, rule, contextLoader)
			}
			return resource, nil
		},
	)
}<|MERGE_RESOLUTION|>--- conflicted
+++ resolved
@@ -27,24 +27,14 @@
 )
 
 type engine struct {
-<<<<<<< HEAD
-	configuration        config.Configuration
-	metricsConfiguration config.MetricsConfiguration
-	jp                   jmespath.Interface
-	client               engineapi.ClientInterface
-	rclient              registryclient.Client
-	contextLoader        engineapi.ContextLoaderFactory
-	exceptionSelector    engineapi.PolicyExceptionSelector
-=======
 	configuration            config.Configuration
 	metricsConfiguration     config.MetricsConfiguration
 	jp                       jmespath.Interface
-	client                   dclient.Interface
+	client                   engineapi.ClientInterface
 	rclient                  registryclient.Client
 	contextLoader            engineapi.ContextLoaderFactory
 	exceptionSelector        engineapi.PolicyExceptionSelector
 	imageSignatureRepository string
->>>>>>> 1d2b50bc
 	// metrics
 	resultCounter     metric.Int64Counter
 	durationHistogram metric.Float64Histogram
