package engine

import (
	"context"
	"fmt"
	"time"

	"github.com/go-logr/logr"
	gojmespath "github.com/jmespath/go-jmespath"
	kyvernov1 "github.com/kyverno/kyverno/api/kyverno/v1"
	"github.com/kyverno/kyverno/pkg/clients/dclient"
	"github.com/kyverno/kyverno/pkg/config"
	engineapi "github.com/kyverno/kyverno/pkg/engine/api"
	enginecontext "github.com/kyverno/kyverno/pkg/engine/context"
	"github.com/kyverno/kyverno/pkg/engine/handlers"
	"github.com/kyverno/kyverno/pkg/engine/internal"
	engineutils "github.com/kyverno/kyverno/pkg/engine/utils"
	"github.com/kyverno/kyverno/pkg/logging"
	"github.com/kyverno/kyverno/pkg/metrics"
	"github.com/kyverno/kyverno/pkg/registryclient"
	"github.com/kyverno/kyverno/pkg/tracing"
	"go.opentelemetry.io/otel/metric/global"
	"go.opentelemetry.io/otel/metric/instrument"
	"go.opentelemetry.io/otel/trace"
	"k8s.io/apimachinery/pkg/apis/meta/v1/unstructured"
)

type engine struct {
	configuration        config.Configuration
	metricsConfiguration config.MetricsConfiguration
	client               dclient.Interface
	rclient              registryclient.Client
	contextLoader        engineapi.ContextLoaderFactory
	exceptionSelector    engineapi.PolicyExceptionSelector
	// metrics
	resultCounter     instrument.Int64Counter
	durationHistogram instrument.Float64Histogram
}

type handlerFactory = func() (handlers.Handler, error)

func NewEngine(
	configuration config.Configuration,
	metricsConfiguration config.MetricsConfiguration,
	client dclient.Interface,
	rclient registryclient.Client,
	contextLoader engineapi.ContextLoaderFactory,
	exceptionSelector engineapi.PolicyExceptionSelector,
) engineapi.Engine {
	meter := global.MeterProvider().Meter(metrics.MeterName)
	resultCounter, err := meter.Int64Counter(
		"kyverno_policy_results",
		instrument.WithDescription("can be used to track the results associated with the policies applied in the user’s cluster, at the level from rule to policy to admission requests"),
	)
	if err != nil {
		logging.Error(err, "failed to register metric kyverno_policy_results")
	}
	durationHistogram, err := meter.Float64Histogram(
		"kyverno_policy_execution_duration_seconds",
		instrument.WithDescription("can be used to track the latencies (in seconds) associated with the execution/processing of the individual rules under Kyverno policies whenever they evaluate incoming resource requests"),
	)
	if err != nil {
		logging.Error(err, "failed to register metric kyverno_policy_execution_duration_seconds")
	}
	return &engine{
		configuration:        configuration,
		metricsConfiguration: metricsConfiguration,
		client:               client,
		rclient:              rclient,
		contextLoader:        contextLoader,
		exceptionSelector:    exceptionSelector,
		resultCounter:        resultCounter,
		durationHistogram:    durationHistogram,
	}
}

func (e *engine) Validate(
	ctx context.Context,
	policyContext engineapi.PolicyContext,
) engineapi.EngineResponse {
	startTime := time.Now()
	response := engineapi.NewEngineResponseFromPolicyContext(policyContext)
	logger := internal.LoggerWithPolicyContext(logging.WithName("engine.validate"), policyContext)
	if internal.MatchPolicyContext(logger, policyContext, e.configuration) {
		policyResponse := e.validate(ctx, logger, policyContext)
		response = response.WithPolicyResponse(policyResponse)
	}
	response = response.WithStats(engineapi.NewExecutionStats(startTime, time.Now()))
	e.reportMetrics(ctx, logger, policyContext.Operation(), policyContext.AdmissionOperation(), response)
	return response
}

func (e *engine) Mutate(
	ctx context.Context,
	policyContext engineapi.PolicyContext,
) engineapi.EngineResponse {
	startTime := time.Now()
	response := engineapi.NewEngineResponseFromPolicyContext(policyContext)
	logger := internal.LoggerWithPolicyContext(logging.WithName("engine.mutate"), policyContext)
	if internal.MatchPolicyContext(logger, policyContext, e.configuration) {
		policyResponse, patchedResource := e.mutate(ctx, logger, policyContext)
		response = response.
			WithPolicyResponse(policyResponse).
			WithPatchedResource(patchedResource)
	}
	response = response.WithStats(engineapi.NewExecutionStats(startTime, time.Now()))
	e.reportMetrics(ctx, logger, policyContext.Operation(), policyContext.AdmissionOperation(), response)
	return response
}

func (e *engine) Generate(
	ctx context.Context,
	policyContext engineapi.PolicyContext,
) engineapi.EngineResponse {
	startTime := time.Now()
	response := engineapi.NewEngineResponseFromPolicyContext(policyContext)
	logger := internal.LoggerWithPolicyContext(logging.WithName("engine.generate"), policyContext)
	if internal.MatchPolicyContext(logger, policyContext, e.configuration) {
		policyResponse := e.generateResponse(ctx, logger, policyContext)
		response = response.WithPolicyResponse(policyResponse)
	}
	response = response.WithStats(engineapi.NewExecutionStats(startTime, time.Now()))
	e.reportMetrics(ctx, logger, policyContext.Operation(), policyContext.AdmissionOperation(), response)
	return response
}

func (e *engine) VerifyAndPatchImages(
	ctx context.Context,
	policyContext engineapi.PolicyContext,
) (engineapi.EngineResponse, engineapi.ImageVerificationMetadata) {
	startTime := time.Now()
	response := engineapi.NewEngineResponseFromPolicyContext(policyContext)
	ivm := engineapi.ImageVerificationMetadata{}
	logger := internal.LoggerWithPolicyContext(logging.WithName("engine.verify"), policyContext)
	if internal.MatchPolicyContext(logger, policyContext, e.configuration) {
		policyResponse, innerIvm := e.verifyAndPatchImages(ctx, logger, policyContext)
		response, ivm = response.WithPolicyResponse(policyResponse), innerIvm
	}
	response = response.WithStats(engineapi.NewExecutionStats(startTime, time.Now()))
	e.reportMetrics(ctx, logger, policyContext.Operation(), policyContext.AdmissionOperation(), response)
	return response, ivm
}

func (e *engine) ApplyBackgroundChecks(
	ctx context.Context,
	policyContext engineapi.PolicyContext,
) engineapi.EngineResponse {
	startTime := time.Now()
	response := engineapi.NewEngineResponseFromPolicyContext(policyContext)
	logger := internal.LoggerWithPolicyContext(logging.WithName("engine.background"), policyContext)
	if internal.MatchPolicyContext(logger, policyContext, e.configuration) {
		policyResponse := e.applyBackgroundChecks(ctx, logger, policyContext)
		response = response.WithPolicyResponse(policyResponse)
	}
	response = response.WithStats(engineapi.NewExecutionStats(startTime, time.Now()))
	e.reportMetrics(ctx, logger, policyContext.Operation(), policyContext.AdmissionOperation(), response)
	return response
}

func (e *engine) ContextLoader(
	policy kyvernov1.PolicyInterface,
	rule kyvernov1.Rule,
) engineapi.EngineContextLoader {
	loader := e.contextLoader(policy, rule)
	return func(ctx context.Context, contextEntries []kyvernov1.ContextEntry, jsonContext enginecontext.Interface) error {
		return loader.Load(
			ctx,
			e.client,
			e.rclient,
			contextEntries,
			jsonContext,
		)
	}
}

// matches checks if either the new or old resource satisfies the filter conditions defined in the rule
func matches(
	rule kyvernov1.Rule,
	policyContext engineapi.PolicyContext,
	resource unstructured.Unstructured,
) error {
	gvk, subresource := policyContext.ResourceKind()
	err := engineutils.MatchesResourceDescription(
		resource,
		rule,
		policyContext.AdmissionInfo(),
		policyContext.NamespaceLabels(),
		policyContext.Policy().GetNamespace(),
		gvk,
		subresource,
		policyContext.Operation(),
	)
	if err == nil {
		return nil
	}
	oldResource := policyContext.OldResource()
	if oldResource.Object != nil {
		err := engineutils.MatchesResourceDescription(
			policyContext.OldResource(),
			rule,
			policyContext.AdmissionInfo(),
			policyContext.NamespaceLabels(),
			policyContext.Policy().GetNamespace(),
			gvk,
			subresource,
			policyContext.Operation(),
		)
		if err == nil {
			return nil
		}
	}
	return err
}

func (e *engine) invokeRuleHandler(
	ctx context.Context,
	logger logr.Logger,
	handlerFactory handlerFactory,
	policyContext engineapi.PolicyContext,
	resource unstructured.Unstructured,
	rule kyvernov1.Rule,
	ruleType engineapi.RuleType,
) (unstructured.Unstructured, []engineapi.RuleResponse) {
	return tracing.ChildSpan2(
		ctx,
		"pkg/engine",
		fmt.Sprintf("RULE %s", rule.Name),
		func(ctx context.Context, span trace.Span) (unstructured.Unstructured, []engineapi.RuleResponse) {
			// check if resource and rule match
			if err := matches(rule, policyContext, resource); err != nil {
				logger.V(4).Info("rule not matched", "reason", err.Error())
				return resource, nil
			}
			if handlerFactory == nil {
				return resource, handlers.WithError(rule, ruleType, "failed to instantiate handler", nil)
			} else if handler, err := handlerFactory(); err != nil {
				return resource, handlers.WithError(rule, ruleType, "failed to instantiate handler", err)
			} else if handler != nil {
<<<<<<< HEAD
=======
				// check if there's an exception
				if ruleResp := e.hasPolicyExceptions(logger, ruleType, policyContext, rule); ruleResp != nil {
					return resource, handlers.WithResponses(ruleResp)
				}
>>>>>>> 512e4811
				// load rule context
				contextLoader := e.ContextLoader(policyContext.Policy(), rule)
				if err := contextLoader(ctx, rule.Context, policyContext.JSONContext()); err != nil {
					if _, ok := err.(gojmespath.NotFoundError); ok {
						logger.V(3).Info("failed to load context", "reason", err.Error())
					} else {
						logger.Error(err, "failed to load context")
					}
					return resource, handlers.WithError(rule, ruleType, "failed to load context", err)
				}
				// check if there's an exception
				if ruleResp := e.hasPolicyExceptions(logger, ruleType, policyContext, rule); ruleResp != nil {
					return resource, handlers.RuleResponses(ruleResp)
				}
				// check preconditions
				preconditionsPassed, err := internal.CheckPreconditions(logger, policyContext.JSONContext(), rule.GetAnyAllConditions())
				if err != nil {
					return resource, handlers.WithError(rule, ruleType, "failed to evaluate preconditions", err)
				}
				if !preconditionsPassed {
					return resource, handlers.WithSkip(rule, ruleType, "preconditions not met")
				}
				// process handler
				return handler.Process(ctx, logger, policyContext, resource, rule, contextLoader)
			}
			return resource, nil
		},
	)
}<|MERGE_RESOLUTION|>--- conflicted
+++ resolved
@@ -236,13 +236,6 @@
 			} else if handler, err := handlerFactory(); err != nil {
 				return resource, handlers.WithError(rule, ruleType, "failed to instantiate handler", err)
 			} else if handler != nil {
-<<<<<<< HEAD
-=======
-				// check if there's an exception
-				if ruleResp := e.hasPolicyExceptions(logger, ruleType, policyContext, rule); ruleResp != nil {
-					return resource, handlers.WithResponses(ruleResp)
-				}
->>>>>>> 512e4811
 				// load rule context
 				contextLoader := e.ContextLoader(policyContext.Policy(), rule)
 				if err := contextLoader(ctx, rule.Context, policyContext.JSONContext()); err != nil {
@@ -255,7 +248,7 @@
 				}
 				// check if there's an exception
 				if ruleResp := e.hasPolicyExceptions(logger, ruleType, policyContext, rule); ruleResp != nil {
-					return resource, handlers.RuleResponses(ruleResp)
+					return resource, handlers.WithResponses(ruleResp)
 				}
 				// check preconditions
 				preconditionsPassed, err := internal.CheckPreconditions(logger, policyContext.JSONContext(), rule.GetAnyAllConditions())
