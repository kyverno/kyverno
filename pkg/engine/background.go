--- conflicted
+++ resolved
@@ -38,13 +38,6 @@
 	apiVersion := newResource.GetAPIVersion()
 	resp := &engineapi.EngineResponse{
 		PolicyResponse: engineapi.PolicyResponse{
-<<<<<<< HEAD
-=======
-			Policy: engineapi.PolicySpec{
-				Name:      policy.GetName(),
-				Namespace: policy.GetNamespace(),
-			},
->>>>>>> 71edb10f
 			PolicyStats: engineapi.PolicyStats{
 				ExecutionStats: engineapi.ExecutionStats{
 					Timestamp: startTime.Unix(),
@@ -159,19 +152,7 @@
 	// evaluate pre-conditions
 	if !variables.EvaluateConditions(logger, ctx, copyConditions) {
 		logger.V(4).Info("skip rule as preconditions are not met", "rule", ruleCopy.Name)
-<<<<<<< HEAD
-		return &engineapi.RuleResponse{
-			Name:   ruleCopy.Name,
-			Type:   ruleType,
-			Status: engineapi.RuleStatusSkip,
-			ExecutionStats: engineapi.ExecutionStats{
-				ProcessingTime: time.Since(startTime),
-				Timestamp:      startTime.Unix(),
-			},
-		}
-=======
 		return internal.RuleSkip(ruleCopy, ruleType, "")
->>>>>>> 71edb10f
 	}
 
 	// build rule Response
