--- conflicted
+++ resolved
@@ -97,7 +97,6 @@
 	namespaceLabels := policyContext.NamespaceLabels()
 	policy := policyContext.Policy()
 
-<<<<<<< HEAD
 	mock := false
 	if policyContext.JSONContext() != nil {
 		resource, err := policyContext.JSONContext().Query("isMock")
@@ -105,17 +104,10 @@
 			mock = resource.(bool)
 		}
 	}
-
-	if err := MatchesResourceDescription(subresourceGVKToAPIResource, newResource, rule, admissionInfo, excludeGroupRole, namespaceLabels, "", policyContext.SubResource(), mock); err != nil {
+	if err := MatchesResourceDescription(subresourceGVKToAPIResource, newResource, rule, admissionInfo, excludeGroupRole, namespaceLabels, policy.GetNamespace(), policyContext.SubResource(), mock); err != nil {
 		if ruleType == engineapi.Generation {
 			// if the oldResource matched, return "false" to delete GR for it
-			if err = MatchesResourceDescription(subresourceGVKToAPIResource, oldResource, rule, admissionInfo, excludeGroupRole, namespaceLabels, "", policyContext.SubResource(), mock); err == nil {
-=======
-	if err := MatchesResourceDescription(subresourceGVKToAPIResource, newResource, rule, admissionInfo, excludeGroupRole, namespaceLabels, policy.GetNamespace(), policyContext.SubResource()); err != nil {
-		if ruleType == engineapi.Generation {
-			// if the oldResource matched, return "false" to delete GR for it
-			if err = MatchesResourceDescription(subresourceGVKToAPIResource, oldResource, rule, admissionInfo, excludeGroupRole, namespaceLabels, policy.GetNamespace(), policyContext.SubResource()); err == nil {
->>>>>>> 2270da05
+			if err = MatchesResourceDescription(subresourceGVKToAPIResource, oldResource, rule, admissionInfo, excludeGroupRole, namespaceLabels, policy.GetNamespace(), policyContext.SubResource(), mock); err == nil {
 				return &engineapi.RuleResponse{
 					Name:   rule.Name,
 					Type:   ruleType,
