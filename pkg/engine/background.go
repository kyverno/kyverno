package engine

import (
	"context"
	"time"

	"github.com/go-logr/logr"
	kyvernov1 "github.com/kyverno/kyverno/api/kyverno/v1"
	"github.com/kyverno/kyverno/pkg/autogen"
	engineapi "github.com/kyverno/kyverno/pkg/engine/api"
	"github.com/kyverno/kyverno/pkg/engine/internal"
	"github.com/kyverno/kyverno/pkg/engine/utils"
	"github.com/kyverno/kyverno/pkg/engine/variables"
)

// ApplyBackgroundChecks checks for validity of generate and mutateExisting rules on the resource
// 1. validate variables to be substitute in the general ruleInfo (match,exclude,condition)
//   - the caller has to check the ruleResponse to determine whether the path exist
//
// 2. returns the list of rules that are applicable on this policy and resource, if 1 succeed
func (e *engine) applyBackgroundChecks(
	ctx context.Context,
	logger logr.Logger,
	policyContext engineapi.PolicyContext,
) engineapi.EngineResponse {
	return e.filterRules(policyContext, logger, time.Now())
}

func (e *engine) filterRules(
	policyContext engineapi.PolicyContext,
	logger logr.Logger,
	startTime time.Time,
<<<<<<< HEAD
) *engineapi.EngineResponse {
=======
) engineapi.EngineResponse {
	newResource := policyContext.NewResource()
>>>>>>> 6a0a3367
	policy := policyContext.Policy()
	resp := engineapi.NewEngineResponseFromPolicyContext(policyContext, nil)
	resp.PolicyResponse = engineapi.PolicyResponse{
		Stats: engineapi.PolicyStats{
			ExecutionStats: engineapi.ExecutionStats{
				Timestamp: startTime.Unix(),
			},
		},
	}
<<<<<<< HEAD
=======

	if e.configuration.ToFilter(kind, namespace, name) {
		logger.Info("resource excluded")
		return *resp
	}

>>>>>>> 6a0a3367
	applyRules := policy.GetSpec().GetApplyRules()
	for _, rule := range autogen.ComputeRules(policy) {
		logger := internal.LoggerWithRule(logger, rule)
		if ruleResp := e.filterRule(rule, logger, policyContext); ruleResp != nil {
			resp.PolicyResponse.Rules = append(resp.PolicyResponse.Rules, *ruleResp)
			if applyRules == kyvernov1.ApplyOne && ruleResp.Status != engineapi.RuleStatusSkip {
				break
			}
		}
	}

	return *resp
}

func (e *engine) filterRule(
	rule kyvernov1.Rule,
	logger logr.Logger,
	policyContext engineapi.PolicyContext,
) *engineapi.RuleResponse {
	if !rule.HasGenerate() && !rule.IsMutateExisting() {
		return nil
	}

	ruleType := engineapi.Mutation
	if rule.HasGenerate() {
		ruleType = engineapi.Generation
	}

	// check if there is a corresponding policy exception
	ruleResp := hasPolicyExceptions(logger, ruleType, e.exceptionSelector, policyContext, &rule, e.configuration)
	if ruleResp != nil {
		return ruleResp
	}

	startTime := time.Now()

	newResource := policyContext.NewResource()
	oldResource := policyContext.OldResource()
	admissionInfo := policyContext.AdmissionInfo()
	ctx := policyContext.JSONContext()
	excludeGroupRole := e.configuration.GetExcludedGroups()
	namespaceLabels := policyContext.NamespaceLabels()
	policy := policyContext.Policy()
	gvk, subresource := policyContext.ResourceKind()

	if err := matchesResourceDescription(newResource, rule, admissionInfo, excludeGroupRole, namespaceLabels, policy.GetNamespace(), gvk, subresource); err != nil {
		if ruleType == engineapi.Generation {
			// if the oldResource matched, return "false" to delete GR for it
			if err = matchesResourceDescription(oldResource, rule, admissionInfo, excludeGroupRole, namespaceLabels, policy.GetNamespace(), gvk, subresource); err == nil {
				return &engineapi.RuleResponse{
					Name:   rule.Name,
					Type:   ruleType,
					Status: engineapi.RuleStatusFail,
					Stats: engineapi.ExecutionStats{
						ProcessingTime: time.Since(startTime),
						Timestamp:      startTime.Unix(),
					},
				}
			}
		}
		logger.V(4).Info("rule not matched", "reason", err.Error())
		return nil
	}

	policyContext.JSONContext().Checkpoint()
	defer policyContext.JSONContext().Restore()

	if err := internal.LoadContext(context.TODO(), e, policyContext, rule); err != nil {
		logger.V(4).Info("cannot add external data to the context", "reason", err.Error())
		return nil
	}

	ruleCopy := rule.DeepCopy()
	if after, err := variables.SubstituteAllInPreconditions(logger, ctx, ruleCopy.GetAnyAllConditions()); err != nil {
		logger.V(4).Info("failed to substitute vars in preconditions, skip current rule", "rule name", ruleCopy.Name)
		return nil
	} else {
		ruleCopy.SetAnyAllConditions(after)
	}

	// operate on the copy of the conditions, as we perform variable substitution
	copyConditions, err := utils.TransformConditions(ruleCopy.GetAnyAllConditions())
	if err != nil {
		logger.V(4).Info("cannot copy AnyAllConditions", "reason", err.Error())
		return nil
	}

	// evaluate pre-conditions
	if !variables.EvaluateConditions(logger, ctx, copyConditions) {
		logger.V(4).Info("skip rule as preconditions are not met", "rule", ruleCopy.Name)
		return internal.RuleSkip(ruleCopy, ruleType, "")
	}

	// build rule Response
	return &engineapi.RuleResponse{
		Name:   ruleCopy.Name,
		Type:   ruleType,
		Status: engineapi.RuleStatusPass,
		Stats: engineapi.ExecutionStats{
			ProcessingTime: time.Since(startTime),
			Timestamp:      startTime.Unix(),
		},
	}
}<|MERGE_RESOLUTION|>--- conflicted
+++ resolved
@@ -30,12 +30,7 @@
 	policyContext engineapi.PolicyContext,
 	logger logr.Logger,
 	startTime time.Time,
-<<<<<<< HEAD
-) *engineapi.EngineResponse {
-=======
 ) engineapi.EngineResponse {
-	newResource := policyContext.NewResource()
->>>>>>> 6a0a3367
 	policy := policyContext.Policy()
 	resp := engineapi.NewEngineResponseFromPolicyContext(policyContext, nil)
 	resp.PolicyResponse = engineapi.PolicyResponse{
@@ -45,15 +40,6 @@
 			},
 		},
 	}
-<<<<<<< HEAD
-=======
-
-	if e.configuration.ToFilter(kind, namespace, name) {
-		logger.Info("resource excluded")
-		return *resp
-	}
-
->>>>>>> 6a0a3367
 	applyRules := policy.GetSpec().GetApplyRules()
 	for _, rule := range autogen.ComputeRules(policy) {
 		logger := internal.LoggerWithRule(logger, rule)
