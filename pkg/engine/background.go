--- conflicted
+++ resolved
@@ -40,15 +40,6 @@
 			},
 		},
 	}
-<<<<<<< HEAD
-=======
-
-	if e.configuration.ToFilter(kind, namespace, name) {
-		logger.Info("resource excluded")
-		return resp
-	}
-
->>>>>>> dd7ecff3
 	applyRules := policy.GetSpec().GetApplyRules()
 	for _, rule := range autogen.ComputeRules(policy) {
 		logger := internal.LoggerWithRule(logger, rule)
@@ -59,7 +50,6 @@
 			}
 		}
 	}
-
 	return resp
 }
 
