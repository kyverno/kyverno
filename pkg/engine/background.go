--- conflicted
+++ resolved
@@ -17,37 +17,25 @@
 //   - the caller has to check the ruleResponse to determine whether the path exist
 //
 // 2. returns the list of rules that are applicable on this policy and resource, if 1 succeed
-<<<<<<< HEAD
-func ApplyBackgroundChecks(rclient registryclient.Client, policyContext engineapi.PolicyContext) (resp *engineapi.EngineResponse) {
-=======
 func ApplyBackgroundChecks(
 	contextLoader ContextLoaderFactory,
-	policyContext *PolicyContext,
+	policyContext engineapi.PolicyContext,
 ) (resp *engineapi.EngineResponse) {
->>>>>>> 848596ca
 	policyStartTime := time.Now()
 	return filterRules(contextLoader, policyContext, policyStartTime)
 }
 
-<<<<<<< HEAD
-func filterRules(rclient registryclient.Client, policyContext engineapi.PolicyContext, startTime time.Time) *engineapi.EngineResponse {
+func filterRules(
+	contextLoader ContextLoaderFactory,
+	policyContext engineapi.PolicyContext,
+	startTime time.Time,
+) *engineapi.EngineResponse {
 	newResource := policyContext.NewResource()
 	policy := policyContext.Policy()
 	kind := newResource.GetKind()
 	name := newResource.GetName()
 	namespace := newResource.GetNamespace()
 	apiVersion := newResource.GetAPIVersion()
-=======
-func filterRules(
-	contextLoader ContextLoaderFactory,
-	policyContext *PolicyContext,
-	startTime time.Time,
-) *engineapi.EngineResponse {
-	kind := policyContext.newResource.GetKind()
-	name := policyContext.newResource.GetName()
-	namespace := policyContext.newResource.GetNamespace()
-	apiVersion := policyContext.newResource.GetAPIVersion()
->>>>>>> 848596ca
 	resp := &engineapi.EngineResponse{
 		PolicyResponse: engineapi.PolicyResponse{
 			Policy: engineapi.PolicySpec{
@@ -73,15 +61,9 @@
 		return resp
 	}
 
-<<<<<<< HEAD
 	applyRules := policy.GetSpec().GetApplyRules()
 	for _, rule := range autogen.ComputeRules(policy) {
-		if ruleResp := filterRule(rclient, rule, policyContext); ruleResp != nil {
-=======
-	applyRules := policyContext.policy.GetSpec().GetApplyRules()
-	for _, rule := range autogen.ComputeRules(policyContext.policy) {
 		if ruleResp := filterRule(contextLoader, rule, policyContext); ruleResp != nil {
->>>>>>> 848596ca
 			resp.PolicyResponse.Rules = append(resp.PolicyResponse.Rules, *ruleResp)
 			if applyRules == kyvernov1.ApplyOne && ruleResp.Status != engineapi.RuleStatusSkip {
 				break
@@ -92,15 +74,11 @@
 	return resp
 }
 
-<<<<<<< HEAD
-func filterRule(rclient registryclient.Client, rule kyvernov1.Rule, policyContext engineapi.PolicyContext) *engineapi.RuleResponse {
-=======
 func filterRule(
 	contextLoader ContextLoaderFactory,
 	rule kyvernov1.Rule,
-	policyContext *PolicyContext,
+	policyContext engineapi.PolicyContext,
 ) *engineapi.RuleResponse {
->>>>>>> 848596ca
 	if !rule.HasGenerate() && !rule.IsMutateExisting() {
 		return nil
 	}
