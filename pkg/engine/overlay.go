--- conflicted
+++ resolved
@@ -17,14 +17,8 @@
 	kyverno "github.com/nirmata/kyverno/pkg/api/kyverno/v1"
 	"github.com/nirmata/kyverno/pkg/engine/anchor"
 	"github.com/nirmata/kyverno/pkg/engine/context"
-<<<<<<< HEAD
-	"github.com/nirmata/kyverno/pkg/engine/variables"
-	"github.com/nirmata/kyverno/pkg/engine/response"
-	"github.com/nirmata/kyverno/pkg/engine/validate"
-=======
 	"github.com/nirmata/kyverno/pkg/engine/response"
 	"github.com/nirmata/kyverno/pkg/engine/variables"
->>>>>>> 5b8ab384
 )
 
 // processOverlay processes validation patterns on the resource
@@ -483,24 +477,6 @@
 	}
 }
 
-<<<<<<< HEAD
-// Checks if array object matches anchors. If not - skip - return true
-func skipArrayObject(object, anchors map[string]interface{}) bool {
-	for key, pattern := range anchors {
-		key = key[1 : len(key)-1]
-
-		value, ok := object[key]
-		if !ok {
-			return true
-		}
-
-		if !validate.ValidateValueWithPattern(value, pattern) {
-			return true
-		}
-	}
-
-	return false
-=======
 func wrapBoolean(patchStr string) string {
 	reTrue := regexp.MustCompile(`:\s*true\s*`)
 	if idx := reTrue.FindStringIndex(patchStr); len(idx) != 0 {
@@ -512,5 +488,4 @@
 		return fmt.Sprintf("%s:\"false\"%s", patchStr[:idx[0]], patchStr[idx[1]:])
 	}
 	return patchStr
->>>>>>> 5b8ab384
 }