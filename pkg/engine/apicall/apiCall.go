package apicall

import (
	"bytes"
	"context"
	"crypto/tls"
	"crypto/x509"
	"encoding/json"
	"fmt"
	"io"
	"net/http"
	"os"

	"github.com/go-logr/logr"
	kyvernov1 "github.com/kyverno/kyverno/api/kyverno/v1"
	enginecontext "github.com/kyverno/kyverno/pkg/engine/context"
	"github.com/kyverno/kyverno/pkg/engine/jmespath"
	"github.com/kyverno/kyverno/pkg/engine/variables"
	"github.com/kyverno/kyverno/pkg/tracing"
	"go.opentelemetry.io/contrib/instrumentation/net/http/otelhttp"
)

type apiCall struct {
	logger  logr.Logger
	jp      jmespath.Interface
	entry   kyvernov1.ContextEntry
	jsonCtx enginecontext.Interface
	client  ClientInterface
}

type ClientInterface interface {
	RawAbsPath(ctx context.Context, path string, method string, dataReader io.Reader) ([]byte, error)
}

func New(
	logger logr.Logger,
	jp jmespath.Interface,
	entry kyvernov1.ContextEntry,
	jsonCtx enginecontext.Interface,
	client ClientInterface,
) (*apiCall, error) {
	if entry.APICall == nil {
		return nil, fmt.Errorf("missing APICall in context entry %v", entry)
	}
	return &apiCall{
		logger:  logger,
		jp:      jp,
		entry:   entry,
		jsonCtx: jsonCtx,
		client:  client,
	}, nil
}

func (a *apiCall) FetchAndLoad(ctx context.Context) ([]byte, error) {
	data, err := a.Fetch(ctx)
	if err != nil {
		return nil, err
	}

	results, err := a.Store(data)
	if err != nil {
		return nil, err
	}

	return results, nil
}

func (a *apiCall) Fetch(ctx context.Context) ([]byte, error) {
	call, err := variables.SubstituteAllInType(a.logger, a.jsonCtx, a.entry.APICall)
	if err != nil {
		return nil, fmt.Errorf("failed to substitute variables in context entry %s %s: %v", a.entry.Name, a.entry.APICall.URLPath, err)
	}
	data, err := a.execute(ctx, call)
	if err != nil {
		return nil, err
	}
	return data, nil
}

<<<<<<< HEAD
	return data, nil
}

=======
>>>>>>> e5ceebe4
func (a *apiCall) Store(data []byte) ([]byte, error) {
	results, err := a.transformAndStore(data)
	if err != nil {
		return nil, err
	}
<<<<<<< HEAD

=======
>>>>>>> e5ceebe4
	return results, nil
}

func (a *apiCall) execute(ctx context.Context, call *kyvernov1.APICall) ([]byte, error) {
	if call.URLPath != "" {
		return a.executeK8sAPICall(ctx, call.URLPath, call.Method, call.Data)
	}

	return a.executeServiceCall(ctx, call)
}

func (a *apiCall) executeK8sAPICall(ctx context.Context, path string, method kyvernov1.Method, data []kyvernov1.RequestData) ([]byte, error) {
	requestData, err := a.buildRequestData(data)
	if err != nil {
		return nil, err
	}

	jsonData, err := a.client.RawAbsPath(ctx, path, string(method), requestData)
	if err != nil {
		return nil, fmt.Errorf("failed to %v resource with raw url\n: %s: %v", method, path, err)
	}

	a.logger.V(4).Info("executed APICall", "name", a.entry.Name, "path", path, "method", method, "len", len(jsonData))
	return jsonData, nil
}

func (a *apiCall) executeServiceCall(ctx context.Context, apiCall *kyvernov1.APICall) ([]byte, error) {
	if apiCall.Service == nil {
		return nil, fmt.Errorf("missing service for APICall %s", a.entry.Name)
	}

	client, err := a.buildHTTPClient(apiCall.Service)
	if err != nil {
		return nil, err
	}

	req, err := a.buildHTTPRequest(ctx, apiCall)
	if err != nil {
		return nil, fmt.Errorf("failed to build HTTP request for APICall %s: %w", a.entry.Name, err)
	}

	resp, err := client.Do(req)
	if err != nil {
		return nil, fmt.Errorf("failed to execute HTTP request for APICall %s: %w", a.entry.Name, err)
	}

	if resp.StatusCode < 200 || resp.StatusCode >= 300 {
		b, err := io.ReadAll(resp.Body)
		if err == nil {
			return nil, fmt.Errorf("HTTP %s: %s", resp.Status, string(b))
		}

		return nil, fmt.Errorf("HTTP %s", resp.Status)
	}

	defer resp.Body.Close()
	body, err := io.ReadAll(resp.Body)
	if err != nil {
		return nil, fmt.Errorf("failed to read data from APICall %s: %w", a.entry.Name, err)
	}

	a.logger.Info("executed service APICall", "name", a.entry.Name, "len", len(body))
	return body, nil
}

func (a *apiCall) buildHTTPRequest(ctx context.Context, apiCall *kyvernov1.APICall) (req *http.Request, err error) {
	if apiCall.Service == nil {
		return nil, fmt.Errorf("missing service")
	}

	token := a.getToken()
	defer func() {
		if token != "" && req != nil {
			req.Header.Add("Authorization", "Bearer "+token)
		}
	}()

	if apiCall.Method == "GET" {
		req, err = http.NewRequestWithContext(ctx, "GET", apiCall.Service.URL, nil)
		return
	}

	if apiCall.Method == "POST" {
		data, dataErr := a.buildRequestData(apiCall.Data)
		if dataErr != nil {
			return nil, dataErr
		}

		req, err = http.NewRequest("POST", apiCall.Service.URL, data)
		return
	}

	return nil, fmt.Errorf("invalid request type %s for APICall %s", apiCall.Method, a.entry.Name)
}

func (a *apiCall) getToken() string {
	fileName := "/var/run/secrets/kubernetes.io/serviceaccount/token"
	b, err := os.ReadFile(fileName)
	if err != nil {
		a.logger.Info("failed to read service account token", "path", fileName)
		return ""
	}

	return string(b)
}

func (a *apiCall) buildHTTPClient(service *kyvernov1.ServiceCall) (*http.Client, error) {
	if service == nil || service.CABundle == "" {
		return http.DefaultClient, nil
	}
	caCertPool := x509.NewCertPool()
	if ok := caCertPool.AppendCertsFromPEM([]byte(service.CABundle)); !ok {
		return nil, fmt.Errorf("failed to parse PEM CA bundle for APICall %s", a.entry.Name)
	}
	transport := &http.Transport{
		TLSClientConfig: &tls.Config{
			RootCAs:    caCertPool,
			MinVersion: tls.VersionTLS12,
		},
	}
	return &http.Client{
		Transport: tracing.Transport(transport, otelhttp.WithFilter(tracing.RequestFilterIsInSpan)),
	}, nil
}

func (a *apiCall) buildRequestData(data []kyvernov1.RequestData) (io.Reader, error) {
	dataMap := make(map[string]interface{})
	for _, d := range data {
		dataMap[d.Key] = d.Value
	}

	buffer := new(bytes.Buffer)
	if err := json.NewEncoder(buffer).Encode(dataMap); err != nil {
		return nil, fmt.Errorf("failed to encode HTTP POST data %v for APICall %s: %w", dataMap, a.entry.Name, err)
	}

	return buffer, nil
}

func (a *apiCall) transformAndStore(jsonData []byte) ([]byte, error) {
	if a.entry.APICall.JMESPath == "" {
		err := a.jsonCtx.AddContextEntry(a.entry.Name, jsonData)
		if err != nil {
			return nil, fmt.Errorf("failed to add resource data to context entry %s: %w", a.entry.Name, err)
		}

		return jsonData, nil
	}

	path, err := variables.SubstituteAll(a.logger, a.jsonCtx, a.entry.APICall.JMESPath)
	if err != nil {
		return nil, fmt.Errorf("failed to substitute variables in context entry %s JMESPath %s: %w", a.entry.Name, a.entry.APICall.JMESPath, err)
	}

	results, err := a.applyJMESPathJSON(path.(string), jsonData)
	if err != nil {
		return nil, fmt.Errorf("failed to apply JMESPath %s for context entry %s: %w", path, a.entry.Name, err)
	}

	contextData, err := json.Marshal(results)
	if err != nil {
		return nil, fmt.Errorf("failed to marshall APICall data for context entry %s: %w", a.entry.Name, err)
	}

	err = a.jsonCtx.AddContextEntry(a.entry.Name, contextData)
	if err != nil {
		return nil, fmt.Errorf("failed to add APICall results for context entry %s: %w", a.entry.Name, err)
	}

	a.logger.V(4).Info("added context data", "name", a.entry.Name, "len", len(contextData))
	return contextData, nil
}

func (a *apiCall) applyJMESPathJSON(jmesPath string, jsonData []byte) (interface{}, error) {
	var data interface{}
	err := json.Unmarshal(jsonData, &data)
	if err != nil {
		return nil, fmt.Errorf("failed to unmarshal JSON: %s, error: %w", string(jsonData), err)
	}
	return a.jp.Search(jmesPath, data)
}<|MERGE_RESOLUTION|>--- conflicted
+++ resolved
@@ -77,21 +77,11 @@
 	return data, nil
 }
 
-<<<<<<< HEAD
-	return data, nil
-}
-
-=======
->>>>>>> e5ceebe4
 func (a *apiCall) Store(data []byte) ([]byte, error) {
 	results, err := a.transformAndStore(data)
 	if err != nil {
 		return nil, err
 	}
-<<<<<<< HEAD
-
-=======
->>>>>>> e5ceebe4
 	return results, nil
 }
 
