--- conflicted
+++ resolved
@@ -69,31 +69,20 @@
 
 func (a *apiCall) execute(ctx context.Context, call *kyvernov1.APICall) ([]byte, error) {
 	if call.URLPath != "" {
-<<<<<<< HEAD
-		return a.executeK8sAPICall(call.URLPath, call.Method, call.Data)
-	}
-
-	return a.executeServiceCall(call)
-}
-
-func (a *apiCall) executeK8sAPICall(path string, method kyvernov1.Method, data []kyvernov1.RequestData) ([]byte, error) {
+		return a.executeK8sAPICall(ctx, call.URLPath, call.Method, call.Data)
+	}
+
+	return a.executeServiceCall(ctx, call)
+}
+
+func (a *apiCall) executeK8sAPICall(ctx context.Context, path string, method kyvernov1.Method, data []kyvernov1.RequestData) ([]byte, error) {
 	requestData, err := a.buildRequestData(data)
 	if err != nil {
 		return nil, err
 	}
 
-	jsonData, err := a.client.RawAbsPath(a.ctx, path, string(method), requestData)
-
-=======
-		return a.executeK8sAPICall(ctx, call.URLPath)
-	}
-
-	return a.executeServiceCall(ctx, call.Service)
-}
-
-func (a *apiCall) executeK8sAPICall(ctx context.Context, path string) ([]byte, error) {
-	jsonData, err := a.client.RawAbsPath(ctx, path)
->>>>>>> da5687d5
+	jsonData, err := a.client.RawAbsPath(ctx, path, string(method), requestData)
+
 	if err != nil {
 		return nil, fmt.Errorf("failed to get resource with raw url\n: %s: %v", path, err)
 	}
@@ -102,13 +91,8 @@
 	return jsonData, nil
 }
 
-<<<<<<< HEAD
-func (a *apiCall) executeServiceCall(apiCall *kyvernov1.APICall) ([]byte, error) {
+func (a *apiCall) executeServiceCall(ctx context.Context, apiCall *kyvernov1.APICall) ([]byte, error) {
 	if apiCall.Service == nil {
-=======
-func (a *apiCall) executeServiceCall(ctx context.Context, service *kyvernov1.ServiceCall) ([]byte, error) {
-	if service == nil {
->>>>>>> da5687d5
 		return nil, fmt.Errorf("missing service for APICall %s", a.entry.Name)
 	}
 
@@ -117,11 +101,7 @@
 		return nil, err
 	}
 
-<<<<<<< HEAD
-	req, err := a.buildHTTPRequest(apiCall)
-=======
-	req, err := a.buildHTTPRequest(ctx, service)
->>>>>>> da5687d5
+	req, err := a.buildHTTPRequest(ctx, apiCall)
 	if err != nil {
 		return nil, fmt.Errorf("failed to build HTTP request for APICall %s: %w", a.entry.Name, err)
 	}
@@ -150,15 +130,11 @@
 	return body, nil
 }
 
-<<<<<<< HEAD
-func (a *apiCall) buildHTTPRequest(apiCall *kyvernov1.APICall) (req *http.Request, err error) {
+func (a *apiCall) buildHTTPRequest(ctx context.Context, apiCall *kyvernov1.APICall) (req *http.Request, err error) {
 	if apiCall.Service == nil {
 		return nil, fmt.Errorf("missing service")
 	}
 
-=======
-func (a *apiCall) buildHTTPRequest(ctx context.Context, service *kyvernov1.ServiceCall) (req *http.Request, err error) {
->>>>>>> da5687d5
 	token := a.getToken()
 	defer func() {
 		if token != "" && req != nil {
@@ -166,13 +142,8 @@
 		}
 	}()
 
-<<<<<<< HEAD
 	if apiCall.Method == "GET" {
-		req, err = http.NewRequest("GET", apiCall.Service.URL, nil)
-=======
-	if service.Method == "GET" {
-		req, err = http.NewRequestWithContext(ctx, "GET", service.URL, nil)
->>>>>>> da5687d5
+		req, err = http.NewRequestWithContext(ctx, "GET", apiCall.Service.URL, nil)
 		return
 	}
 
