package engine

import (
	"context"
	"fmt"
	"strings"
	"time"

	"github.com/go-logr/logr"
	kyvernov1 "github.com/kyverno/kyverno/api/kyverno/v1"
	"github.com/kyverno/kyverno/pkg/autogen"
	engineapi "github.com/kyverno/kyverno/pkg/engine/api"
	enginecontext "github.com/kyverno/kyverno/pkg/engine/context"
	"github.com/kyverno/kyverno/pkg/engine/internal"
	"github.com/kyverno/kyverno/pkg/engine/variables"
	"github.com/kyverno/kyverno/pkg/tracing"
	apiutils "github.com/kyverno/kyverno/pkg/utils/api"
	"github.com/kyverno/kyverno/pkg/utils/wildcard"
	"go.opentelemetry.io/otel/trace"
)

func (e *engine) verifyAndPatchImages(
	ctx context.Context,
	logger logr.Logger,
	policyContext engineapi.PolicyContext,
) (*engineapi.EngineResponse, *engineapi.ImageVerificationMetadata) {
<<<<<<< HEAD
	resp := &engineapi.EngineResponse{}
	ivm := &engineapi.ImageVerificationMetadata{}

=======
>>>>>>> ed5cf2cd
	policy := policyContext.Policy()
	resp := engineapi.NewEngineResponse(policy)
	startTime := time.Now()
	defer func() {
		internal.BuildResponse(policyContext, resp, startTime)
		logger.V(4).Info("processed image verification rules",
			"time", resp.PolicyResponse.ProcessingTime.String(),
			"applied", resp.PolicyResponse.RulesAppliedCount, "successful", resp.IsSuccessful())
	}()

	if !internal.MatchPolicyContext(logger, policyContext, e.configuration) {
		return resp, ivm
	}

	policyContext.JSONContext().Checkpoint()
	defer policyContext.JSONContext().Restore()

	rules := autogen.ComputeRules(policyContext.Policy())
	applyRules := policy.GetSpec().GetApplyRules()

	for i := range rules {
		rule := &rules[i]

		tracing.ChildSpan(
			ctx,
			"pkg/engine",
			fmt.Sprintf("RULE %s", rule.Name),
			func(ctx context.Context, span trace.Span) {
				if len(rule.VerifyImages) == 0 {
					return
				}
				startTime := time.Now()
				logger := internal.LoggerWithRule(logger, rules[i])
				kindsInPolicy := append(rule.MatchResources.GetKinds(), rule.ExcludeResources.GetKinds()...)
				subresourceGVKToAPIResource := GetSubresourceGVKToAPIResourceMap(e.client, kindsInPolicy, policyContext)

				if !matches(logger, rule, policyContext, subresourceGVKToAPIResource, e.configuration) {
					return
				}

				// check if there is a corresponding policy exception
				ruleResp := hasPolicyExceptions(logger, engineapi.ImageVerify, e.exceptionSelector, policyContext, rule, subresourceGVKToAPIResource, e.configuration)
				if ruleResp != nil {
					resp.PolicyResponse.Rules = append(resp.PolicyResponse.Rules, *ruleResp)
					return
				}

				logger.V(3).Info("processing image verification rule")

				ruleImages, imageRefs, err := e.extractMatchingImages(policyContext, rule)
				if err != nil {
					internal.AddRuleResponse(
						&resp.PolicyResponse,
						internal.RuleError(rule, engineapi.ImageVerify, "failed to extract images", err),
						startTime,
					)
					return
				}
				if len(ruleImages) == 0 {
					internal.AddRuleResponse(
						&resp.PolicyResponse,
						internal.RuleSkip(
							rule,
							engineapi.ImageVerify,
							fmt.Sprintf("skip run verification as image in resource not found in imageRefs '%s'", imageRefs),
						),
						startTime,
					)
					return
				}
				policyContext.JSONContext().Restore()
				if err := internal.LoadContext(ctx, e, policyContext, *rule); err != nil {
					internal.AddRuleResponse(
						&resp.PolicyResponse,
						internal.RuleError(rule, engineapi.ImageVerify, "failed to load context", err),
						startTime,
					)
					return
				}
				ruleCopy, err := substituteVariables(rule, policyContext.JSONContext(), logger)
				if err != nil {
					internal.AddRuleResponse(
						&resp.PolicyResponse,
						internal.RuleError(rule, engineapi.ImageVerify, "failed to substitute variables", err),
						startTime,
					)
					return
				}
				iv := internal.NewImageVerifier(
					logger,
					e.rclient,
					policyContext,
					ruleCopy,
					ivm,
				)
				for _, imageVerify := range ruleCopy.VerifyImages {
					for _, r := range iv.Verify(ctx, imageVerify, ruleImages, e.configuration) {
						internal.AddRuleResponse(&resp.PolicyResponse, r, startTime)
					}
				}
			},
		)

		if applyRules == kyvernov1.ApplyOne && resp.PolicyResponse.RulesAppliedCount > 0 {
			break
		}
	}

	return resp, ivm
}

func getMatchingImages(images map[string]map[string]apiutils.ImageInfo, rule *kyvernov1.Rule) ([]apiutils.ImageInfo, string) {
	imageInfos := []apiutils.ImageInfo{}
	imageRefs := []string{}
	for _, infoMap := range images {
		for _, imageInfo := range infoMap {
			image := imageInfo.String()
			for _, verifyImage := range rule.VerifyImages {
				verifyImage = *verifyImage.Convert()
				imageRefs = append(imageRefs, verifyImage.ImageReferences...)
				if imageMatches(image, verifyImage.ImageReferences) {
					imageInfos = append(imageInfos, imageInfo)
				}
			}
		}
	}
	return imageInfos, strings.Join(imageRefs, ",")
}

func imageMatches(image string, imagePatterns []string) bool {
	for _, imagePattern := range imagePatterns {
		if wildcard.Match(imagePattern, image) {
			return true
		}
	}

	return false
}

func (e *engine) extractMatchingImages(policyContext engineapi.PolicyContext, rule *kyvernov1.Rule) ([]apiutils.ImageInfo, string, error) {
	var (
		images map[string]map[string]apiutils.ImageInfo
		err    error
	)
	newResource := policyContext.NewResource()
	images = policyContext.JSONContext().ImageInfo()
	if rule.ImageExtractors != nil {
		images, err = policyContext.JSONContext().GenerateCustomImageInfo(&newResource, rule.ImageExtractors, e.configuration)
		if err != nil {
			// if we get an error while generating custom images from image extractors,
			// don't check for matching images in imageExtractors
			return nil, "", err
		}
	}
	matchingImages, imageRefs := getMatchingImages(images, rule)
	return matchingImages, imageRefs, nil
}

func substituteVariables(rule *kyvernov1.Rule, ctx enginecontext.EvalInterface, logger logr.Logger) (*kyvernov1.Rule, error) {
	// remove attestations as variables are not substituted in them
	ruleCopy := *rule.DeepCopy()
	for i := range ruleCopy.VerifyImages {
		ruleCopy.VerifyImages[i].Attestations = nil
	}

	var err error
	ruleCopy, err = variables.SubstituteAllInRule(logger, ctx, ruleCopy)
	if err != nil {
		return nil, err
	}

	// replace attestations
	for i := range rule.VerifyImages {
		ruleCopy.VerifyImages[i].Attestations = rule.VerifyImages[i].Attestations
	}

	return &ruleCopy, nil
}<|MERGE_RESOLUTION|>--- conflicted
+++ resolved
@@ -24,14 +24,10 @@
 	logger logr.Logger,
 	policyContext engineapi.PolicyContext,
 ) (*engineapi.EngineResponse, *engineapi.ImageVerificationMetadata) {
-<<<<<<< HEAD
-	resp := &engineapi.EngineResponse{}
-	ivm := &engineapi.ImageVerificationMetadata{}
-
-=======
->>>>>>> ed5cf2cd
 	policy := policyContext.Policy()
 	resp := engineapi.NewEngineResponse(policy)
+	ivm := &engineapi.ImageVerificationMetadata{}
+
 	startTime := time.Now()
 	defer func() {
 		internal.BuildResponse(policyContext, resp, startTime)
