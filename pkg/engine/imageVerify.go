package engine

import (
	"context"
	"encoding/json"
	"fmt"
	"net"
	"reflect"
	"strings"
	"time"

	"github.com/go-logr/logr"
	kyvernov1 "github.com/kyverno/kyverno/api/kyverno/v1"
	"github.com/kyverno/kyverno/pkg/autogen"
	"github.com/kyverno/kyverno/pkg/cosign"
	enginecontext "github.com/kyverno/kyverno/pkg/engine/context"
	"github.com/kyverno/kyverno/pkg/engine/response"
	"github.com/kyverno/kyverno/pkg/engine/variables"
	"github.com/kyverno/kyverno/pkg/logging"
	"github.com/kyverno/kyverno/pkg/registryclient"
	apiutils "github.com/kyverno/kyverno/pkg/utils/api"
	"github.com/kyverno/kyverno/pkg/utils/jsonpointer"
	"github.com/kyverno/kyverno/pkg/utils/wildcard"
	"github.com/pkg/errors"
	"go.uber.org/multierr"
	"k8s.io/apimachinery/pkg/apis/meta/v1/unstructured"
)

func getMatchingImages(images map[string]map[string]apiutils.ImageInfo, rule *kyvernov1.Rule) ([]apiutils.ImageInfo, string) {
	imageInfos := []apiutils.ImageInfo{}
	imageRefs := []string{}
	for _, infoMap := range images {
		for _, imageInfo := range infoMap {
			image := imageInfo.String()
			for _, verifyImage := range rule.VerifyImages {
				verifyImage = *verifyImage.Convert()
				imageRefs = append(imageRefs, verifyImage.ImageReferences...)
				if imageMatches(image, verifyImage.ImageReferences) {
					imageInfos = append(imageInfos, imageInfo)
				}
			}
		}
	}
	return imageInfos, strings.Join(imageRefs, ",")
}

func extractMatchingImages(policyContext *PolicyContext, rule *kyvernov1.Rule) ([]apiutils.ImageInfo, string, error) {
	var (
		images map[string]map[string]apiutils.ImageInfo
		err    error
	)
	images = policyContext.jsonContext.ImageInfo()
	if rule.ImageExtractors != nil {
		images, err = policyContext.jsonContext.GenerateCustomImageInfo(
			&policyContext.newResource, rule.ImageExtractors)
		if err != nil {
			// if we get an error while generating custom images from image extractors,
			// don't check for matching images in imageExtractors
			return nil, "", err
		}
	}
	matchingImages, imageRefs := getMatchingImages(images, rule)
	return matchingImages, imageRefs, nil
}

<<<<<<< HEAD
func VerifyAndPatchImages(ctx context.Context, rclient registryclient.Client, policyContext *PolicyContext) (*response.EngineResponse, *ImageVerificationMetadata) {
=======
func VerifyAndPatchImages(
	ctx context.Context,
	rclient registryclient.Client,
	policyContext *PolicyContext,
) (*response.EngineResponse, *ImageVerificationMetadata) {
>>>>>>> ff728d5f
	resp := &response.EngineResponse{}

	policy := policyContext.policy
	patchedResource := policyContext.newResource
	logger := logging.WithName("EngineVerifyImages").WithValues("policy", policy.GetName(),
		"kind", patchedResource.GetKind(), "namespace", patchedResource.GetNamespace(), "name", patchedResource.GetName())

	startTime := time.Now()
	defer func() {
		buildResponse(policyContext, resp, startTime)
		logger.V(4).Info("processed image verification rules",
			"time", resp.PolicyResponse.ProcessingTime.String(),
			"applied", resp.PolicyResponse.RulesAppliedCount, "successful", resp.IsSuccessful())
	}()

	policyContext.jsonContext.Checkpoint()
	defer policyContext.jsonContext.Restore()

	ivm := &ImageVerificationMetadata{}
	rules := autogen.ComputeRules(policyContext.policy)
	applyRules := policy.GetSpec().GetApplyRules()

	for i := range rules {
		rule := &rules[i]
		if len(rule.VerifyImages) == 0 {
			continue
		}

		if !matches(logger, rule, policyContext) {
			continue
		}

		logger.V(3).Info("processing image verification rule", "ruleSelector", applyRules)

		var err error
		ruleImages, imageRefs, err := extractMatchingImages(policyContext, rule)
		if err != nil {
			appendResponse(resp, rule, fmt.Sprintf("failed to extract images: %s", err.Error()), response.RuleStatusError)
			continue
		}
		if len(ruleImages) == 0 {
			appendResponse(resp, rule,
				fmt.Sprintf("skip run verification as image in resource not found in imageRefs '%s'",
					imageRefs), response.RuleStatusSkip)
			continue
		}

		policyContext.jsonContext.Restore()
		if err := LoadContext(ctx, logger, rclient, rule.Context, policyContext, rule.Name); err != nil {
			appendResponse(resp, rule, fmt.Sprintf("failed to load context: %s", err.Error()), response.RuleStatusError)
			continue
		}

		ruleCopy, err := substituteVariables(rule, policyContext.jsonContext, logger)
		if err != nil {
			appendResponse(resp, rule, fmt.Sprintf("failed to substitute variables: %s", err.Error()), response.RuleStatusError)
			continue
		}

		iv := &imageVerifier{
			logger:        logger,
			rclient:       rclient,
			policyContext: policyContext,
			rule:          ruleCopy,
			resp:          resp,
			ivm:           ivm,
		}

		for _, imageVerify := range ruleCopy.VerifyImages {
			iv.verify(ctx, imageVerify, ruleImages)
		}

		if applyRules == kyvernov1.ApplyOne && resp.PolicyResponse.RulesAppliedCount > 0 {
			break
		}
	}

	return resp, ivm
}

func appendResponse(resp *response.EngineResponse, rule *kyvernov1.Rule, msg string, status response.RuleStatus) {
	rr := ruleResponse(*rule, response.ImageVerify, msg, status, nil)
	resp.PolicyResponse.Rules = append(resp.PolicyResponse.Rules, *rr)
	incrementErrorCount(resp)
}

func substituteVariables(rule *kyvernov1.Rule, ctx enginecontext.EvalInterface, logger logr.Logger) (*kyvernov1.Rule, error) {
	// remove attestations as variables are not substituted in them
	ruleCopy := *rule.DeepCopy()
	for i := range ruleCopy.VerifyImages {
		ruleCopy.VerifyImages[i].Attestations = nil
	}

	var err error
	ruleCopy, err = variables.SubstituteAllInRule(logger, ctx, ruleCopy)
	if err != nil {
		return nil, err
	}

	// replace attestations
	for i := range rule.VerifyImages {
		ruleCopy.VerifyImages[i].Attestations = rule.VerifyImages[i].Attestations
	}

	return &ruleCopy, nil
}

type imageVerifier struct {
	logger        logr.Logger
	rclient       registryclient.Client
	policyContext *PolicyContext
	rule          *kyvernov1.Rule
	resp          *response.EngineResponse
	ivm           *ImageVerificationMetadata
}

// verify applies policy rules to each matching image. The policy rule results and annotation patches are
// added to tme imageVerifier `resp` and `ivm` fields.
func (iv *imageVerifier) verify(ctx context.Context, imageVerify kyvernov1.ImageVerification, matchedImageInfos []apiutils.ImageInfo) {
	// for backward compatibility
	imageVerify = *imageVerify.Convert()

	for _, imageInfo := range matchedImageInfos {
		image := imageInfo.String()

		if hasImageVerifiedAnnotationChanged(iv.policyContext, iv.logger) {
			msg := imageVerifyAnnotationKey + " annotation cannot be changed"
			iv.logger.Info("image verification error", "reason", msg)
			ruleResp := ruleResponse(*iv.rule, response.ImageVerify, msg, response.RuleStatusFail, nil)
			iv.resp.PolicyResponse.Rules = append(iv.resp.PolicyResponse.Rules, *ruleResp)
			incrementAppliedCount(iv.resp)
			continue
		}

		pointer := jsonpointer.ParsePath(imageInfo.Pointer).JMESPath()
		changed, err := iv.policyContext.jsonContext.HasChanged(pointer)
		if err == nil && !changed {
			iv.logger.V(4).Info("no change in image, skipping check", "image", image)
			continue
		}

		verified, err := isImageVerified(iv.policyContext.newResource, image, iv.logger)
		if err == nil && verified {
			iv.logger.Info("image was previously verified, skipping check", "image", image)
			continue
		}

		ruleResp, digest := iv.verifyImage(ctx, imageVerify, imageInfo)

		if imageVerify.MutateDigest {
			patch, retrievedDigest, err := iv.handleMutateDigest(ctx, digest, imageInfo)
			if err != nil {
				ruleResp = ruleError(iv.rule, response.ImageVerify, "failed to update digest", err)
			} else if patch != nil {
				if ruleResp == nil {
					ruleResp = ruleResponse(*iv.rule, response.ImageVerify, "mutated image digest", response.RuleStatusPass, nil)
				}

				ruleResp.Patches = append(ruleResp.Patches, patch)
				imageInfo.Digest = retrievedDigest
				image = imageInfo.String()
			}
		}

		if ruleResp != nil {
			if len(imageVerify.Attestors) > 0 || len(imageVerify.Attestations) > 0 {
				verified := ruleResp.Status == response.RuleStatusPass
				iv.ivm.add(image, verified)
			}

			iv.resp.PolicyResponse.Rules = append(iv.resp.PolicyResponse.Rules, *ruleResp)
			incrementAppliedCount(iv.resp)
		}
	}
}

func (iv *imageVerifier) handleMutateDigest(ctx context.Context, digest string, imageInfo apiutils.ImageInfo) ([]byte, string, error) {
	if imageInfo.Digest != "" {
		return nil, "", nil
	}

	if digest == "" {
		desc, err := iv.rclient.FetchImageDescriptor(ctx, imageInfo.String())
		if err != nil {
			return nil, "", err
		}
		digest = desc.Digest.String()
	}

	patch, err := makeAddDigestPatch(imageInfo, digest)
	if err != nil {
		return nil, "", errors.Wrapf(err, "failed to create image digest patch")
	}

	iv.logger.V(4).Info("adding digest patch", "image", imageInfo.String(), "patch", string(patch))

	return patch, digest, nil
}

func hasImageVerifiedAnnotationChanged(ctx *PolicyContext, log logr.Logger) bool {
	if reflect.DeepEqual(ctx.newResource, unstructured.Unstructured{}) ||
		reflect.DeepEqual(ctx.oldResource, unstructured.Unstructured{}) {
		return false
	}

	key := imageVerifyAnnotationKey
	newValue := ctx.newResource.GetAnnotations()[key]
	oldValue := ctx.oldResource.GetAnnotations()[key]
	result := newValue != oldValue
	if result {
		log.V(2).Info("annotation mismatch", "oldValue", oldValue, "newValue", newValue, "key", key)
	}

	return result
}

func imageMatches(image string, imagePatterns []string) bool {
	for _, imagePattern := range imagePatterns {
		if wildcard.Match(imagePattern, image) {
			return true
		}
	}

	return false
}

<<<<<<< HEAD
func (iv *imageVerifier) verifyImage(ctx context.Context, imageVerify kyvernov1.ImageVerification, imageInfo apiutils.ImageInfo) (*response.RuleResponse, string) {
=======
func (iv *imageVerifier) verifyImage(
	ctx context.Context,
	imageVerify kyvernov1.ImageVerification,
	imageInfo apiutils.ImageInfo,
) (*response.RuleResponse, string) {
>>>>>>> ff728d5f
	if len(imageVerify.Attestors) <= 0 && len(imageVerify.Attestations) <= 0 {
		return nil, ""
	}

	image := imageInfo.String()
	iv.logger.V(2).Info("verifying image signatures", "image", image,
		"attestors", len(imageVerify.Attestors), "attestations", len(imageVerify.Attestations))

	if err := iv.policyContext.jsonContext.AddImageInfo(imageInfo); err != nil {
		iv.logger.Error(err, "failed to add image to context")
		msg := fmt.Sprintf("failed to add image to context %s: %s", image, err.Error())
		return ruleResponse(*iv.rule, response.ImageVerify, msg, response.RuleStatusError, nil), ""
	}

	if len(imageVerify.Attestors) > 0 {
		ruleResp, _, _ := iv.verifyAttestors(ctx, imageVerify.Attestors, imageVerify, imageInfo, "")
		if ruleResp.Status != response.RuleStatusPass {
			return ruleResp, ""
		}
	}

	return iv.verifyAttestations(ctx, imageVerify, imageInfo)
}

<<<<<<< HEAD
func (iv *imageVerifier) verifyAttestors(ctx context.Context, attestors []kyvernov1.AttestorSet, imageVerify kyvernov1.ImageVerification,
	imageInfo apiutils.ImageInfo, predicateType string,
=======
func (iv *imageVerifier) verifyAttestors(
	ctx context.Context,
	attestors []kyvernov1.AttestorSet,
	imageVerify kyvernov1.ImageVerification,
	imageInfo apiutils.ImageInfo,
	predicateType string,
>>>>>>> ff728d5f
) (*response.RuleResponse, *cosign.Response, []kyvernov1.AttestorSet) {
	var cosignResponse *cosign.Response
	var newAttestors []kyvernov1.AttestorSet
	image := imageInfo.String()

	for i, attestorSet := range attestors {
		var err error
		path := fmt.Sprintf(".attestors[%d]", i)
		iv.logger.V(4).Info("verifying attestors", "path", path)
		cosignResponse, err = iv.verifyAttestorSet(ctx, attestorSet, imageVerify, imageInfo, path, predicateType)
		if err != nil {
			iv.logger.Error(err, "failed to verify image")
			msg := fmt.Sprintf("failed to verify image %s: %s", image, err.Error())

			// handle registry network errors as a rule error (instead of a policy failure)
			var netErr *net.OpError
			if errors.As(err, &netErr) {
				return ruleResponse(*iv.rule, response.ImageVerify, msg, response.RuleStatusError, nil), nil, nil
			}

			return ruleResponse(*iv.rule, response.ImageVerify, msg, response.RuleStatusFail, nil), nil, nil
		}
		newAttestors = append(newAttestors, attestors[i])
	}

	if cosignResponse == nil {
		return ruleError(iv.rule, response.ImageVerify, "invalid response", fmt.Errorf("nil")), nil, nil
	}

	msg := fmt.Sprintf("verified image signatures for %s", image)
	return ruleResponse(*iv.rule, response.ImageVerify, msg, response.RuleStatusPass, nil), cosignResponse, newAttestors
}

<<<<<<< HEAD
func (iv *imageVerifier) verifyAttestations(ctx context.Context, imageVerify kyvernov1.ImageVerification, imageInfo apiutils.ImageInfo) (*response.RuleResponse, string) {
=======
func (iv *imageVerifier) verifyAttestations(
	ctx context.Context,
	imageVerify kyvernov1.ImageVerification,
	imageInfo apiutils.ImageInfo,
) (*response.RuleResponse, string) {
>>>>>>> ff728d5f
	image := imageInfo.String()
	for i, attestation := range imageVerify.Attestations {
		var attestationError error
		path := fmt.Sprintf(".attestations[%d]", i)

		attestors := attestation.Attestors
		if len(attestation.Attestors) == 0 {
			attestors = []kyvernov1.AttestorSet{{}}
		}

		for j, attestor := range attestors {
			attestorPath := fmt.Sprintf("%s.attestors[%d]", path, j)

			requiredCount := getRequiredCount(attestor)
			verifiedCount := 0

			entries := attestor.Entries
			if len(entries) == 0 {
				entries = []kyvernov1.Attestor{{}}
			}

			for _, a := range entries {
				entryPath := fmt.Sprintf("%s.entries[%d]", attestorPath, i)
				opts, subPath := iv.buildOptionsAndPath(a, imageVerify, image, attestation)
				cosignResp, err := cosign.FetchAttestations(ctx, iv.rclient, *opts)
				if err != nil {
					iv.logger.Error(err, "failed to fetch attestations")
					msg := fmt.Sprintf("failed to fetch attestations %s: %s", image, err.Error())
					// handle registry network errors as a rule error (instead of a policy failure)
					var netErr *net.OpError
					if errors.As(err, &netErr) {
						return ruleResponse(*iv.rule, response.ImageVerify, msg, response.RuleStatusError, nil), ""
					}

					return ruleResponse(*iv.rule, response.ImageVerify, msg, response.RuleStatusFail, nil), ""
				}

				verifiedCount++
				attestationError = iv.verifyAttestation(cosignResp.Statements, attestation, imageInfo)
				if attestationError != nil {
					attestationError = errors.Wrapf(attestationError, entryPath+subPath)
					return ruleResponse(*iv.rule, response.ImageVerify, attestationError.Error(), response.RuleStatusFail, nil), ""
				}

				if verifiedCount >= requiredCount {
					msg := fmt.Sprintf("image attestations verification succeeded, verifiedCount: %v, requiredCount: %v", verifiedCount, requiredCount)
					iv.logger.V(2).Info(msg)
					return ruleResponse(*iv.rule, response.ImageVerify, msg, response.RuleStatusPass, nil), ""
				}
			}
		}
		iv.logger.V(4).Info("attestation checks passed", "path", path, "image", imageInfo.String(), "predicateType", attestation.PredicateType)
	}

	msg := fmt.Sprintf("verified image attestations for %s", image)
	iv.logger.V(2).Info(msg)
	return ruleResponse(*iv.rule, response.ImageVerify, msg, response.RuleStatusPass, nil), ""
}

<<<<<<< HEAD
func (iv *imageVerifier) verifyAttestorSet(ctx context.Context, attestorSet kyvernov1.AttestorSet, imageVerify kyvernov1.ImageVerification,
	imageInfo apiutils.ImageInfo, path, predicateType string,
=======
func (iv *imageVerifier) verifyAttestorSet(
	ctx context.Context,
	attestorSet kyvernov1.AttestorSet,
	imageVerify kyvernov1.ImageVerification,
	imageInfo apiutils.ImageInfo,
	path string,
	predicateType string,
>>>>>>> ff728d5f
) (*cosign.Response, error) {
	var errorList []error
	verifiedCount := 0
	attestorSet = expandStaticKeys(attestorSet)
	requiredCount := getRequiredCount(attestorSet)
	image := imageInfo.String()

	for i, a := range attestorSet.Entries {
		var entryError error
		var cosignResp *cosign.Response
		attestorPath := fmt.Sprintf("%s.entries[%d]", path, i)
		iv.logger.V(4).Info("verifying attestorSet", "path", attestorPath)

		if a.Attestor != nil {
			nestedAttestorSet, err := kyvernov1.AttestorSetUnmarshal(a.Attestor)
			if err != nil {
				entryError = errors.Wrapf(err, "failed to unmarshal nested attestor %s", attestorPath)
			} else {
				attestorPath += ".attestor"
				cosignResp, entryError = iv.verifyAttestorSet(ctx, *nestedAttestorSet, imageVerify, imageInfo, attestorPath, predicateType)
			}
		} else {
			opts, subPath := iv.buildOptionsAndPath(a, imageVerify, image, kyvernov1.Attestation{PredicateType: predicateType})
			cosignResp, entryError = cosign.VerifySignature(ctx, iv.rclient, *opts)
			if entryError != nil {
				entryError = errors.Wrapf(entryError, attestorPath+subPath)
			}
		}

		if entryError == nil {
			verifiedCount++
			if verifiedCount >= requiredCount {
				iv.logger.V(2).Info("image attestors verification succeeded", "verifiedCount", verifiedCount, "requiredCount", requiredCount)
				return cosignResp, nil
			}
		} else {
			errorList = append(errorList, entryError)
		}
	}

	err := multierr.Combine(errorList...)
	iv.logger.Info("image attestors verification failed", "verifiedCount", verifiedCount, "requiredCount", requiredCount, "errors", err.Error())
	return nil, err
}

func expandStaticKeys(attestorSet kyvernov1.AttestorSet) kyvernov1.AttestorSet {
	var entries []kyvernov1.Attestor
	for _, e := range attestorSet.Entries {
		if e.Keys != nil {
			keys := splitPEM(e.Keys.PublicKeys)
			if len(keys) > 1 {
				moreEntries := createStaticKeyAttestors(keys)
				entries = append(entries, moreEntries...)
				continue
			}
		}

		entries = append(entries, e)
	}

	return kyvernov1.AttestorSet{
		Count:   attestorSet.Count,
		Entries: entries,
	}
}

func splitPEM(pem string) []string {
	keys := strings.SplitAfter(pem, "-----END PUBLIC KEY-----")
	if len(keys) < 1 {
		return keys
	}

	return keys[0 : len(keys)-1]
}

func createStaticKeyAttestors(keys []string) []kyvernov1.Attestor {
	var attestors []kyvernov1.Attestor
	for _, k := range keys {
		a := kyvernov1.Attestor{
			Keys: &kyvernov1.StaticKeyAttestor{
				PublicKeys: k,
			},
		}
		attestors = append(attestors, a)
	}

	return attestors
}

func getRequiredCount(as kyvernov1.AttestorSet) int {
	if as.Count == nil || *as.Count == 0 {
		return len(as.Entries)
	}

	return *as.Count
}

func (iv *imageVerifier) buildOptionsAndPath(attestor kyvernov1.Attestor, imageVerify kyvernov1.ImageVerification, image string, attestation kyvernov1.Attestation) (*cosign.Options, string) {
	path := ""
	opts := &cosign.Options{
		ImageRef:    image,
		Repository:  imageVerify.Repository,
		Annotations: imageVerify.Annotations,
	}

	if imageVerify.Roots != "" {
		opts.Roots = imageVerify.Roots
	}

	opts.PredicateType = attestation.PredicateType
	if attestation.PredicateType != "" {
		opts.FetchAttestations = true
	}

	if attestor.Keys != nil {
		path = path + ".keys"
		if attestor.Keys.PublicKeys != "" {
			opts.Key = attestor.Keys.PublicKeys
		} else if attestor.Keys.Secret != nil {
			opts.Key = fmt.Sprintf("k8s://%s/%s", attestor.Keys.Secret.Namespace,
				attestor.Keys.Secret.Name)
		} else if attestor.Keys.KMS != "" {
			opts.Key = attestor.Keys.KMS
		}
		if attestor.Keys.Rekor != nil {
			opts.RekorURL = attestor.Keys.Rekor.URL
		}
		opts.SignatureAlgorithm = attestor.Keys.SignatureAlgorithm
	} else if attestor.Certificates != nil {
		path = path + ".certificates"
		opts.Cert = attestor.Certificates.Certificate
		opts.CertChain = attestor.Certificates.CertificateChain
		if attestor.Certificates.Rekor != nil {
			opts.RekorURL = attestor.Certificates.Rekor.URL
		}
	} else if attestor.Keyless != nil {
		path = path + ".keyless"
		if attestor.Keyless.Rekor != nil {
			opts.RekorURL = attestor.Keyless.Rekor.URL
		}

		opts.Roots = attestor.Keyless.Roots
		opts.Issuer = attestor.Keyless.Issuer
		opts.Subject = attestor.Keyless.Subject
		opts.AdditionalExtensions = attestor.Keyless.AdditionalExtensions
	}

	if attestor.Repository != "" {
		opts.Repository = attestor.Repository
	}

	if attestor.Annotations != nil {
		opts.Annotations = attestor.Annotations
	}

	return opts, path
}

func makeAddDigestPatch(imageInfo apiutils.ImageInfo, digest string) ([]byte, error) {
	patch := make(map[string]interface{})
	patch["op"] = "replace"
	patch["path"] = imageInfo.Pointer
	patch["value"] = imageInfo.String() + "@" + digest
	return json.Marshal(patch)
}

func (iv *imageVerifier) verifyAttestation(statements []map[string]interface{}, attestation kyvernov1.Attestation, imageInfo apiutils.ImageInfo) error {
	image := imageInfo.String()
	statementsByPredicate, types := buildStatementMap(statements)
	iv.logger.V(4).Info("checking attestations", "predicates", types, "image", image)

	statements = statementsByPredicate[attestation.PredicateType]
	if statements == nil {
		iv.logger.Info("attestation predicate type not found", "type", attestation.PredicateType, "predicates", types, "image", imageInfo.String())
		return fmt.Errorf("predicate type %s not found", attestation.PredicateType)
	}

	for _, s := range statements {
		iv.logger.Info("checking attestation", "predicates", types, "image", imageInfo.String())
		val, err := iv.checkAttestations(attestation, s)
		if err != nil {
			return errors.Wrap(err, "failed to check attestations")
		}

		if !val {
			return fmt.Errorf("attestation checks failed for %s and predicate %s", imageInfo.String(), attestation.PredicateType)
		}
	}

	return nil
}

func buildStatementMap(statements []map[string]interface{}) (map[string][]map[string]interface{}, []string) {
	results := map[string][]map[string]interface{}{}
	var predicateTypes []string
	for _, s := range statements {
		predicateType := s["predicateType"].(string)
		if results[predicateType] != nil {
			results[predicateType] = append(results[predicateType], s)
		} else {
			results[predicateType] = []map[string]interface{}{s}
		}

		predicateTypes = append(predicateTypes, predicateType)
	}

	return results, predicateTypes
}

func (iv *imageVerifier) checkAttestations(a kyvernov1.Attestation, s map[string]interface{}) (bool, error) {
	if len(a.Conditions) == 0 {
		return true, nil
	}

	iv.policyContext.jsonContext.Checkpoint()
	defer iv.policyContext.jsonContext.Restore()

	return evaluateConditions(a.Conditions, iv.policyContext.jsonContext, s, iv.logger)
}

func evaluateConditions(
	conditions []kyvernov1.AnyAllConditions,
	ctx enginecontext.Interface,
	s map[string]interface{},
	log logr.Logger,
) (bool, error) {
	predicate, ok := s["predicate"].(map[string]interface{})
	if !ok {
		return false, fmt.Errorf("failed to extract predicate from statement: %v", s)
	}

	if err := enginecontext.AddJSONObject(ctx, predicate); err != nil {
		return false, errors.Wrapf(err, fmt.Sprintf("failed to add Statement to the context %v", s))
	}

	c, err := variables.SubstituteAllInConditions(log, ctx, conditions)
	if err != nil {
		return false, errors.Wrapf(err, "failed to substitute variables in attestation conditions")
	}

	pass := variables.EvaluateAnyAllConditions(log, ctx, c)
	return pass, nil
}<|MERGE_RESOLUTION|>--- conflicted
+++ resolved
@@ -63,15 +63,11 @@
 	return matchingImages, imageRefs, nil
 }
 
-<<<<<<< HEAD
-func VerifyAndPatchImages(ctx context.Context, rclient registryclient.Client, policyContext *PolicyContext) (*response.EngineResponse, *ImageVerificationMetadata) {
-=======
 func VerifyAndPatchImages(
 	ctx context.Context,
 	rclient registryclient.Client,
 	policyContext *PolicyContext,
 ) (*response.EngineResponse, *ImageVerificationMetadata) {
->>>>>>> ff728d5f
 	resp := &response.EngineResponse{}
 
 	policy := policyContext.policy
@@ -298,15 +294,11 @@
 	return false
 }
 
-<<<<<<< HEAD
-func (iv *imageVerifier) verifyImage(ctx context.Context, imageVerify kyvernov1.ImageVerification, imageInfo apiutils.ImageInfo) (*response.RuleResponse, string) {
-=======
 func (iv *imageVerifier) verifyImage(
 	ctx context.Context,
 	imageVerify kyvernov1.ImageVerification,
 	imageInfo apiutils.ImageInfo,
 ) (*response.RuleResponse, string) {
->>>>>>> ff728d5f
 	if len(imageVerify.Attestors) <= 0 && len(imageVerify.Attestations) <= 0 {
 		return nil, ""
 	}
@@ -331,17 +323,12 @@
 	return iv.verifyAttestations(ctx, imageVerify, imageInfo)
 }
 
-<<<<<<< HEAD
-func (iv *imageVerifier) verifyAttestors(ctx context.Context, attestors []kyvernov1.AttestorSet, imageVerify kyvernov1.ImageVerification,
-	imageInfo apiutils.ImageInfo, predicateType string,
-=======
 func (iv *imageVerifier) verifyAttestors(
 	ctx context.Context,
 	attestors []kyvernov1.AttestorSet,
 	imageVerify kyvernov1.ImageVerification,
 	imageInfo apiutils.ImageInfo,
 	predicateType string,
->>>>>>> ff728d5f
 ) (*response.RuleResponse, *cosign.Response, []kyvernov1.AttestorSet) {
 	var cosignResponse *cosign.Response
 	var newAttestors []kyvernov1.AttestorSet
@@ -375,15 +362,11 @@
 	return ruleResponse(*iv.rule, response.ImageVerify, msg, response.RuleStatusPass, nil), cosignResponse, newAttestors
 }
 
-<<<<<<< HEAD
-func (iv *imageVerifier) verifyAttestations(ctx context.Context, imageVerify kyvernov1.ImageVerification, imageInfo apiutils.ImageInfo) (*response.RuleResponse, string) {
-=======
 func (iv *imageVerifier) verifyAttestations(
 	ctx context.Context,
 	imageVerify kyvernov1.ImageVerification,
 	imageInfo apiutils.ImageInfo,
 ) (*response.RuleResponse, string) {
->>>>>>> ff728d5f
 	image := imageInfo.String()
 	for i, attestation := range imageVerify.Attestations {
 		var attestationError error
@@ -443,10 +426,6 @@
 	return ruleResponse(*iv.rule, response.ImageVerify, msg, response.RuleStatusPass, nil), ""
 }
 
-<<<<<<< HEAD
-func (iv *imageVerifier) verifyAttestorSet(ctx context.Context, attestorSet kyvernov1.AttestorSet, imageVerify kyvernov1.ImageVerification,
-	imageInfo apiutils.ImageInfo, path, predicateType string,
-=======
 func (iv *imageVerifier) verifyAttestorSet(
 	ctx context.Context,
 	attestorSet kyvernov1.AttestorSet,
@@ -454,7 +433,6 @@
 	imageInfo apiutils.ImageInfo,
 	path string,
 	predicateType string,
->>>>>>> ff728d5f
 ) (*cosign.Response, error) {
 	var errorList []error
 	verifiedCount := 0
