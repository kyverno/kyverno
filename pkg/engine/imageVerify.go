package engine

import (
	"context"
	"fmt"
	"strings"
	"time"

	"github.com/go-logr/logr"
	kyvernov1 "github.com/kyverno/kyverno/api/kyverno/v1"
	"github.com/kyverno/kyverno/pkg/autogen"
	engineapi "github.com/kyverno/kyverno/pkg/engine/api"
	enginecontext "github.com/kyverno/kyverno/pkg/engine/context"
	"github.com/kyverno/kyverno/pkg/engine/internal"
	"github.com/kyverno/kyverno/pkg/engine/variables"
	"github.com/kyverno/kyverno/pkg/tracing"
	apiutils "github.com/kyverno/kyverno/pkg/utils/api"
	"github.com/kyverno/kyverno/pkg/utils/wildcard"
	"go.opentelemetry.io/otel/trace"
)

func (e *engine) verifyAndPatchImages(
	ctx context.Context,
	logger logr.Logger,
	policyContext engineapi.PolicyContext,
) (engineapi.EngineResponse, engineapi.ImageVerificationMetadata) {
	policy := policyContext.Policy()
	resp := engineapi.NewEngineResponseFromPolicyContext(policyContext, nil)
	ivm := &engineapi.ImageVerificationMetadata{}

	startTime := time.Now()

	defer func() {
<<<<<<< HEAD
		internal.BuildResponse(policyContext, &resp, startTime)
		logger.V(4).Info("processed image verification rules",
=======
		logger.V(4).Info(
			"processed image verification rules",
>>>>>>> dd7ecff3
			"time", resp.PolicyResponse.Stats.ProcessingTime.String(),
			"applied", resp.PolicyResponse.Stats.RulesAppliedCount,
			"successful", resp.IsSuccessful(),
		)
	}()

	policyContext.JSONContext().Checkpoint()
	defer policyContext.JSONContext().Restore()

<<<<<<< HEAD
=======
	ivm := engineapi.ImageVerificationMetadata{}
>>>>>>> dd7ecff3
	rules := autogen.ComputeRules(policyContext.Policy())
	applyRules := policy.GetSpec().GetApplyRules()

	for i := range rules {
		rule := &rules[i]

		tracing.ChildSpan(
			ctx,
			"pkg/engine",
			fmt.Sprintf("RULE %s", rule.Name),
			func(ctx context.Context, span trace.Span) {
<<<<<<< HEAD
				e.doVerifyAndPatch(ctx, logger, policyContext, rule, &resp, ivm)
=======
				e.doVerifyAndPatch(ctx, logger, policyContext, rule, &resp, &ivm)
>>>>>>> dd7ecff3
			},
		)

		if applyRules == kyvernov1.ApplyOne && resp.PolicyResponse.Stats.RulesAppliedCount > 0 {
			break
		}
	}
<<<<<<< HEAD

	return &resp, ivm
=======
	internal.BuildResponse(policyContext, &resp, startTime)
	return resp, ivm
>>>>>>> dd7ecff3
}

func (e *engine) doVerifyAndPatch(
	ctx context.Context,
	logger logr.Logger,
	policyContext engineapi.PolicyContext,
	rule *kyvernov1.Rule,
	resp *engineapi.EngineResponse,
	ivm *engineapi.ImageVerificationMetadata,
) {
	if len(rule.VerifyImages) == 0 {
		return
	}
	startTime := time.Now()
	logger = internal.LoggerWithRule(logger, *rule)

	if !matches(logger, rule, policyContext, e.configuration) {
		return
	}

	// check if there is a corresponding policy exception
	ruleResp := hasPolicyExceptions(logger, engineapi.ImageVerify, e.exceptionSelector, policyContext, rule, e.configuration)
	if ruleResp != nil {
		resp.PolicyResponse.Rules = append(resp.PolicyResponse.Rules, *ruleResp)
		return
	}

	logger.V(3).Info("processing image verification rule")

	ruleImages, imageRefs, err := e.extractMatchingImages(policyContext, rule)
	if err != nil {
		internal.AddRuleResponse(
			&resp.PolicyResponse,
			internal.RuleError(rule, engineapi.ImageVerify, "failed to extract images", err),
			startTime,
		)
		return
	}
	if len(ruleImages) == 0 {
		internal.AddRuleResponse(
			&resp.PolicyResponse,
			internal.RuleSkip(
				rule,
				engineapi.ImageVerify,
				fmt.Sprintf("skip run verification as image in resource not found in imageRefs '%s'", imageRefs),
			),
			startTime,
		)
		return
	}
	policyContext.JSONContext().Restore()
	if err := internal.LoadContext(ctx, e, policyContext, *rule); err != nil {
		internal.AddRuleResponse(
			&resp.PolicyResponse,
			internal.RuleError(rule, engineapi.ImageVerify, "failed to load context", err),
			startTime,
		)
		return
	}
	ruleCopy, err := substituteVariables(rule, policyContext.JSONContext(), logger)
	if err != nil {
		internal.AddRuleResponse(
			&resp.PolicyResponse,
			internal.RuleError(rule, engineapi.ImageVerify, "failed to substitute variables", err),
			startTime,
		)
		return
	}
	iv := internal.NewImageVerifier(
		logger,
		e.rclient,
		policyContext,
		ruleCopy,
		ivm,
	)
	for _, imageVerify := range ruleCopy.VerifyImages {
		for _, r := range iv.Verify(ctx, imageVerify, ruleImages, e.configuration) {
			internal.AddRuleResponse(&resp.PolicyResponse, r, startTime)
		}
	}
}

func getMatchingImages(images map[string]map[string]apiutils.ImageInfo, rule *kyvernov1.Rule) ([]apiutils.ImageInfo, string) {
	imageInfos := []apiutils.ImageInfo{}
	imageRefs := []string{}
	for _, infoMap := range images {
		for _, imageInfo := range infoMap {
			image := imageInfo.String()
			for _, verifyImage := range rule.VerifyImages {
				verifyImage = *verifyImage.Convert()
				imageRefs = append(imageRefs, verifyImage.ImageReferences...)
				if imageMatches(image, verifyImage.ImageReferences) {
					imageInfos = append(imageInfos, imageInfo)
				}
			}
		}
	}
	return imageInfos, strings.Join(imageRefs, ",")
}

func imageMatches(image string, imagePatterns []string) bool {
	for _, imagePattern := range imagePatterns {
		if wildcard.Match(imagePattern, image) {
			return true
		}
	}

	return false
}

func (e *engine) extractMatchingImages(policyContext engineapi.PolicyContext, rule *kyvernov1.Rule) ([]apiutils.ImageInfo, string, error) {
	var (
		images map[string]map[string]apiutils.ImageInfo
		err    error
	)
	newResource := policyContext.NewResource()
	images = policyContext.JSONContext().ImageInfo()
	if rule.ImageExtractors != nil {
		images, err = policyContext.JSONContext().GenerateCustomImageInfo(&newResource, rule.ImageExtractors, e.configuration)
		if err != nil {
			// if we get an error while generating custom images from image extractors,
			// don't check for matching images in imageExtractors
			return nil, "", err
		}
	}
	matchingImages, imageRefs := getMatchingImages(images, rule)
	return matchingImages, imageRefs, nil
}

func substituteVariables(rule *kyvernov1.Rule, ctx enginecontext.EvalInterface, logger logr.Logger) (*kyvernov1.Rule, error) {
	// remove attestations as variables are not substituted in them
	ruleCopy := *rule.DeepCopy()
	for i := range ruleCopy.VerifyImages {
		ruleCopy.VerifyImages[i].Attestations = nil
	}

	var err error
	ruleCopy, err = variables.SubstituteAllInRule(logger, ctx, ruleCopy)
	if err != nil {
		return nil, err
	}

	// replace attestations
	for i := range rule.VerifyImages {
		ruleCopy.VerifyImages[i].Attestations = rule.VerifyImages[i].Attestations
	}

	return &ruleCopy, nil
}<|MERGE_RESOLUTION|>--- conflicted
+++ resolved
@@ -26,18 +26,12 @@
 ) (engineapi.EngineResponse, engineapi.ImageVerificationMetadata) {
 	policy := policyContext.Policy()
 	resp := engineapi.NewEngineResponseFromPolicyContext(policyContext, nil)
-	ivm := &engineapi.ImageVerificationMetadata{}
 
 	startTime := time.Now()
 
 	defer func() {
-<<<<<<< HEAD
 		internal.BuildResponse(policyContext, &resp, startTime)
 		logger.V(4).Info("processed image verification rules",
-=======
-		logger.V(4).Info(
-			"processed image verification rules",
->>>>>>> dd7ecff3
 			"time", resp.PolicyResponse.Stats.ProcessingTime.String(),
 			"applied", resp.PolicyResponse.Stats.RulesAppliedCount,
 			"successful", resp.IsSuccessful(),
@@ -47,10 +41,7 @@
 	policyContext.JSONContext().Checkpoint()
 	defer policyContext.JSONContext().Restore()
 
-<<<<<<< HEAD
-=======
 	ivm := engineapi.ImageVerificationMetadata{}
->>>>>>> dd7ecff3
 	rules := autogen.ComputeRules(policyContext.Policy())
 	applyRules := policy.GetSpec().GetApplyRules()
 
@@ -62,11 +53,7 @@
 			"pkg/engine",
 			fmt.Sprintf("RULE %s", rule.Name),
 			func(ctx context.Context, span trace.Span) {
-<<<<<<< HEAD
-				e.doVerifyAndPatch(ctx, logger, policyContext, rule, &resp, ivm)
-=======
 				e.doVerifyAndPatch(ctx, logger, policyContext, rule, &resp, &ivm)
->>>>>>> dd7ecff3
 			},
 		)
 
@@ -74,13 +61,8 @@
 			break
 		}
 	}
-<<<<<<< HEAD
-
-	return &resp, ivm
-=======
 	internal.BuildResponse(policyContext, &resp, startTime)
 	return resp, ivm
->>>>>>> dd7ecff3
 }
 
 func (e *engine) doVerifyAndPatch(
