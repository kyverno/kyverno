package engine

import (
	"context"
	"time"

	"github.com/go-logr/logr"
	kyvernov1 "github.com/kyverno/kyverno/api/kyverno/v1"
	"github.com/kyverno/kyverno/pkg/autogen"
	engineapi "github.com/kyverno/kyverno/pkg/engine/api"
	"github.com/kyverno/kyverno/pkg/engine/handlers/mutation"
	"github.com/kyverno/kyverno/pkg/engine/internal"
)

func (e *engine) verifyAndPatchImages(
	ctx context.Context,
	logger logr.Logger,
	policyContext engineapi.PolicyContext,
) (engineapi.PolicyResponse, engineapi.ImageVerificationMetadata) {
	policy := policyContext.Policy()
<<<<<<< HEAD
	resp := engineapi.NewEngineResponseFromPolicyContext(policyContext, nil)
	matchedResource := policyContext.NewResource()

	startTime := time.Now()

	defer func() {
		internal.BuildResponse(policyContext, &resp, startTime)
		logger.V(4).Info("processed image verification rules",
			"time", resp.PolicyResponse.Stats.ProcessingTime.String(),
			"applied", resp.PolicyResponse.Stats.RulesAppliedCount,
			"successful", resp.IsSuccessful(),
		)
	}()
=======
	resp := engineapi.NewPolicyResponse()
>>>>>>> eaaa8a02

	policyContext.JSONContext().Checkpoint()
	defer policyContext.JSONContext().Restore()

	ivm := engineapi.ImageVerificationMetadata{}
	applyRules := policy.GetSpec().GetApplyRules()
	handler := mutation.NewMutateImageHandler(e.configuration, e.rclient, &ivm)
	for _, rule := range autogen.ComputeRules(policyContext.Policy()) {
<<<<<<< HEAD
		resource, ruleResp := e.invokeRuleHandler(ctx, logger, handler, policyContext, matchedResource, rule, engineapi.ImageVerify)
		matchedResource = resource
		for _, ruleResp := range ruleResp {
			ruleResp := ruleResp
			internal.AddRuleResponse(&resp.PolicyResponse, &ruleResp, startTime)
			logger.V(4).Info("finished processing rule", "processingTime", ruleResp.Stats.ProcessingTime.String())
		}
		if applyRules == kyvernov1.ApplyOne && resp.PolicyResponse.Stats.RulesAppliedCount > 0 {
=======
		tracing.ChildSpan(
			ctx,
			"pkg/engine",
			fmt.Sprintf("RULE %s", rule.Name),
			func(ctx context.Context, span trace.Span) {
				e.doVerifyAndPatch(ctx, logger, policyContext, rule, &resp, &ivm)
			},
		)

		if applyRules == kyvernov1.ApplyOne && resp.Stats.RulesAppliedCount > 0 {
>>>>>>> eaaa8a02
			break
		}
	}
	// TODO: i doesn't make sense to not return the patched resource here
	return resp, ivm
<<<<<<< HEAD
=======
}

func (e *engine) doVerifyAndPatch(
	ctx context.Context,
	logger logr.Logger,
	policyContext engineapi.PolicyContext,
	rule kyvernov1.Rule,
	resp *engineapi.PolicyResponse,
	ivm *engineapi.ImageVerificationMetadata,
) {
	if len(rule.VerifyImages) == 0 {
		return
	}
	startTime := time.Now()
	logger = internal.LoggerWithRule(logger, rule)

	if err := matches(rule, policyContext, policyContext.NewResource()); err != nil {
		logger.V(5).Info("resource does not match rule", "reason", err.Error())
		return
	}

	// check if there is a corresponding policy exception
	ruleResp := e.hasPolicyExceptions(logger, engineapi.ImageVerify, policyContext, rule)
	if ruleResp != nil {
		resp.Rules = append(resp.Rules, *ruleResp)
		return
	}

	logger.V(3).Info("processing image verification rule")

	ruleImages, imageRefs, err := engineutils.ExtractMatchingImages(
		policyContext.NewResource(),
		policyContext.JSONContext(),
		rule,
		e.configuration,
	)
	if err != nil {
		internal.AddRuleResponse(
			resp,
			internal.RuleError(rule, engineapi.ImageVerify, "failed to extract images", err),
			startTime,
		)
		return
	}
	if len(ruleImages) == 0 {
		internal.AddRuleResponse(
			resp,
			internal.RuleSkip(
				rule,
				engineapi.ImageVerify,
				fmt.Sprintf("skip run verification as image in resource not found in imageRefs '%s'", imageRefs),
			),
			startTime,
		)
		return
	}
	policyContext.JSONContext().Restore()
	if err := internal.LoadContext(ctx, e, policyContext, rule); err != nil {
		internal.AddRuleResponse(
			resp,
			internal.RuleError(rule, engineapi.ImageVerify, "failed to load context", err),
			startTime,
		)
		return
	}
	ruleCopy, err := substituteVariables(&rule, policyContext.JSONContext(), logger)
	if err != nil {
		internal.AddRuleResponse(
			resp,
			internal.RuleError(rule, engineapi.ImageVerify, "failed to substitute variables", err),
			startTime,
		)
		return
	}
	iv := internal.NewImageVerifier(
		logger,
		e.rclient,
		policyContext,
		*ruleCopy,
		ivm,
	)
	for _, imageVerify := range ruleCopy.VerifyImages {
		for _, r := range iv.Verify(ctx, imageVerify, ruleImages, e.configuration) {
			internal.AddRuleResponse(resp, r, startTime)
		}
	}
}

func substituteVariables(rule *kyvernov1.Rule, ctx enginecontext.EvalInterface, logger logr.Logger) (*kyvernov1.Rule, error) {
	// remove attestations as variables are not substituted in them
	ruleCopy := *rule.DeepCopy()
	for i := range ruleCopy.VerifyImages {
		ruleCopy.VerifyImages[i].Attestations = nil
	}

	var err error
	ruleCopy, err = variables.SubstituteAllInRule(logger, ctx, ruleCopy)
	if err != nil {
		return nil, err
	}

	// replace attestations
	for i := range rule.VerifyImages {
		ruleCopy.VerifyImages[i].Attestations = rule.VerifyImages[i].Attestations
	}

	return &ruleCopy, nil
>>>>>>> eaaa8a02
}<|MERGE_RESOLUTION|>--- conflicted
+++ resolved
@@ -17,166 +17,29 @@
 	logger logr.Logger,
 	policyContext engineapi.PolicyContext,
 ) (engineapi.PolicyResponse, engineapi.ImageVerificationMetadata) {
-	policy := policyContext.Policy()
-<<<<<<< HEAD
-	resp := engineapi.NewEngineResponseFromPolicyContext(policyContext, nil)
-	matchedResource := policyContext.NewResource()
-
-	startTime := time.Now()
-
-	defer func() {
-		internal.BuildResponse(policyContext, &resp, startTime)
-		logger.V(4).Info("processed image verification rules",
-			"time", resp.PolicyResponse.Stats.ProcessingTime.String(),
-			"applied", resp.PolicyResponse.Stats.RulesAppliedCount,
-			"successful", resp.IsSuccessful(),
-		)
-	}()
-=======
 	resp := engineapi.NewPolicyResponse()
->>>>>>> eaaa8a02
 
 	policyContext.JSONContext().Checkpoint()
 	defer policyContext.JSONContext().Restore()
 
 	ivm := engineapi.ImageVerificationMetadata{}
+	policy := policyContext.Policy()
+	matchedResource := policyContext.NewResource()
 	applyRules := policy.GetSpec().GetApplyRules()
 	handler := mutation.NewMutateImageHandler(e.configuration, e.rclient, &ivm)
 	for _, rule := range autogen.ComputeRules(policyContext.Policy()) {
-<<<<<<< HEAD
+		startTime := time.Now()
 		resource, ruleResp := e.invokeRuleHandler(ctx, logger, handler, policyContext, matchedResource, rule, engineapi.ImageVerify)
 		matchedResource = resource
 		for _, ruleResp := range ruleResp {
 			ruleResp := ruleResp
-			internal.AddRuleResponse(&resp.PolicyResponse, &ruleResp, startTime)
+			internal.AddRuleResponse(&resp, &ruleResp, startTime)
 			logger.V(4).Info("finished processing rule", "processingTime", ruleResp.Stats.ProcessingTime.String())
 		}
-		if applyRules == kyvernov1.ApplyOne && resp.PolicyResponse.Stats.RulesAppliedCount > 0 {
-=======
-		tracing.ChildSpan(
-			ctx,
-			"pkg/engine",
-			fmt.Sprintf("RULE %s", rule.Name),
-			func(ctx context.Context, span trace.Span) {
-				e.doVerifyAndPatch(ctx, logger, policyContext, rule, &resp, &ivm)
-			},
-		)
-
 		if applyRules == kyvernov1.ApplyOne && resp.Stats.RulesAppliedCount > 0 {
->>>>>>> eaaa8a02
 			break
 		}
 	}
 	// TODO: i doesn't make sense to not return the patched resource here
 	return resp, ivm
-<<<<<<< HEAD
-=======
-}
-
-func (e *engine) doVerifyAndPatch(
-	ctx context.Context,
-	logger logr.Logger,
-	policyContext engineapi.PolicyContext,
-	rule kyvernov1.Rule,
-	resp *engineapi.PolicyResponse,
-	ivm *engineapi.ImageVerificationMetadata,
-) {
-	if len(rule.VerifyImages) == 0 {
-		return
-	}
-	startTime := time.Now()
-	logger = internal.LoggerWithRule(logger, rule)
-
-	if err := matches(rule, policyContext, policyContext.NewResource()); err != nil {
-		logger.V(5).Info("resource does not match rule", "reason", err.Error())
-		return
-	}
-
-	// check if there is a corresponding policy exception
-	ruleResp := e.hasPolicyExceptions(logger, engineapi.ImageVerify, policyContext, rule)
-	if ruleResp != nil {
-		resp.Rules = append(resp.Rules, *ruleResp)
-		return
-	}
-
-	logger.V(3).Info("processing image verification rule")
-
-	ruleImages, imageRefs, err := engineutils.ExtractMatchingImages(
-		policyContext.NewResource(),
-		policyContext.JSONContext(),
-		rule,
-		e.configuration,
-	)
-	if err != nil {
-		internal.AddRuleResponse(
-			resp,
-			internal.RuleError(rule, engineapi.ImageVerify, "failed to extract images", err),
-			startTime,
-		)
-		return
-	}
-	if len(ruleImages) == 0 {
-		internal.AddRuleResponse(
-			resp,
-			internal.RuleSkip(
-				rule,
-				engineapi.ImageVerify,
-				fmt.Sprintf("skip run verification as image in resource not found in imageRefs '%s'", imageRefs),
-			),
-			startTime,
-		)
-		return
-	}
-	policyContext.JSONContext().Restore()
-	if err := internal.LoadContext(ctx, e, policyContext, rule); err != nil {
-		internal.AddRuleResponse(
-			resp,
-			internal.RuleError(rule, engineapi.ImageVerify, "failed to load context", err),
-			startTime,
-		)
-		return
-	}
-	ruleCopy, err := substituteVariables(&rule, policyContext.JSONContext(), logger)
-	if err != nil {
-		internal.AddRuleResponse(
-			resp,
-			internal.RuleError(rule, engineapi.ImageVerify, "failed to substitute variables", err),
-			startTime,
-		)
-		return
-	}
-	iv := internal.NewImageVerifier(
-		logger,
-		e.rclient,
-		policyContext,
-		*ruleCopy,
-		ivm,
-	)
-	for _, imageVerify := range ruleCopy.VerifyImages {
-		for _, r := range iv.Verify(ctx, imageVerify, ruleImages, e.configuration) {
-			internal.AddRuleResponse(resp, r, startTime)
-		}
-	}
-}
-
-func substituteVariables(rule *kyvernov1.Rule, ctx enginecontext.EvalInterface, logger logr.Logger) (*kyvernov1.Rule, error) {
-	// remove attestations as variables are not substituted in them
-	ruleCopy := *rule.DeepCopy()
-	for i := range ruleCopy.VerifyImages {
-		ruleCopy.VerifyImages[i].Attestations = nil
-	}
-
-	var err error
-	ruleCopy, err = variables.SubstituteAllInRule(logger, ctx, ruleCopy)
-	if err != nil {
-		return nil, err
-	}
-
-	// replace attestations
-	for i := range rule.VerifyImages {
-		ruleCopy.VerifyImages[i].Attestations = rule.VerifyImages[i].Attestations
-	}
-
-	return &ruleCopy, nil
->>>>>>> eaaa8a02
 }