--- conflicted
+++ resolved
@@ -13,13 +13,10 @@
 	enginecontext "github.com/kyverno/kyverno/pkg/engine/context"
 	"github.com/kyverno/kyverno/pkg/engine/internal"
 	"github.com/kyverno/kyverno/pkg/engine/variables"
-<<<<<<< HEAD
 	"github.com/kyverno/kyverno/pkg/images"
 	"github.com/kyverno/kyverno/pkg/logging"
 	"github.com/kyverno/kyverno/pkg/notaryv2"
 	"github.com/kyverno/kyverno/pkg/registryclient"
-=======
->>>>>>> 80d7b66d
 	"github.com/kyverno/kyverno/pkg/tracing"
 	apiutils "github.com/kyverno/kyverno/pkg/utils/api"
 	"github.com/kyverno/kyverno/pkg/utils/wildcard"
@@ -154,7 +151,145 @@
 			}
 		}
 	}
-<<<<<<< HEAD
+	return imageInfos, strings.Join(imageRefs, ",")
+}
+
+func imageMatches(image string, imagePatterns []string) bool {
+	for _, imagePattern := range imagePatterns {
+		if wildcard.Match(imagePattern, image) {
+			return true
+		}
+	}
+
+	return false
+}
+
+func (e *engine) extractMatchingImages(policyContext engineapi.PolicyContext, rule *kyvernov1.Rule) ([]apiutils.ImageInfo, string, error) {
+	var (
+		images map[string]map[string]apiutils.ImageInfo
+		err    error
+	)
+	newResource := policyContext.NewResource()
+	images = policyContext.JSONContext().ImageInfo()
+	if rule.ImageExtractors != nil {
+		images, err = policyContext.JSONContext().GenerateCustomImageInfo(&newResource, rule.ImageExtractors, e.configuration)
+		if err != nil {
+			// if we get an error while generating custom images from image extractors,
+			// don't check for matching images in imageExtractors
+			return nil, "", err
+		}
+	}
+	matchingImages, imageRefs := getMatchingImages(images, rule)
+	return matchingImages, imageRefs, nil
+}
+
+func substituteVariables(rule *kyvernov1.Rule, ctx enginecontext.EvalInterface, logger logr.Logger) (*kyvernov1.Rule, error) {
+	// remove attestations as variables are not substituted in them
+	ruleCopy := *rule.DeepCopy()
+	for i := range ruleCopy.VerifyImages {
+		ruleCopy.VerifyImages[i].Attestations = nil
+	}
+
+	var err error
+	ruleCopy, err = variables.SubstituteAllInRule(logger, ctx, ruleCopy)
+	if err != nil {
+		return nil, err
+	}
+
+	// replace attestations
+	for i := range rule.VerifyImages {
+		ruleCopy.VerifyImages[i].Attestations = rule.VerifyImages[i].Attestations
+	}
+
+	return &ruleCopy, nil
+}
+
+type imageVerifier struct {
+	logger        logr.Logger
+	rclient       registryclient.Client
+	policyContext *PolicyContext
+	rule          *kyvernov1.Rule
+	resp          *response.EngineResponse
+	ivm           *ImageVerificationMetadata
+}
+
+// verify applies policy rules to each matching image. The policy rule results and annotation patches are
+// added to tme imageVerifier `resp` and `ivm` fields.
+func (iv *imageVerifier) verify(ctx context.Context, imageVerify kyvernov1.ImageVerification, matchedImageInfos []apiutils.ImageInfo, cfg config.Configuration) {
+	// for backward compatibility
+	imageVerify = *imageVerify.Convert()
+
+	for _, imageInfo := range matchedImageInfos {
+		image := imageInfo.String()
+
+		if hasImageVerifiedAnnotationChanged(iv.policyContext, iv.logger) {
+			msg := imageVerifyAnnotationKey + " annotation cannot be changed"
+			iv.logger.Info("image verification error", "reason", msg)
+			ruleResp := ruleResponse(*iv.rule, response.ImageVerify, msg, response.RuleStatusFail)
+			iv.resp.PolicyResponse.Rules = append(iv.resp.PolicyResponse.Rules, *ruleResp)
+			incrementAppliedCount(iv.resp)
+			continue
+		}
+
+		pointer := jsonpointer.ParsePath(imageInfo.Pointer).JMESPath()
+		changed, err := iv.policyContext.jsonContext.HasChanged(pointer)
+		if err == nil && !changed {
+			iv.logger.V(4).Info("no change in image, skipping check", "image", image)
+			continue
+		}
+
+		verified, err := isImageVerified(iv.policyContext.newResource, image, iv.logger)
+		if err == nil && verified {
+			iv.logger.Info("image was previously verified, skipping check", "image", image)
+			continue
+		}
+
+		ruleResp, digest := iv.verifyImage(ctx, imageVerify, imageInfo, cfg)
+
+		if imageVerify.MutateDigest {
+			patch, retrievedDigest, err := iv.handleMutateDigest(ctx, digest, imageInfo)
+			if err != nil {
+				ruleResp = ruleError(iv.rule, response.ImageVerify, "failed to update digest", err)
+			} else if patch != nil {
+				if ruleResp == nil {
+					ruleResp = ruleResponse(*iv.rule, response.ImageVerify, "mutated image digest", response.RuleStatusPass)
+				}
+
+				ruleResp.Patches = append(ruleResp.Patches, patch)
+				imageInfo.Digest = retrievedDigest
+				image = imageInfo.String()
+			}
+		}
+
+		if ruleResp != nil {
+			if len(imageVerify.Attestors) > 0 || len(imageVerify.Attestations) > 0 {
+				verified := ruleResp.Status == response.RuleStatusPass
+				iv.ivm.add(image, verified)
+			}
+
+			iv.resp.PolicyResponse.Rules = append(iv.resp.PolicyResponse.Rules, *ruleResp)
+			incrementAppliedCount(iv.resp)
+		}
+	}
+}
+
+func (iv *imageVerifier) handleMutateDigest(ctx context.Context, digest string, imageInfo apiutils.ImageInfo) ([]byte, string, error) {
+	if imageInfo.Digest != "" {
+		return nil, "", nil
+	}
+
+	if digest == "" {
+		desc, err := iv.rclient.FetchImageDescriptor(ctx, imageInfo.String())
+		if err != nil {
+			return nil, "", err
+		}
+		digest = desc.Digest.String()
+	}
+
+	patch, err := makeAddDigestPatch(imageInfo, digest)
+	if err != nil {
+		return nil, "", errors.Wrapf(err, "failed to create image digest patch")
+	}
 
 	iv.logger.V(3).Info("adding digest patch", "image", imageInfo.String(), "patch", string(patch))
 	return patch, digest, nil
@@ -175,9 +310,6 @@
 	}
 
 	return result
-=======
-	return imageInfos, strings.Join(imageRefs, ",")
->>>>>>> 80d7b66d
 }
 
 func imageMatches(image string, imagePatterns []string) bool {
@@ -190,7 +322,6 @@
 	return false
 }
 
-<<<<<<< HEAD
 func (iv *imageVerifier) verifyImage(
 	ctx context.Context,
 	imageVerify kyvernov1.ImageVerification,
@@ -575,44 +706,75 @@
 	for _, s := range statements {
 		iv.logger.Info("checking attestation", "predicates", types, "image", imageInfo.String())
 		val, err := iv.checkAttestations(attestation, s)
-=======
-func (e *engine) extractMatchingImages(policyContext engineapi.PolicyContext, rule *kyvernov1.Rule) ([]apiutils.ImageInfo, string, error) {
-	var (
-		images map[string]map[string]apiutils.ImageInfo
-		err    error
-	)
-	newResource := policyContext.NewResource()
-	images = policyContext.JSONContext().ImageInfo()
-	if rule.ImageExtractors != nil {
-		images, err = policyContext.JSONContext().GenerateCustomImageInfo(&newResource, rule.ImageExtractors, e.configuration)
->>>>>>> 80d7b66d
 		if err != nil {
-			// if we get an error while generating custom images from image extractors,
-			// don't check for matching images in imageExtractors
-			return nil, "", err
-		}
-	}
-	matchingImages, imageRefs := getMatchingImages(images, rule)
-	return matchingImages, imageRefs, nil
-}
-
-func substituteVariables(rule *kyvernov1.Rule, ctx enginecontext.EvalInterface, logger logr.Logger) (*kyvernov1.Rule, error) {
-	// remove attestations as variables are not substituted in them
-	ruleCopy := *rule.DeepCopy()
-	for i := range ruleCopy.VerifyImages {
-		ruleCopy.VerifyImages[i].Attestations = nil
-	}
-
-	var err error
-	ruleCopy, err = variables.SubstituteAllInRule(logger, ctx, ruleCopy)
+			return errors.Wrap(err, "failed to check attestations")
+		}
+
+		if !val {
+			return fmt.Errorf("attestation checks failed for %s and predicate %s", imageInfo.String(), attestation.PredicateType)
+		}
+	}
+
+	return nil
+}
+
+func buildStatementMap(statements []map[string]interface{}) (map[string][]map[string]interface{}, []string) {
+	results := map[string][]map[string]interface{}{}
+	var predicateTypes []string
+	for _, s := range statements {
+		predicateType := s["predicateType"].(string)
+		if results[predicateType] != nil {
+			results[predicateType] = append(results[predicateType], s)
+		} else {
+			results[predicateType] = []map[string]interface{}{s}
+		}
+
+		predicateTypes = append(predicateTypes, predicateType)
+	}
+
+	return results, predicateTypes
+}
+
+func (iv *imageVerifier) checkAttestations(a kyvernov1.Attestation, s map[string]interface{}) (bool, error) {
+	if len(a.Conditions) == 0 {
+		return true, nil
+	}
+
+	iv.policyContext.jsonContext.Checkpoint()
+	defer iv.policyContext.jsonContext.Restore()
+
+	return evaluateConditions(a.Conditions, iv.policyContext.jsonContext, s, iv.logger)
+}
+
+func evaluateConditions(
+	conditions []kyvernov1.AnyAllConditions,
+	ctx enginecontext.Interface,
+	s map[string]interface{},
+	log logr.Logger,
+) (bool, error) {
+	predicate, ok := s["predicate"].(map[string]interface{})
+	if !ok {
+		return false, fmt.Errorf("failed to extract predicate from statement: %v", s)
+	}
+
+	if err := enginecontext.AddJSONObject(ctx, predicate); err != nil {
+		return false, errors.Wrapf(err, fmt.Sprintf("failed to add Statement to the context %v", s))
+	}
+
+	c, err := variables.SubstituteAllInConditions(log, ctx, conditions)
 	if err != nil {
-		return nil, err
-	}
-
-	// replace attestations
-	for i := range rule.VerifyImages {
-		ruleCopy.VerifyImages[i].Attestations = rule.VerifyImages[i].Attestations
-	}
-
-	return &ruleCopy, nil
+		return false, errors.Wrapf(err, "failed to substitute variables in attestation conditions")
+	}
+
+	pass := variables.EvaluateAnyAllConditions(log, ctx, c)
+	return pass, nil
+}
+
+func matchImageReferences(imageReferences []string, image string) bool {
+	for _, imageRef := range imageReferences {
+		if wildcard.Match(imageRef, image) {
+			return true
+		}
+	}
+	return false
 }