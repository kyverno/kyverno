--- conflicted
+++ resolved
@@ -171,353 +171,6 @@
 	return false
 }
 
-<<<<<<< HEAD
-func (iv *imageVerifier) verifyImage(
-	ctx context.Context,
-	imageVerify kyvernov1.ImageVerification,
-	imageInfo apiutils.ImageInfo,
-	cfg config.Configuration,
-) (*response.RuleResponse, string) {
-	if len(imageVerify.Attestors) <= 0 && len(imageVerify.Attestations) <= 0 {
-		return nil, ""
-	}
-
-	image := imageInfo.String()
-	iv.logger.V(2).Info("verifying image signatures", "image", image,
-		"attestors", len(imageVerify.Attestors), "attestations", len(imageVerify.Attestations))
-
-	if err := iv.policyContext.jsonContext.AddImageInfo(imageInfo, cfg); err != nil {
-		iv.logger.Error(err, "failed to add image to context")
-		msg := fmt.Sprintf("failed to add image to context %s: %s", image, err.Error())
-		return ruleResponse(*iv.rule, response.ImageVerify, msg, response.RuleStatusError), ""
-	}
-
-	if len(imageVerify.Attestors) > 0 {
-		if !matchImageReferences(imageVerify.ImageReferences, imageInfo.String()) {
-			return nil, ""
-		}
-
-		ruleResp, cosignResp := iv.verifyAttestors(ctx, imageVerify.Attestors, imageVerify, imageInfo, "")
-		if ruleResp.Status != response.RuleStatusPass {
-			return ruleResp, ""
-		}
-
-		if len(imageVerify.Attestations) == 0 {
-			return ruleResp, cosignResp.Digest
-		}
-
-		if imageInfo.Digest == "" {
-			imageInfo.Digest = cosignResp.Digest
-		}
-
-		if len(imageVerify.Attestations) == 0 {
-			return ruleResp, cosignResp.Digest
-		}
-
-		if imageInfo.Digest == "" {
-			imageInfo.Digest = cosignResp.Digest
-		}
-	}
-
-	return iv.verifyAttestations(ctx, imageVerify, imageInfo)
-}
-
-func (iv *imageVerifier) verifyAttestors(
-	ctx context.Context,
-	attestors []kyvernov1.AttestorSet,
-	imageVerify kyvernov1.ImageVerification,
-	imageInfo apiutils.ImageInfo,
-	predicateType string,
-) (*response.RuleResponse, *cosign.Response) {
-	var cosignResponse *cosign.Response
-	image := imageInfo.String()
-
-	for i, attestorSet := range attestors {
-		var err error
-		path := fmt.Sprintf(".attestors[%d]", i)
-		iv.logger.V(4).Info("verifying attestors", "path", path)
-		cosignResponse, err = iv.verifyAttestorSet(ctx, attestorSet, imageVerify, imageInfo, path)
-		if err != nil {
-			iv.logger.Error(err, "failed to verify image")
-			return iv.handleRegistryErrors(image, err), nil
-		}
-	}
-
-	if cosignResponse == nil {
-		return ruleError(iv.rule, response.ImageVerify, "invalid response", fmt.Errorf("nil")), nil
-	}
-
-	msg := fmt.Sprintf("verified image signatures for %s", image)
-	return ruleResponse(*iv.rule, response.ImageVerify, msg, response.RuleStatusPass), cosignResponse
-}
-
-// handle registry network errors as a rule error (instead of a policy failure)
-func (iv *imageVerifier) handleRegistryErrors(image string, err error) *response.RuleResponse {
-	msg := fmt.Sprintf("failed to verify image %s: %s", image, err.Error())
-	var netErr *net.OpError
-	if errors.As(err, &netErr) {
-		return ruleResponse(*iv.rule, response.ImageVerify, msg, response.RuleStatusError)
-	}
-
-	return ruleResponse(*iv.rule, response.ImageVerify, msg, response.RuleStatusFail)
-}
-
-func (iv *imageVerifier) verifyAttestations(
-	ctx context.Context,
-	imageVerify kyvernov1.ImageVerification,
-	imageInfo apiutils.ImageInfo,
-) (*response.RuleResponse, string) {
-	image := imageInfo.String()
-	for i, attestation := range imageVerify.Attestations {
-		var attestationError error
-		path := fmt.Sprintf(".attestations[%d]", i)
-
-		if attestation.PredicateType == "" {
-			return ruleResponse(*iv.rule, response.ImageVerify, path+": missing predicateType", response.RuleStatusFail), ""
-		}
-
-		if len(attestation.Attestors) == 0 {
-			// add an empty attestor to allow fetching and checking attestations
-			attestation.Attestors = []kyvernov1.AttestorSet{{Entries: []kyvernov1.Attestor{{}}}}
-		}
-
-		for j, attestor := range attestation.Attestors {
-			attestorPath := fmt.Sprintf("%s.attestors[%d]", path, j)
-			requiredCount := getRequiredCount(attestor)
-			verifiedCount := 0
-
-			for _, a := range attestor.Entries {
-				entryPath := fmt.Sprintf("%s.entries[%d]", attestorPath, i)
-				opts, subPath := iv.buildOptionsAndPath(a, imageVerify, image, &imageVerify.Attestations[i])
-				cosignResp, err := cosign.FetchAttestations(ctx, iv.rclient, *opts)
-				if err != nil {
-					iv.logger.Error(err, "failed to fetch attestations")
-					return iv.handleRegistryErrors(image, err), ""
-				}
-
-				if imageInfo.Digest == "" {
-					imageInfo.Digest = cosignResp.Digest
-					image = imageInfo.String()
-				}
-
-				attestationError = iv.verifyAttestation(cosignResp.Statements, attestation, imageInfo)
-				if attestationError != nil {
-					attestationError = errors.Wrapf(attestationError, entryPath+subPath)
-					return ruleResponse(*iv.rule, response.ImageVerify, attestationError.Error(), response.RuleStatusFail), ""
-				}
-
-				verifiedCount++
-				if verifiedCount >= requiredCount {
-					iv.logger.V(2).Info("image attestations verification succeeded", "verifiedCount", verifiedCount, "requiredCount", requiredCount)
-					break
-				}
-			}
-
-			if verifiedCount < requiredCount {
-				msg := fmt.Sprintf("image attestations verification failed, verifiedCount: %v, requiredCount: %v", verifiedCount, requiredCount)
-				return ruleResponse(*iv.rule, response.ImageVerify, msg, response.RuleStatusFail), ""
-			}
-		}
-
-		iv.logger.V(4).Info("attestation checks passed", "path", path, "image", imageInfo.String(), "predicateType", attestation.PredicateType)
-	}
-
-	msg := fmt.Sprintf("verified image attestations for %s", image)
-	iv.logger.V(2).Info(msg)
-	return ruleResponse(*iv.rule, response.ImageVerify, msg, response.RuleStatusPass), imageInfo.Digest
-}
-
-func (iv *imageVerifier) verifyAttestorSet(
-	ctx context.Context,
-	attestorSet kyvernov1.AttestorSet,
-	imageVerify kyvernov1.ImageVerification,
-	imageInfo apiutils.ImageInfo,
-	path string,
-) (*cosign.Response, error) {
-	var errorList []error
-	verifiedCount := 0
-	attestorSet = expandStaticKeys(attestorSet)
-	requiredCount := getRequiredCount(attestorSet)
-	image := imageInfo.String()
-
-	for i, a := range attestorSet.Entries {
-		var entryError error
-		var cosignResp *cosign.Response
-		attestorPath := fmt.Sprintf("%s.entries[%d]", path, i)
-		iv.logger.V(4).Info("verifying attestorSet", "path", attestorPath)
-
-		if a.Attestor != nil {
-			nestedAttestorSet, err := kyvernov1.AttestorSetUnmarshal(a.Attestor)
-			if err != nil {
-				entryError = errors.Wrapf(err, "failed to unmarshal nested attestor %s", attestorPath)
-			} else {
-				attestorPath += ".attestor"
-				cosignResp, entryError = iv.verifyAttestorSet(ctx, *nestedAttestorSet, imageVerify, imageInfo, attestorPath)
-			}
-		} else {
-			opts, subPath := iv.buildOptionsAndPath(a, imageVerify, image, nil)
-			cosignResp, entryError = cosign.VerifySignature(ctx, iv.rclient, *opts)
-			if entryError != nil {
-				entryError = errors.Wrapf(entryError, attestorPath+subPath)
-			}
-		}
-
-		if entryError == nil {
-			verifiedCount++
-			if verifiedCount >= requiredCount {
-				iv.logger.V(2).Info("image attestors verification succeeded", "verifiedCount", verifiedCount, "requiredCount", requiredCount)
-				return cosignResp, nil
-			}
-		} else {
-			errorList = append(errorList, entryError)
-		}
-	}
-
-	err := multierr.Combine(errorList...)
-	iv.logger.Info("image attestors verification failed", "verifiedCount", verifiedCount, "requiredCount", requiredCount, "errors", err.Error())
-	return nil, err
-}
-
-func expandStaticKeys(attestorSet kyvernov1.AttestorSet) kyvernov1.AttestorSet {
-	var entries []kyvernov1.Attestor
-	for _, e := range attestorSet.Entries {
-		if e.Keys != nil {
-			keys := splitPEM(e.Keys.PublicKeys)
-			if len(keys) > 1 {
-				moreEntries := createStaticKeyAttestors(keys)
-				entries = append(entries, moreEntries...)
-				continue
-			}
-		}
-
-		entries = append(entries, e)
-	}
-
-	return kyvernov1.AttestorSet{
-		Count:   attestorSet.Count,
-		Entries: entries,
-	}
-}
-
-func splitPEM(pem string) []string {
-	keys := strings.SplitAfter(pem, "-----END PUBLIC KEY-----")
-	if len(keys) < 1 {
-		return keys
-	}
-
-	return keys[0 : len(keys)-1]
-}
-
-func createStaticKeyAttestors(keys []string) []kyvernov1.Attestor {
-	var attestors []kyvernov1.Attestor
-	for _, k := range keys {
-		a := kyvernov1.Attestor{
-			Keys: &kyvernov1.StaticKeyAttestor{
-				PublicKeys: k,
-			},
-		}
-		attestors = append(attestors, a)
-	}
-
-	return attestors
-}
-
-func getRequiredCount(as kyvernov1.AttestorSet) int {
-	if as.Count == nil || *as.Count == 0 {
-		return len(as.Entries)
-	}
-
-	return *as.Count
-}
-
-func (iv *imageVerifier) buildOptionsAndPath(attestor kyvernov1.Attestor, imageVerify kyvernov1.ImageVerification, image string, attestation *kyvernov1.Attestation) (*cosign.Options, string) {
-	path := ""
-	opts := &cosign.Options{
-		ImageRef:    image,
-		Repository:  imageVerify.Repository,
-		Annotations: imageVerify.Annotations,
-	}
-
-	if imageVerify.Roots != "" {
-		opts.Roots = imageVerify.Roots
-	}
-
-	if attestation != nil {
-		opts.PredicateType = attestation.PredicateType
-		opts.FetchAttestations = true
-	}
-
-	if attestor.Keys != nil {
-		path = path + ".keys"
-		if attestor.Keys.PublicKeys != "" {
-			opts.Key = attestor.Keys.PublicKeys
-		} else if attestor.Keys.Secret != nil {
-			opts.Key = fmt.Sprintf("k8s://%s/%s", attestor.Keys.Secret.Namespace,
-				attestor.Keys.Secret.Name)
-		} else if attestor.Keys.KMS != "" {
-			opts.Key = attestor.Keys.KMS
-		}
-		if attestor.Keys.Rekor != nil {
-			opts.RekorURL = attestor.Keys.Rekor.URL
-		}
-		opts.SignatureAlgorithm = attestor.Keys.SignatureAlgorithm
-	} else if attestor.Certificates != nil {
-		path = path + ".certificates"
-		opts.Cert = attestor.Certificates.Certificate
-		opts.CertChain = attestor.Certificates.CertificateChain
-		if attestor.Certificates.Rekor != nil {
-			opts.RekorURL = attestor.Certificates.Rekor.URL
-		}
-	} else if attestor.Keyless != nil {
-		path = path + ".keyless"
-		if attestor.Keyless.Rekor != nil {
-			opts.RekorURL = attestor.Keyless.Rekor.URL
-		}
-
-		opts.Roots = attestor.Keyless.Roots
-		opts.Issuer = attestor.Keyless.Issuer
-		opts.Subject = attestor.Keyless.Subject
-		opts.AdditionalExtensions = attestor.Keyless.AdditionalExtensions
-	}
-
-	if attestor.Repository != "" {
-		opts.Repository = attestor.Repository
-	}
-
-	if attestor.Annotations != nil {
-		opts.Annotations = attestor.Annotations
-	}
-
-	return opts, path
-}
-
-func makeAddDigestPatch(imageInfo apiutils.ImageInfo, digest string) ([]byte, error) {
-	patch := make(map[string]interface{})
-	patch["op"] = "replace"
-	patch["path"] = imageInfo.Pointer
-	patch["value"] = imageInfo.String() + "@" + digest
-	return json.Marshal(patch)
-}
-
-func (iv *imageVerifier) verifyAttestation(statements []map[string]interface{}, attestation kyvernov1.Attestation, imageInfo apiutils.ImageInfo) error {
-	if attestation.PredicateType == "" {
-		return fmt.Errorf("a predicateType is required")
-	}
-
-	image := imageInfo.String()
-	statementsByPredicate, types := buildStatementMap(statements)
-	iv.logger.V(4).Info("checking attestations", "predicates", types, "image", image)
-
-	statements = statementsByPredicate[attestation.PredicateType]
-	if statements == nil {
-		iv.logger.Info("no attestations found for predicate", "type", attestation.PredicateType, "predicates", types, "image", imageInfo.String())
-		return fmt.Errorf("attestions not found for predicate type %s", attestation.PredicateType)
-	}
-
-	for _, s := range statements {
-		iv.logger.Info("checking attestation", "predicates", types, "image", imageInfo.String())
-		val, err := iv.checkAttestations(attestation, s)
-=======
 func (e *engine) extractMatchingImages(policyContext engineapi.PolicyContext, rule *kyvernov1.Rule) ([]apiutils.ImageInfo, string, error) {
 	var (
 		images map[string]map[string]apiutils.ImageInfo
@@ -527,7 +180,6 @@
 	images = policyContext.JSONContext().ImageInfo()
 	if rule.ImageExtractors != nil {
 		images, err = policyContext.JSONContext().GenerateCustomImageInfo(&newResource, rule.ImageExtractors, e.configuration)
->>>>>>> 97f42cfe
 		if err != nil {
 			// if we get an error while generating custom images from image extractors,
 			// don't check for matching images in imageExtractors
@@ -556,19 +208,5 @@
 		ruleCopy.VerifyImages[i].Attestations = rule.VerifyImages[i].Attestations
 	}
 
-<<<<<<< HEAD
-	pass := variables.EvaluateAnyAllConditions(log, ctx, c)
-	return pass, nil
-}
-
-func matchImageReferences(imageReferences []string, image string) bool {
-	for _, imageRef := range imageReferences {
-		if wildcard.Match(imageRef, image) {
-			return true
-		}
-	}
-	return false
-=======
 	return &ruleCopy, nil
->>>>>>> 97f42cfe
 }