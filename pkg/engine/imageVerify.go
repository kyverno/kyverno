package engine

import (
	"context"
	"encoding/json"
	"fmt"
	"net"
	"reflect"
	"strings"
	"time"

	"github.com/go-logr/logr"
	kyvernov1 "github.com/kyverno/kyverno/api/kyverno/v1"
	"github.com/kyverno/kyverno/pkg/autogen"
	"github.com/kyverno/kyverno/pkg/cosign"
	enginecontext "github.com/kyverno/kyverno/pkg/engine/context"
	"github.com/kyverno/kyverno/pkg/engine/response"
	"github.com/kyverno/kyverno/pkg/engine/variables"
	"github.com/kyverno/kyverno/pkg/logging"
	"github.com/kyverno/kyverno/pkg/registryclient"
	"github.com/kyverno/kyverno/pkg/tracing"
	apiutils "github.com/kyverno/kyverno/pkg/utils/api"
	"github.com/kyverno/kyverno/pkg/utils/jsonpointer"
	"github.com/kyverno/kyverno/pkg/utils/wildcard"
	"github.com/pkg/errors"
	"go.opentelemetry.io/otel/trace"
	"go.uber.org/multierr"
	"k8s.io/apimachinery/pkg/apis/meta/v1/unstructured"
)

func getMatchingImages(images map[string]map[string]apiutils.ImageInfo, rule *kyvernov1.Rule) ([]apiutils.ImageInfo, string) {
	imageInfos := []apiutils.ImageInfo{}
	imageRefs := []string{}
	for _, infoMap := range images {
		for _, imageInfo := range infoMap {
			image := imageInfo.String()
			for _, verifyImage := range rule.VerifyImages {
				verifyImage = *verifyImage.Convert()
				imageRefs = append(imageRefs, verifyImage.ImageReferences...)
				if imageMatches(image, verifyImage.ImageReferences) {
					imageInfos = append(imageInfos, imageInfo)
				}
			}
		}
	}
	return imageInfos, strings.Join(imageRefs, ",")
}

func extractMatchingImages(policyContext *PolicyContext, rule *kyvernov1.Rule) ([]apiutils.ImageInfo, string, error) {
	var (
		images map[string]map[string]apiutils.ImageInfo
		err    error
	)
	images = policyContext.jsonContext.ImageInfo()
	if rule.ImageExtractors != nil {
		images, err = policyContext.jsonContext.GenerateCustomImageInfo(
			&policyContext.newResource, rule.ImageExtractors)
		if err != nil {
			// if we get an error while generating custom images from image extractors,
			// don't check for matching images in imageExtractors
			return nil, "", err
		}
	}
	matchingImages, imageRefs := getMatchingImages(images, rule)
	return matchingImages, imageRefs, nil
}

func VerifyAndPatchImages(
	ctx context.Context,
	rclient registryclient.Client,
	policyContext *PolicyContext,
) (*response.EngineResponse, *ImageVerificationMetadata) {
	resp := &response.EngineResponse{}

	policy := policyContext.policy
	patchedResource := policyContext.newResource
	logger := logging.WithName("EngineVerifyImages").WithValues("policy", policy.GetName(),
		"kind", patchedResource.GetKind(), "namespace", patchedResource.GetNamespace(), "name", patchedResource.GetName())

	startTime := time.Now()
	defer func() {
		buildResponse(policyContext, resp, startTime)
		logger.V(4).Info("processed image verification rules",
			"time", resp.PolicyResponse.ProcessingTime.String(),
			"applied", resp.PolicyResponse.RulesAppliedCount, "successful", resp.IsSuccessful())
	}()

	policyContext.jsonContext.Checkpoint()
	defer policyContext.jsonContext.Restore()

	ivm := &ImageVerificationMetadata{}
	rules := autogen.ComputeRules(policyContext.policy)
	applyRules := policy.GetSpec().GetApplyRules()

	for i := range rules {
		rule := &rules[i]

		tracing.ChildSpan(
			ctx,
			"pkg/engine",
			fmt.Sprintf("RULE %s", rule.Name),
			func(ctx context.Context, span trace.Span) {
				if len(rule.VerifyImages) == 0 {
					return
				}

				if !matches(logger, rule, policyContext) {
					return
				}

				logger.V(3).Info("processing image verification rule", "ruleSelector", applyRules)

				var err error
				ruleImages, imageRefs, err := extractMatchingImages(policyContext, rule)
				if err != nil {
					appendResponse(resp, rule, fmt.Sprintf("failed to extract images: %s", err.Error()), response.RuleStatusError)
					return
				}
				if len(ruleImages) == 0 {
					appendResponse(
						resp,
						rule,
						fmt.Sprintf("skip run verification as image in resource not found in imageRefs '%s'", imageRefs),
						response.RuleStatusSkip,
					)
					return
				}

				policyContext.jsonContext.Restore()
				if err := LoadContext(ctx, logger, rclient, rule.Context, policyContext, rule.Name); err != nil {
					appendResponse(resp, rule, fmt.Sprintf("failed to load context: %s", err.Error()), response.RuleStatusError)
					return
				}

				ruleCopy, err := substituteVariables(rule, policyContext.jsonContext, logger)
				if err != nil {
					appendResponse(resp, rule, fmt.Sprintf("failed to substitute variables: %s", err.Error()), response.RuleStatusError)
					return
				}

				iv := &imageVerifier{
					logger:        logger,
					rclient:       rclient,
					policyContext: policyContext,
					rule:          ruleCopy,
					resp:          resp,
					ivm:           ivm,
				}

				for _, imageVerify := range ruleCopy.VerifyImages {
					iv.verify(ctx, imageVerify, ruleImages)
				}
			},
		)

		if applyRules == kyvernov1.ApplyOne && resp.PolicyResponse.RulesAppliedCount > 0 {
			break
		}
	}

	return resp, ivm
}

func appendResponse(resp *response.EngineResponse, rule *kyvernov1.Rule, msg string, status response.RuleStatus) {
	rr := ruleResponse(*rule, response.ImageVerify, msg, status)
	resp.PolicyResponse.Rules = append(resp.PolicyResponse.Rules, *rr)
	incrementErrorCount(resp)
}

func substituteVariables(rule *kyvernov1.Rule, ctx enginecontext.EvalInterface, logger logr.Logger) (*kyvernov1.Rule, error) {
	// remove attestations as variables are not substituted in them
	ruleCopy := *rule.DeepCopy()
	for i := range ruleCopy.VerifyImages {
		ruleCopy.VerifyImages[i].Attestations = nil
	}

	var err error
	ruleCopy, err = variables.SubstituteAllInRule(logger, ctx, ruleCopy)
	if err != nil {
		return nil, err
	}

	// replace attestations
	for i := range rule.VerifyImages {
		ruleCopy.VerifyImages[i].Attestations = rule.VerifyImages[i].Attestations
	}

	return &ruleCopy, nil
}

type imageVerifier struct {
	logger        logr.Logger
	rclient       registryclient.Client
	policyContext *PolicyContext
	rule          *kyvernov1.Rule
	resp          *response.EngineResponse
	ivm           *ImageVerificationMetadata
}

// verify applies policy rules to each matching image. The policy rule results and annotation patches are
// added to tme imageVerifier `resp` and `ivm` fields.
func (iv *imageVerifier) verify(ctx context.Context, imageVerify kyvernov1.ImageVerification, matchedImageInfos []apiutils.ImageInfo) {
	// for backward compatibility
	imageVerify = *imageVerify.Convert()

	for _, imageInfo := range matchedImageInfos {
		image := imageInfo.String()

		if hasImageVerifiedAnnotationChanged(iv.policyContext, iv.logger) {
			msg := imageVerifyAnnotationKey + " annotation cannot be changed"
			iv.logger.Info("image verification error", "reason", msg)
			ruleResp := ruleResponse(*iv.rule, response.ImageVerify, msg, response.RuleStatusFail)
			iv.resp.PolicyResponse.Rules = append(iv.resp.PolicyResponse.Rules, *ruleResp)
			incrementAppliedCount(iv.resp)
			continue
		}

		pointer := jsonpointer.ParsePath(imageInfo.Pointer).JMESPath()
		changed, err := iv.policyContext.jsonContext.HasChanged(pointer)
		if err == nil && !changed {
			iv.logger.V(4).Info("no change in image, skipping check", "image", image)
			continue
		}

		verified, err := isImageVerified(iv.policyContext.newResource, image, iv.logger)
		if err == nil && verified {
			iv.logger.Info("image was previously verified, skipping check", "image", image)
			continue
		}

		ruleResp, digest := iv.verifyImage(ctx, imageVerify, imageInfo)

		if imageVerify.MutateDigest {
			patch, retrievedDigest, err := iv.handleMutateDigest(ctx, digest, imageInfo)
			if err != nil {
				ruleResp = ruleError(iv.rule, response.ImageVerify, "failed to update digest", err)
			} else if patch != nil {
				if ruleResp == nil {
					ruleResp = ruleResponse(*iv.rule, response.ImageVerify, "mutated image digest", response.RuleStatusPass)
				}

				ruleResp.Patches = append(ruleResp.Patches, patch)
				imageInfo.Digest = retrievedDigest
				image = imageInfo.String()
			}
		}

		if ruleResp != nil {
			if len(imageVerify.Attestors) > 0 || len(imageVerify.Attestations) > 0 {
				verified := ruleResp.Status == response.RuleStatusPass
				iv.ivm.add(image, verified)
			}

			iv.resp.PolicyResponse.Rules = append(iv.resp.PolicyResponse.Rules, *ruleResp)
			incrementAppliedCount(iv.resp)
		}
	}
}

func (iv *imageVerifier) handleMutateDigest(ctx context.Context, digest string, imageInfo apiutils.ImageInfo) ([]byte, string, error) {
	if imageInfo.Digest != "" {
		return nil, "", nil
	}

	if digest == "" {
		desc, err := iv.rclient.FetchImageDescriptor(ctx, imageInfo.String())
		if err != nil {
			return nil, "", err
		}
		digest = desc.Digest.String()
	}

	patch, err := makeAddDigestPatch(imageInfo, digest)
	if err != nil {
		return nil, "", errors.Wrapf(err, "failed to create image digest patch")
	}

	iv.logger.V(4).Info("adding digest patch", "image", imageInfo.String(), "patch", string(patch))

	return patch, digest, nil
}

func hasImageVerifiedAnnotationChanged(ctx *PolicyContext, log logr.Logger) bool {
	if reflect.DeepEqual(ctx.newResource, unstructured.Unstructured{}) ||
		reflect.DeepEqual(ctx.oldResource, unstructured.Unstructured{}) {
		return false
	}

	key := imageVerifyAnnotationKey
	newValue := ctx.newResource.GetAnnotations()[key]
	oldValue := ctx.oldResource.GetAnnotations()[key]
	result := newValue != oldValue
	if result {
		log.V(2).Info("annotation mismatch", "oldValue", oldValue, "newValue", newValue, "key", key)
	}

	return result
}

func imageMatches(image string, imagePatterns []string) bool {
	for _, imagePattern := range imagePatterns {
		if wildcard.Match(imagePattern, image) {
			return true
		}
	}

	return false
}

func (iv *imageVerifier) verifyImage(
	ctx context.Context,
	imageVerify kyvernov1.ImageVerification,
	imageInfo apiutils.ImageInfo,
) (*response.RuleResponse, string) {
	if len(imageVerify.Attestors) <= 0 && len(imageVerify.Attestations) <= 0 {
		return nil, ""
	}

	image := imageInfo.String()
	iv.logger.V(2).Info("verifying image signatures", "image", image,
		"attestors", len(imageVerify.Attestors), "attestations", len(imageVerify.Attestations))

	if err := iv.policyContext.jsonContext.AddImageInfo(imageInfo); err != nil {
		iv.logger.Error(err, "failed to add image to context")
		msg := fmt.Sprintf("failed to add image to context %s: %s", image, err.Error())
		return ruleResponse(*iv.rule, response.ImageVerify, msg, response.RuleStatusError), ""
	}

	if len(imageVerify.Attestors) > 0 {
		ruleResp, cosignResp := iv.verifyAttestors(ctx, imageVerify.Attestors, imageVerify, imageInfo, "")
		if ruleResp.Status != response.RuleStatusPass {
			return ruleResp, ""
		}

		if len(imageVerify.Attestations) == 0 {
			return ruleResp, cosignResp.Digest
		}

		if imageInfo.Digest == "" {
			imageInfo.Digest = cosignResp.Digest
		}
	}

	return iv.verifyAttestations(ctx, imageVerify, imageInfo)
}

func (iv *imageVerifier) verifyAttestors(
	ctx context.Context,
	attestors []kyvernov1.AttestorSet,
	imageVerify kyvernov1.ImageVerification,
	imageInfo apiutils.ImageInfo,
	predicateType string,
) (*response.RuleResponse, *cosign.Response) {
	var cosignResponse *cosign.Response
	image := imageInfo.String()

	for i, attestorSet := range attestors {
		var err error
		path := fmt.Sprintf(".attestors[%d]", i)
		iv.logger.V(4).Info("verifying attestors", "path", path)
		cosignResponse, err = iv.verifyAttestorSet(ctx, attestorSet, imageVerify, imageInfo, path)
		if err != nil {
			iv.logger.Error(err, "failed to verify image")
			return iv.handleRegistryErrors(image, err), nil
		}
	}

	if cosignResponse == nil {
		return ruleError(iv.rule, response.ImageVerify, "invalid response", fmt.Errorf("nil")), nil
	}

	msg := fmt.Sprintf("verified image signatures for %s", image)
	return ruleResponse(*iv.rule, response.ImageVerify, msg, response.RuleStatusPass), cosignResponse
}

// handle registry network errors as a rule error (instead of a policy failure)
func (iv *imageVerifier) handleRegistryErrors(image string, err error) *response.RuleResponse {
	msg := fmt.Sprintf("failed to verify image %s: %s", image, err.Error())
	var netErr *net.OpError
	if errors.As(err, &netErr) {
		return ruleResponse(*iv.rule, response.ImageVerify, msg, response.RuleStatusError)
	}

	return ruleResponse(*iv.rule, response.ImageVerify, msg, response.RuleStatusFail)
}

func (iv *imageVerifier) verifyAttestations(
	ctx context.Context,
	imageVerify kyvernov1.ImageVerification,
	imageInfo apiutils.ImageInfo,
) (*response.RuleResponse, string) {
	image := imageInfo.String()
	for i, attestation := range imageVerify.Attestations {
		var attestationError error
		path := fmt.Sprintf(".attestations[%d]", i)

<<<<<<< HEAD
		if attestation.PredicateType == "" {
			return ruleResponse(*iv.rule, response.ImageVerify, path+": missing predicateType", response.RuleStatusFail), ""
		}

=======
>>>>>>> dacb465e
		if len(attestation.Attestors) == 0 {
			// add an empty attestor to allow fetching and checking attestations
			attestation.Attestors = []kyvernov1.AttestorSet{{Entries: []kyvernov1.Attestor{{}}}}
		}

		for j, attestor := range attestation.Attestors {
			attestorPath := fmt.Sprintf("%s.attestors[%d]", path, j)
			requiredCount := getRequiredCount(attestor)
			verifiedCount := 0

			for _, a := range attestor.Entries {
				entryPath := fmt.Sprintf("%s.entries[%d]", attestorPath, i)
				opts, subPath := iv.buildOptionsAndPath(a, imageVerify, image, &imageVerify.Attestations[i])
				cosignResp, err := cosign.FetchAttestations(ctx, iv.rclient, *opts)
				if err != nil {
					iv.logger.Error(err, "failed to fetch attestations")
					return iv.handleRegistryErrors(image, err), ""
				}

				if imageInfo.Digest == "" {
					imageInfo.Digest = cosignResp.Digest
					image = imageInfo.String()
				}

				attestationError = iv.verifyAttestation(cosignResp.Statements, attestation, imageInfo)
				if attestationError != nil {
					attestationError = errors.Wrapf(attestationError, entryPath+subPath)
					return ruleResponse(*iv.rule, response.ImageVerify, attestationError.Error(), response.RuleStatusFail), ""
				}

				verifiedCount++
				if verifiedCount >= requiredCount {
					iv.logger.V(2).Info("image attestations verification succeeded, verifiedCount: %v, requiredCount: %v", verifiedCount, requiredCount)
					break
				}
			}

			if verifiedCount < requiredCount {
				msg := fmt.Sprintf("image attestations verification failed, verifiedCount: %v, requiredCount: %v", verifiedCount, requiredCount)
				return ruleResponse(*iv.rule, response.ImageVerify, msg, response.RuleStatusFail), ""
			}
		}

		iv.logger.V(4).Info("attestation checks passed", "path", path, "image", imageInfo.String(), "predicateType", attestation.PredicateType)
	}

	msg := fmt.Sprintf("verified image attestations for %s", image)
	iv.logger.V(2).Info(msg)
	return ruleResponse(*iv.rule, response.ImageVerify, msg, response.RuleStatusPass), imageInfo.Digest
}

func (iv *imageVerifier) verifyAttestorSet(
	ctx context.Context,
	attestorSet kyvernov1.AttestorSet,
	imageVerify kyvernov1.ImageVerification,
	imageInfo apiutils.ImageInfo,
	path string,
) (*cosign.Response, error) {
	var errorList []error
	verifiedCount := 0
	attestorSet = expandStaticKeys(attestorSet)
	requiredCount := getRequiredCount(attestorSet)
	image := imageInfo.String()

	for i, a := range attestorSet.Entries {
		var entryError error
		var cosignResp *cosign.Response
		attestorPath := fmt.Sprintf("%s.entries[%d]", path, i)
		iv.logger.V(4).Info("verifying attestorSet", "path", attestorPath)

		if a.Attestor != nil {
			nestedAttestorSet, err := kyvernov1.AttestorSetUnmarshal(a.Attestor)
			if err != nil {
				entryError = errors.Wrapf(err, "failed to unmarshal nested attestor %s", attestorPath)
			} else {
				attestorPath += ".attestor"
				cosignResp, entryError = iv.verifyAttestorSet(ctx, *nestedAttestorSet, imageVerify, imageInfo, attestorPath)
			}
		} else {
			opts, subPath := iv.buildOptionsAndPath(a, imageVerify, image, nil)
			cosignResp, entryError = cosign.VerifySignature(ctx, iv.rclient, *opts)
			if entryError != nil {
				entryError = errors.Wrapf(entryError, attestorPath+subPath)
			}
		}

		if entryError == nil {
			verifiedCount++
			if verifiedCount >= requiredCount {
				iv.logger.V(2).Info("image attestors verification succeeded", "verifiedCount", verifiedCount, "requiredCount", requiredCount)
				return cosignResp, nil
			}
		} else {
			errorList = append(errorList, entryError)
		}
	}

	err := multierr.Combine(errorList...)
	iv.logger.Info("image attestors verification failed", "verifiedCount", verifiedCount, "requiredCount", requiredCount, "errors", err.Error())
	return nil, err
}

func expandStaticKeys(attestorSet kyvernov1.AttestorSet) kyvernov1.AttestorSet {
	var entries []kyvernov1.Attestor
	for _, e := range attestorSet.Entries {
		if e.Keys != nil {
			keys := splitPEM(e.Keys.PublicKeys)
			if len(keys) > 1 {
				moreEntries := createStaticKeyAttestors(keys)
				entries = append(entries, moreEntries...)
				continue
			}
		}

		entries = append(entries, e)
	}

	return kyvernov1.AttestorSet{
		Count:   attestorSet.Count,
		Entries: entries,
	}
}

func splitPEM(pem string) []string {
	keys := strings.SplitAfter(pem, "-----END PUBLIC KEY-----")
	if len(keys) < 1 {
		return keys
	}

	return keys[0 : len(keys)-1]
}

func createStaticKeyAttestors(keys []string) []kyvernov1.Attestor {
	var attestors []kyvernov1.Attestor
	for _, k := range keys {
		a := kyvernov1.Attestor{
			Keys: &kyvernov1.StaticKeyAttestor{
				PublicKeys: k,
			},
		}
		attestors = append(attestors, a)
	}

	return attestors
}

func getRequiredCount(as kyvernov1.AttestorSet) int {
	if as.Count == nil || *as.Count == 0 {
		return len(as.Entries)
	}

	return *as.Count
}

func (iv *imageVerifier) buildOptionsAndPath(attestor kyvernov1.Attestor, imageVerify kyvernov1.ImageVerification, image string, attestation *kyvernov1.Attestation) (*cosign.Options, string) {
	path := ""
	opts := &cosign.Options{
		ImageRef:    image,
		Repository:  imageVerify.Repository,
		Annotations: imageVerify.Annotations,
	}

	if imageVerify.Roots != "" {
		opts.Roots = imageVerify.Roots
	}

	if attestation != nil {
		opts.PredicateType = attestation.PredicateType
		opts.FetchAttestations = true
	}

	if attestor.Keys != nil {
		path = path + ".keys"
		if attestor.Keys.PublicKeys != "" {
			opts.Key = attestor.Keys.PublicKeys
		} else if attestor.Keys.Secret != nil {
			opts.Key = fmt.Sprintf("k8s://%s/%s", attestor.Keys.Secret.Namespace,
				attestor.Keys.Secret.Name)
		} else if attestor.Keys.KMS != "" {
			opts.Key = attestor.Keys.KMS
		}
		if attestor.Keys.Rekor != nil {
			opts.RekorURL = attestor.Keys.Rekor.URL
		}
		opts.SignatureAlgorithm = attestor.Keys.SignatureAlgorithm
	} else if attestor.Certificates != nil {
		path = path + ".certificates"
		opts.Cert = attestor.Certificates.Certificate
		opts.CertChain = attestor.Certificates.CertificateChain
		if attestor.Certificates.Rekor != nil {
			opts.RekorURL = attestor.Certificates.Rekor.URL
		}
	} else if attestor.Keyless != nil {
		path = path + ".keyless"
		if attestor.Keyless.Rekor != nil {
			opts.RekorURL = attestor.Keyless.Rekor.URL
		}

		opts.Roots = attestor.Keyless.Roots
		opts.Issuer = attestor.Keyless.Issuer
		opts.Subject = attestor.Keyless.Subject
		opts.AdditionalExtensions = attestor.Keyless.AdditionalExtensions
	}

	if attestor.Repository != "" {
		opts.Repository = attestor.Repository
	}

	if attestor.Annotations != nil {
		opts.Annotations = attestor.Annotations
	}

	return opts, path
}

func makeAddDigestPatch(imageInfo apiutils.ImageInfo, digest string) ([]byte, error) {
	patch := make(map[string]interface{})
	patch["op"] = "replace"
	patch["path"] = imageInfo.Pointer
	patch["value"] = imageInfo.String() + "@" + digest
	return json.Marshal(patch)
}

func (iv *imageVerifier) verifyAttestation(statements []map[string]interface{}, attestation kyvernov1.Attestation, imageInfo apiutils.ImageInfo) error {
	if attestation.PredicateType == "" {
		return fmt.Errorf("a predicateType is required")
	}

	image := imageInfo.String()
	statementsByPredicate, types := buildStatementMap(statements)
	iv.logger.V(4).Info("checking attestations", "predicates", types, "image", image)

	statements = statementsByPredicate[attestation.PredicateType]
	if statements == nil {
		iv.logger.Info("no attestations found for predicate", "type", attestation.PredicateType, "predicates", types, "image", imageInfo.String())
		return fmt.Errorf("attestions not found for predicte type %s", attestation.PredicateType)
	}

	for _, s := range statements {
		iv.logger.Info("checking attestation", "predicates", types, "image", imageInfo.String())
		val, err := iv.checkAttestations(attestation, s)
		if err != nil {
			return errors.Wrap(err, "failed to check attestations")
		}

		if !val {
			return fmt.Errorf("attestation checks failed for %s and predicate %s", imageInfo.String(), attestation.PredicateType)
		}
	}

	return nil
}

func buildStatementMap(statements []map[string]interface{}) (map[string][]map[string]interface{}, []string) {
	results := map[string][]map[string]interface{}{}
	var predicateTypes []string
	for _, s := range statements {
		predicateType := s["predicateType"].(string)
		if results[predicateType] != nil {
			results[predicateType] = append(results[predicateType], s)
		} else {
			results[predicateType] = []map[string]interface{}{s}
		}

		predicateTypes = append(predicateTypes, predicateType)
	}

	return results, predicateTypes
}

func (iv *imageVerifier) checkAttestations(a kyvernov1.Attestation, s map[string]interface{}) (bool, error) {
	if len(a.Conditions) == 0 {
		return true, nil
	}

	iv.policyContext.jsonContext.Checkpoint()
	defer iv.policyContext.jsonContext.Restore()

	return evaluateConditions(a.Conditions, iv.policyContext.jsonContext, s, iv.logger)
}

func evaluateConditions(
	conditions []kyvernov1.AnyAllConditions,
	ctx enginecontext.Interface,
	s map[string]interface{},
	log logr.Logger,
) (bool, error) {
	predicate, ok := s["predicate"].(map[string]interface{})
	if !ok {
		return false, fmt.Errorf("failed to extract predicate from statement: %v", s)
	}

	if err := enginecontext.AddJSONObject(ctx, predicate); err != nil {
		return false, errors.Wrapf(err, fmt.Sprintf("failed to add Statement to the context %v", s))
	}

	c, err := variables.SubstituteAllInConditions(log, ctx, conditions)
	if err != nil {
		return false, errors.Wrapf(err, "failed to substitute variables in attestation conditions")
	}

	pass := variables.EvaluateAnyAllConditions(log, ctx, c)
	return pass, nil
}<|MERGE_RESOLUTION|>--- conflicted
+++ resolved
@@ -339,6 +339,14 @@
 		if imageInfo.Digest == "" {
 			imageInfo.Digest = cosignResp.Digest
 		}
+
+		if len(imageVerify.Attestations) == 0 {
+			return ruleResp, cosignResp.Digest
+		}
+
+		if imageInfo.Digest == "" {
+			imageInfo.Digest = cosignResp.Digest
+		}
 	}
 
 	return iv.verifyAttestations(ctx, imageVerify, imageInfo)
@@ -394,13 +402,10 @@
 		var attestationError error
 		path := fmt.Sprintf(".attestations[%d]", i)
 
-<<<<<<< HEAD
 		if attestation.PredicateType == "" {
 			return ruleResponse(*iv.rule, response.ImageVerify, path+": missing predicateType", response.RuleStatusFail), ""
 		}
 
-=======
->>>>>>> dacb465e
 		if len(attestation.Attestors) == 0 {
 			// add an empty attestor to allow fetching and checking attestations
 			attestation.Attestors = []kyvernov1.AttestorSet{{Entries: []kyvernov1.Attestor{{}}}}
