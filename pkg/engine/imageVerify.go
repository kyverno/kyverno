--- conflicted
+++ resolved
@@ -125,14 +125,9 @@
 	resp          *response.EngineResponse
 }
 
-<<<<<<< HEAD
-func (iv *imageVerifier) verifyImages(imageVerify *v1.ImageVerification, images map[string]*context.ImageInfo) {
+func (iv *imageVerifier) verifyImages(imageVerify *v1.ImageVerification, images map[string]context.ImageInfo) {
 	// For backward compatibility
 	imageVerify = imageVerify.Convert()
-=======
-func (iv *imageVerifier) verify(imageVerify *v1.ImageVerification, images map[string]context.ImageInfo) {
-	imagePattern := imageVerify.Image
->>>>>>> 3d554ce5
 
 	for _, imageInfo := range images {
 		image := imageInfo.String()
@@ -162,7 +157,7 @@
 	return false
 }
 
-func (iv *imageVerifier) verifyImage(imageVerify *v1.ImageVerification, imageInfo *context.ImageInfo) {
+func (iv *imageVerifier) verifyImage(imageVerify *v1.ImageVerification, imageInfo context.ImageInfo) {
 	var ruleResp *response.RuleResponse
 	if len(imageVerify.Attestations) == 0 {
 		var digest string
@@ -196,7 +191,7 @@
 	attestor := iv.getAttestor(imageVerify)
 	if attestor == nil {
 		ruleResp.Status = response.RuleStatusError
-		ruleResp.Message = fmt.Sprintf("failed to find attestor")
+		ruleResp.Message = "failed to find attestor"
 		return ruleResp, ""
 	}
 
@@ -228,7 +223,6 @@
 	return ruleResp, digest
 }
 
-<<<<<<< HEAD
 func (iv *imageVerifier) getAttestor(imageVerify *v1.ImageVerification) *v1.Attestor {
 	for _, attestorSet := range imageVerify.Attestors {
 		for _, attestor := range attestorSet.Entries {
@@ -239,10 +233,7 @@
 	return nil
 }
 
-func (iv *imageVerifier) patchDigest(imageInfo *context.ImageInfo, digest string, ruleResp *response.RuleResponse) {
-=======
 func (iv *imageVerifier) patchDigest(imageInfo context.ImageInfo, digest string, ruleResp *response.RuleResponse) {
->>>>>>> 3d554ce5
 	if imageInfo.Digest == "" {
 		patch, err := makeAddDigestPatch(imageInfo, digest)
 		if err != nil {
