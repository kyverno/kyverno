--- conflicted
+++ resolved
@@ -6,7 +6,7 @@
 	"time"
 
 	"github.com/go-logr/logr"
-	wildcard "github.com/kyverno/go-wildcard"
+	"github.com/kyverno/go-wildcard"
 	v1 "github.com/kyverno/kyverno/api/kyverno/v1"
 	"github.com/kyverno/kyverno/pkg/autogen"
 	"github.com/kyverno/kyverno/pkg/cosign"
@@ -81,13 +81,7 @@
 		}
 
 		for _, imageVerify := range ruleCopy.VerifyImages {
-<<<<<<< HEAD
-			iv.verifyImages(imageVerify, images.Containers)
-			iv.verifyImages(imageVerify, images.InitContainers)
-			iv.verifyImages(imageVerify, images.EphemeralContainers)
-=======
 			iv.verify(imageVerify, images)
->>>>>>> 6f7bd745
 		}
 	}
 
@@ -129,36 +123,9 @@
 	resp          *response.EngineResponse
 }
 
-<<<<<<< HEAD
-func (iv *imageVerifier) verifyImages(imageVerify *v1.ImageVerification, images map[string]context.ImageInfo) {
-	// For backward compatibility
+func (iv *imageVerifier) verify(imageVerify *v1.ImageVerification, images map[string]map[string]imageutils.ImageInfo) {
+	// for backward compatibility
 	imageVerify = imageVerify.Convert()
-
-	for _, imageInfo := range images {
-		image := imageInfo.String()
-		if !imageMatches(image, imageVerify.ImageReferences) {
-			iv.logger.V(4).Info("image does not match", "image", image, "patterns", imageVerify.ImageReferences)
-			continue
-		}
-
-		jmespath := utils.JsonPointerToJMESPath(imageInfo.JSONPointer)
-		changed, err := iv.policyContext.JSONContext.HasChanged(jmespath)
-		if err == nil && !changed {
-			iv.logger.V(4).Info("no change in image, skipping check", "image", image)
-			continue
-		}
-
-		iv.verifyImage(imageVerify, imageInfo)
-	}
-}
-
-func imageMatches(image string, imagePatterns []string) bool {
-	for _, imagePattern := range imagePatterns {
-		if wildcard.Match(imagePattern, image) {
-			return true
-=======
-func (iv *imageVerifier) verify(imageVerify *v1.ImageVerification, images map[string]map[string]imageutils.ImageInfo) {
-	imagePattern := imageVerify.Image
 
 	for _, infoMap := range images {
 		for _, imageInfo := range infoMap {
@@ -171,8 +138,8 @@
 				continue
 			}
 
-			if !wildcard.Match(imagePattern, image) {
-				iv.logger.V(4).Info("image does not match pattern", "image", image, "pattern", imagePattern)
+			if !imageMatches(image, imageVerify.ImageReferences) {
+				iv.logger.V(4).Info("image does not match pattern", "image", image, "patterns", imageVerify.ImageReferences)
 				continue
 			}
 
@@ -189,27 +156,18 @@
 
 			iv.resp.PolicyResponse.Rules = append(iv.resp.PolicyResponse.Rules, *ruleResp)
 			incrementAppliedCount(iv.resp)
->>>>>>> 6f7bd745
+		}
+	}
+}
+
+func imageMatches(image string, imagePatterns []string) bool {
+	for _, imagePattern := range imagePatterns {
+		if wildcard.Match(imagePattern, image) {
+			return true
 		}
 	}
 
 	return false
-}
-
-func (iv *imageVerifier) verifyImage(imageVerify *v1.ImageVerification, imageInfo context.ImageInfo) {
-	var ruleResp *response.RuleResponse
-	if len(imageVerify.Attestations) == 0 {
-		var digest string
-		ruleResp, digest = iv.verifySignature(imageVerify, imageInfo)
-		if ruleResp.Status == response.RuleStatusPass {
-			iv.patchDigest(imageInfo, digest, ruleResp)
-		}
-	} else {
-		ruleResp = iv.attestImage(imageVerify, imageInfo)
-	}
-
-	iv.resp.PolicyResponse.Rules = append(iv.resp.PolicyResponse.Rules, *ruleResp)
-	incrementAppliedCount(iv.resp)
 }
 
 func (iv *imageVerifier) verifySignature(imageVerify *v1.ImageVerification, imageInfo imageutils.ImageInfo) (*response.RuleResponse, string) {
@@ -262,7 +220,6 @@
 	return ruleResp, digest
 }
 
-<<<<<<< HEAD
 func (iv *imageVerifier) getAttestor(imageVerify *v1.ImageVerification) *v1.Attestor {
 	for _, attestorSet := range imageVerify.Attestors {
 		for _, attestor := range attestorSet.Entries {
@@ -273,10 +230,7 @@
 	return nil
 }
 
-func (iv *imageVerifier) patchDigest(imageInfo context.ImageInfo, digest string, ruleResp *response.RuleResponse) {
-=======
 func (iv *imageVerifier) patchDigest(path string, imageInfo imageutils.ImageInfo, digest string, ruleResp *response.RuleResponse) {
->>>>>>> 6f7bd745
 	if imageInfo.Digest == "" {
 		patch, err := makeAddDigestPatch(path, imageInfo, digest)
 		if err != nil {
