package engine

import (
	"context"
	"fmt"
	"time"

	"github.com/go-logr/logr"
	kyvernov1 "github.com/kyverno/kyverno/api/kyverno/v1"
	"github.com/kyverno/kyverno/pkg/autogen"
	engineapi "github.com/kyverno/kyverno/pkg/engine/api"
	enginecontext "github.com/kyverno/kyverno/pkg/engine/context"
	"github.com/kyverno/kyverno/pkg/engine/internal"
	engineutils "github.com/kyverno/kyverno/pkg/engine/utils"
	"github.com/kyverno/kyverno/pkg/engine/variables"
	"github.com/kyverno/kyverno/pkg/tracing"
	"go.opentelemetry.io/otel/trace"
)

func (e *engine) verifyAndPatchImages(
	ctx context.Context,
	logger logr.Logger,
	policyContext engineapi.PolicyContext,
) (engineapi.PolicyResponse, engineapi.ImageVerificationMetadata) {
	policy := policyContext.Policy()
	resp := engineapi.NewPolicyResponse()

	policyContext.JSONContext().Checkpoint()
	defer policyContext.JSONContext().Restore()

	ivm := engineapi.ImageVerificationMetadata{}
	applyRules := policy.GetSpec().GetApplyRules()

	for _, rule := range autogen.ComputeRules(policyContext.Policy()) {
		tracing.ChildSpan(
			ctx,
			"pkg/engine",
			fmt.Sprintf("RULE %s", rule.Name),
			func(ctx context.Context, span trace.Span) {
				e.doVerifyAndPatch(ctx, logger, policyContext, rule, &resp, &ivm)
			},
		)

		if applyRules == kyvernov1.ApplyOne && resp.Stats.RulesAppliedCount > 0 {
			break
		}
	}
	// TODO: i doesn't make sense to not return the patched resource here
	return resp, ivm
}

func (e *engine) doVerifyAndPatch(
	ctx context.Context,
	logger logr.Logger,
	policyContext engineapi.PolicyContext,
	rule kyvernov1.Rule,
	resp *engineapi.PolicyResponse,
	ivm *engineapi.ImageVerificationMetadata,
) {
	if len(rule.VerifyImages) == 0 {
		return
	}
	startTime := time.Now()
	logger = internal.LoggerWithRule(logger, rule)

	if err := matches(rule, policyContext, policyContext.NewResource()); err != nil {
		logger.V(5).Info("resource does not match rule", "reason", err.Error())
		return
	}

	// check if there is a corresponding policy exception
	ruleResp := e.hasPolicyExceptions(logger, engineapi.ImageVerify, policyContext, rule)
	if ruleResp != nil {
		resp.Rules = append(resp.Rules, *ruleResp)
		return
	}

	logger.V(3).Info("processing image verification rule")

	ruleImages, _, err := engineutils.ExtractMatchingImages(
		policyContext.NewResource(),
		policyContext.JSONContext(),
		rule,
		e.configuration,
	)
	if err != nil {
		resp.Add(engineapi.RuleError(startTime, rule, engineapi.ImageVerify, "failed to extract images", err))
		return
	}
	if len(ruleImages) == 0 {
<<<<<<< HEAD
		resp.Add(engineapi.RuleSkip(
			startTime,
			rule,
			engineapi.ImageVerify,
			fmt.Sprintf("skip run verification as image in resource not found in imageRefs '%s'", imageRefs),
		))
=======
>>>>>>> 94f0829a
		return
	}
	policyContext.JSONContext().Restore()
	if err := internal.LoadContext(ctx, e, policyContext, rule); err != nil {
		resp.Add(engineapi.RuleError(startTime, rule, engineapi.ImageVerify, "failed to load context", err))
		return
	}
	ruleCopy, err := substituteVariables(&rule, policyContext.JSONContext(), logger)
	if err != nil {
		resp.Add(engineapi.RuleError(startTime, rule, engineapi.ImageVerify, "failed to substitute variables", err))
		return
	}
	iv := internal.NewImageVerifier(
		logger,
		e.rclient,
		policyContext,
		*ruleCopy,
		ivm,
	)
	for _, imageVerify := range ruleCopy.VerifyImages {
		for _, r := range iv.Verify(ctx, imageVerify, ruleImages, e.configuration) {
			if r != nil {
				// TODO: fix this
				r.Stats.Timestamp = startTime.Unix()
				resp.Add(*r)
			}
		}
	}
}

func substituteVariables(rule *kyvernov1.Rule, ctx enginecontext.EvalInterface, logger logr.Logger) (*kyvernov1.Rule, error) {
	// remove attestations as variables are not substituted in them
	ruleCopy := *rule.DeepCopy()
	for i := range ruleCopy.VerifyImages {
		ruleCopy.VerifyImages[i].Attestations = nil
	}

	var err error
	ruleCopy, err = variables.SubstituteAllInRule(logger, ctx, ruleCopy)
	if err != nil {
		return nil, err
	}

	// replace attestations
	for i := range rule.VerifyImages {
		ruleCopy.VerifyImages[i].Attestations = rule.VerifyImages[i].Attestations
	}

	return &ruleCopy, nil
}<|MERGE_RESOLUTION|>--- conflicted
+++ resolved
@@ -88,15 +88,6 @@
 		return
 	}
 	if len(ruleImages) == 0 {
-<<<<<<< HEAD
-		resp.Add(engineapi.RuleSkip(
-			startTime,
-			rule,
-			engineapi.ImageVerify,
-			fmt.Sprintf("skip run verification as image in resource not found in imageRefs '%s'", imageRefs),
-		))
-=======
->>>>>>> 94f0829a
 		return
 	}
 	policyContext.JSONContext().Restore()
