package engine

import (
	"encoding/json"
	"fmt"
	"time"

	"github.com/go-logr/logr"
	v1 "github.com/kyverno/kyverno/pkg/api/kyverno/v1"
	"github.com/kyverno/kyverno/pkg/cosign"
	"github.com/kyverno/kyverno/pkg/engine/context"
	"github.com/kyverno/kyverno/pkg/engine/response"
	"github.com/kyverno/kyverno/pkg/engine/utils"
	"github.com/minio/pkg/wildcard"
	"sigs.k8s.io/controller-runtime/pkg/log"
)

func VerifyAndPatchImages(policyContext *PolicyContext) (resp *response.EngineResponse) {
	resp = &response.EngineResponse{}
	images := policyContext.JSONContext.ImageInfo()
	if images == nil {
		return
	}

	policy := policyContext.Policy
	patchedResource := policyContext.NewResource
	logger := log.Log.WithName("EngineVerifyImages").WithValues("policy", policy.Name,
		"kind", patchedResource.GetKind(), "namespace", patchedResource.GetNamespace(), "name", patchedResource.GetName())

	if ManagedPodResource(policy, patchedResource) {
		logger.V(4).Info("images for resources managed by workload controllers are already verified", "policy", policy.GetName())
		resp.PatchedResource = patchedResource
		return
	}

	startTime := time.Now()
	defer func() {
		buildResponse(policyContext, resp, startTime)
		logger.V(4).Info("finished policy processing", "processingTime", resp.PolicyResponse.ProcessingTime.String(), "rulesApplied", resp.PolicyResponse.RulesAppliedCount)
	}()

	policyContext.JSONContext.Checkpoint()
	defer policyContext.JSONContext.Restore()

	for i := range policyContext.Policy.Spec.Rules {
		rule := policyContext.Policy.Spec.Rules[i]
		if len(rule.VerifyImages) == 0 {
			continue
		}

		if !matches(logger, rule, policyContext) {
			continue
		}

		policyContext.JSONContext.Restore()

		iv := &imageVerifier {
			logger: logger,
			policyContext: policyContext,
			rule: &rule,
			resp: resp,
		}

		for _, imageVerify := range rule.VerifyImages {
			iv.verify(imageVerify, images.Containers)
			iv.verify(imageVerify, images.InitContainers)
		}
	}

	return
}

type imageVerifier struct {
	logger logr.Logger
	policyContext *PolicyContext
	rule *v1.Rule
	resp *response.EngineResponse
}

func (iv *imageVerifier) verify(imageVerify *v1.ImageVerification, images map[string]*context.ImageInfo) {
	imagePattern := imageVerify.Image
	key := imageVerify.Key
	repository := getSignatureRepository(imageVerify)

	for _, imageInfo := range images {
		image := imageInfo.String()
		jmespath := utils.JsonPointerToJMESPath(imageInfo.JSONPointer)
		changed, err := iv.policyContext.JSONContext.HasChanged(jmespath)
		if err == nil && !changed {
			iv.logger.V(4).Info("no change in image, skipping check", "image", image)
			continue
		}

		if !wildcard.Match(imagePattern, image) {
			iv.logger.V(4).Info("image does not match pattern", "image", image, "pattern", imagePattern)
			continue
		}

		var ruleResp *response.RuleResponse
		if len(imageVerify.Attestations) == 0 {
			var digest string
			ruleResp, digest = iv.verifySignature(repository, key, imageInfo)
			if ruleResp.Success {
				iv.patchDigest(imageInfo, digest, ruleResp)
			}
		} else {
			ruleResp = iv.attestImage(repository, key, imageInfo)
		}

		iv.resp.PolicyResponse.Rules = append(iv.resp.PolicyResponse.Rules, *ruleResp)
		incrementAppliedCount(iv.resp)
	}
}

func getSignatureRepository(imageVerify *v1.ImageVerification) string {
	repository := cosign.ImageSignatureRepository
	if imageVerify.Repository != "" {
		repository = imageVerify.Repository
	}

	return repository
}

func (iv *imageVerifier) verifySignature(repository, key string, imageInfo *context.ImageInfo) (*response.RuleResponse, string) {
	image := imageInfo.String()
	iv.logger.Info("verifying image", "image", image)

	ruleResp := &response.RuleResponse{
		Name: iv.rule.Name,
		Type: utils.Validation.String(),
	}

	start := time.Now()
	digest, err := cosign.VerifySignature(image, []byte(key), repository, iv.logger)
	if err != nil {
		iv.logger.Info("failed to verify image signature", "image", image, "error", err, "duration", time.Since(start).Seconds())
		ruleResp.Success = false
		ruleResp.Message = fmt.Sprintf("image signature verification failed for %s: %v", image, err)
		return ruleResp, ""
	}

	ruleResp.Success = true
	ruleResp.Message = fmt.Sprintf("image %s verified", image)
	iv.logger.V(3).Info("verified image", "image", image, "digest", digest, "duration", time.Since(start).Seconds())
	return ruleResp, digest
}

func (iv *imageVerifier) patchDigest(imageInfo *context.ImageInfo, digest string, ruleResp *response.RuleResponse) {
	if imageInfo.Digest == "" {
		patch, err := makeAddDigestPatch(imageInfo, digest)
		if err != nil {
<<<<<<< HEAD
			iv.logger.Error(err, "failed to patch image with digest", "image", imageInfo.String(), "jsonPath", imageInfo.JSONPointer)
		} else {
			iv.logger.V(4).Info("patching verified image with digest", "patch", string(patch))
			ruleResp.Patches = [][]byte{patch}
=======
			logger.Info("failed to verify image", "image", image, "key", key, "error", err, "duration", time.Since(start).Seconds())
			ruleResp.Status = response.RuleStatusFail
			ruleResp.Message = fmt.Sprintf("image verification failed for %s: %v", image, err)
		} else {
			logger.V(3).Info("verified image", "image", image, "digest", digest, "duration", time.Since(start).Seconds())
			ruleResp.Status = response.RuleStatusPass
			ruleResp.Message = fmt.Sprintf("image %s verified", image)

			// add digest to image
			if imageInfo.Digest == "" {
				patch, err := makeAddDigestPatch(imageInfo, digest)
				if err != nil {
					logger.Error(err, "failed to patch image with digest", "image", imageInfo.String(), "jsonPath", imageInfo.JSONPointer)
				} else {
					logger.V(4).Info("patching verified image with digest", "patch", string(patch))
					ruleResp.Patches = [][]byte{patch}
				}
			}
>>>>>>> 1ebd2c99
		}
	}
}

func makeAddDigestPatch(imageInfo *context.ImageInfo, digest string) ([]byte, error) {
	var patch = make(map[string]interface{})
	patch["op"] = "replace"
	patch["path"] = imageInfo.JSONPointer
	patch["value"] = imageInfo.String() + "@" + digest
	return json.Marshal(patch)
}

func (iv *imageVerifier) attestImage(repository, key string, imageInfo *context.ImageInfo) *response.RuleResponse {
	image := imageInfo.String()

	ruleResp := &response.RuleResponse{
		Name: iv.rule.Name,
		Type: utils.Validation.String(),
	}

	start := time.Now()
	inTotoAttestation, err := cosign.FetchAttestations(image, []byte(key), repository)
	if err != nil {
		iv.logger.Info("failed to verify image attestations", "image", image, "error", err, "duration", time.Since(start).Seconds())
		ruleResp.Success = false
		ruleResp.Message = fmt.Sprintf("image attestation failed for %s: %v", image, err)
		return ruleResp
	}

	iv.logger.Info("received attestation", "in-toto-attestation", inTotoAttestation)


	// add to context

	// process any / all conditions
	return ruleResp
}<|MERGE_RESOLUTION|>--- conflicted
+++ resolved
@@ -3,6 +3,8 @@
 import (
 	"encoding/json"
 	"fmt"
+	"github.com/kyverno/kyverno/pkg/engine/variables"
+	"github.com/pkg/errors"
 	"time"
 
 	"github.com/go-logr/logr"
@@ -54,11 +56,11 @@
 
 		policyContext.JSONContext.Restore()
 
-		iv := &imageVerifier {
-			logger: logger,
+		iv := &imageVerifier{
+			logger:        logger,
 			policyContext: policyContext,
-			rule: &rule,
-			resp: resp,
+			rule:          &rule,
+			resp:          resp,
 		}
 
 		for _, imageVerify := range rule.VerifyImages {
@@ -71,10 +73,10 @@
 }
 
 type imageVerifier struct {
-	logger logr.Logger
+	logger        logr.Logger
 	policyContext *PolicyContext
-	rule *v1.Rule
-	resp *response.EngineResponse
+	rule          *v1.Rule
+	resp          *response.EngineResponse
 }
 
 func (iv *imageVerifier) verify(imageVerify *v1.ImageVerification, images map[string]*context.ImageInfo) {
@@ -100,11 +102,11 @@
 		if len(imageVerify.Attestations) == 0 {
 			var digest string
 			ruleResp, digest = iv.verifySignature(repository, key, imageInfo)
-			if ruleResp.Success {
+			if ruleResp.Status == response.RuleStatusPass {
 				iv.patchDigest(imageInfo, digest, ruleResp)
 			}
 		} else {
-			ruleResp = iv.attestImage(repository, key, imageInfo)
+			ruleResp = iv.attestImage(repository, key, imageInfo, imageVerify.Attestations)
 		}
 
 		iv.resp.PolicyResponse.Rules = append(iv.resp.PolicyResponse.Rules, *ruleResp)
@@ -134,12 +136,12 @@
 	digest, err := cosign.VerifySignature(image, []byte(key), repository, iv.logger)
 	if err != nil {
 		iv.logger.Info("failed to verify image signature", "image", image, "error", err, "duration", time.Since(start).Seconds())
-		ruleResp.Success = false
+		ruleResp.Status = response.RuleStatusFail
 		ruleResp.Message = fmt.Sprintf("image signature verification failed for %s: %v", image, err)
 		return ruleResp, ""
 	}
 
-	ruleResp.Success = true
+	ruleResp.Status = response.RuleStatusPass
 	ruleResp.Message = fmt.Sprintf("image %s verified", image)
 	iv.logger.V(3).Info("verified image", "image", image, "digest", digest, "duration", time.Since(start).Seconds())
 	return ruleResp, digest
@@ -149,31 +151,10 @@
 	if imageInfo.Digest == "" {
 		patch, err := makeAddDigestPatch(imageInfo, digest)
 		if err != nil {
-<<<<<<< HEAD
 			iv.logger.Error(err, "failed to patch image with digest", "image", imageInfo.String(), "jsonPath", imageInfo.JSONPointer)
 		} else {
 			iv.logger.V(4).Info("patching verified image with digest", "patch", string(patch))
 			ruleResp.Patches = [][]byte{patch}
-=======
-			logger.Info("failed to verify image", "image", image, "key", key, "error", err, "duration", time.Since(start).Seconds())
-			ruleResp.Status = response.RuleStatusFail
-			ruleResp.Message = fmt.Sprintf("image verification failed for %s: %v", image, err)
-		} else {
-			logger.V(3).Info("verified image", "image", image, "digest", digest, "duration", time.Since(start).Seconds())
-			ruleResp.Status = response.RuleStatusPass
-			ruleResp.Message = fmt.Sprintf("image %s verified", image)
-
-			// add digest to image
-			if imageInfo.Digest == "" {
-				patch, err := makeAddDigestPatch(imageInfo, digest)
-				if err != nil {
-					logger.Error(err, "failed to patch image with digest", "image", imageInfo.String(), "jsonPath", imageInfo.JSONPointer)
-				} else {
-					logger.V(4).Info("patching verified image with digest", "patch", string(patch))
-					ruleResp.Patches = [][]byte{patch}
-				}
-			}
->>>>>>> 1ebd2c99
 		}
 	}
 }
@@ -186,28 +167,43 @@
 	return json.Marshal(patch)
 }
 
-func (iv *imageVerifier) attestImage(repository, key string, imageInfo *context.ImageInfo) *response.RuleResponse {
+func (iv *imageVerifier) attestImage(repository, key string, imageInfo *context.ImageInfo, attestationChecks []*v1.AnyAllConditions) *response.RuleResponse {
 	image := imageInfo.String()
 
-	ruleResp := &response.RuleResponse{
-		Name: iv.rule.Name,
-		Type: utils.Validation.String(),
-	}
-
 	start := time.Now()
-	inTotoAttestation, err := cosign.FetchAttestations(image, []byte(key), repository)
-	if err != nil {
-		iv.logger.Info("failed to verify image attestations", "image", image, "error", err, "duration", time.Since(start).Seconds())
-		ruleResp.Success = false
-		ruleResp.Message = fmt.Sprintf("image attestation failed for %s: %v", image, err)
-		return ruleResp
-	}
-
-	iv.logger.Info("received attestation", "in-toto-attestation", inTotoAttestation)
-
-
-	// add to context
-
-	// process any / all conditions
-	return ruleResp
-}+	attestations, err := cosign.FetchAttestations(image, []byte(key), repository)
+	if err != nil {
+		iv.logger.Info("failed to fetch attestations", "image", image, "error", err, "duration", time.Since(start).Seconds())
+		return ruleError(iv.rule,  fmt.Sprintf("failed to fetch attestations for %s", image), err)
+	}
+
+	iv.logger.Info("received attestation", "attestations", attestations)
+
+	iv.policyContext.JSONContext.Checkpoint()
+	defer iv.policyContext.JSONContext.Restore()
+	if err := iv.policyContext.JSONContext.AddJSONObject(attestations); err != nil {
+		return ruleError(iv.rule,  fmt.Sprintf("failed to add attestations to the context %v", attestations), err)
+	}
+
+	passed, err := iv.checkConditions(attestationChecks)
+	if err != nil {
+		return ruleError(iv.rule,  "failed to check attestation", err)
+	}
+
+	if !passed {
+		return ruleResponse(iv.rule,  "attestation checks failed", response.RuleStatusFail)
+	}
+
+	return ruleResponse(iv.rule,  "attestation checks passed", response.RuleStatusPass)
+}
+
+
+func (iv *imageVerifier) checkConditions(attestationChecks []*v1.AnyAllConditions) (bool, error) {
+	conditions, err := variables.SubstituteAllInConditions(iv.logger, iv.policyContext.JSONContext, attestationChecks)
+	if err != nil {
+		return false, errors.Wrapf(err, "failed to substitute variables in conditions")
+	}
+
+	pass := variables.EvaluateConditions(iv.logger, iv.policyContext.JSONContext, conditions)
+	return pass, nil
+}
