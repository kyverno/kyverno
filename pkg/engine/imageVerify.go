package engine

import (
	"context"
	"fmt"
	"time"

	"github.com/go-logr/logr"
	kyvernov1 "github.com/kyverno/kyverno/api/kyverno/v1"
	"github.com/kyverno/kyverno/pkg/autogen"
	engineapi "github.com/kyverno/kyverno/pkg/engine/api"
	enginecontext "github.com/kyverno/kyverno/pkg/engine/context"
	"github.com/kyverno/kyverno/pkg/engine/internal"
	engineutils "github.com/kyverno/kyverno/pkg/engine/utils"
	"github.com/kyverno/kyverno/pkg/engine/variables"
	"github.com/kyverno/kyverno/pkg/tracing"
	"go.opentelemetry.io/otel/trace"
)

func (e *engine) verifyAndPatchImages(
	ctx context.Context,
	logger logr.Logger,
	policyContext engineapi.PolicyContext,
) (engineapi.PolicyResponse, engineapi.ImageVerificationMetadata) {
	policy := policyContext.Policy()
	resp := engineapi.NewPolicyResponse()

	policyContext.JSONContext().Checkpoint()
	defer policyContext.JSONContext().Restore()

	ivm := engineapi.ImageVerificationMetadata{}
	applyRules := policy.GetSpec().GetApplyRules()

	for _, rule := range autogen.ComputeRules(policyContext.Policy()) {
		tracing.ChildSpan(
			ctx,
			"pkg/engine",
			fmt.Sprintf("RULE %s", rule.Name),
			func(ctx context.Context, span trace.Span) {
				e.doVerifyAndPatch(ctx, logger, policyContext, rule, &resp, &ivm)
			},
		)

		if applyRules == kyvernov1.ApplyOne && resp.Stats.RulesAppliedCount > 0 {
			break
		}
	}
	// TODO: i doesn't make sense to not return the patched resource here
	return resp, ivm
}

func (e *engine) doVerifyAndPatch(
	ctx context.Context,
	logger logr.Logger,
	policyContext engineapi.PolicyContext,
	rule kyvernov1.Rule,
	resp *engineapi.PolicyResponse,
	ivm *engineapi.ImageVerificationMetadata,
) {
	if len(rule.VerifyImages) == 0 {
		return
	}
	startTime := time.Now()
	logger = internal.LoggerWithRule(logger, rule)

	if err := matches(rule, policyContext, policyContext.NewResource()); err != nil {
		logger.V(5).Info("resource does not match rule", "reason", err.Error())
		return
	}

	// check if there is a corresponding policy exception
	ruleResp := e.hasPolicyExceptions(logger, engineapi.ImageVerify, policyContext, rule)
	if ruleResp != nil {
		resp.Rules = append(resp.Rules, *ruleResp)
		return
	}

	logger.V(3).Info("processing image verification rule")

	ruleImages, _, err := engineutils.ExtractMatchingImages(
		policyContext.NewResource(),
		policyContext.JSONContext(),
		rule,
		e.configuration,
	)
	if err != nil {
		internal.AddRuleResponse(
			resp,
			internal.RuleError(rule, engineapi.ImageVerify, "failed to extract images", err),
			startTime,
		)
		return
	}
	if len(ruleImages) == 0 {
<<<<<<< HEAD
=======
		internal.AddRuleResponse(
			resp,
			internal.RuleSkip(
				rule,
				engineapi.ImageVerify,
				fmt.Sprintf("skip run verification as image in resource not found in imageRefs '%s'", imageRefs),
			),
			startTime,
		)
>>>>>>> eaaa8a02
		return
	}
	policyContext.JSONContext().Restore()
	if err := internal.LoadContext(ctx, e, policyContext, rule); err != nil {
		internal.AddRuleResponse(
			resp,
			internal.RuleError(rule, engineapi.ImageVerify, "failed to load context", err),
			startTime,
		)
		return
	}
	ruleCopy, err := substituteVariables(&rule, policyContext.JSONContext(), logger)
	if err != nil {
		internal.AddRuleResponse(
			resp,
			internal.RuleError(rule, engineapi.ImageVerify, "failed to substitute variables", err),
			startTime,
		)
		return
	}
	iv := internal.NewImageVerifier(
		logger,
		e.rclient,
		policyContext,
		*ruleCopy,
		ivm,
	)
	for _, imageVerify := range ruleCopy.VerifyImages {
		for _, r := range iv.Verify(ctx, imageVerify, ruleImages, e.configuration) {
			internal.AddRuleResponse(resp, r, startTime)
		}
	}
}

func substituteVariables(rule *kyvernov1.Rule, ctx enginecontext.EvalInterface, logger logr.Logger) (*kyvernov1.Rule, error) {
	// remove attestations as variables are not substituted in them
	ruleCopy := *rule.DeepCopy()
	for i := range ruleCopy.VerifyImages {
		ruleCopy.VerifyImages[i].Attestations = nil
	}

	var err error
	ruleCopy, err = variables.SubstituteAllInRule(logger, ctx, ruleCopy)
	if err != nil {
		return nil, err
	}

	// replace attestations
	for i := range rule.VerifyImages {
		ruleCopy.VerifyImages[i].Attestations = rule.VerifyImages[i].Attestations
	}

	return &ruleCopy, nil
}<|MERGE_RESOLUTION|>--- conflicted
+++ resolved
@@ -92,18 +92,6 @@
 		return
 	}
 	if len(ruleImages) == 0 {
-<<<<<<< HEAD
-=======
-		internal.AddRuleResponse(
-			resp,
-			internal.RuleSkip(
-				rule,
-				engineapi.ImageVerify,
-				fmt.Sprintf("skip run verification as image in resource not found in imageRefs '%s'", imageRefs),
-			),
-			startTime,
-		)
->>>>>>> eaaa8a02
 		return
 	}
 	policyContext.JSONContext().Restore()
