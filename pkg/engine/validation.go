package engine

import (
	"context"
	"encoding/json"
	"fmt"
	"strings"
	"time"

	"github.com/go-logr/logr"
	gojmespath "github.com/jmespath/go-jmespath"
	kyvernov1 "github.com/kyverno/kyverno/api/kyverno/v1"
	"github.com/kyverno/kyverno/pkg/autogen"
	"github.com/kyverno/kyverno/pkg/config"
	engineapi "github.com/kyverno/kyverno/pkg/engine/api"
	"github.com/kyverno/kyverno/pkg/engine/internal"
	"github.com/kyverno/kyverno/pkg/engine/validate"
	"github.com/kyverno/kyverno/pkg/engine/variables"
	"github.com/kyverno/kyverno/pkg/pss"
	"github.com/kyverno/kyverno/pkg/tracing"
	"github.com/kyverno/kyverno/pkg/utils/api"
	datautils "github.com/kyverno/kyverno/pkg/utils/data"
	"go.opentelemetry.io/otel/trace"
	appsv1 "k8s.io/api/apps/v1"
	batchv1 "k8s.io/api/batch/v1"
	corev1 "k8s.io/api/core/v1"
	"k8s.io/apiextensions-apiserver/pkg/apis/apiextensions"
	metav1 "k8s.io/apimachinery/pkg/apis/meta/v1"
	"k8s.io/apimachinery/pkg/apis/meta/v1/unstructured"
)

func (e *engine) validate(
	ctx context.Context,
	logger logr.Logger,
	policyContext engineapi.PolicyContext,
) *engineapi.EngineResponse {
	startTime := time.Now()
	logger.V(4).Info("start validate policy processing", "startTime", startTime)
	policyResponse := e.validateResource(ctx, logger, policyContext)
	defer logger.V(4).Info("finished policy processing", "processingTime", policyResponse.Stats.ProcessingTime.String(), "validationRulesApplied", policyResponse.Stats.RulesAppliedCount)
	engineResponse := engineapi.NewEngineResponseFromPolicyContext(policyContext, nil)
	engineResponse.PolicyResponse = *policyResponse
	return internal.BuildResponse(policyContext, engineResponse, startTime)
}

func (e *engine) validateResource(
	ctx context.Context,
	logger logr.Logger,
	policyContext engineapi.PolicyContext,
) *engineapi.PolicyResponse {
	resp := &engineapi.PolicyResponse{}

	policyContext.JSONContext().Checkpoint()
	defer policyContext.JSONContext().Restore()

	rules := autogen.ComputeRules(policyContext.Policy())
	matchCount := 0
	applyRules := policyContext.Policy().GetSpec().GetApplyRules()

	for i := range rules {
		rule := &rules[i]
		logger := internal.LoggerWithRule(logger, rules[i])
		logger.V(3).Info("processing validation rule", "matchCount", matchCount)
		policyContext.JSONContext().Reset()
		startTime := time.Now()
		ruleResp := tracing.ChildSpan1(
			ctx,
			"pkg/engine",
			fmt.Sprintf("RULE %s", rule.Name),
			func(ctx context.Context, span trace.Span) *engineapi.RuleResponse {
				hasValidate := rule.HasValidate()
				hasValidateImage := rule.HasImagesValidationChecks()
				hasYAMLSignatureVerify := rule.HasYAMLSignatureVerify()
				if !hasValidate && !hasValidateImage {
					return nil
				}
<<<<<<< HEAD
				kindsInPolicy := append(rule.MatchResources.GetKinds(), rule.ExcludeResources.GetKinds()...)
				subresourceGVKToAPIResource := GetSubresourceGVKToAPIResourceMap(e.client, kindsInPolicy, policyContext)

				if !matches(logger, rule, policyContext, subresourceGVKToAPIResource, e.configuration) {
					return nil
				}
				// check if there is a corresponding policy exception
				ruleResp := hasPolicyExceptions(logger, engineapi.Validation, e.exceptionSelector, policyContext, rule, subresourceGVKToAPIResource, e.configuration)
=======

				if !matches(logger, rule, enginectx, e.configuration) {
					return nil
				}
				// check if there is a corresponding policy exception
				ruleResp := hasPolicyExceptions(logger, engineapi.Validation, e.exceptionSelector, enginectx, rule, e.configuration)
>>>>>>> aa640026
				if ruleResp != nil {
					return ruleResp
				}
				policyContext.JSONContext().Reset()
				if hasValidate && !hasYAMLSignatureVerify {
					return e.processValidationRule(ctx, logger, policyContext, rule)
				} else if hasValidateImage {
					return e.processImageValidationRule(ctx, logger, policyContext, rule)
				} else if hasYAMLSignatureVerify {
					return processYAMLValidationRule(e.client, logger, policyContext, rule)
				}
				return nil
			},
		)
		if ruleResp != nil {
			internal.AddRuleResponse(resp, ruleResp, startTime)
			logger.V(4).Info("finished processing rule", "processingTime", ruleResp.Stats.ProcessingTime.String())
		}
		if applyRules == kyvernov1.ApplyOne && resp.Stats.RulesAppliedCount > 0 {
			break
		}
	}

	return resp
}

func (e *engine) processValidationRule(
	ctx context.Context,
	logger logr.Logger,
	policyContext engineapi.PolicyContext,
	rule *kyvernov1.Rule,
) *engineapi.RuleResponse {
	v := newValidator(logger, e.ContextLoader(policyContext.Policy(), *rule), policyContext, rule)
	return v.validate(ctx)
}

type validator struct {
	log              logr.Logger
	policyContext    engineapi.PolicyContext
	rule             *kyvernov1.Rule
	contextEntries   []kyvernov1.ContextEntry
	anyAllConditions apiextensions.JSON
	pattern          apiextensions.JSON
	anyPattern       apiextensions.JSON
	deny             *kyvernov1.Deny
	podSecurity      *kyvernov1.PodSecurity
	forEach          []kyvernov1.ForEachValidation
	contextLoader    engineapi.EngineContextLoader
	nesting          int
}

func newValidator(log logr.Logger, contextLoader engineapi.EngineContextLoader, ctx engineapi.PolicyContext, rule *kyvernov1.Rule) *validator {
	ruleCopy := rule.DeepCopy()
	return &validator{
		log:              log,
		rule:             ruleCopy,
		policyContext:    ctx,
		contextLoader:    contextLoader,
		contextEntries:   ruleCopy.Context,
		anyAllConditions: ruleCopy.GetAnyAllConditions(),
		pattern:          ruleCopy.Validation.GetPattern(),
		anyPattern:       ruleCopy.Validation.GetAnyPattern(),
		deny:             ruleCopy.Validation.Deny,
		podSecurity:      ruleCopy.Validation.PodSecurity,
		forEach:          ruleCopy.Validation.ForEachValidation,
	}
}

func newForEachValidator(
	foreach kyvernov1.ForEachValidation,
	contextLoader engineapi.EngineContextLoader,
	nesting int,
	rule *kyvernov1.Rule,
	ctx engineapi.PolicyContext,
	log logr.Logger,
) (*validator, error) {
	ruleCopy := rule.DeepCopy()
	anyAllConditions, err := datautils.ToMap(foreach.AnyAllConditions)
	if err != nil {
		return nil, fmt.Errorf("failed to convert ruleCopy.Validation.ForEachValidation.AnyAllConditions: %w", err)
	}

	nestedForEach, err := api.DeserializeJSONArray[kyvernov1.ForEachValidation](foreach.ForEachValidation)
	if err != nil {
		return nil, fmt.Errorf("failed to convert ruleCopy.Validation.ForEachValidation.AnyAllConditions: %w", err)
	}

	return &validator{
		log:              log,
		policyContext:    ctx,
		rule:             ruleCopy,
		contextLoader:    contextLoader,
		contextEntries:   foreach.Context,
		anyAllConditions: anyAllConditions,
		pattern:          foreach.GetPattern(),
		anyPattern:       foreach.GetAnyPattern(),
		deny:             foreach.Deny,
		forEach:          nestedForEach,
		nesting:          nesting,
	}, nil
}

func (v *validator) validate(ctx context.Context) *engineapi.RuleResponse {
	if err := v.loadContext(ctx); err != nil {
		return internal.RuleError(v.rule, engineapi.Validation, "failed to load context", err)
	}

	preconditionsPassed, err := internal.CheckPreconditions(v.log, v.policyContext, v.anyAllConditions)
	if err != nil {
		return internal.RuleError(v.rule, engineapi.Validation, "failed to evaluate preconditions", err)
	}

	if !preconditionsPassed {
		return internal.RuleSkip(v.rule, engineapi.Validation, "preconditions not met")
	}

	if v.deny != nil {
		return v.validateDeny()
	}

	if v.pattern != nil || v.anyPattern != nil {
		if err = v.substitutePatterns(); err != nil {
			return internal.RuleError(v.rule, engineapi.Validation, "variable substitution failed", err)
		}

		ruleResponse := v.validateResourceWithRule()
		return ruleResponse
	}

	if v.podSecurity != nil {
		if !isDeleteRequest(v.policyContext) {
			ruleResponse := v.validatePodSecurity()
			return ruleResponse
		}
	}

	if v.forEach != nil {
		ruleResponse := v.validateForEach(ctx)
		return ruleResponse
	}

	v.log.V(2).Info("invalid validation rule: podSecurity, patterns, or deny expected")
	return nil
}

func (v *validator) validateForEach(ctx context.Context) *engineapi.RuleResponse {
	applyCount := 0
	for _, foreach := range v.forEach {
		elements, err := evaluateList(foreach.List, v.policyContext.JSONContext())
		if err != nil {
			v.log.V(2).Info("failed to evaluate list", "list", foreach.List, "error", err.Error())
			continue
		}
		resp, count := v.validateElements(ctx, foreach, elements, foreach.ElementScope)
		if resp.Status != engineapi.RuleStatusPass {
			return resp
		}
		applyCount += count
	}
	if applyCount == 0 {
		if v.forEach == nil {
			return nil
		}
		return internal.RuleSkip(v.rule, engineapi.Validation, "rule skipped")
	}
	return internal.RulePass(v.rule, engineapi.Validation, "rule passed")
}

func (v *validator) validateElements(ctx context.Context, foreach kyvernov1.ForEachValidation, elements []interface{}, elementScope *bool) (*engineapi.RuleResponse, int) {
	v.policyContext.JSONContext().Checkpoint()
	defer v.policyContext.JSONContext().Restore()
	applyCount := 0

	for index, element := range elements {
		if element == nil {
			continue
		}

		v.policyContext.JSONContext().Reset()
		policyContext := v.policyContext.Copy()
		if err := addElementToContext(policyContext, element, index, v.nesting, elementScope); err != nil {
			v.log.Error(err, "failed to add element to context")
			return internal.RuleError(v.rule, engineapi.Validation, "failed to process foreach", err), applyCount
		}

		foreachValidator, err := newForEachValidator(foreach, v.contextLoader, v.nesting+1, v.rule, policyContext, v.log)
		if err != nil {
			v.log.Error(err, "failed to create foreach validator")
			return internal.RuleError(v.rule, engineapi.Validation, "failed to create foreach validator", err), applyCount
		}

		r := foreachValidator.validate(ctx)
		if r == nil {
			v.log.V(2).Info("skip rule due to empty result")
			continue
		} else if r.Status == engineapi.RuleStatusSkip {
			v.log.V(2).Info("skip rule", "reason", r.Message)
			continue
		} else if r.Status != engineapi.RuleStatusPass {
			if r.Status == engineapi.RuleStatusError {
				if index < len(elements)-1 {
					continue
				}
				msg := fmt.Sprintf("validation failure: %v", r.Message)
				return internal.RuleResponse(*v.rule, engineapi.Validation, msg, r.Status), applyCount
			}
			msg := fmt.Sprintf("validation failure: %v", r.Message)
			return internal.RuleResponse(*v.rule, engineapi.Validation, msg, r.Status), applyCount
		}

		applyCount++
	}

	return internal.RulePass(v.rule, engineapi.Validation, ""), applyCount
}

func addElementToContext(ctx engineapi.PolicyContext, element interface{}, index, nesting int, elementScope *bool) error {
	data, err := variables.DocumentToUntyped(element)
	if err != nil {
		return err
	}
	if err := ctx.JSONContext().AddElement(data, index, nesting); err != nil {
		return fmt.Errorf("failed to add element (%v) to JSON context: %w", element, err)
	}
	dataMap, ok := data.(map[string]interface{})
	// We set scoped to true by default if the data is a map
	// otherwise we do not do element scoped foreach unless the user
	// has explicitly set it to true
	scoped := ok

	// If the user has explicitly provided an element scope
	// we check if data is a map or not. In case it is not a map and the user
	// has set elementscoped to true, we throw an error.
	// Otherwise we set the value to what is specified by the user.
	if elementScope != nil {
		if *elementScope && !ok {
			return fmt.Errorf("cannot use elementScope=true foreach rules for elements that are not maps, expected type=map got type=%T", data)
		}
		scoped = *elementScope
	}
	if scoped {
		u := unstructured.Unstructured{}
		u.SetUnstructuredContent(dataMap)
		ctx.SetElement(u)
	}
	return nil
}

func (v *validator) loadContext(ctx context.Context) error {
	if err := v.contextLoader(ctx, v.contextEntries, v.policyContext.JSONContext()); err != nil {
		if _, ok := err.(gojmespath.NotFoundError); ok {
			v.log.V(3).Info("failed to load context", "reason", err.Error())
		} else {
			v.log.Error(err, "failed to load context")
		}

		return err
	}

	return nil
}

func (v *validator) validateDeny() *engineapi.RuleResponse {
	if deny, err := internal.CheckDenyPreconditions(v.log, v.policyContext, v.deny.GetAnyAllConditions()); err != nil {
		return internal.RuleError(v.rule, engineapi.Validation, "failed to check deny preconditions", err)
	} else {
		if deny {
			return internal.RuleResponse(*v.rule, engineapi.Validation, v.getDenyMessage(deny), engineapi.RuleStatusFail)
		}
		return internal.RulePass(v.rule, engineapi.Validation, v.getDenyMessage(deny))
	}
}

func (v *validator) getDenyMessage(deny bool) string {
	if !deny {
		return fmt.Sprintf("validation rule '%s' passed.", v.rule.Name)
	}
	msg := v.rule.Validation.Message
	if msg == "" {
		return fmt.Sprintf("validation error: rule %s failed", v.rule.Name)
	}
	raw, err := variables.SubstituteAll(v.log, v.policyContext.JSONContext(), msg)
	if err != nil {
		return msg
	}
	switch typed := raw.(type) {
	case string:
		return typed
	default:
		return "the produced message didn't resolve to a string, check your policy definition."
	}
}

func getSpec(v *validator) (podSpec *corev1.PodSpec, metadata *metav1.ObjectMeta, err error) {
	newResource := v.policyContext.NewResource()
	kind := newResource.GetKind()

	if kind == "DaemonSet" || kind == "Deployment" || kind == "Job" || kind == "StatefulSet" || kind == "ReplicaSet" || kind == "ReplicationController" {
		var deployment appsv1.Deployment

		resourceBytes, err := newResource.MarshalJSON()
		if err != nil {
			return nil, nil, err
		}
		err = json.Unmarshal(resourceBytes, &deployment)
		if err != nil {
			return nil, nil, err
		}
		podSpec = &deployment.Spec.Template.Spec
		metadata = &deployment.Spec.Template.ObjectMeta
		return podSpec, metadata, nil
	} else if kind == "CronJob" {
		var cronJob batchv1.CronJob

		resourceBytes, err := newResource.MarshalJSON()
		if err != nil {
			return nil, nil, err
		}
		err = json.Unmarshal(resourceBytes, &cronJob)
		if err != nil {
			return nil, nil, err
		}
		podSpec = &cronJob.Spec.JobTemplate.Spec.Template.Spec
		metadata = &cronJob.Spec.JobTemplate.ObjectMeta
	} else if kind == "Pod" {
		var pod corev1.Pod

		resourceBytes, err := newResource.MarshalJSON()
		if err != nil {
			return nil, nil, err
		}
		err = json.Unmarshal(resourceBytes, &pod)
		if err != nil {
			return nil, nil, err
		}
		podSpec = &pod.Spec
		metadata = &pod.ObjectMeta
		return podSpec, metadata, nil
	}

	if err != nil {
		return nil, nil, err
	}
	return podSpec, metadata, err
}

// Unstructured
func (v *validator) validatePodSecurity() *engineapi.RuleResponse {
	// Marshal pod metadata and spec
	podSpec, metadata, err := getSpec(v)
	if err != nil {
		return internal.RuleError(v.rule, engineapi.Validation, "Error while getting new resource", err)
	}

	pod := &corev1.Pod{
		Spec:       *podSpec,
		ObjectMeta: *metadata,
	}
	allowed, pssChecks, err := pss.EvaluatePod(v.podSecurity, pod)
	if err != nil {
		return internal.RuleError(v.rule, engineapi.Validation, "failed to parse pod security api version", err)
	}
	podSecurityChecks := &engineapi.PodSecurityChecks{
		Level:   v.podSecurity.Level,
		Version: v.podSecurity.Version,
		Checks:  pssChecks,
	}
	if allowed {
		msg := fmt.Sprintf("Validation rule '%s' passed.", v.rule.Name)
		rspn := internal.RulePass(v.rule, engineapi.Validation, msg)
		rspn.PodSecurityChecks = podSecurityChecks
		return rspn
	} else {
		msg := fmt.Sprintf(`Validation rule '%s' failed. It violates PodSecurity "%s:%s": %s`, v.rule.Name, v.podSecurity.Level, v.podSecurity.Version, pss.FormatChecksPrint(pssChecks))
		rspn := internal.RuleResponse(*v.rule, engineapi.Validation, msg, engineapi.RuleStatusFail)
		rspn.PodSecurityChecks = podSecurityChecks
		return rspn
	}
}

func (v *validator) validateResourceWithRule() *engineapi.RuleResponse {
	element := v.policyContext.Element()
	if !isEmptyUnstructured(&element) {
		return v.validatePatterns(element)
	}
	if isDeleteRequest(v.policyContext) {
		v.log.V(3).Info("skipping validation on deleted resource")
		return nil
	}
	resp := v.validatePatterns(v.policyContext.NewResource())
	return resp
}

func isDeleteRequest(ctx engineapi.PolicyContext) bool {
	newResource := ctx.NewResource()
	// if the OldResource is not empty, and the NewResource is empty, the request is a DELETE
	return isEmptyUnstructured(&newResource)
}

func isEmptyUnstructured(u *unstructured.Unstructured) bool {
	if u == nil {
		return true
	}
	if u.Object == nil {
		return true
	}
	return false
}

// matches checks if either the new or old resource satisfies the filter conditions defined in the rule
func matches(
	logger logr.Logger,
	rule *kyvernov1.Rule,
	ctx engineapi.PolicyContext,
	cfg config.Configuration,
) bool {
	gvk, subresource := ctx.ResourceKind()
	err := MatchesResourceDescription(
		ctx.NewResource(),
		*rule,
		ctx.AdmissionInfo(),
		cfg.GetExcludedGroups(),
		ctx.NamespaceLabels(),
		"",
		gvk,
		subresource,
	)
	if err == nil {
		return true
	}
	oldResource := ctx.OldResource()
	if oldResource.Object != nil {
		err := MatchesResourceDescription(
			ctx.OldResource(),
			*rule,
			ctx.AdmissionInfo(),
			cfg.GetExcludedGroups(),
			ctx.NamespaceLabels(),
			"",
			gvk,
			subresource,
		)
		if err == nil {
			return true
		}
	}
	logger.V(5).Info("resource does not match rule", "reason", err.Error())
	return false
}

// validatePatterns validate pattern and anyPattern
func (v *validator) validatePatterns(resource unstructured.Unstructured) *engineapi.RuleResponse {
	if v.pattern != nil {
		if err := validate.MatchPattern(v.log, resource.Object, v.pattern); err != nil {
			pe, ok := err.(*validate.PatternError)
			if ok {
				v.log.V(3).Info("validation error", "path", pe.Path, "error", err.Error())

				if pe.Skip {
					return internal.RuleSkip(v.rule, engineapi.Validation, pe.Error())
				}

				if pe.Path == "" {
					return internal.RuleResponse(*v.rule, engineapi.Validation, v.buildErrorMessage(err, ""), engineapi.RuleStatusError)
				}

				return internal.RuleResponse(*v.rule, engineapi.Validation, v.buildErrorMessage(err, pe.Path), engineapi.RuleStatusFail)
			}

			return internal.RuleResponse(*v.rule, engineapi.Validation, v.buildErrorMessage(err, pe.Path), engineapi.RuleStatusError)
		}

		v.log.V(4).Info("successfully processed rule")
		msg := fmt.Sprintf("validation rule '%s' passed.", v.rule.Name)
		return internal.RulePass(v.rule, engineapi.Validation, msg)
	}

	if v.anyPattern != nil {
		var failedAnyPatternsErrors []error
		var skippedAnyPatternErrors []error
		var err error

		anyPatterns, err := deserializeAnyPattern(v.anyPattern)
		if err != nil {
			return internal.RuleError(v.rule, engineapi.Validation, "failed to deserialize anyPattern, expected type array", err)
		}

		for idx, pattern := range anyPatterns {
			err := validate.MatchPattern(v.log, resource.Object, pattern)
			if err == nil {
				msg := fmt.Sprintf("validation rule '%s' anyPattern[%d] passed.", v.rule.Name, idx)
				return internal.RulePass(v.rule, engineapi.Validation, msg)
			}

			if pe, ok := err.(*validate.PatternError); ok {
				var patternErr error
				v.log.V(3).Info("validation rule failed", "anyPattern[%d]", idx, "path", pe.Path)

				if pe.Skip {
					patternErr = fmt.Errorf("rule %s[%d] skipped: %s", v.rule.Name, idx, err.Error())
					skippedAnyPatternErrors = append(skippedAnyPatternErrors, patternErr)
				} else {
					if pe.Path == "" {
						patternErr = fmt.Errorf("rule %s[%d] failed: %s", v.rule.Name, idx, err.Error())
					} else {
						patternErr = fmt.Errorf("rule %s[%d] failed at path %s", v.rule.Name, idx, pe.Path)
					}
					failedAnyPatternsErrors = append(failedAnyPatternsErrors, patternErr)
				}
			}
		}

		// Any Pattern validation errors
		if len(skippedAnyPatternErrors) > 0 && len(failedAnyPatternsErrors) == 0 {
			var errorStr []string
			for _, err := range skippedAnyPatternErrors {
				errorStr = append(errorStr, err.Error())
			}
			v.log.V(4).Info(fmt.Sprintf("Validation rule '%s' skipped. %s", v.rule.Name, errorStr))
			return internal.RuleSkip(v.rule, engineapi.Validation, strings.Join(errorStr, " "))
		} else if len(failedAnyPatternsErrors) > 0 {
			var errorStr []string
			for _, err := range failedAnyPatternsErrors {
				errorStr = append(errorStr, err.Error())
			}

			v.log.V(4).Info(fmt.Sprintf("Validation rule '%s' failed. %s", v.rule.Name, errorStr))
			msg := buildAnyPatternErrorMessage(v.rule, errorStr)
			return internal.RuleResponse(*v.rule, engineapi.Validation, msg, engineapi.RuleStatusFail)
		}
	}

	return internal.RulePass(v.rule, engineapi.Validation, v.rule.Validation.Message)
}

func deserializeAnyPattern(anyPattern apiextensions.JSON) ([]interface{}, error) {
	if anyPattern == nil {
		return nil, nil
	}

	ap, err := json.Marshal(anyPattern)
	if err != nil {
		return nil, err
	}

	var res []interface{}
	if err := json.Unmarshal(ap, &res); err != nil {
		return nil, err
	}

	return res, nil
}

func (v *validator) buildErrorMessage(err error, path string) string {
	if v.rule.Validation.Message == "" {
		if path != "" {
			return fmt.Sprintf("validation error: rule %s failed at path %s", v.rule.Name, path)
		}

		return fmt.Sprintf("validation error: rule %s execution error: %s", v.rule.Name, err.Error())
	}

	msgRaw, sErr := variables.SubstituteAll(v.log, v.policyContext.JSONContext(), v.rule.Validation.Message)
	if sErr != nil {
		v.log.V(2).Info("failed to substitute variables in message", "error", sErr)
		return fmt.Sprintf("validation error: variables substitution error in rule %s execution error: %s", v.rule.Name, err.Error())
	} else {
		msg := msgRaw.(string)
		if !strings.HasSuffix(msg, ".") {
			msg = msg + "."
		}
		if path != "" {
			return fmt.Sprintf("validation error: %s rule %s failed at path %s", msg, v.rule.Name, path)
		}
		return fmt.Sprintf("validation error: %s rule %s execution error: %s", msg, v.rule.Name, err.Error())
	}
}

func buildAnyPatternErrorMessage(rule *kyvernov1.Rule, errors []string) string {
	errStr := strings.Join(errors, " ")
	if rule.Validation.Message == "" {
		return fmt.Sprintf("validation error: %s", errStr)
	}

	if strings.HasSuffix(rule.Validation.Message, ".") {
		return fmt.Sprintf("validation error: %s %s", rule.Validation.Message, errStr)
	}

	return fmt.Sprintf("validation error: %s. %s", rule.Validation.Message, errStr)
}

func (v *validator) substitutePatterns() error {
	if v.pattern != nil {
		i, err := variables.SubstituteAll(v.log, v.policyContext.JSONContext(), v.pattern)
		if err != nil {
			return err
		}
		v.pattern = i.(apiextensions.JSON)
		return nil
	}

	if v.anyPattern != nil {
		i, err := variables.SubstituteAll(v.log, v.policyContext.JSONContext(), v.anyPattern)
		if err != nil {
			return err
		}
		v.anyPattern = i.(apiextensions.JSON)
		return nil
	}

	return nil
}<|MERGE_RESOLUTION|>--- conflicted
+++ resolved
@@ -74,23 +74,11 @@
 				if !hasValidate && !hasValidateImage {
 					return nil
 				}
-<<<<<<< HEAD
-				kindsInPolicy := append(rule.MatchResources.GetKinds(), rule.ExcludeResources.GetKinds()...)
-				subresourceGVKToAPIResource := GetSubresourceGVKToAPIResourceMap(e.client, kindsInPolicy, policyContext)
-
-				if !matches(logger, rule, policyContext, subresourceGVKToAPIResource, e.configuration) {
+				if !matches(logger, rule, policyContext, e.configuration) {
 					return nil
 				}
 				// check if there is a corresponding policy exception
-				ruleResp := hasPolicyExceptions(logger, engineapi.Validation, e.exceptionSelector, policyContext, rule, subresourceGVKToAPIResource, e.configuration)
-=======
-
-				if !matches(logger, rule, enginectx, e.configuration) {
-					return nil
-				}
-				// check if there is a corresponding policy exception
-				ruleResp := hasPolicyExceptions(logger, engineapi.Validation, e.exceptionSelector, enginectx, rule, e.configuration)
->>>>>>> aa640026
+				ruleResp := hasPolicyExceptions(logger, engineapi.Validation, e.exceptionSelector, policyContext, rule, e.configuration)
 				if ruleResp != nil {
 					return ruleResp
 				}
