--- conflicted
+++ resolved
@@ -165,17 +165,8 @@
 	return processValidationRule(log, rclient, ctxCopy, rule), nil
 }
 
-<<<<<<< HEAD
-func processValidationRule(log logr.Logger, ctx *PolicyContext, rule *kyvernov1.Rule) *response.RuleResponse {
-	v := newValidator(log, ctx, rule)
-=======
 func processValidationRule(log logr.Logger, rclient registryclient.Client, ctx *PolicyContext, rule *kyvernov1.Rule) *response.RuleResponse {
 	v := newValidator(log, rclient, ctx, rule)
-	if rule.Validation.ForEachValidation != nil {
-		return v.validateForEach()
-	}
-
->>>>>>> a666474d
 	return v.validate()
 }
 
@@ -203,12 +194,9 @@
 	anyPattern       apiextensions.JSON
 	deny             *kyvernov1.Deny
 	podSecurity      *kyvernov1.PodSecurity
-<<<<<<< HEAD
 	foreach          []kyvernov1.ForEachValidation
+	rclient          registryclient.Client
 	nesting          int
-=======
-	rclient          registryclient.Client
->>>>>>> a666474d
 }
 
 func newValidator(log logr.Logger, rclient registryclient.Client, ctx *PolicyContext, rule *kyvernov1.Rule) *validator {
@@ -223,19 +211,11 @@
 		anyPattern:       ruleCopy.Validation.GetAnyPattern(),
 		deny:             ruleCopy.Validation.Deny,
 		podSecurity:      ruleCopy.Validation.PodSecurity,
-<<<<<<< HEAD
 		foreach:          ruleCopy.Validation.ForEachValidation,
 	}
 }
 
 func newForeachValidator(foreach kyvernov1.ForEachValidation, nesting int, rule *kyvernov1.Rule, ctx *PolicyContext, log logr.Logger) (*validator, error) {
-=======
-		rclient:          rclient,
-	}
-}
-
-func newForeachValidator(log logr.Logger, rclient registryclient.Client, foreach kyvernov1.ForEachValidation, rule *kyvernov1.Rule, ctx *PolicyContext) *validator {
->>>>>>> a666474d
 	ruleCopy := rule.DeepCopy()
 	anyAllConditions, err := utils.ToMap(foreach.AnyAllConditions)
 	if err != nil {
@@ -256,14 +236,9 @@
 		pattern:          foreach.GetPattern(),
 		anyPattern:       foreach.GetAnyPattern(),
 		deny:             foreach.Deny,
-<<<<<<< HEAD
 		foreach:          nestedForeach,
 		nesting:          nesting,
 	}, nil
-=======
-		rclient:          rclient,
-	}
->>>>>>> a666474d
 }
 
 func (v *validator) validate() *response.RuleResponse {
@@ -369,16 +344,12 @@
 			return ruleError(v.rule, response.Validation, "failed to process foreach", err), applyCount
 		}
 
-<<<<<<< HEAD
 		foreachValidator, err := newForeachValidator(foreach, v.nesting+1, v.rule, ctx, v.log)
 		if err != nil {
 			v.log.Error(err, "failed to create foreach validator")
 			return ruleError(v.rule, response.Validation, "failed to create foreach validator", err), applyCount
 		}
 
-=======
-		foreachValidator := newForeachValidator(v.log, v.rclient, foreach, v.rule, ctx)
->>>>>>> a666474d
 		r := foreachValidator.validate()
 		if r == nil {
 			v.log.V(2).Info("skip rule due to empty result")
