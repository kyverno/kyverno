--- conflicted
+++ resolved
@@ -92,24 +92,6 @@
 	resp.PolicyResponse.PolicyExecutionTimestamp = startTime.Unix()
 }
 
-<<<<<<< HEAD
-func validateResource(ctx context.Context, log logr.Logger, rclient registryclient.Client, polctx *PolicyContext) *response.EngineResponse {
-	resp := &response.EngineResponse{}
-
-	polctx.jsonContext.Checkpoint()
-	defer polctx.jsonContext.Restore()
-
-	rules := autogen.ComputeRules(polctx.policy)
-	matchCount := 0
-	applyRules := polctx.policy.GetSpec().GetApplyRules()
-
-	if polctx.policy.IsNamespaced() {
-		polNs := polctx.policy.GetNamespace()
-		if polctx.newResource.Object != nil && (polctx.newResource.GetNamespace() != polNs || polctx.newResource.GetNamespace() == "") {
-			return resp
-		}
-		if polctx.oldResource.Object != nil && (polctx.oldResource.GetNamespace() != polNs || polctx.oldResource.GetNamespace() == "") {
-=======
 func validateResource(ctx context.Context, log logr.Logger, rclient registryclient.Client, enginectx *PolicyContext) *response.EngineResponse {
 	resp := &response.EngineResponse{}
 
@@ -126,16 +108,14 @@
 			return resp
 		}
 		if enginectx.oldResource.Object != nil && (enginectx.oldResource.GetNamespace() != polNs || enginectx.oldResource.GetNamespace() == "") {
->>>>>>> ff728d5f
 			return resp
 		}
 	}
 
 	for i := range rules {
 		rule := &rules[i]
-<<<<<<< HEAD
 		log.V(3).Info("processing validation rule", "matchCount", matchCount, "applyRules", applyRules)
-		polctx.jsonContext.Reset()
+		enginectx.jsonContext.Reset()
 		startTime := time.Now()
 		ruleResp := tracing.Span1(
 			ctx,
@@ -149,48 +129,21 @@
 					return nil
 				}
 				log = log.WithValues("rule", rule.Name)
-				if !matches(log, rule, polctx) {
+				if !matches(log, rule, enginectx) {
 					return nil
 				}
 				log.V(3).Info("processing validation rule", "matchCount", matchCount, "applyRules", applyRules)
-				polctx.jsonContext.Reset()
+				enginectx.jsonContext.Reset()
 				if hasValidate && !hasYAMLSignatureVerify {
-					return processValidationRule(log, rclient, polctx, rule)
+					return processValidationRule(ctx, log, rclient, enginectx, rule)
 				} else if hasValidateImage {
-					return processImageValidationRule(log, rclient, polctx, rule)
+					return processImageValidationRule(ctx, log, rclient, enginectx, rule)
 				} else if hasYAMLSignatureVerify {
-					return processYAMLValidationRule(log, polctx, rule)
+					return processYAMLValidationRule(log, enginectx, rule)
 				}
 				return nil
 			},
 		)
-=======
-		hasValidate := rule.HasValidate()
-		hasValidateImage := rule.HasImagesValidationChecks()
-		hasYAMLSignatureVerify := rule.HasYAMLSignatureVerify()
-		if !hasValidate && !hasValidateImage {
-			continue
-		}
-
-		log = log.WithValues("rule", rule.Name)
-		if !matches(log, rule, enginectx) {
-			continue
-		}
-
-		log.V(3).Info("processing validation rule", "matchCount", matchCount, "applyRules", applyRules)
-		enginectx.jsonContext.Reset()
-		startTime := time.Now()
-
-		var ruleResp *response.RuleResponse
-		if hasValidate && !hasYAMLSignatureVerify {
-			ruleResp = processValidationRule(ctx, log, rclient, enginectx, rule)
-		} else if hasValidateImage {
-			ruleResp = processImageValidationRule(ctx, log, rclient, enginectx, rule)
-		} else if hasYAMLSignatureVerify {
-			ruleResp = processYAMLValidationRule(log, enginectx, rule)
-		}
-
->>>>>>> ff728d5f
 		if ruleResp != nil {
 			addRuleResponse(log, resp, ruleResp, startTime)
 			if applyRules == kyvernov1.ApplyOne && resp.PolicyResponse.RulesAppliedCount > 0 {
@@ -456,13 +409,8 @@
 	return nil
 }
 
-<<<<<<< HEAD
-func (v *validator) loadContext() error {
-	if err := LoadContext(context.TODO(), v.log, v.rclient, v.contextEntries, v.ctx, v.rule.Name); err != nil {
-=======
 func (v *validator) loadContext(ctx context.Context) error {
 	if err := LoadContext(ctx, v.log, v.rclient, v.contextEntries, v.ctx, v.rule.Name); err != nil {
->>>>>>> ff728d5f
 		if _, ok := err.(gojmespath.NotFoundError); ok {
 			v.log.V(3).Info("failed to load context", "reason", err.Error())
 		} else {
