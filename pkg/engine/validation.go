package engine

import (
	"context"
	"encoding/json"
	"fmt"
	"reflect"
	"strings"
	"time"

	"github.com/go-logr/logr"
	gojmespath "github.com/jmespath/go-jmespath"
	kyvernov1 "github.com/kyverno/kyverno/api/kyverno/v1"
	"github.com/kyverno/kyverno/cmd/cli/kubectl-kyverno/utils/store"
	"github.com/kyverno/kyverno/pkg/autogen"
	"github.com/kyverno/kyverno/pkg/engine/common"
	enginecontext "github.com/kyverno/kyverno/pkg/engine/context"
	"github.com/kyverno/kyverno/pkg/engine/response"
	"github.com/kyverno/kyverno/pkg/engine/validate"
	"github.com/kyverno/kyverno/pkg/engine/variables"
	"github.com/kyverno/kyverno/pkg/logging"
	"github.com/kyverno/kyverno/pkg/pss"
	"github.com/kyverno/kyverno/pkg/tracing"
	"github.com/kyverno/kyverno/pkg/utils"
	"github.com/pkg/errors"
	"go.opentelemetry.io/otel/trace"
	appsv1 "k8s.io/api/apps/v1"
	batchv1 "k8s.io/api/batch/v1"
	corev1 "k8s.io/api/core/v1"
	"k8s.io/apiextensions-apiserver/pkg/apis/apiextensions"
	metav1 "k8s.io/apimachinery/pkg/apis/meta/v1"
	"k8s.io/apimachinery/pkg/apis/meta/v1/unstructured"
)

// Validate applies validation rules from policy on the resource
func Validate(ctx context.Context, policyContext *PolicyContext) (resp *response.EngineResponse) {
	resp = &response.EngineResponse{}
	startTime := time.Now()

	logger := buildLogger(policyContext)
	logger.V(4).Info("start validate policy processing", "startTime", startTime)
	defer func() {
		buildResponse(policyContext, resp, startTime)
		logger.V(4).Info("finished policy processing", "processingTime", resp.PolicyResponse.ProcessingTime.String(), "validationRulesApplied", resp.PolicyResponse.RulesAppliedCount)
	}()

	resp = validateResource(ctx, logger, policyContext)
	return
}

func buildLogger(ctx *PolicyContext) logr.Logger {
	logger := logging.WithName("EngineValidate").WithValues("policy", ctx.policy.GetName())
	if reflect.DeepEqual(ctx.newResource, unstructured.Unstructured{}) {
		logger = logger.WithValues("kind", ctx.oldResource.GetKind(), "namespace", ctx.oldResource.GetNamespace(), "name", ctx.oldResource.GetName())
	} else {
		logger = logger.WithValues("kind", ctx.newResource.GetKind(), "namespace", ctx.newResource.GetNamespace(), "name", ctx.newResource.GetName())
	}

	return logger
}

func buildResponse(ctx *PolicyContext, resp *response.EngineResponse, startTime time.Time) {
	if reflect.DeepEqual(resp, response.EngineResponse{}) {
		return
	}

	if reflect.DeepEqual(resp.PatchedResource, unstructured.Unstructured{}) {
		// for delete requests patched resource will be oldResource since newResource is empty
		resource := ctx.newResource
		if reflect.DeepEqual(ctx.newResource, unstructured.Unstructured{}) {
			resource = ctx.oldResource
		}

		resp.PatchedResource = resource
	}

	resp.Policy = ctx.policy
	resp.PolicyResponse.Policy.Name = ctx.policy.GetName()
	resp.PolicyResponse.Policy.Namespace = ctx.policy.GetNamespace()
	resp.PolicyResponse.Resource.Name = resp.PatchedResource.GetName()
	resp.PolicyResponse.Resource.Namespace = resp.PatchedResource.GetNamespace()
	resp.PolicyResponse.Resource.Kind = resp.PatchedResource.GetKind()
	resp.PolicyResponse.Resource.APIVersion = resp.PatchedResource.GetAPIVersion()
	resp.PolicyResponse.ValidationFailureAction = ctx.policy.GetSpec().ValidationFailureAction

	for _, v := range ctx.policy.GetSpec().ValidationFailureActionOverrides {
		resp.PolicyResponse.ValidationFailureActionOverrides = append(resp.PolicyResponse.ValidationFailureActionOverrides, response.ValidationFailureActionOverride{Action: v.Action, Namespaces: v.Namespaces})
	}

	resp.PolicyResponse.ProcessingTime = time.Since(startTime)
	resp.PolicyResponse.PolicyExecutionTimestamp = startTime.Unix()
}

func validateResource(ctx context.Context, log logr.Logger, polctx *PolicyContext) *response.EngineResponse {
	resp := &response.EngineResponse{}

<<<<<<< HEAD
	polctx.JSONContext.Checkpoint()
	defer polctx.JSONContext.Restore()

	rules := autogen.ComputeRules(polctx.Policy)
	matchCount := 0
	applyRules := polctx.Policy.GetSpec().GetApplyRules()

	if polctx.Policy.IsNamespaced() {
		polNs := polctx.Policy.GetNamespace()
		if polctx.NewResource.Object != nil && (polctx.NewResource.GetNamespace() != polNs || polctx.NewResource.GetNamespace() == "") {
			return resp
		}
		if polctx.OldResource.Object != nil && (polctx.OldResource.GetNamespace() != polNs || polctx.OldResource.GetNamespace() == "") {
=======
	ctx.jsonContext.Checkpoint()
	defer ctx.jsonContext.Restore()

	rules := autogen.ComputeRules(ctx.policy)
	matchCount := 0
	applyRules := ctx.policy.GetSpec().GetApplyRules()

	if ctx.policy.IsNamespaced() {
		polNs := ctx.policy.GetNamespace()
		if ctx.newResource.Object != nil && (ctx.newResource.GetNamespace() != polNs || ctx.newResource.GetNamespace() == "") {
			return resp
		}
		if ctx.oldResource.Object != nil && (ctx.oldResource.GetNamespace() != polNs || ctx.oldResource.GetNamespace() == "") {
>>>>>>> e68be2c7
			return resp
		}
	}

	for i := range rules {
		rule := &rules[i]
<<<<<<< HEAD
=======
		hasValidate := rule.HasValidate()
		hasValidateImage := rule.HasImagesValidationChecks()
		hasYAMLSignatureVerify := rule.HasYAMLSignatureVerify()
		if !hasValidate && !hasValidateImage {
			continue
		}

		log = log.WithValues("rule", rule.Name)
		if !matches(log, rule, ctx) {
			continue
		}

		log.V(3).Info("processing validation rule", "matchCount", matchCount, "applyRules", applyRules)
		ctx.jsonContext.Reset()
>>>>>>> e68be2c7
		startTime := time.Now()
		ruleResp := tracing.Span1(
			ctx,
			"pkg/engine",
			fmt.Sprintf("RULE %s", rule.Name),
			func(ctx context.Context, span trace.Span) *response.RuleResponse {
				hasValidate := rule.HasValidate()
				hasValidateImage := rule.HasImagesValidationChecks()
				hasYAMLSignatureVerify := rule.HasYAMLSignatureVerify()
				if !hasValidate && !hasValidateImage {
					return nil
				}
				log = log.WithValues("rule", rule.Name)
				if !matches(log, rule, polctx) {
					return nil
				}
				log.V(3).Info("processing validation rule", "matchCount", matchCount, "applyRules", applyRules)
				polctx.JSONContext.Reset()
				if hasValidate && !hasYAMLSignatureVerify {
					return processValidationRule(log, polctx, rule)
				} else if hasValidateImage {
					return processImageValidationRule(log, polctx, rule)
				} else if hasYAMLSignatureVerify {
					return processYAMLValidationRule(log, polctx, rule)
				}
				return nil
			},
		)
		if ruleResp != nil {
			addRuleResponse(log, resp, ruleResp, startTime)
			if applyRules == kyvernov1.ApplyOne && resp.PolicyResponse.RulesAppliedCount > 0 {
				break
			}
		}
	}

	return resp
}

func validateOldObject(log logr.Logger, ctx *PolicyContext, rule *kyvernov1.Rule) (*response.RuleResponse, error) {
	ctxCopy := ctx.Copy()
	ctxCopy.newResource = *ctxCopy.oldResource.DeepCopy()
	ctxCopy.oldResource = unstructured.Unstructured{}

<<<<<<< HEAD
	if err := enginecontext.ReplaceResource(ctxCopy.JSONContext, ctxCopy.NewResource.Object); err != nil {
		return nil, errors.Wrapf(err, "failed to replace object in the JSON context")
	}

	if err := enginecontext.ReplaceOldResource(ctxCopy.JSONContext, ctxCopy.OldResource.Object); err != nil {
=======
	if err := context.ReplaceResource(ctxCopy.jsonContext, ctxCopy.newResource.Object); err != nil {
		return nil, errors.Wrapf(err, "failed to replace object in the JSON context")
	}

	if err := context.ReplaceOldResource(ctxCopy.jsonContext, ctxCopy.oldResource.Object); err != nil {
>>>>>>> e68be2c7
		return nil, errors.Wrapf(err, "failed to replace old object in the JSON context")
	}

	return processValidationRule(log, ctxCopy, rule), nil
}

func processValidationRule(log logr.Logger, ctx *PolicyContext, rule *kyvernov1.Rule) *response.RuleResponse {
	v := newValidator(log, ctx, rule)
	if rule.Validation.ForEachValidation != nil {
		return v.validateForEach()
	}

	return v.validate()
}

func addRuleResponse(log logr.Logger, resp *response.EngineResponse, ruleResp *response.RuleResponse, startTime time.Time) {
	ruleResp.RuleStats.ProcessingTime = time.Since(startTime)
	ruleResp.RuleStats.RuleExecutionTimestamp = startTime.Unix()
	log.V(4).Info("finished processing rule", "processingTime", ruleResp.RuleStats.ProcessingTime.String())

	if ruleResp.Status == response.RuleStatusPass || ruleResp.Status == response.RuleStatusFail {
		incrementAppliedCount(resp)
	} else if ruleResp.Status == response.RuleStatusError {
		incrementErrorCount(resp)
	}

	resp.PolicyResponse.Rules = append(resp.PolicyResponse.Rules, *ruleResp)
}

type validator struct {
	log              logr.Logger
	ctx              *PolicyContext
	rule             *kyvernov1.Rule
	contextEntries   []kyvernov1.ContextEntry
	anyAllConditions apiextensions.JSON
	pattern          apiextensions.JSON
	anyPattern       apiextensions.JSON
	deny             *kyvernov1.Deny
	podSecurity      *kyvernov1.PodSecurity
}

func newValidator(log logr.Logger, ctx *PolicyContext, rule *kyvernov1.Rule) *validator {
	ruleCopy := rule.DeepCopy()
	return &validator{
		log:              log,
		rule:             ruleCopy,
		ctx:              ctx,
		contextEntries:   ruleCopy.Context,
		anyAllConditions: ruleCopy.GetAnyAllConditions(),
		pattern:          ruleCopy.Validation.GetPattern(),
		anyPattern:       ruleCopy.Validation.GetAnyPattern(),
		deny:             ruleCopy.Validation.Deny,
		podSecurity:      ruleCopy.Validation.PodSecurity,
	}
}

func newForeachValidator(foreach kyvernov1.ForEachValidation, rule *kyvernov1.Rule, ctx *PolicyContext, log logr.Logger) *validator {
	ruleCopy := rule.DeepCopy()
	anyAllConditions, err := utils.ToMap(foreach.AnyAllConditions)
	if err != nil {
		log.Error(err, "failed to convert ruleCopy.Validation.ForEachValidation.AnyAllConditions")
	}

	return &validator{
		log:              log,
		ctx:              ctx,
		rule:             ruleCopy,
		contextEntries:   foreach.Context,
		anyAllConditions: anyAllConditions,
		pattern:          foreach.GetPattern(),
		anyPattern:       foreach.GetAnyPattern(),
		deny:             foreach.Deny,
	}
}

func (v *validator) validate() *response.RuleResponse {
	if err := v.loadContext(); err != nil {
		return ruleError(v.rule, response.Validation, "failed to load context", err)
	}

	preconditionsPassed, err := checkPreconditions(v.log, v.ctx, v.anyAllConditions)
	if err != nil {
		return ruleError(v.rule, response.Validation, "failed to evaluate preconditions", err)
	}

	if !preconditionsPassed {
		return ruleResponse(*v.rule, response.Validation, "preconditions not met", response.RuleStatusSkip, nil)
	}

	if v.deny != nil {
		return v.validateDeny()
	}

	if v.pattern != nil || v.anyPattern != nil {
		if err = v.substitutePatterns(); err != nil {
			return ruleError(v.rule, response.Validation, "variable substitution failed", err)
		}

		ruleResponse := v.validateResourceWithRule()
		if isUpdateRequest(v.ctx) {
			priorResp, err := validateOldObject(v.log, v.ctx, v.rule)
			if err != nil {
				return ruleError(v.rule, response.Validation, "failed to validate old object", err)
			}

			if isSameRuleResponse(ruleResponse, priorResp) {
				v.log.V(3).Info("skipping modified resource as validation results have not changed")
				return nil
			}
		}

		return ruleResponse
	}

	if v.podSecurity != nil {
		if !isDeleteRequest(v.ctx) {
			ruleResponse := v.validatePodSecurity()
			return ruleResponse
		}
	}

	v.log.V(2).Info("invalid validation rule: podSecurity, patterns, or deny expected")
	return nil
}

func (v *validator) validateForEach() *response.RuleResponse {
	if err := v.loadContext(); err != nil {
		return ruleError(v.rule, response.Validation, "failed to load context", err)
	}

	preconditionsPassed, err := checkPreconditions(v.log, v.ctx, v.anyAllConditions)
	if err != nil {
		return ruleError(v.rule, response.Validation, "failed to evaluate preconditions", err)
	} else if !preconditionsPassed {
		return ruleResponse(*v.rule, response.Validation, "preconditions not met", response.RuleStatusSkip, nil)
	}

	foreachList := v.rule.Validation.ForEachValidation
	applyCount := 0
	if foreachList == nil {
		return nil
	}

	for _, foreach := range foreachList {
		elements, err := evaluateList(foreach.List, v.ctx.jsonContext)
		if err != nil {
			v.log.V(2).Info("failed to evaluate list", "list", foreach.List, "error", err.Error())
			continue
		}
		resp, count := v.validateElements(foreach, elements, foreach.ElementScope)
		if resp.Status != response.RuleStatusPass {
			return resp
		}

		applyCount += count
	}

	if applyCount == 0 {
		return ruleResponse(*v.rule, response.Validation, "rule skipped", response.RuleStatusSkip, nil)
	}

	return ruleResponse(*v.rule, response.Validation, "rule passed", response.RuleStatusPass, nil)
}

func (v *validator) validateElements(foreach kyvernov1.ForEachValidation, elements []interface{}, elementScope *bool) (*response.RuleResponse, int) {
	v.ctx.jsonContext.Checkpoint()
	defer v.ctx.jsonContext.Restore()
	applyCount := 0

	for i, e := range elements {
		if e == nil {
			continue
		}
		store.SetForeachElement(i)
		v.ctx.jsonContext.Reset()

		ctx := v.ctx.Copy()
		if err := addElementToContext(ctx, e, i, elementScope); err != nil {
			v.log.Error(err, "failed to add element to context")
			return ruleError(v.rule, response.Validation, "failed to process foreach", err), applyCount
		}

		foreachValidator := newForeachValidator(foreach, v.rule, ctx, v.log)
		r := foreachValidator.validate()
		if r == nil {
			v.log.V(2).Info("skip rule due to empty result")
			continue
		} else if r.Status == response.RuleStatusSkip {
			v.log.V(2).Info("skip rule", "reason", r.Message)
			continue
		} else if r.Status != response.RuleStatusPass {
			if r.Status == response.RuleStatusError {
				if i < len(elements)-1 {
					continue
				}
				msg := fmt.Sprintf("validation failure: %v", r.Message)
				return ruleResponse(*v.rule, response.Validation, msg, r.Status, nil), applyCount
			}
			msg := fmt.Sprintf("validation failure: %v", r.Message)
			return ruleResponse(*v.rule, response.Validation, msg, r.Status, nil), applyCount
		}

		applyCount++
	}

	return ruleResponse(*v.rule, response.Validation, "", response.RuleStatusPass, nil), applyCount
}

func addElementToContext(ctx *PolicyContext, e interface{}, elementIndex int, elementScope *bool) error {
	data, err := variables.DocumentToUntyped(e)
	if err != nil {
		return err
	}
	if err := ctx.jsonContext.AddElement(data, elementIndex); err != nil {
		return errors.Wrapf(err, "failed to add element (%v) to JSON context", e)
	}
	dataMap, ok := data.(map[string]interface{})
	// We set scoped to true by default if the data is a map
	// otherwise we do not do element scoped foreach unless the user
	// has explicitly set it to true
	scoped := ok

	// If the user has explicitly provided an element scope
	// we check if data is a map or not. In case it is not a map and the user
	// has set elementscoped to true, we throw an error.
	// Otherwise we set the value to what is specified by the user.
	if elementScope != nil {
		if *elementScope && !ok {
			return fmt.Errorf("cannot use elementScope=true foreach rules for elements that are not maps, expected type=map got type=%T", data)
		}
		scoped = *elementScope
	}

	if scoped {
		u := unstructured.Unstructured{}
		u.SetUnstructuredContent(dataMap)
		ctx.element = u
	}
	return nil
}

func (v *validator) loadContext() error {
	if err := LoadContext(v.log, v.contextEntries, v.ctx, v.rule.Name); err != nil {
		if _, ok := err.(gojmespath.NotFoundError); ok {
			v.log.V(3).Info("failed to load context", "reason", err.Error())
		} else {
			v.log.Error(err, "failed to load context")
		}

		return err
	}

	return nil
}

func (v *validator) validateDeny() *response.RuleResponse {
	anyAllCond := v.deny.GetAnyAllConditions()
	anyAllCond, err := variables.SubstituteAll(v.log, v.ctx.jsonContext, anyAllCond)
	if err != nil {
		return ruleError(v.rule, response.Validation, "failed to substitute variables in deny conditions", err)
	}

	if err = v.substituteDeny(); err != nil {
		return ruleError(v.rule, response.Validation, "failed to substitute variables in rule", err)
	}

	denyConditions, err := common.TransformConditions(anyAllCond)
	if err != nil {
		return ruleError(v.rule, response.Validation, "invalid deny conditions", err)
	}

	deny := variables.EvaluateConditions(v.log, v.ctx.jsonContext, denyConditions)
	if deny {
		return ruleResponse(*v.rule, response.Validation, v.getDenyMessage(deny), response.RuleStatusFail, nil)
	}

	return ruleResponse(*v.rule, response.Validation, v.getDenyMessage(deny), response.RuleStatusPass, nil)
}

func (v *validator) getDenyMessage(deny bool) string {
	if !deny {
		return fmt.Sprintf("validation rule '%s' passed.", v.rule.Name)
	}

	msg := v.rule.Validation.Message
	if msg == "" {
		return fmt.Sprintf("validation error: rule %s failed", v.rule.Name)
	}

	raw, err := variables.SubstituteAll(v.log, v.ctx.jsonContext, msg)
	if err != nil {
		return msg
	}

	return raw.(string)
}

func getSpec(v *validator) (podSpec *corev1.PodSpec, metadata *metav1.ObjectMeta, err error) {
	kind := v.ctx.newResource.GetKind()

	if kind == "DaemonSet" || kind == "Deployment" || kind == "Job" || kind == "StatefulSet" || kind == "ReplicaSet" || kind == "ReplicationController" {
		var deployment appsv1.Deployment

		resourceBytes, err := v.ctx.newResource.MarshalJSON()
		if err != nil {
			return nil, nil, err
		}
		err = json.Unmarshal(resourceBytes, &deployment)
		if err != nil {
			return nil, nil, err
		}
		podSpec = &deployment.Spec.Template.Spec
		metadata = &deployment.Spec.Template.ObjectMeta
		return podSpec, metadata, nil
	} else if kind == "CronJob" {
		var cronJob batchv1.CronJob

		resourceBytes, err := v.ctx.newResource.MarshalJSON()
		if err != nil {
			return nil, nil, err
		}
		err = json.Unmarshal(resourceBytes, &cronJob)
		if err != nil {
			return nil, nil, err
		}
		podSpec = &cronJob.Spec.JobTemplate.Spec.Template.Spec
		metadata = &cronJob.Spec.JobTemplate.ObjectMeta
	} else if kind == "Pod" {
		var pod corev1.Pod

		resourceBytes, err := v.ctx.newResource.MarshalJSON()
		if err != nil {
			return nil, nil, err
		}
		err = json.Unmarshal(resourceBytes, &pod)
		if err != nil {
			return nil, nil, err
		}
		podSpec = &pod.Spec
		metadata = &pod.ObjectMeta
		return podSpec, metadata, nil
	}

	if err != nil {
		return nil, nil, err
	}
	return podSpec, metadata, err
}

// Unstructured
func (v *validator) validatePodSecurity() *response.RuleResponse {
	// Marshal pod metadata and spec
	podSpec, metadata, err := getSpec(v)
	if err != nil {
		return ruleError(v.rule, response.Validation, "Error while getting new resource", err)
	}

	pod := &corev1.Pod{
		Spec:       *podSpec,
		ObjectMeta: *metadata,
	}
	allowed, pssChecks, err := pss.EvaluatePod(v.podSecurity, pod)
	if err != nil {
		return ruleError(v.rule, response.Validation, "failed to parse pod security api version", err)
	}
	if allowed {
		msg := fmt.Sprintf("Validation rule '%s' passed.", v.rule.Name)
		return ruleResponse(*v.rule, response.Validation, msg, response.RuleStatusPass, nil)
	} else {
		msg := fmt.Sprintf(`Validation rule '%s' failed. It violates PodSecurity "%s:%s": %s`, v.rule.Name, v.podSecurity.Level, v.podSecurity.Version, pss.FormatChecksPrint(pssChecks))
		return ruleResponse(*v.rule, response.Validation, msg, response.RuleStatusFail, nil)
	}
}

func (v *validator) validateResourceWithRule() *response.RuleResponse {
	if !isEmptyUnstructured(&v.ctx.element) {
		return v.validatePatterns(v.ctx.element)
	}

	if isDeleteRequest(v.ctx) {
		v.log.V(3).Info("skipping validation on deleted resource")
		return nil
	}

	resp := v.validatePatterns(v.ctx.newResource)
	return resp
}

func isDeleteRequest(ctx *PolicyContext) bool {
	// if the OldResource is not empty, and the NewResource is empty, the request is a DELETE
	return isEmptyUnstructured(&ctx.newResource)
}

func isUpdateRequest(ctx *PolicyContext) bool {
	// is the OldObject and NewObject are available, the request is an UPDATE
	return !isEmptyUnstructured(&ctx.oldResource) && !isEmptyUnstructured(&ctx.newResource)
}

func isEmptyUnstructured(u *unstructured.Unstructured) bool {
	if u == nil {
		return true
	}

	if reflect.DeepEqual(*u, unstructured.Unstructured{}) {
		return true
	}

	return false
}

// matches checks if either the new or old resource satisfies the filter conditions defined in the rule
func matches(logger logr.Logger, rule *kyvernov1.Rule, ctx *PolicyContext) bool {
	err := MatchesResourceDescription(ctx.newResource, *rule, ctx.admissionInfo, ctx.excludeGroupRole, ctx.namespaceLabels, "")
	if err == nil {
		return true
	}

	if !reflect.DeepEqual(ctx.oldResource, unstructured.Unstructured{}) {
		err := MatchesResourceDescription(ctx.oldResource, *rule, ctx.admissionInfo, ctx.excludeGroupRole, ctx.namespaceLabels, "")
		if err == nil {
			return true
		}
	}

	logger.V(5).Info("resource does not match rule", "reason", err.Error())
	return false
}

func isSameRuleResponse(r1 *response.RuleResponse, r2 *response.RuleResponse) bool {
	if r1.Name != r2.Name {
		return false
	}

	if r1.Type != r2.Type {
		return false
	}

	if r1.Message != r2.Message {
		return false
	}

	if r1.Status != r2.Status {
		return false
	}

	return true
}

// validatePatterns validate pattern and anyPattern
func (v *validator) validatePatterns(resource unstructured.Unstructured) *response.RuleResponse {
	if v.pattern != nil {
		if err := validate.MatchPattern(v.log, resource.Object, v.pattern); err != nil {
			pe, ok := err.(*validate.PatternError)
			if ok {
				v.log.V(3).Info("validation error", "path", pe.Path, "error", err.Error())

				if pe.Skip {
					return ruleResponse(*v.rule, response.Validation, pe.Error(), response.RuleStatusSkip, nil)
				}

				if pe.Path == "" {
					return ruleResponse(*v.rule, response.Validation, v.buildErrorMessage(err, ""), response.RuleStatusError, nil)
				}

				return ruleResponse(*v.rule, response.Validation, v.buildErrorMessage(err, pe.Path), response.RuleStatusFail, nil)
			}

			return ruleResponse(*v.rule, response.Validation, v.buildErrorMessage(err, pe.Path), response.RuleStatusError, nil)
		}

		v.log.V(4).Info("successfully processed rule")
		msg := fmt.Sprintf("validation rule '%s' passed.", v.rule.Name)
		return ruleResponse(*v.rule, response.Validation, msg, response.RuleStatusPass, nil)
	}

	if v.anyPattern != nil {
		var failedAnyPatternsErrors []error
		var skippedAnyPatternErrors []error
		var err error

		anyPatterns, err := deserializeAnyPattern(v.anyPattern)
		if err != nil {
			msg := fmt.Sprintf("failed to deserialize anyPattern, expected type array: %v", err)
			return ruleResponse(*v.rule, response.Validation, msg, response.RuleStatusError, nil)
		}

		for idx, pattern := range anyPatterns {
			err := validate.MatchPattern(v.log, resource.Object, pattern)
			if err == nil {
				msg := fmt.Sprintf("validation rule '%s' anyPattern[%d] passed.", v.rule.Name, idx)
				return ruleResponse(*v.rule, response.Validation, msg, response.RuleStatusPass, nil)
			}

			if pe, ok := err.(*validate.PatternError); ok {
				var patternErr error
				v.log.V(3).Info("validation rule failed", "anyPattern[%d]", idx, "path", pe.Path)

				if pe.Skip {
					patternErr = fmt.Errorf("rule %s[%d] skipped: %s", v.rule.Name, idx, err.Error())
					skippedAnyPatternErrors = append(skippedAnyPatternErrors, patternErr)
				} else {
					if pe.Path == "" {
						patternErr = fmt.Errorf("rule %s[%d] failed: %s", v.rule.Name, idx, err.Error())
					} else {
						patternErr = fmt.Errorf("rule %s[%d] failed at path %s", v.rule.Name, idx, pe.Path)
					}
					failedAnyPatternsErrors = append(failedAnyPatternsErrors, patternErr)
				}
			}
		}

		// Any Pattern validation errors
		if len(skippedAnyPatternErrors) > 0 && len(failedAnyPatternsErrors) == 0 {
			var errorStr []string
			for _, err := range skippedAnyPatternErrors {
				errorStr = append(errorStr, err.Error())
			}

			v.log.V(4).Info(fmt.Sprintf("Validation rule '%s' skipped. %s", v.rule.Name, errorStr))
			return ruleResponse(*v.rule, response.Validation, strings.Join(errorStr, " "), response.RuleStatusSkip, nil)
		} else if len(failedAnyPatternsErrors) > 0 {
			var errorStr []string
			for _, err := range failedAnyPatternsErrors {
				errorStr = append(errorStr, err.Error())
			}

			v.log.V(4).Info(fmt.Sprintf("Validation rule '%s' failed. %s", v.rule.Name, errorStr))
			msg := buildAnyPatternErrorMessage(v.rule, errorStr)
			return ruleResponse(*v.rule, response.Validation, msg, response.RuleStatusFail, nil)
		}
	}

	return ruleResponse(*v.rule, response.Validation, v.rule.Validation.Message, response.RuleStatusPass, nil)
}

func deserializeAnyPattern(anyPattern apiextensions.JSON) ([]interface{}, error) {
	if anyPattern == nil {
		return nil, nil
	}

	ap, err := json.Marshal(anyPattern)
	if err != nil {
		return nil, err
	}

	var res []interface{}
	if err := json.Unmarshal(ap, &res); err != nil {
		return nil, err
	}

	return res, nil
}

func (v *validator) buildErrorMessage(err error, path string) string {
	if v.rule.Validation.Message == "" {
		if path != "" {
			return fmt.Sprintf("validation error: rule %s failed at path %s", v.rule.Name, path)
		}

		return fmt.Sprintf("validation error: rule %s execution error: %s", v.rule.Name, err.Error())
	}

	msgRaw, sErr := variables.SubstituteAll(v.log, v.ctx.jsonContext, v.rule.Validation.Message)
	if sErr != nil {
		v.log.V(2).Info("failed to substitute variables in message", "error", sErr)
		return fmt.Sprintf("validation error: variables substitution error in rule %s execution error: %s", v.rule.Name, err.Error())
	} else {
		msg := msgRaw.(string)
		if !strings.HasSuffix(msg, ".") {
			msg = msg + "."
		}
		if path != "" {
			return fmt.Sprintf("validation error: %s rule %s failed at path %s", msg, v.rule.Name, path)
		}
		return fmt.Sprintf("validation error: %s rule %s execution error: %s", msg, v.rule.Name, err.Error())
	}
}

func buildAnyPatternErrorMessage(rule *kyvernov1.Rule, errors []string) string {
	errStr := strings.Join(errors, " ")
	if rule.Validation.Message == "" {
		return fmt.Sprintf("validation error: %s", errStr)
	}

	if strings.HasSuffix(rule.Validation.Message, ".") {
		return fmt.Sprintf("validation error: %s %s", rule.Validation.Message, errStr)
	}

	return fmt.Sprintf("validation error: %s. %s", rule.Validation.Message, errStr)
}

func (v *validator) substitutePatterns() error {
	if v.pattern != nil {
		i, err := variables.SubstituteAll(v.log, v.ctx.jsonContext, v.pattern)
		if err != nil {
			return err
		}

		v.pattern = i.(apiextensions.JSON)
		return nil
	}

	if v.anyPattern != nil {
		i, err := variables.SubstituteAll(v.log, v.ctx.jsonContext, v.anyPattern)
		if err != nil {
			return err
		}

		v.anyPattern = i.(apiextensions.JSON)
		return nil
	}

	return nil
}

func (v *validator) substituteDeny() error {
	if v.deny == nil {
		return nil
	}

	i, err := variables.SubstituteAll(v.log, v.ctx.jsonContext, v.deny)
	if err != nil {
		return err
	}

	v.deny = i.(*kyvernov1.Deny)
	return nil
}<|MERGE_RESOLUTION|>--- conflicted
+++ resolved
@@ -14,7 +14,6 @@
 	"github.com/kyverno/kyverno/cmd/cli/kubectl-kyverno/utils/store"
 	"github.com/kyverno/kyverno/pkg/autogen"
 	"github.com/kyverno/kyverno/pkg/engine/common"
-	enginecontext "github.com/kyverno/kyverno/pkg/engine/context"
 	"github.com/kyverno/kyverno/pkg/engine/response"
 	"github.com/kyverno/kyverno/pkg/engine/validate"
 	"github.com/kyverno/kyverno/pkg/engine/variables"
@@ -94,21 +93,6 @@
 func validateResource(ctx context.Context, log logr.Logger, polctx *PolicyContext) *response.EngineResponse {
 	resp := &response.EngineResponse{}
 
-<<<<<<< HEAD
-	polctx.JSONContext.Checkpoint()
-	defer polctx.JSONContext.Restore()
-
-	rules := autogen.ComputeRules(polctx.Policy)
-	matchCount := 0
-	applyRules := polctx.Policy.GetSpec().GetApplyRules()
-
-	if polctx.Policy.IsNamespaced() {
-		polNs := polctx.Policy.GetNamespace()
-		if polctx.NewResource.Object != nil && (polctx.NewResource.GetNamespace() != polNs || polctx.NewResource.GetNamespace() == "") {
-			return resp
-		}
-		if polctx.OldResource.Object != nil && (polctx.OldResource.GetNamespace() != polNs || polctx.OldResource.GetNamespace() == "") {
-=======
 	ctx.jsonContext.Checkpoint()
 	defer ctx.jsonContext.Restore()
 
@@ -122,15 +106,12 @@
 			return resp
 		}
 		if ctx.oldResource.Object != nil && (ctx.oldResource.GetNamespace() != polNs || ctx.oldResource.GetNamespace() == "") {
->>>>>>> e68be2c7
 			return resp
 		}
 	}
 
 	for i := range rules {
 		rule := &rules[i]
-<<<<<<< HEAD
-=======
 		hasValidate := rule.HasValidate()
 		hasValidateImage := rule.HasImagesValidationChecks()
 		hasYAMLSignatureVerify := rule.HasYAMLSignatureVerify()
@@ -145,7 +126,6 @@
 
 		log.V(3).Info("processing validation rule", "matchCount", matchCount, "applyRules", applyRules)
 		ctx.jsonContext.Reset()
->>>>>>> e68be2c7
 		startTime := time.Now()
 		ruleResp := tracing.Span1(
 			ctx,
@@ -190,19 +170,11 @@
 	ctxCopy.newResource = *ctxCopy.oldResource.DeepCopy()
 	ctxCopy.oldResource = unstructured.Unstructured{}
 
-<<<<<<< HEAD
-	if err := enginecontext.ReplaceResource(ctxCopy.JSONContext, ctxCopy.NewResource.Object); err != nil {
-		return nil, errors.Wrapf(err, "failed to replace object in the JSON context")
-	}
-
-	if err := enginecontext.ReplaceOldResource(ctxCopy.JSONContext, ctxCopy.OldResource.Object); err != nil {
-=======
 	if err := context.ReplaceResource(ctxCopy.jsonContext, ctxCopy.newResource.Object); err != nil {
 		return nil, errors.Wrapf(err, "failed to replace object in the JSON context")
 	}
 
 	if err := context.ReplaceOldResource(ctxCopy.jsonContext, ctxCopy.oldResource.Object); err != nil {
->>>>>>> e68be2c7
 		return nil, errors.Wrapf(err, "failed to replace old object in the JSON context")
 	}
 
