--- conflicted
+++ resolved
@@ -38,13 +38,8 @@
 // Validate applies validation rules from policy on the resource
 func Validate(
 	ctx context.Context,
-<<<<<<< HEAD
-	rclient registryclient.Client,
+	contextLoader ContextLoaderFactory,
 	policyContext engineapi.PolicyContext,
-=======
-	contextLoader ContextLoaderFactory,
-	policyContext *PolicyContext,
->>>>>>> 848596ca
 	cfg config.Configuration,
 ) (resp *engineapi.EngineResponse) {
 	resp = &engineapi.EngineResponse{}
@@ -57,13 +52,8 @@
 		logger.V(4).Info("finished policy processing", "processingTime", resp.PolicyResponse.ProcessingTime.String(), "validationRulesApplied", resp.PolicyResponse.RulesAppliedCount)
 	}()
 
-<<<<<<< HEAD
-	resp = validateResource(ctx, logger, rclient, policyContext, cfg)
+	resp = validateResource(ctx, contextLoader, logger, policyContext, cfg)
 	resp.NamespaceLabels = policyContext.NamespaceLabels()
-=======
-	resp = validateResource(ctx, contextLoader, logger, policyContext, cfg)
-	resp.NamespaceLabels = policyContext.namespaceLabels
->>>>>>> 848596ca
 	return
 }
 
@@ -113,17 +103,13 @@
 	resp.PolicyResponse.Timestamp = startTime.Unix()
 }
 
-<<<<<<< HEAD
-func validateResource(ctx context.Context, log logr.Logger, rclient registryclient.Client, enginectx engineapi.PolicyContext, cfg config.Configuration) *engineapi.EngineResponse {
-=======
 func validateResource(
 	ctx context.Context,
 	contextLoader ContextLoaderFactory,
 	log logr.Logger,
-	enginectx *PolicyContext,
+	enginectx engineapi.PolicyContext,
 	cfg config.Configuration,
 ) *engineapi.EngineResponse {
->>>>>>> 848596ca
 	resp := &engineapi.EngineResponse{}
 
 	enginectx.JSONContext().Checkpoint()
@@ -196,19 +182,14 @@
 	return resp
 }
 
-<<<<<<< HEAD
-func processValidationRule(ctx context.Context, log logr.Logger, rclient registryclient.Client, policyContext engineapi.PolicyContext, rule *kyvernov1.Rule) *engineapi.RuleResponse {
-	v := newValidator(log, rclient, policyContext, rule)
-=======
 func processValidationRule(
 	ctx context.Context,
 	contextLoader ContextLoaderFactory,
 	log logr.Logger,
-	policyContext *PolicyContext,
+	policyContext engineapi.PolicyContext,
 	rule *kyvernov1.Rule,
 ) *engineapi.RuleResponse {
 	v := newValidator(log, contextLoader, policyContext, rule)
->>>>>>> 848596ca
 	return v.validate(ctx)
 }
 
@@ -241,11 +222,7 @@
 	nesting          int
 }
 
-<<<<<<< HEAD
-func newValidator(log logr.Logger, rclient registryclient.Client, ctx engineapi.PolicyContext, rule *kyvernov1.Rule) *validator {
-=======
-func newValidator(log logr.Logger, contextLoader ContextLoaderFactory, ctx *PolicyContext, rule *kyvernov1.Rule) *validator {
->>>>>>> 848596ca
+func newValidator(log logr.Logger, contextLoader ContextLoaderFactory, ctx engineapi.PolicyContext, rule *kyvernov1.Rule) *validator {
 	ruleCopy := rule.DeepCopy()
 	return &validator{
 		log:              log,
@@ -262,18 +239,14 @@
 	}
 }
 
-<<<<<<< HEAD
-func newForEachValidator(foreach kyvernov1.ForEachValidation, rclient registryclient.Client, nesting int, rule *kyvernov1.Rule, ctx engineapi.PolicyContext, log logr.Logger) (*validator, error) {
-=======
 func newForEachValidator(
 	foreach kyvernov1.ForEachValidation,
 	contextLoader ContextLoaderFactory,
 	nesting int,
 	rule *kyvernov1.Rule,
-	ctx *PolicyContext,
+	ctx engineapi.PolicyContext,
 	log logr.Logger,
 ) (*validator, error) {
->>>>>>> 848596ca
 	ruleCopy := rule.DeepCopy()
 	anyAllConditions, err := datautils.ToMap(foreach.AnyAllConditions)
 	if err != nil {
@@ -351,12 +324,8 @@
 			v.log.V(2).Info("failed to evaluate list", "list", foreach.List, "error", err.Error())
 			continue
 		}
-<<<<<<< HEAD
-		resp, count := v.validateElements(ctx, v.rclient, foreach, elements, foreach.ElementScope)
-=======
 
 		resp, count := v.validateElements(ctx, foreach, elements, foreach.ElementScope)
->>>>>>> 848596ca
 		if resp.Status != engineapi.RuleStatusPass {
 			return resp
 		}
@@ -371,15 +340,9 @@
 	return ruleResponse(*v.rule, engineapi.Validation, "rule passed", engineapi.RuleStatusPass)
 }
 
-<<<<<<< HEAD
-func (v *validator) validateElements(ctx context.Context, rclient registryclient.Client, foreach kyvernov1.ForEachValidation, elements []interface{}, elementScope *bool) (*engineapi.RuleResponse, int) {
+func (v *validator) validateElements(ctx context.Context, foreach kyvernov1.ForEachValidation, elements []interface{}, elementScope *bool) (*engineapi.RuleResponse, int) {
 	v.policyContext.JSONContext().Checkpoint()
 	defer v.policyContext.JSONContext().Restore()
-=======
-func (v *validator) validateElements(ctx context.Context, foreach kyvernov1.ForEachValidation, elements []interface{}, elementScope *bool) (*engineapi.RuleResponse, int) {
-	v.policyContext.jsonContext.Checkpoint()
-	defer v.policyContext.jsonContext.Restore()
->>>>>>> 848596ca
 	applyCount := 0
 
 	for index, element := range elements {
