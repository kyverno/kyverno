package engine

import (
	"context"
	"encoding/json"
	"fmt"
	"reflect"
	"strings"
	"time"

	"github.com/go-logr/logr"
	gojmespath "github.com/jmespath/go-jmespath"
	kyvernov1 "github.com/kyverno/kyverno/api/kyverno/v1"
	"github.com/kyverno/kyverno/cmd/cli/kubectl-kyverno/utils/store"
	"github.com/kyverno/kyverno/pkg/autogen"
	"github.com/kyverno/kyverno/pkg/engine/common"
	"github.com/kyverno/kyverno/pkg/engine/response"
	"github.com/kyverno/kyverno/pkg/engine/validate"
	"github.com/kyverno/kyverno/pkg/engine/variables"
	"github.com/kyverno/kyverno/pkg/logging"
	"github.com/kyverno/kyverno/pkg/pss"
	"github.com/kyverno/kyverno/pkg/registryclient"
	"github.com/kyverno/kyverno/pkg/utils"
	"github.com/pkg/errors"
	appsv1 "k8s.io/api/apps/v1"
	batchv1 "k8s.io/api/batch/v1"
	corev1 "k8s.io/api/core/v1"
	"k8s.io/apiextensions-apiserver/pkg/apis/apiextensions"
	metav1 "k8s.io/apimachinery/pkg/apis/meta/v1"
	"k8s.io/apimachinery/pkg/apis/meta/v1/unstructured"

	"github.com/kyverno/kyverno/pkg/utils/api"
)

// Validate applies validation rules from policy on the resource
func Validate(ctx context.Context, rclient registryclient.Client, policyContext *PolicyContext) (resp *response.EngineResponse) {
	resp = &response.EngineResponse{}
	startTime := time.Now()

	logger := buildLogger(policyContext)
	logger.V(4).Info("start validate policy processing", "startTime", startTime)
	defer func() {
		buildResponse(policyContext, resp, startTime)
		logger.V(4).Info("finished policy processing", "processingTime", resp.PolicyResponse.ProcessingTime.String(), "validationRulesApplied", resp.PolicyResponse.RulesAppliedCount)
	}()

	resp = validateResource(ctx, logger, rclient, policyContext)
	return
}

func buildLogger(ctx *PolicyContext) logr.Logger {
	logger := logging.WithName("EngineValidate").WithValues("policy", ctx.policy.GetName())
	if reflect.DeepEqual(ctx.newResource, unstructured.Unstructured{}) {
		logger = logger.WithValues("kind", ctx.oldResource.GetKind(), "namespace", ctx.oldResource.GetNamespace(), "name", ctx.oldResource.GetName())
	} else {
		logger = logger.WithValues("kind", ctx.newResource.GetKind(), "namespace", ctx.newResource.GetNamespace(), "name", ctx.newResource.GetName())
	}

	return logger
}

func buildResponse(ctx *PolicyContext, resp *response.EngineResponse, startTime time.Time) {
	if reflect.DeepEqual(resp, response.EngineResponse{}) {
		return
	}

	if reflect.DeepEqual(resp.PatchedResource, unstructured.Unstructured{}) {
		// for delete requests patched resource will be oldResource since newResource is empty
		resource := ctx.newResource
		if reflect.DeepEqual(ctx.newResource, unstructured.Unstructured{}) {
			resource = ctx.oldResource
		}

		resp.PatchedResource = resource
	}

	resp.Policy = ctx.policy
	resp.PolicyResponse.Policy.Name = ctx.policy.GetName()
	resp.PolicyResponse.Policy.Namespace = ctx.policy.GetNamespace()
	resp.PolicyResponse.Resource.Name = resp.PatchedResource.GetName()
	resp.PolicyResponse.Resource.Namespace = resp.PatchedResource.GetNamespace()
	resp.PolicyResponse.Resource.Kind = resp.PatchedResource.GetKind()
	resp.PolicyResponse.Resource.APIVersion = resp.PatchedResource.GetAPIVersion()
	resp.PolicyResponse.ValidationFailureAction = ctx.policy.GetSpec().ValidationFailureAction

	for _, v := range ctx.policy.GetSpec().ValidationFailureActionOverrides {
		resp.PolicyResponse.ValidationFailureActionOverrides = append(resp.PolicyResponse.ValidationFailureActionOverrides, response.ValidationFailureActionOverride{Action: v.Action, Namespaces: v.Namespaces})
	}

	resp.PolicyResponse.ProcessingTime = time.Since(startTime)
	resp.PolicyResponse.PolicyExecutionTimestamp = startTime.Unix()
}

func validateResource(ctx context.Context, log logr.Logger, rclient registryclient.Client, enginectx *PolicyContext) *response.EngineResponse {
	resp := &response.EngineResponse{}

	enginectx.jsonContext.Checkpoint()
	defer enginectx.jsonContext.Restore()

	rules := autogen.ComputeRules(enginectx.policy)
	matchCount := 0
	applyRules := enginectx.policy.GetSpec().GetApplyRules()

	if enginectx.policy.IsNamespaced() {
		polNs := enginectx.policy.GetNamespace()
		if enginectx.newResource.Object != nil && (enginectx.newResource.GetNamespace() != polNs || enginectx.newResource.GetNamespace() == "") {
			return resp
		}
		if enginectx.oldResource.Object != nil && (enginectx.oldResource.GetNamespace() != polNs || enginectx.oldResource.GetNamespace() == "") {
			return resp
		}
	}

	for i := range rules {
		rule := &rules[i]
		hasValidate := rule.HasValidate()
		hasValidateImage := rule.HasImagesValidationChecks()
		hasYAMLSignatureVerify := rule.HasYAMLSignatureVerify()
		if !hasValidate && !hasValidateImage {
			continue
		}

		log = log.WithValues("rule", rule.Name)
		if !matches(log, rule, enginectx) {
			continue
		}

		log.V(3).Info("processing validation rule", "matchCount", matchCount, "applyRules", applyRules)
		enginectx.jsonContext.Reset()
		startTime := time.Now()

		var ruleResp *response.RuleResponse
		if hasValidate && !hasYAMLSignatureVerify {
			ruleResp = processValidationRule(log, rclient, enginectx, rule)
		} else if hasValidateImage {
			ruleResp = processImageValidationRule(ctx, log, rclient, enginectx, rule)
		} else if hasYAMLSignatureVerify {
			ruleResp = processYAMLValidationRule(log, enginectx, rule)
		}

		if ruleResp != nil {
			addRuleResponse(log, resp, ruleResp, startTime)
			if applyRules == kyvernov1.ApplyOne && resp.PolicyResponse.RulesAppliedCount > 0 {
				break
			}
		}
	}

	return resp
}

<<<<<<< HEAD
func validateOldObject(ctx context.Context, log logr.Logger, rclient registryclient.Client, enginectx *PolicyContext, rule *kyvernov1.Rule) (*response.RuleResponse, error) {
	ctxCopy := enginectx.Copy()
	ctxCopy.newResource = *ctxCopy.oldResource.DeepCopy()
	ctxCopy.oldResource = unstructured.Unstructured{}

	if err := enginecontext.ReplaceResource(ctxCopy.jsonContext, ctxCopy.newResource.Object); err != nil {
		return nil, errors.Wrapf(err, "failed to replace object in the JSON context")
	}

	if err := enginecontext.ReplaceOldResource(ctxCopy.jsonContext, ctxCopy.oldResource.Object); err != nil {
		return nil, errors.Wrapf(err, "failed to replace old object in the JSON context")
	}

	return processValidationRule(log, rclient, ctxCopy, rule), nil
}

func processValidationRule(log logr.Logger, rclient registryclient.Client, ctx *PolicyContext, rule *kyvernov1.Rule) *response.RuleResponse {
	v := newValidator(log, rclient, ctx, rule)
	return v.validate(context.TODO())
=======
func processValidationRule(ctx context.Context, log logr.Logger, rclient registryclient.Client, enginectx *PolicyContext, rule *kyvernov1.Rule) *response.RuleResponse {
	v := newValidator(log, rclient, enginectx, rule)
	if rule.Validation.ForEachValidation != nil {
		return v.validateForEach(ctx)
	}

	return v.validate(ctx)
>>>>>>> d16bdba1
}

func addRuleResponse(log logr.Logger, resp *response.EngineResponse, ruleResp *response.RuleResponse, startTime time.Time) {
	ruleResp.RuleStats.ProcessingTime = time.Since(startTime)
	ruleResp.RuleStats.RuleExecutionTimestamp = startTime.Unix()
	log.V(4).Info("finished processing rule", "processingTime", ruleResp.RuleStats.ProcessingTime.String())

	if ruleResp.Status == response.RuleStatusPass || ruleResp.Status == response.RuleStatusFail {
		incrementAppliedCount(resp)
	} else if ruleResp.Status == response.RuleStatusError {
		incrementErrorCount(resp)
	}

	resp.PolicyResponse.Rules = append(resp.PolicyResponse.Rules, *ruleResp)
}

type validator struct {
	log              logr.Logger
	ctx              *PolicyContext
	rule             *kyvernov1.Rule
	contextEntries   []kyvernov1.ContextEntry
	anyAllConditions apiextensions.JSON
	pattern          apiextensions.JSON
	anyPattern       apiextensions.JSON
	deny             *kyvernov1.Deny
	podSecurity      *kyvernov1.PodSecurity
	foreach          []kyvernov1.ForEachValidation
	rclient          registryclient.Client
	nesting          int
}

func newValidator(log logr.Logger, rclient registryclient.Client, ctx *PolicyContext, rule *kyvernov1.Rule) *validator {
	ruleCopy := rule.DeepCopy()
	return &validator{
		log:              log,
		rule:             ruleCopy,
		ctx:              ctx,
		contextEntries:   ruleCopy.Context,
		anyAllConditions: ruleCopy.GetAnyAllConditions(),
		pattern:          ruleCopy.Validation.GetPattern(),
		anyPattern:       ruleCopy.Validation.GetAnyPattern(),
		deny:             ruleCopy.Validation.Deny,
		podSecurity:      ruleCopy.Validation.PodSecurity,
		foreach:          ruleCopy.Validation.ForEachValidation,
	}
}

func newForeachValidator(foreach kyvernov1.ForEachValidation, nesting int, rule *kyvernov1.Rule, ctx *PolicyContext, log logr.Logger) (*validator, error) {
	ruleCopy := rule.DeepCopy()
	anyAllConditions, err := utils.ToMap(foreach.AnyAllConditions)
	if err != nil {
		return nil, errors.Wrap(err, "failed to convert ruleCopy.Validation.ForEachValidation.AnyAllConditions")
	}

	nestedForeach, err := api.DeserializeJSONArray[kyvernov1.ForEachValidation](foreach.ForEachValidation)
	if err != nil {
		return nil, errors.Wrap(err, "failed to convert ruleCopy.Validation.ForEachValidation.AnyAllConditions")
	}

	return &validator{
		log:              log,
		ctx:              ctx,
		rule:             ruleCopy,
		contextEntries:   foreach.Context,
		anyAllConditions: anyAllConditions,
		pattern:          foreach.GetPattern(),
		anyPattern:       foreach.GetAnyPattern(),
		deny:             foreach.Deny,
		foreach:          nestedForeach,
		nesting:          nesting,
	}, nil
}

func (v *validator) validate(ctx context.Context) *response.RuleResponse {
	if err := v.loadContext(ctx); err != nil {
		return ruleError(v.rule, response.Validation, "failed to load context", err)
	}

	preconditionsPassed, err := checkPreconditions(v.log, v.ctx, v.anyAllConditions)
	if err != nil {
		return ruleError(v.rule, response.Validation, "failed to evaluate preconditions", err)
	}

	if !preconditionsPassed {
		return ruleResponse(*v.rule, response.Validation, "preconditions not met", response.RuleStatusSkip)
	}

	if v.deny != nil {
		return v.validateDeny()
	}

	if v.pattern != nil || v.anyPattern != nil {
		if err = v.substitutePatterns(); err != nil {
			return ruleError(v.rule, response.Validation, "variable substitution failed", err)
		}

		ruleResponse := v.validateResourceWithRule()

		return ruleResponse
	}

	if v.podSecurity != nil {
		if !isDeleteRequest(v.ctx) {
			ruleResponse := v.validatePodSecurity()
			return ruleResponse
		}
	}

	if v.foreach != nil {
		ruleResponse := v.validateForEach()
		return ruleResponse
	}

	v.log.V(2).Info("invalid validation rule: podSecurity, patterns, or deny expected")
	return nil
}

<<<<<<< HEAD
func (v *validator) validateForEach() *response.RuleResponse {
=======
func (v *validator) validateForEach(ctx context.Context) *response.RuleResponse {
	if err := v.loadContext(ctx); err != nil {
		return ruleError(v.rule, response.Validation, "failed to load context", err)
	}

	preconditionsPassed, err := checkPreconditions(v.log, v.ctx, v.anyAllConditions)
	if err != nil {
		return ruleError(v.rule, response.Validation, "failed to evaluate preconditions", err)
	} else if !preconditionsPassed {
		return ruleResponse(*v.rule, response.Validation, "preconditions not met", response.RuleStatusSkip)
	}

	foreachList := v.rule.Validation.ForEachValidation
>>>>>>> d16bdba1
	applyCount := 0
	for _, foreach := range v.foreach {
		elements, err := evaluateList(foreach.List, (v.ctx.JSONContext()))
		if err != nil {
			v.log.V(2).Info("failed to evaluate list", "list", foreach.List, "error", err.Error())
			continue
		}

		resp, count := v.validateElements(context.TODO(), foreach, elements, foreach.ElementScope)
		if resp.Status != response.RuleStatusPass {
			return resp
		}

		applyCount += count
	}

	if applyCount == 0 {
<<<<<<< HEAD
		if v.foreach == nil {
			return nil
		}

		return ruleResponse(*v.rule, response.Validation, "rule skipped", response.RuleStatusSkip, nil)
=======
		return ruleResponse(*v.rule, response.Validation, "rule skipped", response.RuleStatusSkip)
>>>>>>> d16bdba1
	}

	return ruleResponse(*v.rule, response.Validation, "rule passed", response.RuleStatusPass)
}

func (v *validator) validateElements(ctx context.Context, foreach kyvernov1.ForEachValidation, elements []interface{}, elementScope *bool) (*response.RuleResponse, int) {
	v.ctx.jsonContext.Checkpoint()
	defer v.ctx.jsonContext.Restore()
	applyCount := 0

	for i, e := range elements {
		if e == nil {
			continue
		}

		// TODO - this needs to be refactored. The engine should not have a dependency to the CLI code
		store.SetForeachElement(i)

		v.ctx.JSONContext().Reset()
		ctx := v.ctx.Copy()
		if err := addElementToContext(ctx, e, i, v.nesting, elementScope); err != nil {
			v.log.Error(err, "failed to add element to context")
			return ruleError(v.rule, response.Validation, "failed to process foreach", err), applyCount
		}

		foreachValidator, err := newForeachValidator(foreach, v.nesting+1, v.rule, ctx, v.log)
		if err != nil {
			v.log.Error(err, "failed to create foreach validator")
			return ruleError(v.rule, response.Validation, "failed to create foreach validator", err), applyCount
		}

		r := foreachValidator.validate(context.TODO())
		if r == nil {
			v.log.V(2).Info("skip rule due to empty result")
			continue
		} else if r.Status == response.RuleStatusSkip {
			v.log.V(2).Info("skip rule", "reason", r.Message)
			continue
		} else if r.Status != response.RuleStatusPass {
			if r.Status == response.RuleStatusError {
				if i < len(elements)-1 {
					continue
				}
				msg := fmt.Sprintf("validation failure: %v", r.Message)
				return ruleResponse(*v.rule, response.Validation, msg, r.Status), applyCount
			}
			msg := fmt.Sprintf("validation failure: %v", r.Message)
			return ruleResponse(*v.rule, response.Validation, msg, r.Status), applyCount
		}

		applyCount++
	}

	return ruleResponse(*v.rule, response.Validation, "", response.RuleStatusPass), applyCount
}

func addElementToContext(ctx *PolicyContext, e interface{}, elementIndex, nesting int, elementScope *bool) error {
	data, err := variables.DocumentToUntyped(e)
	if err != nil {
		return err
	}
	if err := ctx.JSONContext().AddElement(data, elementIndex, nesting); err != nil {
		return errors.Wrapf(err, "failed to add element (%v) to JSON context", e)
	}
	dataMap, ok := data.(map[string]interface{})
	// We set scoped to true by default if the data is a map
	// otherwise we do not do element scoped foreach unless the user
	// has explicitly set it to true
	scoped := ok

	// If the user has explicitly provided an element scope
	// we check if data is a map or not. In case it is not a map and the user
	// has set elementscoped to true, we throw an error.
	// Otherwise we set the value to what is specified by the user.
	if elementScope != nil {
		if *elementScope && !ok {
			return fmt.Errorf("cannot use elementScope=true foreach rules for elements that are not maps, expected type=map got type=%T", data)
		}
		scoped = *elementScope
	}

	if scoped {
		u := unstructured.Unstructured{}
		u.SetUnstructuredContent(dataMap)
		ctx.element = u
	}
	return nil
}

func (v *validator) loadContext(ctx context.Context) error {
	if err := LoadContext(ctx, v.log, v.rclient, v.contextEntries, v.ctx, v.rule.Name); err != nil {
		if _, ok := err.(gojmespath.NotFoundError); ok {
			v.log.V(3).Info("failed to load context", "reason", err.Error())
		} else {
			v.log.Error(err, "failed to load context")
		}

		return err
	}

	return nil
}

func (v *validator) validateDeny() *response.RuleResponse {
	anyAllCond := v.deny.GetAnyAllConditions()
	anyAllCond, err := variables.SubstituteAll(v.log, v.ctx.jsonContext, anyAllCond)
	if err != nil {
		return ruleError(v.rule, response.Validation, "failed to substitute variables in deny conditions", err)
	}

	if err = v.substituteDeny(); err != nil {
		return ruleError(v.rule, response.Validation, "failed to substitute variables in rule", err)
	}

	denyConditions, err := common.TransformConditions(anyAllCond)
	if err != nil {
		return ruleError(v.rule, response.Validation, "invalid deny conditions", err)
	}

	deny := variables.EvaluateConditions(v.log, v.ctx.jsonContext, denyConditions)
	if deny {
		return ruleResponse(*v.rule, response.Validation, v.getDenyMessage(deny), response.RuleStatusFail)
	}

	return ruleResponse(*v.rule, response.Validation, v.getDenyMessage(deny), response.RuleStatusPass)
}

func (v *validator) getDenyMessage(deny bool) string {
	if !deny {
		return fmt.Sprintf("validation rule '%s' passed.", v.rule.Name)
	}

	msg := v.rule.Validation.Message
	if msg == "" {
		return fmt.Sprintf("validation error: rule %s failed", v.rule.Name)
	}

	raw, err := variables.SubstituteAll(v.log, v.ctx.jsonContext, msg)
	if err != nil {
		return msg
	}

	return raw.(string)
}

func getSpec(v *validator) (podSpec *corev1.PodSpec, metadata *metav1.ObjectMeta, err error) {
	kind := v.ctx.newResource.GetKind()

	if kind == "DaemonSet" || kind == "Deployment" || kind == "Job" || kind == "StatefulSet" || kind == "ReplicaSet" || kind == "ReplicationController" {
		var deployment appsv1.Deployment

		resourceBytes, err := v.ctx.newResource.MarshalJSON()
		if err != nil {
			return nil, nil, err
		}
		err = json.Unmarshal(resourceBytes, &deployment)
		if err != nil {
			return nil, nil, err
		}
		podSpec = &deployment.Spec.Template.Spec
		metadata = &deployment.Spec.Template.ObjectMeta
		return podSpec, metadata, nil
	} else if kind == "CronJob" {
		var cronJob batchv1.CronJob

		resourceBytes, err := v.ctx.newResource.MarshalJSON()
		if err != nil {
			return nil, nil, err
		}
		err = json.Unmarshal(resourceBytes, &cronJob)
		if err != nil {
			return nil, nil, err
		}
		podSpec = &cronJob.Spec.JobTemplate.Spec.Template.Spec
		metadata = &cronJob.Spec.JobTemplate.ObjectMeta
	} else if kind == "Pod" {
		var pod corev1.Pod

		resourceBytes, err := v.ctx.newResource.MarshalJSON()
		if err != nil {
			return nil, nil, err
		}
		err = json.Unmarshal(resourceBytes, &pod)
		if err != nil {
			return nil, nil, err
		}
		podSpec = &pod.Spec
		metadata = &pod.ObjectMeta
		return podSpec, metadata, nil
	}

	if err != nil {
		return nil, nil, err
	}
	return podSpec, metadata, err
}

// Unstructured
func (v *validator) validatePodSecurity() *response.RuleResponse {
	// Marshal pod metadata and spec
	podSpec, metadata, err := getSpec(v)
	if err != nil {
		return ruleError(v.rule, response.Validation, "Error while getting new resource", err)
	}

	pod := &corev1.Pod{
		Spec:       *podSpec,
		ObjectMeta: *metadata,
	}
	allowed, pssChecks, err := pss.EvaluatePod(v.podSecurity, pod)
	if err != nil {
		return ruleError(v.rule, response.Validation, "failed to parse pod security api version", err)
	}
	if allowed {
		msg := fmt.Sprintf("Validation rule '%s' passed.", v.rule.Name)
		return ruleResponse(*v.rule, response.Validation, msg, response.RuleStatusPass)
	} else {
		msg := fmt.Sprintf(`Validation rule '%s' failed. It violates PodSecurity "%s:%s": %s`, v.rule.Name, v.podSecurity.Level, v.podSecurity.Version, pss.FormatChecksPrint(pssChecks))
		return ruleResponse(*v.rule, response.Validation, msg, response.RuleStatusFail)
	}
}

func (v *validator) validateResourceWithRule() *response.RuleResponse {
	if !isEmptyUnstructured(&v.ctx.element) {
		return v.validatePatterns(v.ctx.element)
	}

	if isDeleteRequest(v.ctx) {
		v.log.V(3).Info("skipping validation on deleted resource")
		return nil
	}

	resp := v.validatePatterns(v.ctx.newResource)
	return resp
}

func isDeleteRequest(ctx *PolicyContext) bool {
	// if the OldResource is not empty, and the NewResource is empty, the request is a DELETE
	return isEmptyUnstructured(&ctx.newResource)
}

func isEmptyUnstructured(u *unstructured.Unstructured) bool {
	if u == nil {
		return true
	}

	if reflect.DeepEqual(*u, unstructured.Unstructured{}) {
		return true
	}

	return false
}

// matches checks if either the new or old resource satisfies the filter conditions defined in the rule
func matches(logger logr.Logger, rule *kyvernov1.Rule, ctx *PolicyContext) bool {
	kindsInPolicy := append(rule.MatchResources.GetKinds(), rule.ExcludeResources.GetKinds()...)
	subresourceGVKToAPIResource := GetSubresourceGVKToAPIResourceMap(kindsInPolicy, ctx)

	err := MatchesResourceDescription(subresourceGVKToAPIResource, ctx.newResource, *rule, ctx.admissionInfo, ctx.excludeGroupRole, ctx.namespaceLabels, "", ctx.subresource)
	if err == nil {
		return true
	}

	if !reflect.DeepEqual(ctx.OldResource, unstructured.Unstructured{}) {
		err := MatchesResourceDescription(subresourceGVKToAPIResource, ctx.oldResource, *rule, ctx.admissionInfo, ctx.excludeGroupRole, ctx.namespaceLabels, "", ctx.subresource)
		if err == nil {
			return true
		}
	}

	logger.V(5).Info("resource does not match rule", "reason", err.Error())
	return false
}

// validatePatterns validate pattern and anyPattern
func (v *validator) validatePatterns(resource unstructured.Unstructured) *response.RuleResponse {
	if v.pattern != nil {
		if err := validate.MatchPattern(v.log, resource.Object, v.pattern); err != nil {
			pe, ok := err.(*validate.PatternError)
			if ok {
				v.log.V(3).Info("validation error", "path", pe.Path, "error", err.Error())

				if pe.Skip {
					return ruleResponse(*v.rule, response.Validation, pe.Error(), response.RuleStatusSkip)
				}

				if pe.Path == "" {
					return ruleResponse(*v.rule, response.Validation, v.buildErrorMessage(err, ""), response.RuleStatusError)
				}

				return ruleResponse(*v.rule, response.Validation, v.buildErrorMessage(err, pe.Path), response.RuleStatusFail)
			}

			return ruleResponse(*v.rule, response.Validation, v.buildErrorMessage(err, pe.Path), response.RuleStatusError)
		}

		v.log.V(4).Info("successfully processed rule")
		msg := fmt.Sprintf("validation rule '%s' passed.", v.rule.Name)
		return ruleResponse(*v.rule, response.Validation, msg, response.RuleStatusPass)
	}

	if v.anyPattern != nil {
		var failedAnyPatternsErrors []error
		var skippedAnyPatternErrors []error
		var err error

		anyPatterns, err := deserializeAnyPattern(v.anyPattern)
		if err != nil {
			msg := fmt.Sprintf("failed to deserialize anyPattern, expected type array: %v", err)
			return ruleResponse(*v.rule, response.Validation, msg, response.RuleStatusError)
		}

		for idx, pattern := range anyPatterns {
			err := validate.MatchPattern(v.log, resource.Object, pattern)
			if err == nil {
				msg := fmt.Sprintf("validation rule '%s' anyPattern[%d] passed.", v.rule.Name, idx)
				return ruleResponse(*v.rule, response.Validation, msg, response.RuleStatusPass)
			}

			if pe, ok := err.(*validate.PatternError); ok {
				var patternErr error
				v.log.V(3).Info("validation rule failed", "anyPattern[%d]", idx, "path", pe.Path)

				if pe.Skip {
					patternErr = fmt.Errorf("rule %s[%d] skipped: %s", v.rule.Name, idx, err.Error())
					skippedAnyPatternErrors = append(skippedAnyPatternErrors, patternErr)
				} else {
					if pe.Path == "" {
						patternErr = fmt.Errorf("rule %s[%d] failed: %s", v.rule.Name, idx, err.Error())
					} else {
						patternErr = fmt.Errorf("rule %s[%d] failed at path %s", v.rule.Name, idx, pe.Path)
					}
					failedAnyPatternsErrors = append(failedAnyPatternsErrors, patternErr)
				}
			}
		}

		// Any Pattern validation errors
		if len(skippedAnyPatternErrors) > 0 && len(failedAnyPatternsErrors) == 0 {
			var errorStr []string
			for _, err := range skippedAnyPatternErrors {
				errorStr = append(errorStr, err.Error())
			}

			v.log.V(4).Info(fmt.Sprintf("Validation rule '%s' skipped. %s", v.rule.Name, errorStr))
			return ruleResponse(*v.rule, response.Validation, strings.Join(errorStr, " "), response.RuleStatusSkip)
		} else if len(failedAnyPatternsErrors) > 0 {
			var errorStr []string
			for _, err := range failedAnyPatternsErrors {
				errorStr = append(errorStr, err.Error())
			}

			v.log.V(4).Info(fmt.Sprintf("Validation rule '%s' failed. %s", v.rule.Name, errorStr))
			msg := buildAnyPatternErrorMessage(v.rule, errorStr)
			return ruleResponse(*v.rule, response.Validation, msg, response.RuleStatusFail)
		}
	}

	return ruleResponse(*v.rule, response.Validation, v.rule.Validation.Message, response.RuleStatusPass)
}

func deserializeAnyPattern(anyPattern apiextensions.JSON) ([]interface{}, error) {
	if anyPattern == nil {
		return nil, nil
	}

	ap, err := json.Marshal(anyPattern)
	if err != nil {
		return nil, err
	}

	var res []interface{}
	if err := json.Unmarshal(ap, &res); err != nil {
		return nil, err
	}

	return res, nil
}

func (v *validator) buildErrorMessage(err error, path string) string {
	if v.rule.Validation.Message == "" {
		if path != "" {
			return fmt.Sprintf("validation error: rule %s failed at path %s", v.rule.Name, path)
		}

		return fmt.Sprintf("validation error: rule %s execution error: %s", v.rule.Name, err.Error())
	}

	msgRaw, sErr := variables.SubstituteAll(v.log, v.ctx.jsonContext, v.rule.Validation.Message)
	if sErr != nil {
		v.log.V(2).Info("failed to substitute variables in message", "error", sErr)
		return fmt.Sprintf("validation error: variables substitution error in rule %s execution error: %s", v.rule.Name, err.Error())
	} else {
		msg := msgRaw.(string)
		if !strings.HasSuffix(msg, ".") {
			msg = msg + "."
		}
		if path != "" {
			return fmt.Sprintf("validation error: %s rule %s failed at path %s", msg, v.rule.Name, path)
		}
		return fmt.Sprintf("validation error: %s rule %s execution error: %s", msg, v.rule.Name, err.Error())
	}
}

func buildAnyPatternErrorMessage(rule *kyvernov1.Rule, errors []string) string {
	errStr := strings.Join(errors, " ")
	if rule.Validation.Message == "" {
		return fmt.Sprintf("validation error: %s", errStr)
	}

	if strings.HasSuffix(rule.Validation.Message, ".") {
		return fmt.Sprintf("validation error: %s %s", rule.Validation.Message, errStr)
	}

	return fmt.Sprintf("validation error: %s. %s", rule.Validation.Message, errStr)
}

func (v *validator) substitutePatterns() error {
	if v.pattern != nil {
		i, err := variables.SubstituteAll(v.log, v.ctx.jsonContext, v.pattern)
		if err != nil {
			return err
		}

		v.pattern = i.(apiextensions.JSON)
		return nil
	}

	if v.anyPattern != nil {
		i, err := variables.SubstituteAll(v.log, v.ctx.jsonContext, v.anyPattern)
		if err != nil {
			return err
		}

		v.anyPattern = i.(apiextensions.JSON)
		return nil
	}

	return nil
}

func (v *validator) substituteDeny() error {
	if v.deny == nil {
		return nil
	}

	i, err := variables.SubstituteAll(v.log, v.ctx.jsonContext, v.deny)
	if err != nil {
		return err
	}

	v.deny = i.(*kyvernov1.Deny)
	return nil
}<|MERGE_RESOLUTION|>--- conflicted
+++ resolved
@@ -149,35 +149,9 @@
 	return resp
 }
 
-<<<<<<< HEAD
-func validateOldObject(ctx context.Context, log logr.Logger, rclient registryclient.Client, enginectx *PolicyContext, rule *kyvernov1.Rule) (*response.RuleResponse, error) {
-	ctxCopy := enginectx.Copy()
-	ctxCopy.newResource = *ctxCopy.oldResource.DeepCopy()
-	ctxCopy.oldResource = unstructured.Unstructured{}
-
-	if err := enginecontext.ReplaceResource(ctxCopy.jsonContext, ctxCopy.newResource.Object); err != nil {
-		return nil, errors.Wrapf(err, "failed to replace object in the JSON context")
-	}
-
-	if err := enginecontext.ReplaceOldResource(ctxCopy.jsonContext, ctxCopy.oldResource.Object); err != nil {
-		return nil, errors.Wrapf(err, "failed to replace old object in the JSON context")
-	}
-
-	return processValidationRule(log, rclient, ctxCopy, rule), nil
-}
-
 func processValidationRule(log logr.Logger, rclient registryclient.Client, ctx *PolicyContext, rule *kyvernov1.Rule) *response.RuleResponse {
 	v := newValidator(log, rclient, ctx, rule)
 	return v.validate(context.TODO())
-=======
-func processValidationRule(ctx context.Context, log logr.Logger, rclient registryclient.Client, enginectx *PolicyContext, rule *kyvernov1.Rule) *response.RuleResponse {
-	v := newValidator(log, rclient, enginectx, rule)
-	if rule.Validation.ForEachValidation != nil {
-		return v.validateForEach(ctx)
-	}
-
-	return v.validate(ctx)
->>>>>>> d16bdba1
 }
 
 func addRuleResponse(log logr.Logger, resp *response.EngineResponse, ruleResp *response.RuleResponse, startTime time.Time) {
@@ -275,7 +249,6 @@
 		}
 
 		ruleResponse := v.validateResourceWithRule()
-
 		return ruleResponse
 	}
 
@@ -295,23 +268,7 @@
 	return nil
 }
 
-<<<<<<< HEAD
 func (v *validator) validateForEach() *response.RuleResponse {
-=======
-func (v *validator) validateForEach(ctx context.Context) *response.RuleResponse {
-	if err := v.loadContext(ctx); err != nil {
-		return ruleError(v.rule, response.Validation, "failed to load context", err)
-	}
-
-	preconditionsPassed, err := checkPreconditions(v.log, v.ctx, v.anyAllConditions)
-	if err != nil {
-		return ruleError(v.rule, response.Validation, "failed to evaluate preconditions", err)
-	} else if !preconditionsPassed {
-		return ruleResponse(*v.rule, response.Validation, "preconditions not met", response.RuleStatusSkip)
-	}
-
-	foreachList := v.rule.Validation.ForEachValidation
->>>>>>> d16bdba1
 	applyCount := 0
 	for _, foreach := range v.foreach {
 		elements, err := evaluateList(foreach.List, (v.ctx.JSONContext()))
@@ -329,15 +286,11 @@
 	}
 
 	if applyCount == 0 {
-<<<<<<< HEAD
 		if v.foreach == nil {
 			return nil
 		}
 
-		return ruleResponse(*v.rule, response.Validation, "rule skipped", response.RuleStatusSkip, nil)
-=======
 		return ruleResponse(*v.rule, response.Validation, "rule skipped", response.RuleStatusSkip)
->>>>>>> d16bdba1
 	}
 
 	return ruleResponse(*v.rule, response.Validation, "rule passed", response.RuleStatusPass)
