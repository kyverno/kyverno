package engine

import (
	"context"

	"github.com/go-logr/logr"
	kyvernov1 "github.com/kyverno/kyverno/api/kyverno/v1"
	"github.com/kyverno/kyverno/pkg/autogen"
	engineapi "github.com/kyverno/kyverno/pkg/engine/api"
	"github.com/kyverno/kyverno/pkg/engine/handlers"
	"github.com/kyverno/kyverno/pkg/engine/handlers/validation"
	"github.com/kyverno/kyverno/pkg/engine/internal"
)

func (e *engine) validate(
	ctx context.Context,
	logger logr.Logger,
	policyContext engineapi.PolicyContext,
) engineapi.PolicyResponse {
	resp := engineapi.NewPolicyResponse()

	policyContext.JSONContext().Checkpoint()
	defer policyContext.JSONContext().Restore()

	applyRules := policyContext.Policy().GetSpec().GetApplyRules()

	for _, rule := range autogen.ComputeRules(policyContext.Policy()) {
		logger := internal.LoggerWithRule(logger, rule)
		hasValidate := rule.HasValidate()
		hasVerifyImageChecks := rule.HasVerifyImageChecks()
		if !hasValidate && !hasVerifyImageChecks {
			continue
		}
		var handlerFactory handlers.HandlerFactory
		if hasValidate {
			hasVerifyManifest := rule.HasVerifyManifests()
			hasValidatePss := rule.HasValidatePodSecurity()
			if hasVerifyManifest {
				handlerFactory = handlers.WithHandler(e.validateManifestHandler)
			} else if hasValidatePss {
				handlerFactory = handlers.WithHandler(e.validatePssHandler)
			} else {
				handlerFactory = handlers.WithHandler(e.validateResourceHandler)
			}
		} else if hasVerifyImageChecks {
			handlerFactory = func() (handlers.Handler, error) {
				return validation.NewValidateImageHandler(
					policyContext,
					policyContext.NewResource(),
					rule,
					e.configuration,
				)
			}
		}
		if handlerFactory != nil {
			_, ruleResp := e.invokeRuleHandler(
				ctx,
				logger,
				handlerFactory,
				policyContext,
				policyContext.NewResource(),
				rule,
				engineapi.Validation,
			)
			for _, ruleResp := range ruleResp {
<<<<<<< HEAD
				resp.Add(ruleResp)
=======
				ruleResp := ruleResp
				internal.AddRuleResponse(&resp, &ruleResp, startTime)
				logger.V(4).Info("finished processing rule", "processingTime", ruleResp.Stats.ProcessingTime.String())
>>>>>>> 263fd8a7
			}
		}
		if applyRules == kyvernov1.ApplyOne && resp.Stats.RulesAppliedCount > 0 {
			break
		}
	}
	return resp
}<|MERGE_RESOLUTION|>--- conflicted
+++ resolved
@@ -63,13 +63,7 @@
 				engineapi.Validation,
 			)
 			for _, ruleResp := range ruleResp {
-<<<<<<< HEAD
 				resp.Add(ruleResp)
-=======
-				ruleResp := ruleResp
-				internal.AddRuleResponse(&resp, &ruleResp, startTime)
-				logger.V(4).Info("finished processing rule", "processingTime", ruleResp.Stats.ProcessingTime.String())
->>>>>>> 263fd8a7
 			}
 		}
 		if applyRules == kyvernov1.ApplyOne && resp.Stats.RulesAppliedCount > 0 {
