package engine

import (
	"context"
	"encoding/json"
	"strings"
	"testing"

	kyverno "github.com/kyverno/kyverno/api/kyverno/v1"
	urkyverno "github.com/kyverno/kyverno/api/kyverno/v1beta1"
	"github.com/kyverno/kyverno/cmd/cli/kubectl-kyverno/utils/store"
	enginecontext "github.com/kyverno/kyverno/pkg/engine/context"
	"github.com/kyverno/kyverno/pkg/engine/response"
	"github.com/kyverno/kyverno/pkg/engine/utils"
	utils2 "github.com/kyverno/kyverno/pkg/utils"
	"gotest.tools/assert"
	admissionv1 "k8s.io/api/admission/v1"
)

func TestGetAnchorsFromMap_ThereAreAnchors(t *testing.T) {
	rawMap := []byte(`{
		"(name)":"nirmata-*",
		"notAnchor1":123,
		"(namespace)":"kube-?olicy",
		"notAnchor2":"sample-text",
		"object":{
			"key1":"value1",
			"(key2)":"value2"
		}
	}`)

	var unmarshalled map[string]interface{}
	err := json.Unmarshal(rawMap, &unmarshalled)
	assert.NilError(t, err)

	actualMap := utils.GetAnchorsFromMap(unmarshalled)
	assert.Equal(t, len(actualMap), 2)
	assert.Equal(t, actualMap["(name)"].(string), "nirmata-*")
	assert.Equal(t, actualMap["(namespace)"].(string), "kube-?olicy")
}

func TestValidate_image_tag_fail(t *testing.T) {
	// If image tag is latest then imagepull policy needs to be checked
	rawPolicy := []byte(`{
		"apiVersion": "kyverno.io/v1",
		"kind": "ClusterPolicy",
		"metadata": {
		   "name": "validate-image"
		},
		"spec": {
		   "rules": [
			  {
				 "name": "validate-tag",
				 "match": {
					"resources": {
					   "kinds": [
						  "Pod"
					   ]
					}
				 },
				 "validate": {
					"message": "An image tag is required",
					"pattern": {
					   "spec": {
						  "containers": [
							 {
								"image": "*:*"
							 }
						  ]
					   }
					}
				 }
			  },
			  {
				 "name": "validate-latest",
				 "match": {
					"resources": {
					   "kinds": [
						  "Pod"
					   ]
					}
				 },
				 "validate": {
					"message": "imagePullPolicy 'Always' required with tag 'latest'",
					"pattern": {
					   "spec": {
						  "containers": [
							 {
								"(image)": "*latest",
								"imagePullPolicy": "NotPresent"
							 }
						  ]
					   }
					}
				 }
			  }
		   ]
		}
	 }
	`)

	rawResource := []byte(`
	{
		"apiVersion": "v1",
		"kind": "Pod",
		"metadata": {
		   "name": "myapp-pod",
		   "labels": {
			  "app": "myapp"
		   }
		},
		"spec": {
		   "containers": [
			  {
				 "name": "nginx",
				 "image": "nginx:latest",
				 "imagePullPolicy": "Always"
			  }
		   ]
		}
	 }
	`)

	var policy kyverno.ClusterPolicy
	err := json.Unmarshal(rawPolicy, &policy)
	assert.NilError(t, err)

	resourceUnstructured, err := utils.ConvertToUnstructured(rawResource)
	assert.NilError(t, err)
	msgs := []string{
		"validation rule 'validate-tag' passed.",
		"validation error: imagePullPolicy 'Always' required with tag 'latest'. rule validate-latest failed at path /spec/containers/0/imagePullPolicy/",
	}

<<<<<<< HEAD
	er := Validate(context.TODO(), &PolicyContext{Policy: &policy, NewResource: *resourceUnstructured, JSONContext: enginecontext.NewContext()})
=======
	er := Validate(&PolicyContext{policy: &policy, newResource: *resourceUnstructured, jsonContext: context.NewContext()})
>>>>>>> e68be2c7
	for index, r := range er.PolicyResponse.Rules {
		assert.Equal(t, r.Message, msgs[index])
	}

	assert.Assert(t, !er.IsSuccessful())
}

func TestValidate_image_tag_pass(t *testing.T) {
	// If image tag is latest then imagepull policy needs to be checked
	rawPolicy := []byte(`{
		"apiVersion": "kyverno.io/v1",
		"kind": "ClusterPolicy",
		"metadata": {
		   "name": "validate-image"
		},
		"spec": {
		   "rules": [
			  {
				 "name": "validate-tag",
				 "match": {
					"resources": {
					   "kinds": [
						  "Pod"
					   ]
					}
				 },
				 "validate": {
					"message": "An image tag is required",
					"pattern": {
					   "spec": {
						  "containers": [
							 {
								"image": "*:*"
							 }
						  ]
					   }
					}
				 }
			  },
			  {
				 "name": "validate-latest",
				 "match": {
					"resources": {
					   "kinds": [
						  "Pod"
					   ]
					}
				 },
				 "validate": {
					"message": "imagePullPolicy 'Always' required with tag 'latest'",
					"pattern": {
					   "spec": {
						  "containers": [
							 {
								"(image)": "*latest",
								"imagePullPolicy": "Always"
							 }
						  ]
					   }
					}
				 }
			  }
		   ]
		}
	 }
	`)

	rawResource := []byte(`
	{
		"apiVersion": "v1",
		"kind": "Pod",
		"metadata": {
		   "name": "myapp-pod",
		   "labels": {
			  "app": "myapp"
		   }
		},
		"spec": {
		   "containers": [
			  {
				 "name": "nginx",
				 "image": "nginx:latest",
				 "imagePullPolicy": "Always"
			  }
		   ]
		}
	 }
	`)

	var policy kyverno.ClusterPolicy
	err := json.Unmarshal(rawPolicy, &policy)
	assert.NilError(t, err)

	resourceUnstructured, err := utils.ConvertToUnstructured(rawResource)
	assert.NilError(t, err)
	msgs := []string{
		"validation rule 'validate-tag' passed.",
		"validation rule 'validate-latest' passed.",
	}
<<<<<<< HEAD
	er := Validate(context.TODO(), &PolicyContext{Policy: &policy, NewResource: *resourceUnstructured, JSONContext: enginecontext.NewContext()})
=======
	er := Validate(&PolicyContext{policy: &policy, newResource: *resourceUnstructured, jsonContext: context.NewContext()})
>>>>>>> e68be2c7
	for index, r := range er.PolicyResponse.Rules {
		assert.Equal(t, r.Message, msgs[index])
	}
	assert.Assert(t, er.IsSuccessful())
}

func TestValidate_Fail_anyPattern(t *testing.T) {
	rawPolicy := []byte(`
	{
		"apiVersion": "kyverno.io/v1",
		"kind": "ClusterPolicy",
		"metadata": {
		   "name": "validate-namespace"
		},
		"spec": {
		   "rules": [
			  {
				 "name": "check-default-namespace",
				 "match": {
					"resources": {
					   "kinds": [
						  "Pod"
					   ]
					}
				 },
				 "validate": {
					"message": "A namespace is required",
					"anyPattern": [
					   {
						  "metadata": {
							 "namespace": "?*"
						  }
					   },
					   {
						  "metadata": {
							 "namespace": "!default"
						  }
					   }
					]
				 }
			  }
		   ]
		}
	 }
	`)

	rawResource := []byte(`
	{
		"apiVersion": "v1",
		"kind": "Pod",
		"metadata": {
		   "name": "myapp-pod",
		   "labels": {
			  "app": "myapp"
		   }
		},
		"spec": {
		   "containers": [
			  {
				 "name": "nginx",
				 "image": "nginx"
			  }
		   ]
		}
	 }
	`)

	var policy kyverno.ClusterPolicy
	err := json.Unmarshal(rawPolicy, &policy)
	assert.NilError(t, err)

	resourceUnstructured, err := utils.ConvertToUnstructured(rawResource)
	assert.NilError(t, err)
<<<<<<< HEAD
	er := Validate(context.TODO(), &PolicyContext{Policy: &policy, NewResource: *resourceUnstructured, JSONContext: enginecontext.NewContext()})
=======
	er := Validate(&PolicyContext{policy: &policy, newResource: *resourceUnstructured, jsonContext: context.NewContext()})
>>>>>>> e68be2c7
	assert.Assert(t, !er.IsSuccessful())

	msgs := []string{"validation error: A namespace is required. rule check-default-namespace[0] failed at path /metadata/namespace/ rule check-default-namespace[1] failed at path /metadata/namespace/"}
	for index, r := range er.PolicyResponse.Rules {
		assert.Equal(t, r.Message, msgs[index])
	}
}

func TestValidate_host_network_port(t *testing.T) {
	rawPolicy := []byte(`
	{
		"apiVersion": "kyverno.io/v1",
		"kind": "ClusterPolicy",
		"metadata": {
		   "name": "validate-host-network-port"
		},
		"spec": {
		   "rules": [
			  {
				 "name": "validate-host-network-port",
				 "match": {
					"resources": {
					   "kinds": [
						  "Pod"
					   ]
					}
				 },
				 "validate": {
					"message": "Host network and port are not allowed",
					"pattern": {
					   "spec": {
						  "hostNetwork": false,
						  "containers": [
							 {
								"name": "*",
								"ports": [
								   {
									  "hostPort": null
								   }
								]
							 }
						  ]
					   }
					}
				 }
			  }
		   ]
		}
	 }
	 `)

	rawResource := []byte(`
	 {
		"apiVersion": "v1",
		"kind": "Pod",
		"metadata": {
		   "name": "nginx-host-network"
		},
		"spec": {
		   "hostNetwork": false,
		   "containers": [
			  {
				 "name": "nginx-host-network",
				 "image": "nginx",
				 "ports": [
					{
					   "containerPort": 80,
					   "hostPort": 80
					}
				 ]
			  }
		   ]
		}
	 }
	 `)

	var policy kyverno.ClusterPolicy
	err := json.Unmarshal(rawPolicy, &policy)
	assert.NilError(t, err)

	resourceUnstructured, err := utils.ConvertToUnstructured(rawResource)
	assert.NilError(t, err)
<<<<<<< HEAD
	er := Validate(context.TODO(), &PolicyContext{Policy: &policy, NewResource: *resourceUnstructured, JSONContext: enginecontext.NewContext()})
=======
	er := Validate(&PolicyContext{policy: &policy, newResource: *resourceUnstructured, jsonContext: context.NewContext()})
>>>>>>> e68be2c7
	msgs := []string{"validation error: Host network and port are not allowed. rule validate-host-network-port failed at path /spec/containers/0/ports/0/hostPort/"}

	for index, r := range er.PolicyResponse.Rules {
		assert.Equal(t, r.Message, msgs[index])
	}
	assert.Assert(t, !er.IsSuccessful())
}

func TestValidate_anchor_arraymap_pass(t *testing.T) {
	rawPolicy := []byte(`
	{
		"apiVersion": "kyverno.io/v1",
		"kind": "ClusterPolicy",
		"metadata": {
		   "name": "validate-host-path"
		},
		"spec": {
		   "rules": [
			  {
				 "name": "validate-host-path",
				 "match": {
					"resources": {
					   "kinds": [
						  "Pod"
					   ]
					}
				 },
				 "validate": {
					"message": "Host path '/var/lib/' is not allowed",
					"pattern": {
					   "spec": {
						  "volumes": [
							 {
								"name": "*",
								"=(hostPath)": {
								   "path": "!/var/lib"
								}
							 }
						  ]
					   }
					}
				 }
			  }
		   ]
		}
	 }
	 `)

	rawResource := []byte(`
	{
		"apiVersion": "v1",
		"kind": "Pod",
		"metadata": {
		   "name": "image-with-hostpath",
		   "labels": {
			  "app.type": "prod",
			  "namespace": "my-namespace"
		   }
		},
		"spec": {
		   "containers": [
			  {
				 "name": "image-with-hostpath",
				 "image": "docker.io/nautiker/curl",
				 "volumeMounts": [
					{
					   "name": "var-lib-etcd",
					   "mountPath": "/var/lib"
					}
				 ]
			  }
		   ],
		   "volumes": [
			  {
				 "name": "var-lib-etcd",
				 "hostPath": {
					"path": "/var/lib1"
				 }
			  }
		   ]
		}
	 }	 `)

	var policy kyverno.ClusterPolicy
	err := json.Unmarshal(rawPolicy, &policy)
	assert.NilError(t, err)

	resourceUnstructured, err := utils.ConvertToUnstructured(rawResource)
	assert.NilError(t, err)
<<<<<<< HEAD
	er := Validate(context.TODO(), &PolicyContext{Policy: &policy, NewResource: *resourceUnstructured, JSONContext: enginecontext.NewContext()})
=======
	er := Validate(&PolicyContext{policy: &policy, newResource: *resourceUnstructured, jsonContext: context.NewContext()})
>>>>>>> e68be2c7
	msgs := []string{"validation rule 'validate-host-path' passed."}

	for index, r := range er.PolicyResponse.Rules {
		assert.Equal(t, r.Message, msgs[index])
	}
	assert.Assert(t, er.IsSuccessful())
}

func TestValidate_anchor_arraymap_fail(t *testing.T) {
	rawPolicy := []byte(`
	{
		"apiVersion": "kyverno.io/v1",
		"kind": "ClusterPolicy",
		"metadata": {
		   "name": "validate-host-path"
		},
		"spec": {
		   "rules": [
			  {
				 "name": "validate-host-path",
				 "match": {
					"resources": {
					   "kinds": [
						  "Pod"
					   ]
					}
				 },
				 "validate": {
					"message": "Host path '/var/lib/' is not allowed",
					"pattern": {
					   "spec": {
						  "volumes": [
							 {
								"=(hostPath)": {
								   "path": "!/var/lib"
								}
							 }
						  ]
					   }
					}
				 }
			  }
		   ]
		}
	 }
	 `)

	rawResource := []byte(`
	{
		"apiVersion": "v1",
		"kind": "Pod",
		"metadata": {
		   "name": "image-with-hostpath",
		   "labels": {
			  "app.type": "prod",
			  "namespace": "my-namespace"
		   }
		},
		"spec": {
		   "containers": [
			  {
				 "name": "image-with-hostpath",
				 "image": "docker.io/nautiker/curl",
				 "volumeMounts": [
					{
					   "name": "var-lib-etcd",
					   "mountPath": "/var/lib"
					}
				 ]
			  }
		   ],
		   "volumes": [
			  {
				 "name": "var-lib-etcd",
				 "hostPath": {
					"path": "/var/lib"
				 }
			  }
		   ]
		}
	 }	 `)

	var policy kyverno.ClusterPolicy
	err := json.Unmarshal(rawPolicy, &policy)
	assert.NilError(t, err)
	resourceUnstructured, err := utils.ConvertToUnstructured(rawResource)
	assert.NilError(t, err)
<<<<<<< HEAD
	er := Validate(context.TODO(), &PolicyContext{Policy: &policy, NewResource: *resourceUnstructured, JSONContext: enginecontext.NewContext()})
=======
	er := Validate(&PolicyContext{policy: &policy, newResource: *resourceUnstructured, jsonContext: context.NewContext()})
>>>>>>> e68be2c7
	msgs := []string{"validation error: Host path '/var/lib/' is not allowed. rule validate-host-path failed at path /spec/volumes/0/hostPath/path/"}

	for index, r := range er.PolicyResponse.Rules {
		assert.Equal(t, r.Message, msgs[index])
	}
	assert.Assert(t, !er.IsSuccessful())
}

func TestValidate_anchor_map_notfound(t *testing.T) {
	// anchor not present in resource
	rawPolicy := []byte(`{
		"apiVersion": "kyverno.io/v1",
		"kind": "ClusterPolicy",
		"metadata": {
		   "name": "policy-secaas-k8s"
		},
		"spec": {
		   "rules": [
			  {
				 "name": "pod rule 2",
				 "match": {
					"resources": {
					   "kinds": [
						  "Pod"
					   ]
					}
				 },
				 "validate": {
					"message": "pod: validate run as non root user",
					"pattern": {
					   "spec": {
						  "=(securityContext)": {
							 "runAsNonRoot": true
						  }
					   }
					}
				 }
			  }
		   ]
		}
	 }	 `)

	rawResource := []byte(`
	{
		"apiVersion": "v1",
		"kind": "Pod",
		"metadata": {
		   "name": "myapp-pod",
		   "labels": {
			  "app": "v1"
		   }
		},
		"spec": {
		   "containers": [
			  {
				 "name": "nginx",
				 "image": "nginx"
			  }
		   ]
		}
	 }
`)

	var policy kyverno.ClusterPolicy
	err := json.Unmarshal(rawPolicy, &policy)
	assert.NilError(t, err)

	resourceUnstructured, err := utils.ConvertToUnstructured(rawResource)
	assert.NilError(t, err)
<<<<<<< HEAD
	er := Validate(context.TODO(), &PolicyContext{Policy: &policy, NewResource: *resourceUnstructured, JSONContext: enginecontext.NewContext()})
=======
	er := Validate(&PolicyContext{policy: &policy, newResource: *resourceUnstructured, jsonContext: context.NewContext()})
>>>>>>> e68be2c7
	msgs := []string{"validation rule 'pod rule 2' passed."}

	for index, r := range er.PolicyResponse.Rules {
		assert.Equal(t, r.Message, msgs[index])
	}
	assert.Assert(t, er.IsSuccessful())
}

func TestValidate_anchor_map_found_valid(t *testing.T) {
	// anchor not present in resource
	rawPolicy := []byte(`{
		"apiVersion": "kyverno.io/v1",
		"kind": "ClusterPolicy",
		"metadata": {
		   "name": "policy-secaas-k8s"
		},
		"spec": {
		   "rules": [
			  {
				 "name": "pod rule 2",
				 "match": {
					"resources": {
					   "kinds": [
						  "Pod"
					   ]
					}
				 },
				 "validate": {
					"message": "pod: validate run as non root user",
					"pattern": {
					   "spec": {
						  "=(securityContext)": {
							 "runAsNonRoot": true
						  }
					   }
					}
				 }
			  }
		   ]
		}
	 }	 `)

	rawResource := []byte(`
	{
		"apiVersion": "v1",
		"kind": "Pod",
		"metadata": {
		   "name": "myapp-pod",
		   "labels": {
			  "app": "v1"
		   }
		},
		"spec": {
		   "containers": [
			  {
				 "name": "nginx",
				 "image": "nginx"
			  }
		   ],
		   "securityContext": {
			  "runAsNonRoot": true
		   }
		}
	 }
`)

	var policy kyverno.ClusterPolicy
	err := json.Unmarshal(rawPolicy, &policy)
	assert.NilError(t, err)

	resourceUnstructured, err := utils.ConvertToUnstructured(rawResource)
	assert.NilError(t, err)
<<<<<<< HEAD
	er := Validate(context.TODO(), &PolicyContext{Policy: &policy, NewResource: *resourceUnstructured, JSONContext: enginecontext.NewContext()})
=======
	er := Validate(&PolicyContext{policy: &policy, newResource: *resourceUnstructured, jsonContext: context.NewContext()})
>>>>>>> e68be2c7
	msgs := []string{"validation rule 'pod rule 2' passed."}

	for index, r := range er.PolicyResponse.Rules {
		assert.Equal(t, r.Message, msgs[index])
	}

	assert.Assert(t, er.IsSuccessful())
}

func TestValidate_inequality_List_Processing(t *testing.T) {
	// anchor not present in resource
	rawPolicy := []byte(`{
		"apiVersion": "kyverno.io/v1",
		"kind": "ClusterPolicy",
		"metadata": {
		   "name": "policy-secaas-k8s"
		},
		"spec": {
		   "rules": [
			  {
				 "name": "pod rule 2",
				 "match": {
					"resources": {
					   "kinds": [
						  "Pod"
					   ]
					}
				 },
				 "validate": {
					"message": "pod: validate run as non root user",
					"pattern": {
					   "spec": {
						  "=(supplementalGroups)": ">0"
					   }
					}
				 }
			  }
		   ]
		}
	 }	 `)

	rawResource := []byte(`
	{
		"apiVersion": "v1",
		"kind": "Pod",
		"metadata": {
		   "name": "myapp-pod",
		   "labels": {
			  "app": "v1"
		   }
		},
		"spec": {
		   "containers": [
			  {
				 "name": "nginx",
				 "image": "nginx"
			  }
		   ],
		   "supplementalGroups": [
			  "2",
			  "5",
			  "10"
		   ]
		}
	 }
`)

	var policy kyverno.ClusterPolicy
	err := json.Unmarshal(rawPolicy, &policy)
	assert.NilError(t, err)

	resourceUnstructured, err := utils.ConvertToUnstructured(rawResource)
	assert.NilError(t, err)
<<<<<<< HEAD
	er := Validate(context.TODO(), &PolicyContext{Policy: &policy, NewResource: *resourceUnstructured, JSONContext: enginecontext.NewContext()})
=======
	er := Validate(&PolicyContext{policy: &policy, newResource: *resourceUnstructured, jsonContext: context.NewContext()})
>>>>>>> e68be2c7
	msgs := []string{"validation rule 'pod rule 2' passed."}

	for index, r := range er.PolicyResponse.Rules {
		assert.Equal(t, r.Message, msgs[index])
	}

	assert.Assert(t, er.IsSuccessful())
}

func TestValidate_inequality_List_ProcessingBrackets(t *testing.T) {
	// anchor not present in resource
	rawPolicy := []byte(`{
		"apiVersion": "kyverno.io/v1",
		"kind": "ClusterPolicy",
		"metadata": {
		   "name": "policy-secaas-k8s"
		},
		"spec": {
		   "rules": [
			  {
				 "name": "pod rule 2",
				 "match": {
					"resources": {
					   "kinds": [
						  "Pod"
					   ]
					}
				 },
				 "validate": {
					"message": "pod: validate run as non root user",
					"pattern": {
					   "spec": {
						"=(supplementalGroups)": [
							">0 & <100001"
						  ]
					   }
					}
				 }
			  }
		   ]
		}
	 }	 `)

	rawResource := []byte(`
	{
		"apiVersion": "v1",
		"kind": "Pod",
		"metadata": {
		   "name": "myapp-pod",
		   "labels": {
			  "app": "v1"
		   }
		},
		"spec": {
		   "containers": [
			  {
				 "name": "nginx",
				 "image": "nginx"
			  }
		   ],
		   "supplementalGroups": [
			  "2",
			  "5",
			  "10",
			  "100",
			  "10000",
			  "1000",
			  "543"
		   ]
		}
	 }
`)

	var policy kyverno.ClusterPolicy
	err := json.Unmarshal(rawPolicy, &policy)
	assert.NilError(t, err)

	resourceUnstructured, err := utils.ConvertToUnstructured(rawResource)
	assert.NilError(t, err)
<<<<<<< HEAD
	er := Validate(context.TODO(), &PolicyContext{Policy: &policy, NewResource: *resourceUnstructured, JSONContext: enginecontext.NewContext()})
=======
	er := Validate(&PolicyContext{policy: &policy, newResource: *resourceUnstructured, jsonContext: context.NewContext()})
>>>>>>> e68be2c7
	msgs := []string{"validation rule 'pod rule 2' passed."}

	for index, r := range er.PolicyResponse.Rules {
		assert.Equal(t, r.Message, msgs[index])
	}

	assert.Assert(t, er.IsSuccessful())
}

func TestValidate_anchor_map_found_invalid(t *testing.T) {
	// anchor not present in resource
	rawPolicy := []byte(`{
		"apiVersion": "kyverno.io/v1",
		"kind": "ClusterPolicy",
		"metadata": {
		   "name": "policy-secaas-k8s"
		},
		"spec": {
		   "rules": [
			  {
				 "name": "pod rule 2",
				 "match": {
					"resources": {
					   "kinds": [
						  "Pod"
					   ]
					}
				 },
				 "validate": {
					"message": "pod: validate run as non root user",
					"pattern": {
					   "spec": {
						  "=(securityContext)": {
							 "runAsNonRoot": true
						  }
					   }
					}
				 }
			  }
		   ]
		}
	 }	 `)

	rawResource := []byte(`
	{
		"apiVersion": "v1",
		"kind": "Pod",
		"metadata": {
		   "name": "myapp-pod",
		   "labels": {
			  "app": "v1"
		   }
		},
		"spec": {
		   "containers": [
			  {
				 "name": "nginx",
				 "image": "nginx"
			  }
		   ],
		   "securityContext": {
			  "runAsNonRoot": false
		   }
		}
	 }
`)

	var policy kyverno.ClusterPolicy
	err := json.Unmarshal(rawPolicy, &policy)
	assert.NilError(t, err)

	resourceUnstructured, err := utils.ConvertToUnstructured(rawResource)
	assert.NilError(t, err)
<<<<<<< HEAD
	er := Validate(context.TODO(), &PolicyContext{Policy: &policy, NewResource: *resourceUnstructured, JSONContext: enginecontext.NewContext()})
=======
	er := Validate(&PolicyContext{policy: &policy, newResource: *resourceUnstructured, jsonContext: context.NewContext()})
>>>>>>> e68be2c7
	msgs := []string{"validation error: pod: validate run as non root user. rule pod rule 2 failed at path /spec/securityContext/runAsNonRoot/"}

	for index, r := range er.PolicyResponse.Rules {
		assert.Equal(t, r.Message, msgs[index])
	}
	assert.Assert(t, !er.IsSuccessful())
}

func TestValidate_AnchorList_pass(t *testing.T) {
	// anchor not present in resource
	rawPolicy := []byte(`
	{
		"apiVersion": "kyverno.io/v1",
		"kind": "ClusterPolicy",
		"metadata": {
		  "name": "policy-secaas-k8s"
		},
		"spec": {
		  "rules": [
			{
			  "name": "pod image rule",
			  "match": {
				"resources": {
				  "kinds": [
					"Pod"
				  ]
				}
			  },
			  "validate": {
				"pattern": {
				  "spec": {
					"=(containers)": [
					  {
						"name": "nginx"
					  }
					]
				  }
				}
			  }
			}
		  ]
		}
	  }
		 `)

	rawResource := []byte(`
	{
		"apiVersion": "v1",
		"kind": "Pod",
		"metadata": {
		  "name": "myapp-pod",
		  "labels": {
			"app": "v1"
		  }
		},
		"spec": {
		  "containers": [
			{
			  "name": "nginx"
			},
			{
			  "name": "nginx"
			}
		  ]
		}
	  }
`)

	var policy kyverno.ClusterPolicy
	err := json.Unmarshal(rawPolicy, &policy)
	assert.NilError(t, err)

	resourceUnstructured, err := utils.ConvertToUnstructured(rawResource)
	assert.NilError(t, err)
<<<<<<< HEAD
	er := Validate(context.TODO(), &PolicyContext{Policy: &policy, NewResource: *resourceUnstructured, JSONContext: enginecontext.NewContext()})
=======
	er := Validate(&PolicyContext{policy: &policy, newResource: *resourceUnstructured, jsonContext: context.NewContext()})
>>>>>>> e68be2c7
	msgs := []string{"validation rule 'pod image rule' passed."}

	for index, r := range er.PolicyResponse.Rules {
		t.Log(r.Message)
		assert.Equal(t, r.Message, msgs[index])
	}
	assert.Assert(t, er.IsSuccessful())
}

func TestValidate_AnchorList_fail(t *testing.T) {
	rawPolicy := []byte(`
	{
		"apiVersion": "kyverno.io/v1",
		"kind": "ClusterPolicy",
		"metadata": {
		  "name": "policy-secaas-k8s"
		},
		"spec": {
		  "rules": [
			{
			  "name": "pod image rule",
			  "match": {
				"resources": {
				  "kinds": [
					"Pod"
				  ]
				}
			  },
			  "validate": {
				"pattern": {
				  "spec": {
					"=(containers)": [
					  {
						"name": "nginx"
					  }
					]
				  }
				}
			  }
			}
		  ]
		}
	  }
		 `)

	rawResource := []byte(`
	{
		"apiVersion": "v1",
		"kind": "Pod",
		"metadata": {
		  "name": "myapp-pod",
		  "labels": {
			"app": "v1"
		  }
		},
		"spec": {
		  "containers": [
			{
			  "name": "nginx"
			},
			{
			  "name": "busy"
			}
		  ]
		}
	  }
`)

	var policy kyverno.ClusterPolicy
	err := json.Unmarshal(rawPolicy, &policy)
	assert.NilError(t, err)

	resourceUnstructured, err := utils.ConvertToUnstructured(rawResource)
	assert.NilError(t, err)
<<<<<<< HEAD
	er := Validate(context.TODO(), &PolicyContext{Policy: &policy, NewResource: *resourceUnstructured, JSONContext: enginecontext.NewContext()})
=======
	er := Validate(&PolicyContext{policy: &policy, newResource: *resourceUnstructured, jsonContext: context.NewContext()})
>>>>>>> e68be2c7
	assert.Assert(t, !er.IsSuccessful())
}

func TestValidate_existenceAnchor_fail(t *testing.T) {
	// anchor not present in resource
	rawPolicy := []byte(`
	{
		"apiVersion": "kyverno.io/v1",
		"kind": "ClusterPolicy",
		"metadata": {
		  "name": "policy-secaas-k8s"
		},
		"spec": {
		  "rules": [
			{
			  "name": "pod image rule",
			  "match": {
				"resources": {
				  "kinds": [
					"Pod"
				  ]
				}
			  },
			  "validate": {
				"pattern": {
				  "spec": {
					"^(containers)": [
					  {
						"name": "nginx"
					  }
					]
				  }
				}
			  }
			}
		  ]
		}
	  }
		 `)

	rawResource := []byte(`
	{
		"apiVersion": "v1",
		"kind": "Pod",
		"metadata": {
		  "name": "myapp-pod",
		  "labels": {
			"app": "v1"
		  }
		},
		"spec": {
		  "containers": [
			{
			  "name": "busy1"
			},
			{
			  "name": "busy"
			}
		  ]
		}
	  }
`)

	var policy kyverno.ClusterPolicy
	err := json.Unmarshal(rawPolicy, &policy)
	assert.NilError(t, err)

	resourceUnstructured, err := utils.ConvertToUnstructured(rawResource)
	assert.NilError(t, err)
<<<<<<< HEAD
	er := Validate(context.TODO(), &PolicyContext{Policy: &policy, NewResource: *resourceUnstructured, JSONContext: enginecontext.NewContext()})
=======
	er := Validate(&PolicyContext{policy: &policy, newResource: *resourceUnstructured, jsonContext: context.NewContext()})
>>>>>>> e68be2c7
	assert.Assert(t, !er.IsSuccessful())
}

func TestValidate_existenceAnchor_pass(t *testing.T) {
	// anchor not present in resource
	rawPolicy := []byte(`
	{
		"apiVersion": "kyverno.io/v1",
		"kind": "ClusterPolicy",
		"metadata": {
		  "name": "policy-secaas-k8s"
		},
		"spec": {
		  "rules": [
			{
			  "name": "pod image rule",
			  "match": {
				"resources": {
				  "kinds": [
					"Pod"
				  ]
				}
			  },
			  "validate": {
				"pattern": {
				  "spec": {
					"^(containers)": [
					  {
						"name": "nginx"
					  }
					]
				  }
				}
			  }
			}
		  ]
		}
	  }
		 `)

	rawResource := []byte(`
	{
		"apiVersion": "v1",
		"kind": "Pod",
		"metadata": {
		  "name": "myapp-pod",
		  "labels": {
			"app": "v1"
		  }
		},
		"spec": {
		  "containers": [
			{
			  "name": "nginx"
			},
			{
			  "name": "busy"
			}
		  ]
		}
	  }
`)

	var policy kyverno.ClusterPolicy
	err := json.Unmarshal(rawPolicy, &policy)
	assert.NilError(t, err)

	resourceUnstructured, err := utils.ConvertToUnstructured(rawResource)
	assert.NilError(t, err)
<<<<<<< HEAD
	er := Validate(context.TODO(), &PolicyContext{Policy: &policy, NewResource: *resourceUnstructured, JSONContext: enginecontext.NewContext()})
=======
	er := Validate(&PolicyContext{policy: &policy, newResource: *resourceUnstructured, jsonContext: context.NewContext()})
>>>>>>> e68be2c7
	msgs := []string{"validation rule 'pod image rule' passed."}

	for index, r := range er.PolicyResponse.Rules {
		assert.Equal(t, r.Message, msgs[index])
	}
	assert.Assert(t, er.IsSuccessful())
}

func TestValidate_negationAnchor_deny(t *testing.T) {
	rawPolicy := []byte(`
	{
		"apiVersion": "kyverno.io/v1",
		"kind": "ClusterPolicy",
		"metadata": {
		  "name": "validate-host-path"
		},
		"spec": {
		  "rules": [
			{
			  "name": "validate-host-path",
			  "match": {
				"resources": {
				  "kinds": [
					"Pod"
				  ]
				}
			  },
			  "validate": {
				"message": "Host path is not allowed",
				"pattern": {
				  "spec": {
					"volumes": [
					  {
						"name": "*",
						"X(hostPath)": null
					  }
					]
				  }
				}
			  }
			}
		  ]
		}
	  }
	 `)

	rawResource := []byte(`
	{
		"apiVersion": "v1",
		"kind": "Pod",
		"metadata": {
		   "name": "image-with-hostpath",
		   "labels": {
			  "app.type": "prod",
			  "namespace": "my-namespace"
		   }
		},
		"spec": {
		   "containers": [
			  {
				 "name": "image-with-hostpath",
				 "image": "docker.io/nautiker/curl",
				 "volumeMounts": [
					{
					   "name": "var-lib-etcd",
					   "mountPath": "/var/lib"
					}
				 ]
			  }
		   ],
		   "volumes": [
			  {
				 "name": "var-lib-etcd",
				 "hostPath": {
					"path": "/var/lib1"
				 }
			  }
		   ]
		}
	 }	 `)

	var policy kyverno.ClusterPolicy
	err := json.Unmarshal(rawPolicy, &policy)
	assert.NilError(t, err)

	resourceUnstructured, err := utils.ConvertToUnstructured(rawResource)
	assert.NilError(t, err)
<<<<<<< HEAD
	er := Validate(context.TODO(), &PolicyContext{Policy: &policy, NewResource: *resourceUnstructured, JSONContext: enginecontext.NewContext()})
=======
	er := Validate(&PolicyContext{policy: &policy, newResource: *resourceUnstructured, jsonContext: context.NewContext()})
>>>>>>> e68be2c7
	msgs := []string{"validation error: Host path is not allowed. rule validate-host-path failed at path /spec/volumes/0/hostPath/"}

	for index, r := range er.PolicyResponse.Rules {
		assert.Equal(t, r.Message, msgs[index])
	}
	assert.Assert(t, !er.IsSuccessful())
}

func TestValidate_negationAnchor_pass(t *testing.T) {
	rawPolicy := []byte(`
	{
		"apiVersion": "kyverno.io/v1",
		"kind": "ClusterPolicy",
		"metadata": {
		  "name": "validate-host-path"
		},
		"spec": {
		  "rules": [
			{
			  "name": "validate-host-path",
			  "match": {
				"resources": {
				  "kinds": [
					"Pod"
				  ]
				}
			  },
			  "validate": {
				"message": "Host path is not allowed",
				"pattern": {
				  "spec": {
					"volumes": [
					  {
						"name": "*",
						"X(hostPath)": null
					  }
					]
				  }
				}
			  }
			}
		  ]
		}
	  }
	 `)

	rawResource := []byte(`
	{
		"apiVersion": "v1",
		"kind": "Pod",
		"metadata": {
		   "name": "image-with-hostpath",
		   "labels": {
			  "app.type": "prod",
			  "namespace": "my-namespace"
		   }
		},
		"spec": {
		   "containers": [
			  {
				 "name": "image-with-hostpath",
				 "image": "docker.io/nautiker/curl",
				 "volumeMounts": [
					{
					   "name": "var-lib-etcd",
					   "mountPath": "/var/lib"
					}
				 ]
			  }
		   ],
		   "volumes": [
			  {
				 "name": "var-lib-etcd",
				 "emptyDir": {}
			  }
		   ]
		}
	 }
	 	 `)

	var policy kyverno.ClusterPolicy
	err := json.Unmarshal(rawPolicy, &policy)
	assert.NilError(t, err)

	resourceUnstructured, err := utils.ConvertToUnstructured(rawResource)
	assert.NilError(t, err)
<<<<<<< HEAD
	er := Validate(context.TODO(), &PolicyContext{Policy: &policy, NewResource: *resourceUnstructured, JSONContext: enginecontext.NewContext()})
=======
	er := Validate(&PolicyContext{policy: &policy, newResource: *resourceUnstructured, jsonContext: context.NewContext()})
>>>>>>> e68be2c7
	msgs := []string{"validation rule 'validate-host-path' passed."}

	for index, r := range er.PolicyResponse.Rules {
		assert.Equal(t, r.Message, msgs[index])
	}
	assert.Assert(t, er.IsSuccessful())
}

func Test_VariableSubstitutionPathNotExistInPattern(t *testing.T) {
	resourceRaw := []byte(`{
		"apiVersion": "v1",
		"kind": "Pod",
		"metadata": {
			"name": "check-root-user"
		},
		"spec": {
			"containers": [
				{
					"name": "check-root-user-a",
					"image": "nginxinc/nginx-unprivileged",
					"securityContext": {
						"runAsNonRoot": true
					}
				}
			]
		}
	}`)

	policyraw := []byte(`{
		"apiVersion": "kyverno.io/v1",
		"kind": "ClusterPolicy",
		"metadata": {
		  "name": "substitute-variable"
		},
		"spec": {
		  "rules": [
			{
			  "name": "test-path-not-exist",
			  "match": {
				"resources": {
				  "kinds": [
					"Pod"
				  ]
				}
			  },
			  "validate": {
				"pattern": {
				  "spec": {
					"containers": [
					  {
						"name": "{{request.object.metadata.name1}}*"
					  }
					]
				  }
				}
			  }
			}
		  ]
		}
	  }`)

	var policy kyverno.ClusterPolicy
	err := json.Unmarshal(policyraw, &policy)
	assert.NilError(t, err)
	resourceUnstructured, err := utils.ConvertToUnstructured(resourceRaw)
	assert.NilError(t, err)

	ctx := enginecontext.NewContext()
	err = enginecontext.AddResource(ctx, resourceRaw)
	assert.NilError(t, err)

	policyContext := &PolicyContext{
<<<<<<< HEAD
		Policy:      &policy,
		JSONContext: ctx,
		NewResource: *resourceUnstructured}
	er := Validate(context.TODO(), policyContext)
=======
		policy:      &policy,
		jsonContext: ctx,
		newResource: *resourceUnstructured}
	er := Validate(policyContext)
>>>>>>> e68be2c7

	assert.Equal(t, len(er.PolicyResponse.Rules), 1)
	assert.Equal(t, er.PolicyResponse.Rules[0].Status, response.RuleStatusError)
	assert.Assert(t, strings.Contains(er.PolicyResponse.Rules[0].Message, "Unknown key \"name1\" in path"))
}

func Test_VariableSubstitutionPathNotExistInAnyPattern_OnePatternStatisfiesButSubstitutionFails(t *testing.T) {
	resourceRaw := []byte(`{
		"apiVersion": "v1",
		"kind": "Deployment",
		"metadata": {
		  "name": "test"
		},
		"spec": {
		  "template": {
			"spec": {
			  "containers": [
				{
				  "name": "test-pod",
				  "image": "nginxinc/nginx-unprivileged"
				}
			  ]
			}
		  }
		}
	  }`)

	policyraw := []byte(`{
		"apiVersion": "kyverno.io/v1",
		"kind": "ClusterPolicy",
		"metadata": {
		  "name": "substitute-variable"
		},
		"spec": {
		  "rules": [
			{
			  "name": "test-path-not-exist",
			  "match": {
				"resources": {
				  "kinds": [
					"Deployment"
				  ]
				}
			  },
			  "validate": {
				"anyPattern": [
				  {
					"spec": {
					  "template": {
						"spec": {
						  "containers": [
							{
							  "name": "{{request.object.metadata.name1}}*"
							}
						  ]
						}
					  }
					}
				  },
				  {
					"spec": {
					  "template": {
						"spec": {
						  "containers": [
							{
							  "name": "{{request.object.metadata.name}}*"
							}
						  ]
						}
					  }
					}
				  }
				]
			  }
			}
		  ]
		}
	  }`)

	var policy kyverno.ClusterPolicy
	assert.NilError(t, json.Unmarshal(policyraw, &policy))
	resourceUnstructured, err := utils.ConvertToUnstructured(resourceRaw)
	assert.NilError(t, err)

	ctx := enginecontext.NewContext()
	err = enginecontext.AddResource(ctx, resourceRaw)
	assert.NilError(t, err)

	policyContext := &PolicyContext{
<<<<<<< HEAD
		Policy:      &policy,
		JSONContext: ctx,
		NewResource: *resourceUnstructured}
	er := Validate(context.TODO(), policyContext)
=======
		policy:      &policy,
		jsonContext: ctx,
		newResource: *resourceUnstructured}
	er := Validate(policyContext)
>>>>>>> e68be2c7

	assert.Equal(t, len(er.PolicyResponse.Rules), 1)
	assert.Equal(t, er.PolicyResponse.Rules[0].Status, response.RuleStatusError)
	assert.Assert(t, strings.Contains(er.PolicyResponse.Rules[0].Message, "Unknown key \"name1\" in path"))
}

func Test_VariableSubstitution_NotOperatorWithStringVariable(t *testing.T) {
	resourceRaw := []byte(`{
		"apiVersion": "v1",
		"kind": "Deployment",
		"metadata": {
		  "name": "test"
		},
		"spec": {
		  "content": "sample text"
		}
	  }`)

	policyraw := []byte(`{
		"apiVersion": "kyverno.io/v1",
		"kind": "ClusterPolicy",
		"metadata": {
		  "name": "substitute-variable"
		},
		"spec": {
		  "rules": [
			{
			  "name": "not-operator-with-variable-should-alway-fail-validation",
			  "match": {
				"resources": {
				  "kinds": [
					"Deployment"
				  ]
				}
			  },
			  "validate": {
				"pattern": {
			      "spec": {
				    "content": "!{{ request.object.spec.content }}"
				  }
				}
			  }
			}
		  ]
		}
	  }`)

	var policy kyverno.ClusterPolicy
	assert.NilError(t, json.Unmarshal(policyraw, &policy))
	resourceUnstructured, err := utils.ConvertToUnstructured(resourceRaw)
	assert.NilError(t, err)

	ctx := enginecontext.NewContext()
	err = enginecontext.AddResource(ctx, resourceRaw)
	assert.NilError(t, err)

	policyContext := &PolicyContext{
<<<<<<< HEAD
		Policy:      &policy,
		JSONContext: ctx,
		NewResource: *resourceUnstructured}
	er := Validate(context.TODO(), policyContext)
=======
		policy:      &policy,
		jsonContext: ctx,
		newResource: *resourceUnstructured}
	er := Validate(policyContext)
>>>>>>> e68be2c7
	assert.Equal(t, er.PolicyResponse.Rules[0].Status, response.RuleStatusFail)
	assert.Equal(t, er.PolicyResponse.Rules[0].Message, "validation error: rule not-operator-with-variable-should-alway-fail-validation failed at path /spec/content/")
}

func Test_VariableSubstitutionPathNotExistInAnyPattern_AllPathNotPresent(t *testing.T) {
	resourceRaw := []byte(`{
		"apiVersion": "v1",
		"kind": "Deployment",
		"metadata": {
		  "name": "test"
		},
		"spec": {
		  "template": {
			"spec": {
			  "containers": [
				{
				  "name": "test-pod",
				  "image": "nginxinc/nginx-unprivileged"
				}
			  ]
			}
		  }
		}
	  }`)

	policyraw := []byte(`{
		"apiVersion": "kyverno.io/v1",
		"kind": "ClusterPolicy",
		"metadata": {
		  "name": "substitute-variable"
		},
		"spec": {
		  "rules": [
			{
			  "name": "test-path-not-exist",
			  "match": {
				"resources": {
				  "kinds": [
					"Deployment"
				  ]
				}
			  },
			  "validate": {
				"anyPattern": [
				  {
					"spec": {
					  "template": {
						"spec": {
						  "containers": [
							{
							  "name": "{{request.object.metadata.name1}}*"
							}
						  ]
						}
					  }
					}
				  },
				  {
					"spec": {
					  "template": {
						"spec": {
						  "containers": [
							{
							  "name": "{{request.object.metadata.name2}}*"
							}
						  ]
						}
					  }
					}
				  }
				]
			  }
			}
		  ]
		}
	  }`)

	var policy kyverno.ClusterPolicy
	assert.NilError(t, json.Unmarshal(policyraw, &policy))
	resourceUnstructured, err := utils.ConvertToUnstructured(resourceRaw)
	assert.NilError(t, err)

	ctx := enginecontext.NewContext()
	err = enginecontext.AddResource(ctx, resourceRaw)
	assert.NilError(t, err)

	policyContext := &PolicyContext{
<<<<<<< HEAD
		Policy:      &policy,
		JSONContext: ctx,
		NewResource: *resourceUnstructured}
	er := Validate(context.TODO(), policyContext)
=======
		policy:      &policy,
		jsonContext: ctx,
		newResource: *resourceUnstructured}
	er := Validate(policyContext)
>>>>>>> e68be2c7

	assert.Equal(t, len(er.PolicyResponse.Rules), 1)
	assert.Equal(t, er.PolicyResponse.Rules[0].Status, response.RuleStatusError)
	assert.Assert(t, strings.Contains(er.PolicyResponse.Rules[0].Message, "Unknown key \"name1\" in path"))
}

func Test_VariableSubstitutionPathNotExistInAnyPattern_AllPathPresent_NonePatternSatisfy(t *testing.T) {
	resourceRaw := []byte(`{
		"apiVersion": "v1",
		"kind": "Deployment",
		"metadata": {
		  "name": "test"
		},
		"spec": {
		  "template": {
			"spec": {
			  "containers": [
				{
				  "name": "pod-test-pod",
				  "image": "nginxinc/nginx-unprivileged"
				}
			  ]
			}
		  }
		}
	  }`)

	policyraw := []byte(`{
		"apiVersion": "kyverno.io/v1",
		"kind": "ClusterPolicy",
		"metadata": {
		  "name": "substitute-variable"
		},
		"spec": {
		  "rules": [
			{
			  "name": "test-path-not-exist",
			  "match": {
				"resources": {
				  "kinds": [
					"Deployment"
				  ]
				}
			  },
			  "validate": {
				"anyPattern": [
				  {
					"spec": {
					  "template": {
						"spec": {
						  "containers": [
							{
							  "name": "{{request.object.metadata.name}}*"
							}
						  ]
						}
					  }
					}
				  },
				  {
					"spec": {
					  "template": {
						"spec": {
						  "containers": [
							{
							  "name": "{{request.object.metadata.name}}*"
							}
						  ]
						}
					  }
					}
				  }
				]
			  }
			}
		  ]
		}
	  }`)

	var policy kyverno.ClusterPolicy
	assert.NilError(t, json.Unmarshal(policyraw, &policy))
	resourceUnstructured, err := utils.ConvertToUnstructured(resourceRaw)
	assert.NilError(t, err)

	ctx := enginecontext.NewContext()
	err = enginecontext.AddResource(ctx, resourceRaw)
	assert.NilError(t, err)

	policyContext := &PolicyContext{
<<<<<<< HEAD
		Policy:      &policy,
		JSONContext: ctx,
		NewResource: *resourceUnstructured}
	er := Validate(context.TODO(), policyContext)
=======
		policy:      &policy,
		jsonContext: ctx,
		newResource: *resourceUnstructured}
	er := Validate(policyContext)
>>>>>>> e68be2c7

	assert.Equal(t, er.PolicyResponse.Rules[0].Status, response.RuleStatusFail)
	assert.Equal(t, er.PolicyResponse.Rules[0].Message,
		"validation error: rule test-path-not-exist[0] failed at path /spec/template/spec/containers/0/name/ rule test-path-not-exist[1] failed at path /spec/template/spec/containers/0/name/")
}

func Test_VariableSubstitutionValidate_VariablesInMessageAreResolved(t *testing.T) {
	resourceRaw := []byte(`{
		"apiVersion": "apps/v1",
		"kind": "Deployment",
		"metadata": {
		  "name": "busybox",
		  "labels": {
			"app": "busybox",
			"color": "red",
			"animal": "cow",
			"food": "pizza",
			"car": "jeep",
			"env": "qa"
		  }
		},
		"spec": {
		  "replicas": 1,
		  "selector": {
			"matchLabels": {
			  "app": "busybox"
			}
		  },
		  "template": {
			"metadata": {
			  "labels": {
				"app": "busybox"
			  }
			},
			"spec": {
			  "containers": [
				{
				  "image": "busybox:1.28",
				  "name": "busybox",
				  "command": [
					"sleep",
					"9999"
				  ]
				}
			  ]
			}
		  }
		}
	  }`)

	policyraw := []byte(`{
		"apiVersion": "kyverno.io/v1",
		"kind": "ClusterPolicy",
		"metadata": {
		  "name": "cm-array-example"
		},
		"spec": {
		  "validationFailureAction": "enforce",
		  "background": false,
		  "rules": [
			{
			  "name": "validate-role-annotation",
			  "match": {
				"resources": {
				  "kinds": [
					"Deployment"
				  ]
				}
			  },
			  "validate": {
				"message": "The animal {{ request.object.metadata.labels.animal }} is not in the allowed list of animals.",
				"deny": {
				  "conditions": [
					{
					  "key": "{{ request.object.metadata.labels.animal }}",
					  "operator": "NotIn",
					  "value": [
						"snake",
						"bear",
						"cat",
						"dog"
					]
					}
				  ]
				}
			  }
			}
		  ]
		}
	  }`)

	var policy kyverno.ClusterPolicy
	assert.NilError(t, json.Unmarshal(policyraw, &policy))
	resourceUnstructured, err := utils.ConvertToUnstructured(resourceRaw)
	assert.NilError(t, err)

	ctx := enginecontext.NewContext()
	err = enginecontext.AddResource(ctx, resourceRaw)
	assert.NilError(t, err)

	policyContext := &PolicyContext{
<<<<<<< HEAD
		Policy:      &policy,
		JSONContext: ctx,
		NewResource: *resourceUnstructured}
	er := Validate(context.TODO(), policyContext)
=======
		policy:      &policy,
		jsonContext: ctx,
		newResource: *resourceUnstructured}
	er := Validate(policyContext)
>>>>>>> e68be2c7
	assert.Equal(t, er.PolicyResponse.Rules[0].Status, response.RuleStatusFail)
	assert.Equal(t, er.PolicyResponse.Rules[0].Message, "The animal cow is not in the allowed list of animals.")
}

func Test_Flux_Kustomization_PathNotPresent(t *testing.T) {
	tests := []struct {
		name             string
		policyRaw        []byte
		resourceRaw      []byte
		expectedResults  []response.RuleStatus
		expectedMessages []string
	}{
		{
			name:      "path-not-present",
			policyRaw: []byte(`{"apiVersion":"kyverno.io/v1","kind":"ClusterPolicy","metadata":{"name":"flux-multi-tenancy"},"spec":{"validationFailureAction":"enforce","rules":[{"name":"serviceAccountName","exclude":{"resources":{"namespaces":["flux-system"]}},"match":{"resources":{"kinds":["Kustomization","HelmRelease"]}},"validate":{"message":".spec.serviceAccountName is required","pattern":{"spec":{"serviceAccountName":"?*"}}}},{"name":"sourceRefNamespace","exclude":{"resources":{"namespaces":["flux-system"]}},"match":{"resources":{"kinds":["Kustomization","HelmRelease"]}},"validate":{"message":"spec.sourceRef.namespace must be the same as metadata.namespace","deny":{"conditions":[{"key":"{{request.object.spec.sourceRef.namespace}}","operator":"NotEquals","value":"{{request.object.metadata.namespace}}"}]}}}]}}`),
			// referred variable path not present
			resourceRaw:      []byte(`{"apiVersion":"kustomize.toolkit.fluxcd.io/v1beta1","kind":"Kustomization","metadata":{"name":"dev-team","namespace":"apps"},"spec":{"serviceAccountName":"dev-team","interval":"5m","sourceRef":{"kind":"GitRepository","name":"dev-team"},"prune":true,"validation":"client"}}`),
			expectedResults:  []response.RuleStatus{response.RuleStatusPass, response.RuleStatusError},
			expectedMessages: []string{"validation rule 'serviceAccountName' passed.", "failed to substitute variables in deny conditions: failed to resolve request.object.spec.sourceRef.namespace at path /0/key: JMESPath query failed: Unknown key \"namespace\" in path"},
		},
		{
			name:      "resource-with-violation",
			policyRaw: []byte(`{"apiVersion":"kyverno.io/v1","kind":"ClusterPolicy","metadata":{"name":"flux-multi-tenancy"},"spec":{"validationFailureAction":"enforce","rules":[{"name":"serviceAccountName","exclude":{"resources":{"namespaces":["flux-system"]}},"match":{"resources":{"kinds":["Kustomization","HelmRelease"]}},"validate":{"message":".spec.serviceAccountName is required","pattern":{"spec":{"serviceAccountName":"?*"}}}},{"name":"sourceRefNamespace","exclude":{"resources":{"namespaces":["flux-system"]}},"match":{"resources":{"kinds":["Kustomization","HelmRelease"]}},"validate":{"message":"spec.sourceRef.namespace {{request.object.spec.sourceRef.namespace}} must be the same as metadata.namespace {{request.object.metadata.namespace}}","deny":{"conditions":[{"key":"{{request.object.spec.sourceRef.namespace}}","operator":"NotEquals","value":"{{request.object.metadata.namespace}}"}]}}}]}}`),
			// referred variable path present with different value
			resourceRaw:      []byte(`{"apiVersion":"kustomize.toolkit.fluxcd.io/v1beta1","kind":"Kustomization","metadata":{"name":"dev-team","namespace":"apps"},"spec":{"serviceAccountName":"dev-team","interval":"5m","sourceRef":{"kind":"GitRepository","name":"dev-team","namespace":"default"},"prune":true,"validation":"client"}}`),
			expectedResults:  []response.RuleStatus{response.RuleStatusPass, response.RuleStatusFail},
			expectedMessages: []string{"validation rule 'serviceAccountName' passed.", "spec.sourceRef.namespace default must be the same as metadata.namespace apps"},
		},
		{
			name:      "resource-comply",
			policyRaw: []byte(`{"apiVersion":"kyverno.io/v1","kind":"ClusterPolicy","metadata":{"name":"flux-multi-tenancy"},"spec":{"validationFailureAction":"enforce","rules":[{"name":"serviceAccountName","exclude":{"resources":{"namespaces":["flux-system"]}},"match":{"resources":{"kinds":["Kustomization","HelmRelease"]}},"validate":{"message":".spec.serviceAccountName is required","pattern":{"spec":{"serviceAccountName":"?*"}}}},{"name":"sourceRefNamespace","exclude":{"resources":{"namespaces":["flux-system"]}},"match":{"resources":{"kinds":["Kustomization","HelmRelease"]}},"validate":{"message":"spec.sourceRef.namespace must be the same as metadata.namespace","deny":{"conditions":[{"key":"{{request.object.spec.sourceRef.namespace}}","operator":"NotEquals","value":"{{request.object.metadata.namespace}}"}]}}}]}}`),
			// referred variable path present with same value - validate passes
			resourceRaw:      []byte(`{"apiVersion":"kustomize.toolkit.fluxcd.io/v1beta1","kind":"Kustomization","metadata":{"name":"dev-team","namespace":"apps"},"spec":{"serviceAccountName":"dev-team","interval":"5m","sourceRef":{"kind":"GitRepository","name":"dev-team","namespace":"apps"},"prune":true,"validation":"client"}}`),
			expectedResults:  []response.RuleStatus{response.RuleStatusPass, response.RuleStatusPass},
			expectedMessages: []string{"validation rule 'serviceAccountName' passed.", "validation rule 'sourceRefNamespace' passed."},
		},
	}

	for _, test := range tests {
		var policy kyverno.ClusterPolicy
		assert.NilError(t, json.Unmarshal(test.policyRaw, &policy))
		resourceUnstructured, err := utils.ConvertToUnstructured(test.resourceRaw)
		assert.NilError(t, err)

		ctx := enginecontext.NewContext()
		err = enginecontext.AddResource(ctx, test.resourceRaw)
		assert.NilError(t, err)

		policyContext := &PolicyContext{
<<<<<<< HEAD
			Policy:      &policy,
			JSONContext: ctx,
			NewResource: *resourceUnstructured}
		er := Validate(context.TODO(), policyContext)
=======
			policy:      &policy,
			jsonContext: ctx,
			newResource: *resourceUnstructured}
		er := Validate(policyContext)
>>>>>>> e68be2c7

		for i, rule := range er.PolicyResponse.Rules {
			assert.Equal(t, er.PolicyResponse.Rules[i].Status, test.expectedResults[i], "\ntest %s failed\nexpected: %s\nactual: %s", test.name, test.expectedResults[i].String(), er.PolicyResponse.Rules[i].Status.String())
			assert.Equal(t, er.PolicyResponse.Rules[i].Message, test.expectedMessages[i], "\ntest %s failed\nexpected: %s\nactual: %s", test.name, test.expectedMessages[i], rule.Message)
		}
	}
}

type testCase struct {
	description   string
	policy        []byte
	request       []byte
	userInfo      []byte
	requestDenied bool
}

func Test_denyFeatureIssue744_BlockUpdate(t *testing.T) {
	testcases := []testCase{
		{
			description:   "Blocks update requests for resources with label allow-updates(success case)",
			policy:        []byte(`{"apiVersion":"kyverno.io/v1","kind":"ClusterPolicy","metadata":{"name":"block-updates-success"},"spec":{"validationFailureAction":"enforce","background":false,"rules":[{"name":"check-allow-updates","match":{"resources":{"selector":{"matchLabels":{"allow-updates":"false"}}}},"exclude":{"clusterRoles":["random"]},"validate":{"message":"Updating {{request.object.kind}} / {{request.object.metadata.name}} is not allowed","deny":{"conditions":{"all":[{"key":"{{request.operation}}","operator":"Equals","value":"UPDATE"}]}}}}]}}`),
			request:       []byte(`{"uid":"7b0600b7-0258-4ecb-9666-c2839bd19612","kind":{"group":"","version":"v1","kind":"Pod"},"resource":{"group":"","version":"v1","resource":"pods"},"subResource":"status","requestKind":{"group":"","version":"v1","kind":"Pod"},"requestResource":{"group":"","version":"v1","resource":"pods"},"requestSubResource":"status","name":"hello-world","namespace":"default","operation":"UPDATE","userInfo":{"username":"system:node:kind-control-plane","groups":["system:authenticated"]},"object":{"kind":"Pod","apiVersion":"v1","metadata":{"name":"hello-world","namespace":"default","uid":"2b42971e-6fcf-41a7-ae44-80963f957eae","resourceVersion":"3438","creationTimestamp":"2020-05-06T20:41:37Z","labels":{"allow-updates":"false","something":"hereeeeeseee"},"annotations":{"kubectl.kubernetes.io/last-applied-configuration":"{\"apiVersion\":\"v1\",\"kind\":\"Pod\",\"metadata\":{\"annotations\":{},\"labels\":{\"allow-updates\":\"false\",\"something\":\"hereeeeeseee\"},\"name\":\"hello-world\",\"namespace\":\"default\"},\"spec\":{\"containers\":[{\"image\":\"hello-world:latest\",\"name\":\"hello-world\",\"ports\":[{\"containerPort\":80}],\"resources\":{\"limits\":{\"cpu\":\"0.2\",\"memory\":\"30Mi\"},\"requests\":{\"cpu\":\"0.1\",\"memory\":\"20Mi\"}}}]}}\n"}},"spec":{"volumes":[{"name":"default-token-4q2mj","secret":{"secretName":"default-token-4q2mj","defaultMode":420}}],"containers":[{"name":"hello-world","image":"hello-world:latest","ports":[{"containerPort":80,"protocol":"TCP"}],"resources":{"limits":{"cpu":"200m","memory":"30Mi"},"requests":{"cpu":"100m","memory":"20Mi"}},"volumeMounts":[{"name":"default-token-4q2mj","readOnly":true,"mountPath":"/var/run/secrets/kubernetes.io/serviceaccount"}],"terminationMessagePath":"/dev/termination-log","terminationMessagePolicy":"File","imagePullPolicy":"Always"}],"restartPolicy":"Always","terminationGracePeriodSeconds":30,"dnsPolicy":"ClusterFirst","serviceAccountName":"default","serviceAccount":"default","nodeName":"kind-control-plane","securityContext":{},"schedulerName":"default-scheduler","tolerations":[{"key":"node.kubernetes.io/not-ready","operator":"Exists","effect":"NoExecute","tolerationSeconds":300},{"key":"node.kubernetes.io/unreachable","operator":"Exists","effect":"NoExecute","tolerationSeconds":300}],"priority":0,"enableServiceLinks":true},"status":{"phase":"Running","conditions":[{"type":"Initialized","status":"True","lastProbeTime":null,"lastTransitionTime":"2020-05-06T20:41:37Z"},{"type":"Ready","status":"False","lastProbeTime":null,"lastTransitionTime":"2020-05-06T20:41:37Z","reason":"ContainersNotReady","message":"containers with unready status: [hello-world]"},{"type":"ContainersReady","status":"False","lastProbeTime":null,"lastTransitionTime":"2020-05-06T20:41:37Z","reason":"ContainersNotReady","message":"containers with unready status: [hello-world]"},{"type":"PodScheduled","status":"True","lastProbeTime":null,"lastTransitionTime":"2020-05-06T20:41:37Z"}],"hostIP":"172.17.0.2","podIP":"10.244.0.8","podIPs":[{"ip":"10.244.0.8"}],"startTime":"2020-05-06T20:41:37Z","containerStatuses":[{"name":"hello-world","state":{"terminated":{"exitCode":0,"reason":"Completed","startedAt":"2020-05-06T20:42:01Z","finishedAt":"2020-05-06T20:42:01Z","containerID":"containerd://46dc1c3dead976b5cc6e5f6a8dc86988e8ce401e6fd903d4637848dd4baac0c4"}},"lastState":{},"ready":false,"restartCount":0,"image":"docker.io/library/hello-world:latest","imageID":"docker.io/library/hello-world@sha256:8e3114318a995a1ee497790535e7b88365222a21771ae7e53687ad76563e8e76","containerID":"containerd://46dc1c3dead976b5cc6e5f6a8dc86988e8ce401e6fd903d4637848dd4baac0c4","started":false}],"qosClass":"Burstable"}},"oldObject":{"kind":"Pod","apiVersion":"v1","metadata":{"name":"hello-world","namespace":"default","uid":"2b42971e-6fcf-41a7-ae44-80963f957eae","resourceVersion":"3438","creationTimestamp":"2020-05-06T20:41:37Z","labels":{"allow-updates":"false","something":"hereeeeeseee"},"annotations":{"kubectl.kubernetes.io/last-applied-configuration":"{\"apiVersion\":\"v1\",\"kind\":\"Pod\",\"metadata\":{\"annotations\":{},\"labels\":{\"allow-updates\":\"false\",\"something\":\"hereeeeeseee\"},\"name\":\"hello-world\",\"namespace\":\"default\"},\"spec\":{\"containers\":[{\"image\":\"hello-world:latest\",\"name\":\"hello-world\",\"ports\":[{\"containerPort\":80}],\"resources\":{\"limits\":{\"cpu\":\"0.2\",\"memory\":\"30Mi\"},\"requests\":{\"cpu\":\"0.1\",\"memory\":\"20Mi\"}}}]}}\n"}},"spec":{"volumes":[{"name":"default-token-4q2mj","secret":{"secretName":"default-token-4q2mj","defaultMode":420}}],"containers":[{"name":"hello-world","image":"hello-world:latest","ports":[{"containerPort":80,"protocol":"TCP"}],"resources":{"limits":{"cpu":"200m","memory":"30Mi"},"requests":{"cpu":"100m","memory":"20Mi"}},"volumeMounts":[{"name":"default-token-4q2mj","readOnly":true,"mountPath":"/var/run/secrets/kubernetes.io/serviceaccount"}],"terminationMessagePath":"/dev/termination-log","terminationMessagePolicy":"File","imagePullPolicy":"Always"}],"restartPolicy":"Always","terminationGracePeriodSeconds":30,"dnsPolicy":"ClusterFirst","serviceAccountName":"default","serviceAccount":"default","nodeName":"kind-control-plane","securityContext":{},"schedulerName":"default-scheduler","tolerations":[{"key":"node.kubernetes.io/not-ready","operator":"Exists","effect":"NoExecute","tolerationSeconds":300},{"key":"node.kubernetes.io/unreachable","operator":"Exists","effect":"NoExecute","tolerationSeconds":300}],"priority":0,"enableServiceLinks":true},"status":{"phase":"Pending","conditions":[{"type":"Initialized","status":"True","lastProbeTime":null,"lastTransitionTime":"2020-05-06T20:41:37Z"},{"type":"Ready","status":"False","lastProbeTime":null,"lastTransitionTime":"2020-05-06T20:41:37Z","reason":"ContainersNotReady","message":"containers with unready status: [hello-world]"},{"type":"ContainersReady","status":"False","lastProbeTime":null,"lastTransitionTime":"2020-05-06T20:41:37Z","reason":"ContainersNotReady","message":"containers with unready status: [hello-world]"},{"type":"PodScheduled","status":"True","lastProbeTime":null,"lastTransitionTime":"2020-05-06T20:41:37Z"}],"hostIP":"172.17.0.2","startTime":"2020-05-06T20:41:37Z","containerStatuses":[{"name":"hello-world","state":{"waiting":{"reason":"ContainerCreating"}},"lastState":{},"ready":false,"restartCount":0,"image":"hello-world:latest","imageID":"","started":false}],"qosClass":"Burstable"}},"dryRun":false,"options":{"kind":"UpdateOptions","apiVersion":"meta.k8s.io/v1"}}`),
			userInfo:      []byte(`{"roles":["kube-system:kubeadm:kubelet-config-1.17","kube-system:kubeadm:nodes-kubeadm-config"],"clusterRoles":["system:basic-user","system:certificates.k8s.io:certificatesigningrequests:selfnodeclient","system:public-info-viewer","system:discovery"],"userInfo":{"username":"kubernetes-admin","groups":["system:authenticated"]}}`),
			requestDenied: true,
		},
		{
			description:   "Blocks update requests for resources with label allow-updates(failure case)",
			policy:        []byte(`{"apiVersion":"kyverno.io/v1","kind":"ClusterPolicy","metadata":{"name":"block-updates-failure"},"spec":{"validationFailureAction":"enforce","background":false,"rules":[{"name":"check-allow-deletes","match":{"resources":{"selector":{"matchLabels":{"allow-deletes":"false"}}}},"exclude":{"clusterRoles":["random"]},"validate":{"message":"Deleting {{request.oldObject.kind}} / {{request.oldObject.metadata.name}} is not allowed","deny":{"conditions":{"all":[{"key":"{{request.operation}}","operator":"Equal","value":"DELETE"}]}}}}]}}`),
			request:       []byte(`{"uid":"9c284cdb-b0de-42aa-adf5-649a44bc861b","kind":{"group":"","version":"v1","kind":"Pod"},"resource":{"group":"","version":"v1","resource":"pods"},"requestKind":{"group":"","version":"v1","kind":"Pod"},"requestResource":{"group":"","version":"v1","resource":"pods"},"name":"hello-world","namespace":"default","operation":"CREATE","userInfo":{"username":"kubernetes-admin","groups":["system:masters","system:authenticated"]},"object":{"kind":"Pod","apiVersion":"v1","metadata":{"name":"hello-world","namespace":"default","uid":"41a928a7-73f4-419f-bd64-de11f4f0a8ca","creationTimestamp":"2020-05-06T20:43:50Z","labels":{"allow-updates":"false","something":"hereeeeeseee"},"annotations":{"kubectl.kubernetes.io/last-applied-configuration":"{\"apiVersion\":\"v1\",\"kind\":\"Pod\",\"metadata\":{\"annotations\":{},\"labels\":{\"allow-updates\":\"false\",\"something\":\"hereeeeeseee\"},\"name\":\"hello-world\",\"namespace\":\"default\"},\"spec\":{\"containers\":[{\"image\":\"hello-world:latest\",\"name\":\"hello-world\",\"ports\":[{\"containerPort\":80}],\"resources\":{\"limits\":{\"cpu\":\"0.2\",\"memory\":\"30Mi\"},\"requests\":{\"cpu\":\"0.1\",\"memory\":\"20Mi\"}}}]}}\n"}},"spec":{"volumes":[{"name":"default-token-4q2mj","secret":{"secretName":"default-token-4q2mj"}}],"containers":[{"name":"hello-world","image":"hello-world:latest","ports":[{"containerPort":80,"protocol":"TCP"}],"resources":{"limits":{"cpu":"200m","memory":"30Mi"},"requests":{"cpu":"100m","memory":"20Mi"}},"volumeMounts":[{"name":"default-token-4q2mj","readOnly":true,"mountPath":"/var/run/secrets/kubernetes.io/serviceaccount"}],"terminationMessagePath":"/dev/termination-log","terminationMessagePolicy":"File","imagePullPolicy":"Always"}],"restartPolicy":"Always","terminationGracePeriodSeconds":30,"dnsPolicy":"ClusterFirst","serviceAccountName":"default","serviceAccount":"default","securityContext":{},"schedulerName":"default-scheduler","tolerations":[{"key":"node.kubernetes.io/not-ready","operator":"Exists","effect":"NoExecute","tolerationSeconds":300},{"key":"node.kubernetes.io/unreachable","operator":"Exists","effect":"NoExecute","tolerationSeconds":300}],"priority":0,"enableServiceLinks":true},"status":{"phase":"Pending","qosClass":"Burstable"}},"oldObject":null,"dryRun":false,"options":{"kind":"CreateOptions","apiVersion":"meta.k8s.io/v1"}}`),
			userInfo:      []byte(`{"roles":null,"clusterRoles":["system:public-info-viewer","cluster-admin","system:discovery","system:basic-user"],"userInfo":{"username":"kubernetes-admin","groups":["system:masters","system:authenticated"]}}`),
			requestDenied: false,
		},
	}

	for _, testcase := range testcases {
		executeTest(t, testcase)
	}
}

func Test_denyFeatureIssue744_DenyAll(t *testing.T) {
	testcases := []testCase{
		{
			description:   "Deny all requests on a namespace",
			policy:        []byte(`{"apiVersion":"kyverno.io/v1","kind":"ClusterPolicy","metadata":{"name":"block-request"},"spec":{"validationFailureAction":"enforce","rules":[{"name":"block-request","match":{"resources":{"namespaces":["kube-system"]}},"validate":{"deny":{}}}]}}`),
			request:       []byte(`{"uid":"2cf2b192-2c25-4f14-ac3a-315408d398f2","kind":{"group":"","version":"v1","kind":"Pod"},"resource":{"group":"","version":"v1","resource":"pods"},"requestKind":{"group":"","version":"v1","kind":"Pod"},"requestResource":{"group":"","version":"v1","resource":"pods"},"name":"hello-world","namespace":"default","operation":"UPDATE","userInfo":{"username":"kubernetes-admin","groups":["system:masters","system:authenticated"]},"object":{"kind":"Pod","apiVersion":"v1","metadata":{"name":"hello-world","namespace":"default","uid":"f5c33eaf-79d8-4bc0-8819-749b3606012c","resourceVersion":"5470","creationTimestamp":"2020-05-06T20:57:15Z","labels":{"allow-updates":"false","something":"existes","something2":"feeereeeeeeeee"},"annotations":{"kubectl.kubernetes.io/last-applied-configuration":"{\"apiVersion\":\"v1\",\"kind\":\"Pod\",\"metadata\":{\"annotations\":{},\"labels\":{\"allow-updates\":\"false\",\"something\":\"existes\",\"something2\":\"feeereeeeeeeee\"},\"name\":\"hello-world\",\"namespace\":\"default\"},\"spec\":{\"containers\":[{\"image\":\"hello-world:latest\",\"name\":\"hello-world\",\"ports\":[{\"containerPort\":80}],\"resources\":{\"limits\":{\"cpu\":\"0.2\",\"memory\":\"30Mi\"},\"requests\":{\"cpu\":\"0.1\",\"memory\":\"20Mi\"}}}]}}\n"}},"spec":{"volumes":[{"name":"default-token-4q2mj","secret":{"secretName":"default-token-4q2mj","defaultMode":420}}],"containers":[{"name":"hello-world","image":"hello-world:latest","ports":[{"containerPort":80,"protocol":"TCP"}],"resources":{"limits":{"cpu":"200m","memory":"30Mi"},"requests":{"cpu":"100m","memory":"20Mi"}},"volumeMounts":[{"name":"default-token-4q2mj","readOnly":true,"mountPath":"/var/run/secrets/kubernetes.io/serviceaccount"}],"terminationMessagePath":"/dev/termination-log","terminationMessagePolicy":"File","imagePullPolicy":"Always"}],"restartPolicy":"Always","terminationGracePeriodSeconds":30,"dnsPolicy":"ClusterFirst","serviceAccountName":"default","serviceAccount":"default","nodeName":"kind-control-plane","securityContext":{},"schedulerName":"default-scheduler","tolerations":[{"key":"node.kubernetes.io/not-ready","operator":"Exists","effect":"NoExecute","tolerationSeconds":300},{"key":"node.kubernetes.io/unreachable","operator":"Exists","effect":"NoExecute","tolerationSeconds":300}],"priority":0,"enableServiceLinks":true},"status":{"phase":"Pending","conditions":[{"type":"Initialized","status":"True","lastProbeTime":null,"lastTransitionTime":"2020-05-06T20:57:15Z"},{"type":"Ready","status":"False","lastProbeTime":null,"lastTransitionTime":"2020-05-06T20:57:15Z","reason":"ContainersNotReady","message":"containers with unready status: [hello-world]"},{"type":"ContainersReady","status":"False","lastProbeTime":null,"lastTransitionTime":"2020-05-06T20:57:15Z","reason":"ContainersNotReady","message":"containers with unready status: [hello-world]"},{"type":"PodScheduled","status":"True","lastProbeTime":null,"lastTransitionTime":"2020-05-06T20:57:15Z"}],"hostIP":"172.17.0.2","startTime":"2020-05-06T20:57:15Z","containerStatuses":[{"name":"hello-world","state":{"waiting":{"reason":"ContainerCreating"}},"lastState":{},"ready":false,"restartCount":0,"image":"hello-world:latest","imageID":"","started":false}],"qosClass":"Burstable"}},"oldObject":{"kind":"Pod","apiVersion":"v1","metadata":{"name":"hello-world","namespace":"default","uid":"f5c33eaf-79d8-4bc0-8819-749b3606012c","resourceVersion":"5470","creationTimestamp":"2020-05-06T20:57:15Z","labels":{"allow-updates":"false","something":"existes","something2":"feeereeeeeeeee"},"annotations":{"kubectl.kubernetes.io/last-applied-configuration":"{\"apiVersion\":\"v1\",\"kind\":\"Pod\",\"metadata\":{\"annotations\":{},\"labels\":{\"allow-updates\":\"false\",\"something\":\"existes\",\"something2\":\"feeereeeeeeeee\"},\"name\":\"hello-world\",\"namespace\":\"default\"},\"spec\":{\"containers\":[{\"image\":\"hello-world:latest\",\"name\":\"hello-world\",\"ports\":[{\"containerPort\":80}],\"resources\":{\"limits\":{\"cpu\":\"0.2\",\"memory\":\"30Mi\"},\"requests\":{\"cpu\":\"0.1\",\"memory\":\"20Mi\"}}}]}}\n"}},"spec":{"volumes":[{"name":"default-token-4q2mj","secret":{"secretName":"default-token-4q2mj","defaultMode":420}}],"containers":[{"name":"hello-world","image":"hello-world:latest","ports":[{"containerPort":80,"protocol":"TCP"}],"resources":{"limits":{"cpu":"200m","memory":"30Mi"},"requests":{"cpu":"100m","memory":"20Mi"}},"volumeMounts":[{"name":"default-token-4q2mj","readOnly":true,"mountPath":"/var/run/secrets/kubernetes.io/serviceaccount"}],"terminationMessagePath":"/dev/termination-log","terminationMessagePolicy":"File","imagePullPolicy":"Always"}],"restartPolicy":"Always","terminationGracePeriodSeconds":30,"dnsPolicy":"ClusterFirst","serviceAccountName":"default","serviceAccount":"default","nodeName":"kind-control-plane","securityContext":{},"schedulerName":"default-scheduler","tolerations":[{"key":"node.kubernetes.io/not-ready","operator":"Exists","effect":"NoExecute","tolerationSeconds":300},{"key":"node.kubernetes.io/unreachable","operator":"Exists","effect":"NoExecute","tolerationSeconds":300}],"priority":0,"enableServiceLinks":true},"status":{"phase":"Pending","conditions":[{"type":"Initialized","status":"True","lastProbeTime":null,"lastTransitionTime":"2020-05-06T20:57:15Z"},{"type":"Ready","status":"False","lastProbeTime":null,"lastTransitionTime":"2020-05-06T20:57:15Z","reason":"ContainersNotReady","message":"containers with unready status: [hello-world]"},{"type":"ContainersReady","status":"False","lastProbeTime":null,"lastTransitionTime":"2020-05-06T20:57:15Z","reason":"ContainersNotReady","message":"containers with unready status: [hello-world]"},{"type":"PodScheduled","status":"True","lastProbeTime":null,"lastTransitionTime":"2020-05-06T20:57:15Z"}],"hostIP":"172.17.0.2","startTime":"2020-05-06T20:57:15Z","containerStatuses":[{"name":"hello-world","state":{"waiting":{"reason":"ContainerCreating"}},"lastState":{},"ready":false,"restartCount":0,"image":"hello-world:latest","imageID":"","started":false}],"qosClass":"Burstable"}},"dryRun":false,"options":{"kind":"UpdateOptions","apiVersion":"meta.k8s.io/v1"}}`),
			userInfo:      []byte(`{"roles":null,"clusterRoles":null,"userInfo":{"username":"kubernetes-admin","groups":["system:masters","system:authenticated"]}}`),
			requestDenied: false,
		},
	}

	for _, testcase := range testcases {
		executeTest(t, testcase)
	}
}

func Test_denyFeatureIssue744_BlockFields(t *testing.T) {
	testcases := []testCase{
		{
			description:   "Blocks certain fields(success case)",
			policy:        []byte(`{"apiVersion":"kyverno.io/v1","kind":"ClusterPolicy","metadata":{"name":"prevent-field-update-success"},"spec":{"validationFailureAction":"enforce","background":false,"rules":[{"name":"prevent-field-update","match":{"resources":{"selector":{"matchLabels":{"allow-updates":"false"}}}},"validate":{"message":"Updating field label 'something' is not allowed","deny":{"conditions":{"all":[{"key":"{{request.object.metadata.labels.something}}","operator":"NotEqual","value":""},{"key":"{{request.object.metadata.labels.something}}","operator":"NotEquals","value":"{{request.oldObject.metadata.labels.something}}"}]}}}}]}}`),
			request:       []byte(`{"uid":"11d46f83-a31b-444e-8209-c43b24f1af8a","kind":{"group":"","version":"v1","kind":"Pod"},"resource":{"group":"","version":"v1","resource":"pods"},"requestKind":{"group":"","version":"v1","kind":"Pod"},"requestResource":{"group":"","version":"v1","resource":"pods"},"name":"hello-world","namespace":"default","operation":"UPDATE","userInfo":{"username":"kubernetes-admin","groups":["system:masters","system:authenticated"]},"object":{"kind":"Pod","apiVersion":"v1","metadata":{"name":"hello-world","namespace":"default","uid":"42bd0f0a-4b1f-4f7c-a40d-4dbed5522732","resourceVersion":"4333","creationTimestamp":"2020-05-06T20:51:58Z","labels":{"allow-updates":"false","something":"existes","something2":"feeereeeeeeeee"},"annotations":{"kubectl.kubernetes.io/last-applied-configuration":"{\"apiVersion\":\"v1\",\"kind\":\"Pod\",\"metadata\":{\"annotations\":{},\"labels\":{\"allow-updates\":\"false\",\"something\":\"existes\",\"something2\":\"feeereeeeeeeee\"},\"name\":\"hello-world\",\"namespace\":\"default\"},\"spec\":{\"containers\":[{\"image\":\"hello-world:latest\",\"name\":\"hello-world\",\"ports\":[{\"containerPort\":80}],\"resources\":{\"limits\":{\"cpu\":\"0.2\",\"memory\":\"30Mi\"},\"requests\":{\"cpu\":\"0.1\",\"memory\":\"20Mi\"}}}]}}\n"}},"spec":{"volumes":[{"name":"default-token-4q2mj","secret":{"secretName":"default-token-4q2mj","defaultMode":420}}],"containers":[{"name":"hello-world","image":"hello-world:latest","ports":[{"containerPort":80,"protocol":"TCP"}],"resources":{"limits":{"cpu":"200m","memory":"30Mi"},"requests":{"cpu":"100m","memory":"20Mi"}},"volumeMounts":[{"name":"default-token-4q2mj","readOnly":true,"mountPath":"/var/run/secrets/kubernetes.io/serviceaccount"}],"terminationMessagePath":"/dev/termination-log","terminationMessagePolicy":"File","imagePullPolicy":"Always"}],"restartPolicy":"Always","terminationGracePeriodSeconds":30,"dnsPolicy":"ClusterFirst","serviceAccountName":"default","serviceAccount":"default","securityContext":{},"schedulerName":"default-scheduler","tolerations":[{"key":"node.kubernetes.io/not-ready","operator":"Exists","effect":"NoExecute","tolerationSeconds":300},{"key":"node.kubernetes.io/unreachable","operator":"Exists","effect":"NoExecute","tolerationSeconds":300}],"priority":0,"enableServiceLinks":true},"status":{"phase":"Pending","qosClass":"Burstable"}},"oldObject":{"kind":"Pod","apiVersion":"v1","metadata":{"name":"hello-world","namespace":"default","uid":"42bd0f0a-4b1f-4f7c-a40d-4dbed5522732","resourceVersion":"4333","creationTimestamp":"2020-05-06T20:51:58Z","labels":{"allow-updates":"false","something":"exists","something2":"feeereeeeeeeee"},"annotations":{"kubectl.kubernetes.io/last-applied-configuration":"{\"apiVersion\":\"v1\",\"kind\":\"Pod\",\"metadata\":{\"annotations\":{},\"labels\":{\"allow-updates\":\"false\",\"something\":\"exists\",\"something2\":\"feeereeeeeeeee\"},\"name\":\"hello-world\",\"namespace\":\"default\"},\"spec\":{\"containers\":[{\"image\":\"hello-world:latest\",\"name\":\"hello-world\",\"ports\":[{\"containerPort\":80}],\"resources\":{\"limits\":{\"cpu\":\"0.2\",\"memory\":\"30Mi\"},\"requests\":{\"cpu\":\"0.1\",\"memory\":\"20Mi\"}}}]}}\n"}},"spec":{"volumes":[{"name":"default-token-4q2mj","secret":{"secretName":"default-token-4q2mj","defaultMode":420}}],"containers":[{"name":"hello-world","image":"hello-world:latest","ports":[{"containerPort":80,"protocol":"TCP"}],"resources":{"limits":{"cpu":"200m","memory":"30Mi"},"requests":{"cpu":"100m","memory":"20Mi"}},"volumeMounts":[{"name":"default-token-4q2mj","readOnly":true,"mountPath":"/var/run/secrets/kubernetes.io/serviceaccount"}],"terminationMessagePath":"/dev/termination-log","terminationMessagePolicy":"File","imagePullPolicy":"Always"}],"restartPolicy":"Always","terminationGracePeriodSeconds":30,"dnsPolicy":"ClusterFirst","serviceAccountName":"default","serviceAccount":"default","securityContext":{},"schedulerName":"default-scheduler","tolerations":[{"key":"node.kubernetes.io/not-ready","operator":"Exists","effect":"NoExecute","tolerationSeconds":300},{"key":"node.kubernetes.io/unreachable","operator":"Exists","effect":"NoExecute","tolerationSeconds":300}],"priority":0,"enableServiceLinks":true},"status":{"phase":"Pending","qosClass":"Burstable"}},"dryRun":false,"options":{"kind":"UpdateOptions","apiVersion":"meta.k8s.io/v1"}}`),
			userInfo:      []byte(`{"roles":null,"clusterRoles":null,"userInfo":{"username":"kubernetes-admin","groups":["system:masters","system:authenticated"]}}`),
			requestDenied: true,
		},
		{
			description:   "Blocks certain fields(failure case)",
			policy:        []byte(`{"apiVersion":"kyverno.io/v1","kind":"ClusterPolicy","metadata":{"name":"prevent-field-update-failure"},"spec":{"validationFailureAction":"enforce","background":false,"rules":[{"name":"prevent-field-update","match":{"resources":{"selector":{"matchLabels":{"allow-updates":"false"}}}},"validate":{"message":"Updating field label 'something' is not allowed","deny":{"conditions":{"all":[{"key":"{{request.object.metadata.labels.something}}","operator":"NotEqual","value":""},{"key":"{{request.object.metadata.labels.something}}","operator":"NotEquals","value":"{{request.oldObject.metadata.labels.something}}"}]}}}}]}}`),
			request:       []byte(`{"uid":"cbdce9bb-741d-466a-a440-36155eb4b45b","kind":{"group":"","version":"v1","kind":"Pod"},"resource":{"group":"","version":"v1","resource":"pods"},"requestKind":{"group":"","version":"v1","kind":"Pod"},"requestResource":{"group":"","version":"v1","resource":"pods"},"name":"hello-world","namespace":"kube-system","operation":"CREATE","userInfo":{"username":"kubernetes-admin","groups":["system:masters","system:authenticated"]},"object":{"kind":"Pod","apiVersion":"v1","metadata":{"name":"hello-world","namespace":"kube-system","uid":"490c240c-f96a-4d5a-8860-75597bab0a7e","creationTimestamp":"2020-05-06T21:01:50Z","annotations":{"kubectl.kubernetes.io/last-applied-configuration":"{\"apiVersion\":\"v1\",\"kind\":\"Pod\",\"metadata\":{\"annotations\":{},\"name\":\"hello-world\",\"namespace\":\"kube-system\"},\"spec\":{\"containers\":[{\"image\":\"hello-world:latest\",\"name\":\"hello-world\",\"ports\":[{\"containerPort\":80}],\"resources\":{\"limits\":{\"cpu\":\"0.2\",\"memory\":\"30Mi\"},\"requests\":{\"cpu\":\"0.1\",\"memory\":\"20Mi\"}}}]}}\n"}},"spec":{"volumes":[{"name":"default-token-8h2h8","secret":{"secretName":"default-token-8h2h8"}}],"containers":[{"name":"hello-world","image":"hello-world:latest","ports":[{"containerPort":80,"protocol":"TCP"}],"resources":{"limits":{"cpu":"200m","memory":"30Mi"},"requests":{"cpu":"100m","memory":"20Mi"}},"volumeMounts":[{"name":"default-token-8h2h8","readOnly":true,"mountPath":"/var/run/secrets/kubernetes.io/serviceaccount"}],"terminationMessagePath":"/dev/termination-log","terminationMessagePolicy":"File","imagePullPolicy":"Always"}],"restartPolicy":"Always","terminationGracePeriodSeconds":30,"dnsPolicy":"ClusterFirst","serviceAccountName":"default","serviceAccount":"default","securityContext":{},"schedulerName":"default-scheduler","tolerations":[{"key":"node.kubernetes.io/not-ready","operator":"Exists","effect":"NoExecute","tolerationSeconds":300},{"key":"node.kubernetes.io/unreachable","operator":"Exists","effect":"NoExecute","tolerationSeconds":300}],"priority":0,"enableServiceLinks":true},"status":{"phase":"Pending","qosClass":"Burstable"}},"oldObject":null,"dryRun":false,"options":{"kind":"CreateOptions","apiVersion":"meta.k8s.io/v1"}}`),
			userInfo:      []byte(`{"roles":null,"clusterRoles":null,"userInfo":{"username":"kubernetes-admin","groups":["system:masters","system:authenticated"]}}`),
			requestDenied: false,
		},
	}

	for _, testcase := range testcases {
		executeTest(t, testcase)
	}
}

func Test_BlockLabelRemove(t *testing.T) {
	testcases := []testCase{
		{
			description:   "Blocks certain fields(success case)",
			policy:        []byte(`{"apiVersion":"kyverno.io/v1","kind":"ClusterPolicy","metadata":{"name":"prevent-label-remove"},"spec":{"validationFailureAction":"enforce","background":false,"rules":[{"name":"prevent-field-update","match":{"resources":{"selector":{"matchLabels":{"allow-updates":"false"}}}},"validate":{"message":"not allowed","deny":{"conditions":{"all":[{"key":"{{ request.operation }}","operator":"In","value":"[\"DELETE\", \"UPDATE\"]"}]}}}}]}}`),
			request:       []byte(`{"uid":"11d46f83-a31b-444e-8209-c43b24f1af8a","kind":{"group":"","version":"v1","kind":"Pod"},"resource":{"group":"","version":"v1","resource":"pods"},"requestKind":{"group":"","version":"v1","kind":"Pod"},"requestResource":{"group":"","version":"v1","resource":"pods"},"name":"hello-world","namespace":"default","operation":"UPDATE","userInfo":{"username":"kubernetes-admin","groups":["system:masters","system:authenticated"]},"object":{"kind":"Pod","apiVersion":"v1","metadata":{"name":"hello-world","namespace":"default","uid":"42bd0f0a-4b1f-4f7c-a40d-4dbed5522732","resourceVersion":"4333","creationTimestamp":"2020-05-06T20:51:58Z","labels":{"something":"exists","something2":"feeereeeeeeeee"},"annotations":{"kubectl.kubernetes.io/last-applied-configuration":"{\"apiVersion\":\"v1\",\"kind\":\"Pod\",\"metadata\":{\"annotations\":{},\"labels\":{\"allow-updates\":\"false\",\"something\":\"existes\",\"something2\":\"feeereeeeeeeee\"},\"name\":\"hello-world\",\"namespace\":\"default\"},\"spec\":{\"containers\":[{\"image\":\"hello-world:latest\",\"name\":\"hello-world\",\"ports\":[{\"containerPort\":80}],\"resources\":{\"limits\":{\"cpu\":\"0.2\",\"memory\":\"30Mi\"},\"requests\":{\"cpu\":\"0.1\",\"memory\":\"20Mi\"}}}]}}\n"}},"spec":{"volumes":[{"name":"default-token-4q2mj","secret":{"secretName":"default-token-4q2mj","defaultMode":420}}],"containers":[{"name":"hello-world","image":"hello-world:latest","ports":[{"containerPort":80,"protocol":"TCP"}],"resources":{"limits":{"cpu":"200m","memory":"30Mi"},"requests":{"cpu":"100m","memory":"20Mi"}},"volumeMounts":[{"name":"default-token-4q2mj","readOnly":true,"mountPath":"/var/run/secrets/kubernetes.io/serviceaccount"}],"terminationMessagePath":"/dev/termination-log","terminationMessagePolicy":"File","imagePullPolicy":"Always"}],"restartPolicy":"Always","terminationGracePeriodSeconds":30,"dnsPolicy":"ClusterFirst","serviceAccountName":"default","serviceAccount":"default","securityContext":{},"schedulerName":"default-scheduler","tolerations":[{"key":"node.kubernetes.io/not-ready","operator":"Exists","effect":"NoExecute","tolerationSeconds":300},{"key":"node.kubernetes.io/unreachable","operator":"Exists","effect":"NoExecute","tolerationSeconds":300}],"priority":0,"enableServiceLinks":true},"status":{"phase":"Pending","qosClass":"Burstable"}},"oldObject":{"kind":"Pod","apiVersion":"v1","metadata":{"name":"hello-world","namespace":"default","uid":"42bd0f0a-4b1f-4f7c-a40d-4dbed5522732","resourceVersion":"4333","creationTimestamp":"2020-05-06T20:51:58Z","labels":{"allow-updates":"false","something":"exists","something2":"feeereeeeeeeee"},"annotations":{"kubectl.kubernetes.io/last-applied-configuration":"{\"apiVersion\":\"v1\",\"kind\":\"Pod\",\"metadata\":{\"annotations\":{},\"labels\":{\"allow-updates\":\"false\",\"something\":\"exists\",\"something2\":\"feeereeeeeeeee\"},\"name\":\"hello-world\",\"namespace\":\"default\"},\"spec\":{\"containers\":[{\"image\":\"hello-world:latest\",\"name\":\"hello-world\",\"ports\":[{\"containerPort\":80}],\"resources\":{\"limits\":{\"cpu\":\"0.2\",\"memory\":\"30Mi\"},\"requests\":{\"cpu\":\"0.1\",\"memory\":\"20Mi\"}}}]}}\n"}},"spec":{"volumes":[{"name":"default-token-4q2mj","secret":{"secretName":"default-token-4q2mj","defaultMode":420}}],"containers":[{"name":"hello-world","image":"hello-world:latest","ports":[{"containerPort":80,"protocol":"TCP"}],"resources":{"limits":{"cpu":"200m","memory":"30Mi"},"requests":{"cpu":"100m","memory":"20Mi"}},"volumeMounts":[{"name":"default-token-4q2mj","readOnly":true,"mountPath":"/var/run/secrets/kubernetes.io/serviceaccount"}],"terminationMessagePath":"/dev/termination-log","terminationMessagePolicy":"File","imagePullPolicy":"Always"}],"restartPolicy":"Always","terminationGracePeriodSeconds":30,"dnsPolicy":"ClusterFirst","serviceAccountName":"default","serviceAccount":"default","securityContext":{},"schedulerName":"default-scheduler","tolerations":[{"key":"node.kubernetes.io/not-ready","operator":"Exists","effect":"NoExecute","tolerationSeconds":300},{"key":"node.kubernetes.io/unreachable","operator":"Exists","effect":"NoExecute","tolerationSeconds":300}],"priority":0,"enableServiceLinks":true},"status":{"phase":"Pending","qosClass":"Burstable"}},"dryRun":false,"options":{"kind":"UpdateOptions","apiVersion":"meta.k8s.io/v1"}}`),
			userInfo:      []byte(`{"roles":null,"clusterRoles":null,"userInfo":{"username":"kubernetes-admin","groups":["system:masters","system:authenticated"]}}`),
			requestDenied: true,
		},
	}

	for _, testcase := range testcases {
		executeTest(t, testcase)
	}
}

func Test_denyFeatureIssue744_BlockDelete(t *testing.T) {
	testcases := []testCase{
		{
			description:   "Blocks delete requests for resources with label allow-deletes(success case)",
			policy:        []byte(`{"apiVersion":"kyverno.io/v1","kind":"ClusterPolicy","metadata":{"name":"block-deletes-success"},"spec":{"validationFailureAction":"enforce","background":false,"rules":[{"name":"check-allow-deletes","match":{"resources":{"selector":{"matchLabels":{"allow-deletes":"false"}}}},"exclude":{"clusterRoles":["random"]},"validate":{"message":"Deleting {{request.oldObject.kind}} / {{request.oldObject.metadata.name}} is not allowed","deny":{"conditions":{"all":[{"key":"{{request.operation}}","operator":"Equal","value":"DELETE"}]}}}}]}}`),
			request:       []byte(`{"uid":"b553344a-172a-4257-8ec4-a8f379f8b844","kind":{"group":"","version":"v1","kind":"Pod"},"resource":{"group":"","version":"v1","resource":"pods"},"requestKind":{"group":"","version":"v1","kind":"Pod"},"requestResource":{"group":"","version":"v1","resource":"pods"},"name":"hello-world","namespace":"default","operation":"DELETE","userInfo":{"username":"kubernetes-admin","groups":["system:masters","system:authenticated"]},"object":null,"oldObject":{"kind":"Pod","apiVersion":"v1","metadata":{"name":"hello-world","namespace":"default","uid":"f093e3da-f13a-474f-87e8-43e98fe363bf","resourceVersion":"1983","creationTimestamp":"2020-05-06T20:28:43Z","labels":{"allow-deletes":"false"},"annotations":{"kubectl.kubernetes.io/last-applied-configuration":"{\"apiVersion\":\"v1\",\"kind\":\"Pod\",\"metadata\":{\"annotations\":{},\"labels\":{\"allow-deletes\":\"false\"},\"name\":\"hello-world\",\"namespace\":\"default\"},\"spec\":{\"containers\":[{\"image\":\"hello-world:latest\",\"name\":\"hello-world\",\"ports\":[{\"containerPort\":80}],\"resources\":{\"limits\":{\"cpu\":\"0.2\",\"memory\":\"30Mi\"},\"requests\":{\"cpu\":\"0.1\",\"memory\":\"20Mi\"}}}]}}\n"}},"spec":{"volumes":[{"name":"default-token-4q2mj","secret":{"secretName":"default-token-4q2mj","defaultMode":420}}],"containers":[{"name":"hello-world","image":"hello-world:latest","ports":[{"containerPort":80,"protocol":"TCP"}],"resources":{"limits":{"cpu":"200m","memory":"30Mi"},"requests":{"cpu":"100m","memory":"20Mi"}},"volumeMounts":[{"name":"default-token-4q2mj","readOnly":true,"mountPath":"/var/run/secrets/kubernetes.io/serviceaccount"}],"terminationMessagePath":"/dev/termination-log","terminationMessagePolicy":"File","imagePullPolicy":"Always"}],"restartPolicy":"Always","terminationGracePeriodSeconds":30,"dnsPolicy":"ClusterFirst","serviceAccountName":"default","serviceAccount":"default","nodeName":"kind-control-plane","securityContext":{},"schedulerName":"default-scheduler","tolerations":[{"key":"node.kubernetes.io/not-ready","operator":"Exists","effect":"NoExecute","tolerationSeconds":300},{"key":"node.kubernetes.io/unreachable","operator":"Exists","effect":"NoExecute","tolerationSeconds":300}],"priority":0,"enableServiceLinks":true},"status":{"phase":"Pending","conditions":[{"type":"Initialized","status":"True","lastProbeTime":null,"lastTransitionTime":"2020-05-06T20:28:43Z"},{"type":"Ready","status":"False","lastProbeTime":null,"lastTransitionTime":"2020-05-06T20:28:43Z","reason":"ContainersNotReady","message":"containers with unready status: [hello-world]"},{"type":"ContainersReady","status":"False","lastProbeTime":null,"lastTransitionTime":"2020-05-06T20:28:43Z","reason":"ContainersNotReady","message":"containers with unready status: [hello-world]"},{"type":"PodScheduled","status":"True","lastProbeTime":null,"lastTransitionTime":"2020-05-06T20:28:43Z"}],"hostIP":"172.17.0.2","startTime":"2020-05-06T20:28:43Z","containerStatuses":[{"name":"hello-world","state":{"waiting":{"reason":"ContainerCreating"}},"lastState":{},"ready":false,"restartCount":0,"image":"hello-world:latest","imageID":"","started":false}],"qosClass":"Burstable"}},"dryRun":false,"options":{"kind":"DeleteOptions","apiVersion":"meta.k8s.io/v1","gracePeriodSeconds":30,"propagationPolicy":"Background"}}`),
			userInfo:      []byte(`{"roles":null,"clusterRoles":["cluster-admin","system:basic-user","system:discovery","system:public-info-viewer"],"userInfo":{"username":"kubernetes-admin","groups":["system:masters","system:authenticated"]}}`),
			requestDenied: true,
		},
		{
			description:   "Blocks delete requests for resources with label allow-deletes(failure case)",
			policy:        []byte(`{"apiVersion":"kyverno.io/v1","kind":"ClusterPolicy","metadata":{"name":"block-deletes-failure"},"spec":{"validationFailureAction":"enforce","background":false,"rules":[{"name":"check-allow-deletes","match":{"resources":{"selector":{"matchLabels":{"allow-deletes":"false"}}}},"exclude":{"clusterRoles":["random"]},"validate":{"message":"Deleting {{request.oldObject.kind}} / {{request.oldObject.metadata.name}} is not allowed","deny":{"conditions":{"all":[{"key":"{{request.operation}}","operator":"Equal","value":"DELETE"}]}}}}]}}`),
			request:       []byte(`{"uid":"9a83234d-95d1-4105-b6bf-7d72fd0183ce","kind":{"group":"","version":"v1","kind":"Pod"},"resource":{"group":"","version":"v1","resource":"pods"},"subResource":"status","requestKind":{"group":"","version":"v1","kind":"Pod"},"requestResource":{"group":"","version":"v1","resource":"pods"},"requestSubResource":"status","name":"hello-world","namespace":"default","operation":"UPDATE","userInfo":{"username":"system:node:kind-control-plane","groups":["system:nodes","system:authenticated"]},"object":{"kind":"Pod","apiVersion":"v1","metadata":{"name":"hello-world","namespace":"default","uid":"10fb7e1f-3710-43fa-9b7d-fc532b5ff70e","resourceVersion":"2829","creationTimestamp":"2020-05-06T20:36:51Z","labels":{"allow-deletes":"false"},"annotations":{"kubectl.kubernetes.io/last-applied-configuration":"{\"apiVersion\":\"v1\",\"kind\":\"Pod\",\"metadata\":{\"annotations\":{},\"labels\":{\"allow-deletes\":\"false\"},\"name\":\"hello-world\",\"namespace\":\"default\"},\"spec\":{\"containers\":[{\"image\":\"hello-world:latest\",\"name\":\"hello-world\",\"ports\":[{\"containerPort\":80}],\"resources\":{\"limits\":{\"cpu\":\"0.2\",\"memory\":\"30Mi\"},\"requests\":{\"cpu\":\"0.1\",\"memory\":\"20Mi\"}}}]}}\n"}},"spec":{"volumes":[{"name":"default-token-4q2mj","secret":{"secretName":"default-token-4q2mj","defaultMode":420}}],"containers":[{"name":"hello-world","image":"hello-world:latest","ports":[{"containerPort":80,"protocol":"TCP"}],"resources":{"limits":{"cpu":"200m","memory":"30Mi"},"requests":{"cpu":"100m","memory":"20Mi"}},"volumeMounts":[{"name":"default-token-4q2mj","readOnly":true,"mountPath":"/var/run/secrets/kubernetes.io/serviceaccount"}],"terminationMessagePath":"/dev/termination-log","terminationMessagePolicy":"File","imagePullPolicy":"Always"}],"restartPolicy":"Always","terminationGracePeriodSeconds":30,"dnsPolicy":"ClusterFirst","serviceAccountName":"default","serviceAccount":"default","nodeName":"kind-control-plane","securityContext":{},"schedulerName":"default-scheduler","tolerations":[{"key":"node.kubernetes.io/not-ready","operator":"Exists","effect":"NoExecute","tolerationSeconds":300},{"key":"node.kubernetes.io/unreachable","operator":"Exists","effect":"NoExecute","tolerationSeconds":300}],"priority":0,"enableServiceLinks":true},"status":{"phase":"Pending","conditions":[{"type":"Initialized","status":"True","lastProbeTime":null,"lastTransitionTime":"2020-05-06T20:36:51Z"},{"type":"Ready","status":"False","lastProbeTime":null,"lastTransitionTime":"2020-05-06T20:36:51Z","reason":"ContainersNotReady","message":"containers with unready status: [hello-world]"},{"type":"ContainersReady","status":"False","lastProbeTime":null,"lastTransitionTime":"2020-05-06T20:36:51Z","reason":"ContainersNotReady","message":"containers with unready status: [hello-world]"},{"type":"PodScheduled","status":"True","lastProbeTime":null,"lastTransitionTime":"2020-05-06T20:36:51Z"}],"hostIP":"172.17.0.2","startTime":"2020-05-06T20:36:51Z","containerStatuses":[{"name":"hello-world","state":{"waiting":{"reason":"ContainerCreating"}},"lastState":{},"ready":false,"restartCount":0,"image":"hello-world:latest","imageID":"","started":false}],"qosClass":"Burstable"}},"oldObject":{"kind":"Pod","apiVersion":"v1","metadata":{"name":"hello-world","namespace":"default","uid":"10fb7e1f-3710-43fa-9b7d-fc532b5ff70e","resourceVersion":"2829","creationTimestamp":"2020-05-06T20:36:51Z","labels":{"allow-deletes":"false"},"annotations":{"kubectl.kubernetes.io/last-applied-configuration":"{\"apiVersion\":\"v1\",\"kind\":\"Pod\",\"metadata\":{\"annotations\":{},\"labels\":{\"allow-deletes\":\"false\"},\"name\":\"hello-world\",\"namespace\":\"default\"},\"spec\":{\"containers\":[{\"image\":\"hello-world:latest\",\"name\":\"hello-world\",\"ports\":[{\"containerPort\":80}],\"resources\":{\"limits\":{\"cpu\":\"0.2\",\"memory\":\"30Mi\"},\"requests\":{\"cpu\":\"0.1\",\"memory\":\"20Mi\"}}}]}}\n"}},"spec":{"volumes":[{"name":"default-token-4q2mj","secret":{"secretName":"default-token-4q2mj","defaultMode":420}}],"containers":[{"name":"hello-world","image":"hello-world:latest","ports":[{"containerPort":80,"protocol":"TCP"}],"resources":{"limits":{"cpu":"200m","memory":"30Mi"},"requests":{"cpu":"100m","memory":"20Mi"}},"volumeMounts":[{"name":"default-token-4q2mj","readOnly":true,"mountPath":"/var/run/secrets/kubernetes.io/serviceaccount"}],"terminationMessagePath":"/dev/termination-log","terminationMessagePolicy":"File","imagePullPolicy":"Always"}],"restartPolicy":"Always","terminationGracePeriodSeconds":30,"dnsPolicy":"ClusterFirst","serviceAccountName":"default","serviceAccount":"default","nodeName":"kind-control-plane","securityContext":{},"schedulerName":"default-scheduler","tolerations":[{"key":"node.kubernetes.io/not-ready","operator":"Exists","effect":"NoExecute","tolerationSeconds":300},{"key":"node.kubernetes.io/unreachable","operator":"Exists","effect":"NoExecute","tolerationSeconds":300}],"priority":0,"enableServiceLinks":true},"status":{"phase":"Pending","conditions":[{"type":"PodScheduled","status":"True","lastProbeTime":null,"lastTransitionTime":"2020-05-06T20:36:51Z"}],"qosClass":"Burstable"}},"dryRun":false,"options":{"kind":"UpdateOptions","apiVersion":"meta.k8s.io/v1"}}`),
			userInfo:      []byte(`{"roles":["kube-system:kubeadm:nodes-kubeadm-config","kube-system:kubeadm:kubelet-config-1.17"],"clusterRoles":["system:discovery","system:certificates.k8s.io:certificatesigningrequests:selfnodeclient","system:public-info-viewer","system:basic-user"],"userInfo":{"username":"kubernetes-admin","groups":["system:nodes","system:authenticated"]}}`),
			requestDenied: false,
		},
	}

	for _, testcase := range testcases {
		executeTest(t, testcase)
	}
}

func executeTest(t *testing.T, test testCase) {
	var policy kyverno.ClusterPolicy
	err := json.Unmarshal(test.policy, &policy)
	if err != nil {
		t.Fatal(err)
	}

	var request *admissionv1.AdmissionRequest
	err = json.Unmarshal(test.request, &request)
	if err != nil {
		t.Fatal(err)
	}

	var userInfo urkyverno.RequestInfo
	err = json.Unmarshal(test.userInfo, &userInfo)
	if err != nil {
		t.Fatal(err)
	}

	ctx := enginecontext.NewContext()
	err = ctx.AddRequest(request)
	if err != nil {
		t.Fatal(err)
	}

	err = ctx.AddUserInfo(userInfo)
	if err != nil {
		t.Fatal(err)
	}

	err = ctx.AddServiceAccount(userInfo.AdmissionUserInfo.Username)
	if err != nil {
		t.Fatal(err)
	}

	newR, oldR, err := utils2.ExtractResources(nil, request)
	if err != nil {
		t.Fatal(err)
	}

	pc := &PolicyContext{
		policy:        &policy,
		newResource:   newR,
		oldResource:   oldR,
		admissionInfo: userInfo,
		jsonContext:   ctx,
	}

	resp := Validate(context.TODO(), pc)
	if resp.IsSuccessful() && test.requestDenied {
		t.Errorf("Testcase has failed, policy: %v", policy.Name)
	}
}

func TestValidate_context_variable_substitution_CLI(t *testing.T) {
	rawPolicy := []byte(`{
		"apiVersion": "kyverno.io/v1",
		"kind": "ClusterPolicy",
		"metadata": {
		  "name": "restrict-pod-count"
		},
		"spec": {
		  "validationFailureAction": "enforce",
		  "background": false,
		  "rules": [
			{
			  "name": "restrict-pod-count",
			  "match": {
				"resources": {
				  "kinds": [
					"Pod"
				  ]
				}
			  },
			  "context": [
				{
				  "name": "podcounts",
				  "apiCall": {
					"urlPath": "/api/v1/pods",
					"jmesPath": "items[?spec.nodeName=='minikube'] | length(@)"
				  }
				}
			  ],
			  "validate": {
				"message": "restrict pod counts to be no more than 10 on node minikube",
				"deny": {
				  "conditions": [
					{
					  "key": "{{ podcounts }}",
					  "operator": "GreaterThanOrEquals",
					  "value": 10
					}
				  ]
				}
			  }
			}
		  ]
		}
	  }
	`)

	rawResource := []byte(`
	{
		"apiVersion": "v1",
		"kind": "Pod",
		"metadata": {
		  "name": "nginx-config-test"
		},
		"spec": {
		  "containers": [
			{
			  "image": "nginx:latest",
			  "name": "test-nginx"
			}
		  ]
		}
	  }
	`)

	configMapVariableContext := store.Context{
		Policies: []store.Policy{
			{
				Name: "restrict-pod-count",
				Rules: []store.Rule{
					{
						Name: "restrict-pod-count",
						Values: map[string]interface{}{
							"podcounts": "12",
						},
					},
				},
			},
		},
	}

	store.SetContext(configMapVariableContext)
	store.SetMock(true)

	var policy kyverno.ClusterPolicy
	err := json.Unmarshal(rawPolicy, &policy)
	assert.NilError(t, err)

	resourceUnstructured, err := utils.ConvertToUnstructured(rawResource)
	assert.NilError(t, err)
	msgs := []string{
		"restrict pod counts to be no more than 10 on node minikube",
	}
<<<<<<< HEAD
	er := Validate(context.TODO(), &PolicyContext{Policy: &policy, NewResource: *resourceUnstructured, JSONContext: enginecontext.NewContext()})
=======
	er := Validate(&PolicyContext{policy: &policy, newResource: *resourceUnstructured, jsonContext: context.NewContext()})
>>>>>>> e68be2c7
	for index, r := range er.PolicyResponse.Rules {
		assert.Equal(t, r.Message, msgs[index])
	}
	assert.Assert(t, !er.IsSuccessful())
}

func Test_EmptyStringInDenyCondition(t *testing.T) {
	policyRaw := []byte(`{
	"apiVersion": "kyverno.io/v1",
	"kind": "ClusterPolicy",
	"metadata": {
	  "annotations": {
		"meta.helm.sh/release-name": "kyverno-policies",
		"meta.helm.sh/release-namespace": "kyverno",
		"pod-policies.kyverno.io/autogen-controllers": "none"
	  },
	  "labels": {
		"app.kubernetes.io/managed-by": "Helm"
	  },
	  "name": "if-baltic-restrict-external-load-balancer"
	},
	"spec": {
	  "background": true,
	  "rules": [
		{
		  "match": {
			"resources": {
			  "kinds": [
				"Service"
			  ]
			}
		  },
		  "name": "match-service-type",
		  "preconditions": [
			{
			  "key": "{{request.object.spec.type}}",
			  "operator": "Equals",
			  "value": "LoadBalancer"
			}
		  ],
		  "validate": {
			"deny": {
			  "conditions": [
				{
				  "key": "{{ request.object.metadata.annotations.\"service.beta.kubernetes.io/azure-load-balancer-internal\"}}",
				  "operator": "NotEquals",
				  "value": "true"
				}
			  ]
			}
		  }
		}
	  ],
	  "validationFailureAction": "enforce"
	}
  }`)

	resourceRaw := []byte(`{
	"apiVersion": "v1",
	"kind": "Service",
	"metadata": {
	  "name": "example-service"
	},
	"spec": {
	  "selector": {
		"app": "example"
	  },
	  "ports": [
		{
		  "port": 8765,
		  "targetPort": 9376
		}
	  ],
	  "type": "LoadBalancer"
	}
  }`)

	var policy kyverno.ClusterPolicy
	err := json.Unmarshal(policyRaw, &policy)
	assert.NilError(t, err)

	ctx := enginecontext.NewContext()
	err = enginecontext.AddResource(ctx, resourceRaw)
	assert.NilError(t, err)

	resourceUnstructured, err := utils.ConvertToUnstructured(resourceRaw)
	assert.NilError(t, err)

<<<<<<< HEAD
	er := Validate(context.TODO(), &PolicyContext{Policy: &policy, NewResource: *resourceUnstructured, JSONContext: ctx})
=======
	er := Validate(&PolicyContext{policy: &policy, newResource: *resourceUnstructured, jsonContext: ctx})
>>>>>>> e68be2c7
	assert.Assert(t, !er.IsSuccessful())
}

func Test_StringInDenyCondition(t *testing.T) {
	policyRaw := []byte(`{
	"apiVersion": "kyverno.io/v1",
	"kind": "ClusterPolicy",
	"metadata": {
	  "annotations": {
		"meta.helm.sh/release-name": "kyverno-policies",
		"meta.helm.sh/release-namespace": "kyverno",
		"pod-policies.kyverno.io/autogen-controllers": "none"
	  },
	  "labels": {
		"app.kubernetes.io/managed-by": "Helm"
	  },
	  "name": "if-baltic-restrict-external-load-balancer"
	},
	"spec": {
	  "background": true,
	  "rules": [
		{
		  "match": {
			"resources": {
			  "kinds": [
				"Service"
			  ]
			}
		  },
		  "name": "match-service-type",
		  "preconditions": [
			{
			  "key": "{{request.object.spec.type}}",
			  "operator": "Equals",
			  "value": "LoadBalancer"
			}
		  ],
		  "validate": {
			"deny": {
			  "conditions": [
				{
				  "key": "{{ request.object.metadata.annotations.\"service.beta.kubernetes.io/azure-load-balancer-internal\"}}",
				  "operator": "NotEquals",
				  "value": "true"
				}
			  ]
			}
		  }
		}
	  ],
	  "validationFailureAction": "enforce"
	}
  }`)

	resourceRaw := []byte(`{
	"apiVersion": "v1",
	"kind": "Service",
	"metadata": {
	  "name": "example-service",
	  "annotations": {
		"service.beta.kubernetes.io/azure-load-balancer-internal": "true"
	  }
	},
	"spec": {
	  "selector": {
		"app": "example"
	  },
	  "ports": [
		{
		  "port": 8765,
		  "targetPort": 9376
		}
	  ],
	  "type": "LoadBalancer"
	}
  }`)

	var policy kyverno.ClusterPolicy
	err := json.Unmarshal(policyRaw, &policy)
	assert.NilError(t, err)

	ctx := enginecontext.NewContext()
	err = enginecontext.AddResource(ctx, resourceRaw)
	assert.NilError(t, err)

	resourceUnstructured, err := utils.ConvertToUnstructured(resourceRaw)
	assert.NilError(t, err)

<<<<<<< HEAD
	er := Validate(context.TODO(), &PolicyContext{Policy: &policy, NewResource: *resourceUnstructured, JSONContext: ctx})
=======
	er := Validate(&PolicyContext{policy: &policy, newResource: *resourceUnstructured, jsonContext: ctx})
>>>>>>> e68be2c7
	assert.Assert(t, er.IsSuccessful())
}

func Test_foreach_container_pass(t *testing.T) {
	resourceRaw := []byte(`{
		"apiVersion": "v1",
		"kind": "Deployment",
		"metadata": {"name": "test"},
		"spec": { "template": { "spec": {
			"containers": [
				{"name": "pod1-valid", "image": "nginx/nginx:v1"},
				{"name": "pod2-valid", "image": "nginx/nginx:v2"},
				{"name": "pod3-valid", "image": "nginx/nginx:v3"}
			]
		}}}}`)

	policyraw := []byte(`{
		"apiVersion": "kyverno.io/v1",
		"kind": "ClusterPolicy",
		"metadata": {
		  "name": "test"
		},
		"spec": {
		  "rules": [
			{
			  "name": "test-path-not-exist",
			  "match": {
				"resources": {
				  "kinds": [
					"Deployment"
				  ]
				}
			  },
			  "validate": {
				"foreach": [
				  {
					"list": "request.object.spec.template.spec.containers",
					"pattern": {
					  "name": "*-valid"
					}
				  }
				]
			  }
			}
		  ]
		}
	  }`)

	testForEach(t, policyraw, resourceRaw, "", response.RuleStatusPass)
}

func Test_foreach_container_fail(t *testing.T) {
	resourceRaw := []byte(`{
		"apiVersion": "v1",
		"kind": "Deployment",
		"metadata": {"name": "test"},
		"spec": { "template": { "spec": {
			"containers": [
				{"name": "pod1-valid", "image": "nginx/nginx:v1"},
				{"name": "pod2-invalid", "image": "nginx/nginx:v2"},
				{"name": "pod3-valid", "image": "nginx/nginx:v3"}
			]
		}}}}`)

	policyraw := []byte(`{
		"apiVersion": "kyverno.io/v1",
		"kind": "ClusterPolicy",
		"metadata": {"name": "test"},
		"spec": {
		  "rules": [
			{
			  "name": "test",
			  "match": {"resources": { "kinds": [ "Deployment" ] } },
			  "validate": {
				"foreach": [
				  {
					"list": "request.object.spec.template.spec.containers",
					"pattern": {
					  "name": "*-valid"
					}
				  }
				]
			}}]}}`)

	testForEach(t, policyraw, resourceRaw, "", response.RuleStatusFail)
}

func Test_foreach_container_deny_fail(t *testing.T) {
	resourceRaw := []byte(`{
		"apiVersion": "v1",
		"kind": "Deployment",
		"metadata": {"name": "test"},
		"spec": { "template": { "spec": {
			"containers": [
				{"name": "pod1-valid", "image": "nginx/nginx:v1"},
				{"name": "pod2-invalid", "image": "docker.io/nginx/nginx:v2"},
				{"name": "pod3-valid", "image": "nginx/nginx:v3"}
			]
		}}}}`)

	policyraw := []byte(`{
		"apiVersion": "kyverno.io/v1",
		"kind": "ClusterPolicy",
		"metadata": {
		  "name": "test"
		},
		"spec": {
		  "rules": [
			{
			  "name": "test",
			  "match": {
				"resources": {
				  "kinds": [
					"Deployment"
				  ]
				}
			  },
			  "validate": {
				"foreach": [
				  {
					"list": "request.object.spec.template.spec.containers",
					"deny": {
					  "conditions": [
						{
						  "key": "{{ regex_match('{{element.image}}', 'docker.io') }}",
						  "operator": "Equals",
						  "value": false
						}
					  ]
					}
				  }
				]
			  }
			}
		  ]
		}
	  }`)

	testForEach(t, policyraw, resourceRaw, "", response.RuleStatusFail)
}

func Test_foreach_container_deny_success(t *testing.T) {
	resourceRaw := []byte(`{
		"apiVersion": "v1",
		"kind": "Deployment",
		"metadata": {"name": "test"},
		"spec": { "template": { "spec": {
			"containers": [
				{"name": "pod1-valid", "image": "nginx/nginx:v1"},
				{"name": "pod2-invalid", "image": "nginx/nginx:v2"},
				{"name": "pod3-valid", "image": "nginx/nginx:v3"}
			]
		}}}}`)

	policyraw := []byte(`{
		"apiVersion": "kyverno.io/v1",
		"kind": "ClusterPolicy",
		"metadata": {"name": "test"},
		"spec": {
		  "rules": [
			{
			  "name": "test",
			  "match": {"resources": { "kinds": [ "Deployment" ] } },
			  "validate": {
				"foreach": [
				  {
					"list": "request.object.spec.template.spec.containers",
					"deny": {
					  "conditions": [
						{
						  "key": "{{ regex_match('{{element.image}}', 'docker.io') }}",
						  "operator": "Equals",
						  "value": false
						}
					  ]
					}
				  }
				]
			}}]}}`)

	testForEach(t, policyraw, resourceRaw, "", response.RuleStatusFail)
}

func Test_foreach_container_deny_error(t *testing.T) {
	resourceRaw := []byte(`{
		"apiVersion": "v1",
		"kind": "Deployment",
		"metadata": {"name": "test"},
		"spec": { "template": { "spec": {
			"containers": [
				{"name": "pod1-valid", "image": "nginx/nginx:v1"},
				{"name": "pod2-invalid", "image": "nginx/nginx:v2"},
				{"name": "pod3-valid", "image": "nginx/nginx:v3"}
			]
		}}}}`)

	policyraw := []byte(`{
		"apiVersion": "kyverno.io/v1",
		"kind": "ClusterPolicy",
		"metadata": {
		  "name": "test"
		},
		"spec": {
		  "rules": [
			{
			  "name": "test",
			  "match": {
				"resources": {
				  "kinds": [
					"Deployment"
				  ]
				}
			  },
			  "validate": {
				"foreach": [
				  {
					"list": "request.object.spec.template.spec.containers",
					"deny": {
					  "conditions": [
						{
						  "key": "{{ regex_match_INVALID('{{request.object.image}}', 'docker.io') }}",
						  "operator": "Equals",
						  "value": false
						}
					  ]
					}
				  }
				]
			  }
			}
		  ]
		}
	  }`)

	testForEach(t, policyraw, resourceRaw, "", response.RuleStatusError)
}

func Test_foreach_context_preconditions(t *testing.T) {

	resourceRaw := []byte(`{
		"apiVersion": "v1",
		"kind": "Deployment",
		"metadata": {"name": "test"},
		"spec": { "template": { "spec": {
			"containers": [
				{"name": "podvalid", "image": "nginx/nginx:v1"},
				{"name": "podinvalid", "image": "nginx/nginx:v2"}
			]
		}}}}`)

	policyraw := []byte(`{
		"apiVersion": "kyverno.io/v1",
		"kind": "ClusterPolicy",
		"metadata": {
		  "name": "test"
		},
		"spec": {
		  "rules": [
			{
			  "name": "test",
			  "match": {
				"resources": {
				  "kinds": [
					"Deployment"
				  ]
				}
			  },
			  "validate": {
				"foreach": [
				  {
					"list": "request.object.spec.template.spec.containers",
					"context": [
					  {
						"name": "img",
						"configMap": {
						  "name": "mycmap",
						  "namespace": "default"
						}
					  }
					],
					"preconditions": {
					  "all": [
						{
						  "key": "{{element.name}}",
						  "operator": "In",
						  "value": [
							"podvalid"
						  ]
						}
					  ]
					},
					"deny": {
					  "conditions": [
						{
						  "key": "{{ element.image }}",
						  "operator": "NotEquals",
						  "value": "{{ img.data.{{ element.name }} }}"
						}
					  ]
					}
				  }
				]
			  }
			}
		  ]
		}
	  }`)

	configMapVariableContext := store.Context{
		Policies: []store.Policy{
			{
				Name: "test",
				Rules: []store.Rule{
					{
						Name: "test",
						Values: map[string]interface{}{
							"img.data.podvalid":   "nginx/nginx:v1",
							"img.data.podinvalid": "nginx/nginx:v2",
						},
					},
				},
			},
		},
	}

	store.SetContext(configMapVariableContext)
	store.SetMock(true)

	testForEach(t, policyraw, resourceRaw, "", response.RuleStatusPass)
}

func Test_foreach_context_preconditions_fail(t *testing.T) {

	resourceRaw := []byte(`{
		"apiVersion": "v1",
		"kind": "Deployment",
		"metadata": {"name": "test"},
		"spec": { "template": { "spec": {
			"containers": [
				{"name": "podvalid", "image": "nginx/nginx:v1"},
				{"name": "podinvalid", "image": "nginx/nginx:v2"}
			]
		}}}}`)

	policyraw := []byte(`{
		"apiVersion": "kyverno.io/v1",
		"kind": "ClusterPolicy",
		"metadata": {
		  "name": "test"
		},
		"spec": {
		  "rules": [
			{
			  "name": "test",
			  "match": {
				"resources": {
				  "kinds": [
					"Deployment"
				  ]
				}
			  },
			  "validate": {
				"foreach": [
				  {
					"list": "request.object.spec.template.spec.containers",
					"context": [
					  {
						"name": "img",
						"configMap": {
						  "name": "mycmap",
						  "namespace": "default"
						}
					  }
					],
					"preconditions": {
					  "all": [
						{
						  "key": "{{element.name}}",
						  "operator": "In",
						  "value": [
							"podvalid",
							"podinvalid"
						  ]
						}
					  ]
					},
					"deny": {
					  "conditions": [
						{
						  "key": "{{ element.image }}",
						  "operator": "NotEquals",
						  "value": "{{ img.data.{{ element.name }} }}"
						}
					  ]
					}
				  }
				]
			  }
			}
		  ]
		}
	  }`)

	configMapVariableContext := store.Context{
		Policies: []store.Policy{
			{
				Name: "test",
				Rules: []store.Rule{
					{
						Name: "test",
						Values: map[string]interface{}{
							"img.data.podvalid":   "nginx/nginx:v1",
							"img.data.podinvalid": "nginx/nginx:v1",
						},
					},
				},
			},
		},
	}

	store.SetContext(configMapVariableContext)
	store.SetMock(true)

	testForEach(t, policyraw, resourceRaw, "", response.RuleStatusFail)
}

func Test_foreach_element_validation(t *testing.T) {

	resourceRaw := []byte(`{
        "apiVersion": "v1",
        "kind": "Pod",
        "metadata": {
          "name": "nginx"
        },
        "spec": {
          "containers": [
            {
              "name": "nginx1",
              "image": "nginx"
            },
            {
              "name": "nginx2",
              "image": "nginx"
            }
          ]
        }
	}`)

	policyraw := []byte(`{
		"apiVersion": "kyverno.io/v1",
		"kind": "ClusterPolicy",
		"metadata": {"name": "check-container-names"},
		"spec": {
		  "validationFailureAction": "enforce",
		  "background": false,
		  "rules": [
			{
			  "name": "test",
			  "match": {"resources": { "kinds": [ "Pod" ] } },
			  "validate": {
			  	"message": "Invalid name",
				"foreach": [
					{
					  "list": "request.object.spec.containers",
					  "pattern": {
						"name": "{{ element.name }}"
					  }
					}
				]
			}}]}}`)

	testForEach(t, policyraw, resourceRaw, "", response.RuleStatusPass)
}

func Test_outof_foreach_element_validation(t *testing.T) {

	resourceRaw := []byte(`{
        "apiVersion": "v1",
        "kind": "Pod",
        "metadata": {
          "name": "nginx"
        },
        "spec": {
          "containers": [
            {
              "name": "nginx1",
              "image": "nginx"
            },
            {
              "name": "nginx2",
              "image": "nginx"
            }
          ]
        }
	}`)

	policyraw := []byte(`{
		"apiVersion": "kyverno.io/v1",
		"kind": "ClusterPolicy",
		"metadata": {"name": "check-container-names"},
		"spec": {
		  "validationFailureAction": "enforce",
		  "background": false,
		  "rules": [
			{
			  "name": "test",
			  "match": {"resources": { "kinds": [ "Pod" ] } },
			  "validate": {
			  	"message": "Invalid name",
				"pattern": {
				  "name": "{{ element.name }}"
				}
			}}]}}`)

	testForEach(t, policyraw, resourceRaw, "", response.RuleStatusError)
}

func Test_foreach_skip_initContainer_pass(t *testing.T) {

	resourceRaw := []byte(`{"apiVersion": "v1",
	"kind": "Deployment",
	"metadata": {"name": "test"},
	"spec": { "template": { "spec": {
		"containers": [
			{"name": "podvalid", "image": "nginx"}
		]
	}}}}`)

	policyraw := []byte(`{
		"apiVersion": "kyverno.io/v1",
		"kind": "ClusterPolicy",
		"metadata": {
		  "name": "check-images"
		},
		"spec": {
		  "validationFailureAction": "enforce",
		  "background": false,
		  "rules": [
			{
			  "name": "check-registry",
			  "match": {
				"resources": {
				  "kinds": [
					"Deployment"
				  ]
				}
			  },
			  "validate": {
				"message": "unknown registry",
				"foreach": [
				  {
					"list": "request.object.spec.template.spec.containers",
					"pattern": {
					  "image": "nginx"
					}
				  },
				  {
					"list": "request.object.spec.template.spec..initContainers",
					"pattern": {
					  "image": "trusted-registry.io/*"
					}
				  }
				]
			  }
			}
		  ]
		}
	  }`)

	testForEach(t, policyraw, resourceRaw, "", response.RuleStatusPass)
}

func testForEach(t *testing.T, policyraw []byte, resourceRaw []byte, msg string, status response.RuleStatus) {
	var policy kyverno.ClusterPolicy
	assert.NilError(t, json.Unmarshal(policyraw, &policy))
	resourceUnstructured, err := utils.ConvertToUnstructured(resourceRaw)
	assert.NilError(t, err)

	ctx := enginecontext.NewContext()
	err = enginecontext.AddResource(ctx, resourceRaw)
	assert.NilError(t, err)

	policyContext := &PolicyContext{
<<<<<<< HEAD
		Policy:      &policy,
		JSONContext: ctx,
		NewResource: *resourceUnstructured}
	er := Validate(context.TODO(), policyContext)
=======
		policy:      &policy,
		jsonContext: ctx,
		newResource: *resourceUnstructured}
	er := Validate(policyContext)
>>>>>>> e68be2c7

	assert.Equal(t, er.PolicyResponse.Rules[0].Status, status)
	if msg != "" {
		assert.Equal(t, er.PolicyResponse.Rules[0].Message, msg)
	}
}

func Test_delete_ignore_pattern(t *testing.T) {

	resourceRaw := []byte(`{
        "apiVersion": "v1",
        "kind": "Pod",
        "metadata": {
          "name": "nginx",
          "labels": {"app.kubernetes.io/foo" : "myapp-pod"}
        },
        "spec": {
          "containers": [
            {
              "name": "nginx1",
              "image": "nginx"
            },
            {
              "name": "nginx2",
              "image": "nginx"
            }
          ]
        }
	}`)

	policyRaw := []byte(`{
		"apiVersion": "kyverno.io/v1",
		"kind": "ClusterPolicy",
		"metadata": {"name": "check-container-labels"},
		"spec": {
		  "validationFailureAction": "enforce",
		  "background": false,
		  "rules": [
			{
			  "name": "test",
			  "match": {"resources": { "kinds": [ "Pod" ] } },
			  "validate": {
			  	"message": "Invalid label",
				"pattern": {
				  "metadata" : {
                      "labels": {"app.kubernetes.io/name" : "myapp-pod"}
                  }
				}
			}}]}}`)

	var policy kyverno.ClusterPolicy
	assert.NilError(t, json.Unmarshal(policyRaw, &policy))
	resourceUnstructured, err := utils.ConvertToUnstructured(resourceRaw)
	assert.NilError(t, err)

	ctx := enginecontext.NewContext()
	err = enginecontext.AddResource(ctx, resourceRaw)
	assert.NilError(t, err)

	policyContextCreate := &PolicyContext{
<<<<<<< HEAD
		Policy:      &policy,
		JSONContext: ctx,
		NewResource: *resourceUnstructured}
	engineResponseCreate := Validate(context.TODO(), policyContextCreate)
=======
		policy:      &policy,
		jsonContext: ctx,
		newResource: *resourceUnstructured}
	engineResponseCreate := Validate(policyContextCreate)
>>>>>>> e68be2c7
	assert.Equal(t, len(engineResponseCreate.PolicyResponse.Rules), 1)
	assert.Equal(t, engineResponseCreate.PolicyResponse.Rules[0].Status, response.RuleStatusFail)

	policyContextDelete := &PolicyContext{
<<<<<<< HEAD
		Policy:      &policy,
		JSONContext: ctx,
		OldResource: *resourceUnstructured}
	engineResponseDelete := Validate(context.TODO(), policyContextDelete)
=======
		policy:      &policy,
		jsonContext: ctx,
		oldResource: *resourceUnstructured}
	engineResponseDelete := Validate(policyContextDelete)
>>>>>>> e68be2c7
	assert.Equal(t, len(engineResponseDelete.PolicyResponse.Rules), 0)
}

func Test_block_bypass(t *testing.T) {
	testcases := []testCase{
		{
			description:   "Blocks bypass of policy by manipulating pre-conditions",
			policy:        []byte(`{"apiVersion":"kyverno.io/v1","kind":"Policy","metadata":{"name":"configmap-policy"},"spec":{"rules":[{"match":{"resources":{"kinds":["ConfigMap"]}},"name":"key-abc","preconditions":{"any":[{"key":"admin","operator":"Equals","value":"{{request.object.data.lock}}"}]},"validate":{"anyPattern":[{"data":{"key":"abc"}}],"message":"Configmap key must be \"abc\""}}]}}`),
			request:       []byte(`{"uid":"7b0600b7-0258-4ecb-9666-c2839bd19612","kind":{"group":"","version":"v1","kind":"ConfigMap"},"resource":{"group":"","version":"v1","resource":"configmaps"},"subResource":"status","requestKind":{"group":"","version":"v1","kind":"configmaps"},"requestResource":{"group":"","version":"v1","resource":"configmaps"},"name":"test-configmap","namespace":"default","operation":"UPDATE","userInfo":{"username":"system:node:kind-control-plane","groups":["system:authenticated"]},"object":{"apiVersion":"v1","kind":"ConfigMap","metadata":{"name":"test-configmap"},"data":{"key":"xyz","lock":"admin"}},"oldObject":{"apiVersion":"v1","kind":"ConfigMap","metadata":{"name":"test-configmap"},"data":{"key":"xyz"}},"dryRun":false,"options":{"kind":"UpdateOptions","apiVersion":"meta.k8s.io/v1"}}`),
			userInfo:      []byte(`{"roles":["kube-system:kubeadm:kubelet-config-1.17","kube-system:kubeadm:nodes-kubeadm-config"],"clusterRoles":["system:basic-user","system:certificates.k8s.io:certificatesigningrequests:selfnodeclient","system:public-info-viewer","system:discovery"],"userInfo":{"username":"kubernetes-admin","groups":["system:authenticated"]}}`),
			requestDenied: true,
		},
	}

	for _, testcase := range testcases {
		executeTest(t, testcase)
	}
}

func Test_ValidatePattern_anyPattern(t *testing.T) {
	var policy kyverno.ClusterPolicy
	rawPolicy := []byte(`{"apiVersion":"kyverno.io\/v1","kind":"ClusterPolicy","metadata":{"name":"validate-service-loadbalancer"},"spec":{"validationFailureAction":"enforce","rules":[{"name":"check-loadbalancer-public","match":{"resources":{"kinds":["Service"]}},"validate":{"message":"Service of type 'LoadBalancer' is public and does not explicitly define network security. To use a public LB you must supply either spec[loadBalancerSourceRanges] or the 'service.beta.kubernetes.io\/aws-load-balancer-security-groups' annotation.","anyPattern":[{"spec":{"<(type)":"LoadBalancer"},"metadata":{"annotations":{"service.beta.kubernetes.io\/aws-load-balancer-security-groups":"?*"}}},{"spec":{"<(type)":"LoadBalancer","loadBalancerSourceRanges":"*"}}]}},{"name":"check-loadbalancer-internal","match":{"resources":{"kinds":["Service"]}},"validate":{"message":"Service of type 'LoadBalancer' is internal and does not explicitly define network security. To set the LB to internal, use annotation 'service.beta.kubernetes.io\/aws-load-balancer-internal' with value 'true' or '0.0.0.0\/0' ","pattern":{"spec":{"<(type)":"LoadBalancer"},"metadata":{"annotations":{"=(service.beta.kubernetes.io\/aws-load-balancer-internal)":"0.0.0.0\/0|true"}}}}}]}}`)
	testCases := []struct {
		description     string
		rawPolicy       []byte
		rawResource     []byte
		expectedFailed  bool
		expectedSkipped bool
		expectedSuccess bool
	}{
		{
			description:     "skip",
			rawPolicy:       rawPolicy,
			rawResource:     []byte(`{"apiVersion":"v1","kind":"Service","metadata":{"labels":{"app.kubernetes.io\/managed-by":"Helm"},"name":"service-clusterip-pass"},"spec":{"type":"ClusterIP","ports":[{"name":"http","port":80,"protocol":"TCP","targetPort":3000}]}}`),
			expectedSkipped: true,
		},
		{
			description:    "fail",
			rawPolicy:      rawPolicy,
			rawResource:    []byte(`{"apiVersion":"v1","kind":"Service","metadata":{"annotations":{"service.beta.kubernetes.io\/aws-load-balancer-internal":"anything"},"labels":{"app.kubernetes.io\/managed-by":"Helm"},"name":"service-internal-fail"},"spec":{"type":"LoadBalancer","clusterIP":"10.96.0.2","ports":[{"name":"http","nodePort":31207,"port":80,"protocol":"TCP","targetPort":3000}]}}`),
			expectedFailed: true,
		},
		{
			description:     "success",
			rawPolicy:       rawPolicy,
			rawResource:     []byte(`{"apiVersion":"v1","kind":"Service","metadata":{"annotations":{"service.beta.kubernetes.io\/aws-load-balancer-internal":"0.0.0.0\/0"},"labels":{"app.kubernetes.io\/managed-by":"Helm"},"name":"service-internal-pass"},"spec":{"type":"LoadBalancer","clusterIP":"100.69.148.11","loadBalancerSourceRanges":["3.224.166.65\/32","3.210.193.151\/32","3.226.136.65\/32","10.0.0.0\/8"]}}`),
			expectedSuccess: true,
		},
	}

	for _, tc := range testCases {
		t.Run(tc.description, func(t *testing.T) {
			err := json.Unmarshal(tc.rawPolicy, &policy)
			assert.NilError(t, err)

			resourceUnstructured, err := utils.ConvertToUnstructured(tc.rawResource)
			assert.NilError(t, err)

			er := Validate(&PolicyContext{policy: &policy, newResource: *resourceUnstructured, jsonContext: context.NewContext()})
			if tc.expectedFailed {
				assert.Assert(t, er.IsFailed())
			} else if tc.expectedSkipped {
				assert.Assert(t, er.IsSkipped())
			} else if tc.expectedSuccess {
				assert.Assert(t, er.IsSuccessful())
			}
		})
	}
}<|MERGE_RESOLUTION|>--- conflicted
+++ resolved
@@ -132,11 +132,7 @@
 		"validation error: imagePullPolicy 'Always' required with tag 'latest'. rule validate-latest failed at path /spec/containers/0/imagePullPolicy/",
 	}
 
-<<<<<<< HEAD
-	er := Validate(context.TODO(), &PolicyContext{Policy: &policy, NewResource: *resourceUnstructured, JSONContext: enginecontext.NewContext()})
-=======
 	er := Validate(&PolicyContext{policy: &policy, newResource: *resourceUnstructured, jsonContext: context.NewContext()})
->>>>>>> e68be2c7
 	for index, r := range er.PolicyResponse.Rules {
 		assert.Equal(t, r.Message, msgs[index])
 	}
@@ -236,11 +232,7 @@
 		"validation rule 'validate-tag' passed.",
 		"validation rule 'validate-latest' passed.",
 	}
-<<<<<<< HEAD
-	er := Validate(context.TODO(), &PolicyContext{Policy: &policy, NewResource: *resourceUnstructured, JSONContext: enginecontext.NewContext()})
-=======
 	er := Validate(&PolicyContext{policy: &policy, newResource: *resourceUnstructured, jsonContext: context.NewContext()})
->>>>>>> e68be2c7
 	for index, r := range er.PolicyResponse.Rules {
 		assert.Equal(t, r.Message, msgs[index])
 	}
@@ -314,11 +306,7 @@
 
 	resourceUnstructured, err := utils.ConvertToUnstructured(rawResource)
 	assert.NilError(t, err)
-<<<<<<< HEAD
-	er := Validate(context.TODO(), &PolicyContext{Policy: &policy, NewResource: *resourceUnstructured, JSONContext: enginecontext.NewContext()})
-=======
 	er := Validate(&PolicyContext{policy: &policy, newResource: *resourceUnstructured, jsonContext: context.NewContext()})
->>>>>>> e68be2c7
 	assert.Assert(t, !er.IsSuccessful())
 
 	msgs := []string{"validation error: A namespace is required. rule check-default-namespace[0] failed at path /metadata/namespace/ rule check-default-namespace[1] failed at path /metadata/namespace/"}
@@ -401,11 +389,7 @@
 
 	resourceUnstructured, err := utils.ConvertToUnstructured(rawResource)
 	assert.NilError(t, err)
-<<<<<<< HEAD
-	er := Validate(context.TODO(), &PolicyContext{Policy: &policy, NewResource: *resourceUnstructured, JSONContext: enginecontext.NewContext()})
-=======
 	er := Validate(&PolicyContext{policy: &policy, newResource: *resourceUnstructured, jsonContext: context.NewContext()})
->>>>>>> e68be2c7
 	msgs := []string{"validation error: Host network and port are not allowed. rule validate-host-network-port failed at path /spec/containers/0/ports/0/hostPort/"}
 
 	for index, r := range er.PolicyResponse.Rules {
@@ -495,11 +479,7 @@
 
 	resourceUnstructured, err := utils.ConvertToUnstructured(rawResource)
 	assert.NilError(t, err)
-<<<<<<< HEAD
-	er := Validate(context.TODO(), &PolicyContext{Policy: &policy, NewResource: *resourceUnstructured, JSONContext: enginecontext.NewContext()})
-=======
 	er := Validate(&PolicyContext{policy: &policy, newResource: *resourceUnstructured, jsonContext: context.NewContext()})
->>>>>>> e68be2c7
 	msgs := []string{"validation rule 'validate-host-path' passed."}
 
 	for index, r := range er.PolicyResponse.Rules {
@@ -587,11 +567,7 @@
 	assert.NilError(t, err)
 	resourceUnstructured, err := utils.ConvertToUnstructured(rawResource)
 	assert.NilError(t, err)
-<<<<<<< HEAD
-	er := Validate(context.TODO(), &PolicyContext{Policy: &policy, NewResource: *resourceUnstructured, JSONContext: enginecontext.NewContext()})
-=======
 	er := Validate(&PolicyContext{policy: &policy, newResource: *resourceUnstructured, jsonContext: context.NewContext()})
->>>>>>> e68be2c7
 	msgs := []string{"validation error: Host path '/var/lib/' is not allowed. rule validate-host-path failed at path /spec/volumes/0/hostPath/path/"}
 
 	for index, r := range er.PolicyResponse.Rules {
@@ -661,11 +637,7 @@
 
 	resourceUnstructured, err := utils.ConvertToUnstructured(rawResource)
 	assert.NilError(t, err)
-<<<<<<< HEAD
-	er := Validate(context.TODO(), &PolicyContext{Policy: &policy, NewResource: *resourceUnstructured, JSONContext: enginecontext.NewContext()})
-=======
 	er := Validate(&PolicyContext{policy: &policy, newResource: *resourceUnstructured, jsonContext: context.NewContext()})
->>>>>>> e68be2c7
 	msgs := []string{"validation rule 'pod rule 2' passed."}
 
 	for index, r := range er.PolicyResponse.Rules {
@@ -738,11 +710,7 @@
 
 	resourceUnstructured, err := utils.ConvertToUnstructured(rawResource)
 	assert.NilError(t, err)
-<<<<<<< HEAD
-	er := Validate(context.TODO(), &PolicyContext{Policy: &policy, NewResource: *resourceUnstructured, JSONContext: enginecontext.NewContext()})
-=======
 	er := Validate(&PolicyContext{policy: &policy, newResource: *resourceUnstructured, jsonContext: context.NewContext()})
->>>>>>> e68be2c7
 	msgs := []string{"validation rule 'pod rule 2' passed."}
 
 	for index, r := range er.PolicyResponse.Rules {
@@ -816,11 +784,7 @@
 
 	resourceUnstructured, err := utils.ConvertToUnstructured(rawResource)
 	assert.NilError(t, err)
-<<<<<<< HEAD
-	er := Validate(context.TODO(), &PolicyContext{Policy: &policy, NewResource: *resourceUnstructured, JSONContext: enginecontext.NewContext()})
-=======
 	er := Validate(&PolicyContext{policy: &policy, newResource: *resourceUnstructured, jsonContext: context.NewContext()})
->>>>>>> e68be2c7
 	msgs := []string{"validation rule 'pod rule 2' passed."}
 
 	for index, r := range er.PolicyResponse.Rules {
@@ -900,11 +864,7 @@
 
 	resourceUnstructured, err := utils.ConvertToUnstructured(rawResource)
 	assert.NilError(t, err)
-<<<<<<< HEAD
-	er := Validate(context.TODO(), &PolicyContext{Policy: &policy, NewResource: *resourceUnstructured, JSONContext: enginecontext.NewContext()})
-=======
 	er := Validate(&PolicyContext{policy: &policy, newResource: *resourceUnstructured, jsonContext: context.NewContext()})
->>>>>>> e68be2c7
 	msgs := []string{"validation rule 'pod rule 2' passed."}
 
 	for index, r := range er.PolicyResponse.Rules {
@@ -978,11 +938,7 @@
 
 	resourceUnstructured, err := utils.ConvertToUnstructured(rawResource)
 	assert.NilError(t, err)
-<<<<<<< HEAD
-	er := Validate(context.TODO(), &PolicyContext{Policy: &policy, NewResource: *resourceUnstructured, JSONContext: enginecontext.NewContext()})
-=======
 	er := Validate(&PolicyContext{policy: &policy, newResource: *resourceUnstructured, jsonContext: context.NewContext()})
->>>>>>> e68be2c7
 	msgs := []string{"validation error: pod: validate run as non root user. rule pod rule 2 failed at path /spec/securityContext/runAsNonRoot/"}
 
 	for index, r := range er.PolicyResponse.Rules {
@@ -1057,11 +1013,7 @@
 
 	resourceUnstructured, err := utils.ConvertToUnstructured(rawResource)
 	assert.NilError(t, err)
-<<<<<<< HEAD
-	er := Validate(context.TODO(), &PolicyContext{Policy: &policy, NewResource: *resourceUnstructured, JSONContext: enginecontext.NewContext()})
-=======
 	er := Validate(&PolicyContext{policy: &policy, newResource: *resourceUnstructured, jsonContext: context.NewContext()})
->>>>>>> e68be2c7
 	msgs := []string{"validation rule 'pod image rule' passed."}
 
 	for index, r := range er.PolicyResponse.Rules {
@@ -1136,11 +1088,7 @@
 
 	resourceUnstructured, err := utils.ConvertToUnstructured(rawResource)
 	assert.NilError(t, err)
-<<<<<<< HEAD
-	er := Validate(context.TODO(), &PolicyContext{Policy: &policy, NewResource: *resourceUnstructured, JSONContext: enginecontext.NewContext()})
-=======
 	er := Validate(&PolicyContext{policy: &policy, newResource: *resourceUnstructured, jsonContext: context.NewContext()})
->>>>>>> e68be2c7
 	assert.Assert(t, !er.IsSuccessful())
 }
 
@@ -1210,11 +1158,7 @@
 
 	resourceUnstructured, err := utils.ConvertToUnstructured(rawResource)
 	assert.NilError(t, err)
-<<<<<<< HEAD
-	er := Validate(context.TODO(), &PolicyContext{Policy: &policy, NewResource: *resourceUnstructured, JSONContext: enginecontext.NewContext()})
-=======
 	er := Validate(&PolicyContext{policy: &policy, newResource: *resourceUnstructured, jsonContext: context.NewContext()})
->>>>>>> e68be2c7
 	assert.Assert(t, !er.IsSuccessful())
 }
 
@@ -1284,11 +1228,7 @@
 
 	resourceUnstructured, err := utils.ConvertToUnstructured(rawResource)
 	assert.NilError(t, err)
-<<<<<<< HEAD
-	er := Validate(context.TODO(), &PolicyContext{Policy: &policy, NewResource: *resourceUnstructured, JSONContext: enginecontext.NewContext()})
-=======
 	er := Validate(&PolicyContext{policy: &policy, newResource: *resourceUnstructured, jsonContext: context.NewContext()})
->>>>>>> e68be2c7
 	msgs := []string{"validation rule 'pod image rule' passed."}
 
 	for index, r := range er.PolicyResponse.Rules {
@@ -1376,11 +1316,7 @@
 
 	resourceUnstructured, err := utils.ConvertToUnstructured(rawResource)
 	assert.NilError(t, err)
-<<<<<<< HEAD
-	er := Validate(context.TODO(), &PolicyContext{Policy: &policy, NewResource: *resourceUnstructured, JSONContext: enginecontext.NewContext()})
-=======
 	er := Validate(&PolicyContext{policy: &policy, newResource: *resourceUnstructured, jsonContext: context.NewContext()})
->>>>>>> e68be2c7
 	msgs := []string{"validation error: Host path is not allowed. rule validate-host-path failed at path /spec/volumes/0/hostPath/"}
 
 	for index, r := range er.PolicyResponse.Rules {
@@ -1467,11 +1403,7 @@
 
 	resourceUnstructured, err := utils.ConvertToUnstructured(rawResource)
 	assert.NilError(t, err)
-<<<<<<< HEAD
-	er := Validate(context.TODO(), &PolicyContext{Policy: &policy, NewResource: *resourceUnstructured, JSONContext: enginecontext.NewContext()})
-=======
 	er := Validate(&PolicyContext{policy: &policy, newResource: *resourceUnstructured, jsonContext: context.NewContext()})
->>>>>>> e68be2c7
 	msgs := []string{"validation rule 'validate-host-path' passed."}
 
 	for index, r := range er.PolicyResponse.Rules {
@@ -1544,17 +1476,10 @@
 	assert.NilError(t, err)
 
 	policyContext := &PolicyContext{
-<<<<<<< HEAD
-		Policy:      &policy,
-		JSONContext: ctx,
-		NewResource: *resourceUnstructured}
-	er := Validate(context.TODO(), policyContext)
-=======
 		policy:      &policy,
 		jsonContext: ctx,
 		newResource: *resourceUnstructured}
 	er := Validate(policyContext)
->>>>>>> e68be2c7
 
 	assert.Equal(t, len(er.PolicyResponse.Rules), 1)
 	assert.Equal(t, er.PolicyResponse.Rules[0].Status, response.RuleStatusError)
@@ -1644,17 +1569,10 @@
 	assert.NilError(t, err)
 
 	policyContext := &PolicyContext{
-<<<<<<< HEAD
-		Policy:      &policy,
-		JSONContext: ctx,
-		NewResource: *resourceUnstructured}
-	er := Validate(context.TODO(), policyContext)
-=======
 		policy:      &policy,
 		jsonContext: ctx,
 		newResource: *resourceUnstructured}
 	er := Validate(policyContext)
->>>>>>> e68be2c7
 
 	assert.Equal(t, len(er.PolicyResponse.Rules), 1)
 	assert.Equal(t, er.PolicyResponse.Rules[0].Status, response.RuleStatusError)
@@ -1712,17 +1630,10 @@
 	assert.NilError(t, err)
 
 	policyContext := &PolicyContext{
-<<<<<<< HEAD
-		Policy:      &policy,
-		JSONContext: ctx,
-		NewResource: *resourceUnstructured}
-	er := Validate(context.TODO(), policyContext)
-=======
 		policy:      &policy,
 		jsonContext: ctx,
 		newResource: *resourceUnstructured}
 	er := Validate(policyContext)
->>>>>>> e68be2c7
 	assert.Equal(t, er.PolicyResponse.Rules[0].Status, response.RuleStatusFail)
 	assert.Equal(t, er.PolicyResponse.Rules[0].Message, "validation error: rule not-operator-with-variable-should-alway-fail-validation failed at path /spec/content/")
 }
@@ -1810,17 +1721,10 @@
 	assert.NilError(t, err)
 
 	policyContext := &PolicyContext{
-<<<<<<< HEAD
-		Policy:      &policy,
-		JSONContext: ctx,
-		NewResource: *resourceUnstructured}
-	er := Validate(context.TODO(), policyContext)
-=======
 		policy:      &policy,
 		jsonContext: ctx,
 		newResource: *resourceUnstructured}
 	er := Validate(policyContext)
->>>>>>> e68be2c7
 
 	assert.Equal(t, len(er.PolicyResponse.Rules), 1)
 	assert.Equal(t, er.PolicyResponse.Rules[0].Status, response.RuleStatusError)
@@ -1910,17 +1814,10 @@
 	assert.NilError(t, err)
 
 	policyContext := &PolicyContext{
-<<<<<<< HEAD
-		Policy:      &policy,
-		JSONContext: ctx,
-		NewResource: *resourceUnstructured}
-	er := Validate(context.TODO(), policyContext)
-=======
 		policy:      &policy,
 		jsonContext: ctx,
 		newResource: *resourceUnstructured}
 	er := Validate(policyContext)
->>>>>>> e68be2c7
 
 	assert.Equal(t, er.PolicyResponse.Rules[0].Status, response.RuleStatusFail)
 	assert.Equal(t, er.PolicyResponse.Rules[0].Message,
@@ -2022,17 +1919,10 @@
 	assert.NilError(t, err)
 
 	policyContext := &PolicyContext{
-<<<<<<< HEAD
-		Policy:      &policy,
-		JSONContext: ctx,
-		NewResource: *resourceUnstructured}
-	er := Validate(context.TODO(), policyContext)
-=======
 		policy:      &policy,
 		jsonContext: ctx,
 		newResource: *resourceUnstructured}
 	er := Validate(policyContext)
->>>>>>> e68be2c7
 	assert.Equal(t, er.PolicyResponse.Rules[0].Status, response.RuleStatusFail)
 	assert.Equal(t, er.PolicyResponse.Rules[0].Message, "The animal cow is not in the allowed list of animals.")
 }
@@ -2082,17 +1972,10 @@
 		assert.NilError(t, err)
 
 		policyContext := &PolicyContext{
-<<<<<<< HEAD
-			Policy:      &policy,
-			JSONContext: ctx,
-			NewResource: *resourceUnstructured}
-		er := Validate(context.TODO(), policyContext)
-=======
 			policy:      &policy,
 			jsonContext: ctx,
 			newResource: *resourceUnstructured}
 		er := Validate(policyContext)
->>>>>>> e68be2c7
 
 		for i, rule := range er.PolicyResponse.Rules {
 			assert.Equal(t, er.PolicyResponse.Rules[i].Status, test.expectedResults[i], "\ntest %s failed\nexpected: %s\nactual: %s", test.name, test.expectedResults[i].String(), er.PolicyResponse.Rules[i].Status.String())
@@ -2357,11 +2240,7 @@
 	msgs := []string{
 		"restrict pod counts to be no more than 10 on node minikube",
 	}
-<<<<<<< HEAD
-	er := Validate(context.TODO(), &PolicyContext{Policy: &policy, NewResource: *resourceUnstructured, JSONContext: enginecontext.NewContext()})
-=======
 	er := Validate(&PolicyContext{policy: &policy, newResource: *resourceUnstructured, jsonContext: context.NewContext()})
->>>>>>> e68be2c7
 	for index, r := range er.PolicyResponse.Rules {
 		assert.Equal(t, r.Message, msgs[index])
 	}
@@ -2450,11 +2329,7 @@
 	resourceUnstructured, err := utils.ConvertToUnstructured(resourceRaw)
 	assert.NilError(t, err)
 
-<<<<<<< HEAD
-	er := Validate(context.TODO(), &PolicyContext{Policy: &policy, NewResource: *resourceUnstructured, JSONContext: ctx})
-=======
 	er := Validate(&PolicyContext{policy: &policy, newResource: *resourceUnstructured, jsonContext: ctx})
->>>>>>> e68be2c7
 	assert.Assert(t, !er.IsSuccessful())
 }
 
@@ -2543,11 +2418,7 @@
 	resourceUnstructured, err := utils.ConvertToUnstructured(resourceRaw)
 	assert.NilError(t, err)
 
-<<<<<<< HEAD
-	er := Validate(context.TODO(), &PolicyContext{Policy: &policy, NewResource: *resourceUnstructured, JSONContext: ctx})
-=======
 	er := Validate(&PolicyContext{policy: &policy, newResource: *resourceUnstructured, jsonContext: ctx})
->>>>>>> e68be2c7
 	assert.Assert(t, er.IsSuccessful())
 }
 
@@ -3131,17 +3002,10 @@
 	assert.NilError(t, err)
 
 	policyContext := &PolicyContext{
-<<<<<<< HEAD
-		Policy:      &policy,
-		JSONContext: ctx,
-		NewResource: *resourceUnstructured}
-	er := Validate(context.TODO(), policyContext)
-=======
 		policy:      &policy,
 		jsonContext: ctx,
 		newResource: *resourceUnstructured}
 	er := Validate(policyContext)
->>>>>>> e68be2c7
 
 	assert.Equal(t, er.PolicyResponse.Rules[0].Status, status)
 	if msg != "" {
@@ -3202,32 +3066,18 @@
 	assert.NilError(t, err)
 
 	policyContextCreate := &PolicyContext{
-<<<<<<< HEAD
-		Policy:      &policy,
-		JSONContext: ctx,
-		NewResource: *resourceUnstructured}
-	engineResponseCreate := Validate(context.TODO(), policyContextCreate)
-=======
 		policy:      &policy,
 		jsonContext: ctx,
 		newResource: *resourceUnstructured}
 	engineResponseCreate := Validate(policyContextCreate)
->>>>>>> e68be2c7
 	assert.Equal(t, len(engineResponseCreate.PolicyResponse.Rules), 1)
 	assert.Equal(t, engineResponseCreate.PolicyResponse.Rules[0].Status, response.RuleStatusFail)
 
 	policyContextDelete := &PolicyContext{
-<<<<<<< HEAD
-		Policy:      &policy,
-		JSONContext: ctx,
-		OldResource: *resourceUnstructured}
-	engineResponseDelete := Validate(context.TODO(), policyContextDelete)
-=======
 		policy:      &policy,
 		jsonContext: ctx,
 		oldResource: *resourceUnstructured}
 	engineResponseDelete := Validate(policyContextDelete)
->>>>>>> e68be2c7
 	assert.Equal(t, len(engineResponseDelete.PolicyResponse.Rules), 0)
 }
 
