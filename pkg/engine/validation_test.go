package engine

import (
	"context"
	"encoding/json"
	"strings"
	"testing"

	kyverno "github.com/kyverno/kyverno/api/kyverno/v1"
	urkyverno "github.com/kyverno/kyverno/api/kyverno/v1beta1"
	"github.com/kyverno/kyverno/cmd/cli/kubectl-kyverno/utils/store"
	enginecontext "github.com/kyverno/kyverno/pkg/engine/context"
	"github.com/kyverno/kyverno/pkg/engine/response"
	"github.com/kyverno/kyverno/pkg/engine/utils"
	"github.com/kyverno/kyverno/pkg/registryclient"
	utils2 "github.com/kyverno/kyverno/pkg/utils"
	"gotest.tools/assert"
	admissionv1 "k8s.io/api/admission/v1"
)

func TestGetAnchorsFromMap_ThereAreAnchors(t *testing.T) {
	rawMap := []byte(`{
		"(name)":"nirmata-*",
		"notAnchor1":123,
		"(namespace)":"kube-?olicy",
		"notAnchor2":"sample-text",
		"object":{
			"key1":"value1",
			"(key2)":"value2"
		}
	}`)

	var unmarshalled map[string]interface{}
	err := json.Unmarshal(rawMap, &unmarshalled)
	assert.NilError(t, err)

	actualMap := utils.GetAnchorsFromMap(unmarshalled)
	assert.Equal(t, len(actualMap), 2)
	assert.Equal(t, actualMap["(name)"].(string), "nirmata-*")
	assert.Equal(t, actualMap["(namespace)"].(string), "kube-?olicy")
}

func TestValidate_image_tag_fail(t *testing.T) {
	// If image tag is latest then imagepull policy needs to be checked
	rawPolicy := []byte(`{
		"apiVersion": "kyverno.io/v1",
		"kind": "ClusterPolicy",
		"metadata": {
		   "name": "validate-image"
		},
		"spec": {
		   "rules": [
			  {
				 "name": "validate-tag",
				 "match": {
					"resources": {
					   "kinds": [
						  "Pod"
					   ]
					}
				 },
				 "validate": {
					"message": "An image tag is required",
					"pattern": {
					   "spec": {
						  "containers": [
							 {
								"image": "*:*"
							 }
						  ]
					   }
					}
				 }
			  },
			  {
				 "name": "validate-latest",
				 "match": {
					"resources": {
					   "kinds": [
						  "Pod"
					   ]
					}
				 },
				 "validate": {
					"message": "imagePullPolicy 'Always' required with tag 'latest'",
					"pattern": {
					   "spec": {
						  "containers": [
							 {
								"(image)": "*latest",
								"imagePullPolicy": "NotPresent"
							 }
						  ]
					   }
					}
				 }
			  }
		   ]
		}
	 }
	`)

	rawResource := []byte(`
	{
		"apiVersion": "v1",
		"kind": "Pod",
		"metadata": {
		   "name": "myapp-pod",
		   "labels": {
			  "app": "myapp"
		   }
		},
		"spec": {
		   "containers": [
			  {
				 "name": "nginx",
				 "image": "nginx:latest",
				 "imagePullPolicy": "Always"
			  }
		   ]
		}
	 }
	`)

	var policy kyverno.ClusterPolicy
	err := json.Unmarshal(rawPolicy, &policy)
	assert.NilError(t, err)

	resourceUnstructured, err := utils.ConvertToUnstructured(rawResource)
	assert.NilError(t, err)
	msgs := []string{
		"validation rule 'validate-tag' passed.",
		"validation error: imagePullPolicy 'Always' required with tag 'latest'. rule validate-latest failed at path /spec/containers/0/imagePullPolicy/",
	}

	er := Validate(context.TODO(), registryclient.NewOrDie(), &PolicyContext{policy: &policy, newResource: *resourceUnstructured, jsonContext: enginecontext.NewContext()})
	for index, r := range er.PolicyResponse.Rules {
		assert.Equal(t, r.Message, msgs[index])
	}

	assert.Assert(t, !er.IsSuccessful())
}

func TestValidate_image_tag_pass(t *testing.T) {
	// If image tag is latest then imagepull policy needs to be checked
	rawPolicy := []byte(`{
		"apiVersion": "kyverno.io/v1",
		"kind": "ClusterPolicy",
		"metadata": {
		   "name": "validate-image"
		},
		"spec": {
		   "rules": [
			  {
				 "name": "validate-tag",
				 "match": {
					"resources": {
					   "kinds": [
						  "Pod"
					   ]
					}
				 },
				 "validate": {
					"message": "An image tag is required",
					"pattern": {
					   "spec": {
						  "containers": [
							 {
								"image": "*:*"
							 }
						  ]
					   }
					}
				 }
			  },
			  {
				 "name": "validate-latest",
				 "match": {
					"resources": {
					   "kinds": [
						  "Pod"
					   ]
					}
				 },
				 "validate": {
					"message": "imagePullPolicy 'Always' required with tag 'latest'",
					"pattern": {
					   "spec": {
						  "containers": [
							 {
								"(image)": "*latest",
								"imagePullPolicy": "Always"
							 }
						  ]
					   }
					}
				 }
			  }
		   ]
		}
	 }
	`)

	rawResource := []byte(`
	{
		"apiVersion": "v1",
		"kind": "Pod",
		"metadata": {
		   "name": "myapp-pod",
		   "labels": {
			  "app": "myapp"
		   }
		},
		"spec": {
		   "containers": [
			  {
				 "name": "nginx",
				 "image": "nginx:latest",
				 "imagePullPolicy": "Always"
			  }
		   ]
		}
	 }
	`)

	var policy kyverno.ClusterPolicy
	err := json.Unmarshal(rawPolicy, &policy)
	assert.NilError(t, err)

	resourceUnstructured, err := utils.ConvertToUnstructured(rawResource)
	assert.NilError(t, err)
	msgs := []string{
		"validation rule 'validate-tag' passed.",
		"validation rule 'validate-latest' passed.",
	}
	er := Validate(context.TODO(), registryclient.NewOrDie(), &PolicyContext{policy: &policy, newResource: *resourceUnstructured, jsonContext: enginecontext.NewContext()})
	for index, r := range er.PolicyResponse.Rules {
		assert.Equal(t, r.Message, msgs[index])
	}
	assert.Assert(t, er.IsSuccessful())
}

func TestValidate_Fail_anyPattern(t *testing.T) {
	rawPolicy := []byte(`
	{
		"apiVersion": "kyverno.io/v1",
		"kind": "ClusterPolicy",
		"metadata": {
		   "name": "validate-namespace"
		},
		"spec": {
		   "rules": [
			  {
				 "name": "check-default-namespace",
				 "match": {
					"resources": {
					   "kinds": [
						  "Pod"
					   ]
					}
				 },
				 "validate": {
					"message": "A namespace is required",
					"anyPattern": [
					   {
						  "metadata": {
							 "namespace": "?*"
						  }
					   },
					   {
						  "metadata": {
							 "namespace": "!default"
						  }
					   }
					]
				 }
			  }
		   ]
		}
	 }
	`)

	rawResource := []byte(`
	{
		"apiVersion": "v1",
		"kind": "Pod",
		"metadata": {
		   "name": "myapp-pod",
		   "labels": {
			  "app": "myapp"
		   }
		},
		"spec": {
		   "containers": [
			  {
				 "name": "nginx",
				 "image": "nginx"
			  }
		   ]
		}
	 }
	`)

	var policy kyverno.ClusterPolicy
	err := json.Unmarshal(rawPolicy, &policy)
	assert.NilError(t, err)

	resourceUnstructured, err := utils.ConvertToUnstructured(rawResource)
	assert.NilError(t, err)
	er := Validate(context.TODO(), registryclient.NewOrDie(), &PolicyContext{policy: &policy, newResource: *resourceUnstructured, jsonContext: enginecontext.NewContext()})
	assert.Assert(t, !er.IsSuccessful())

	msgs := []string{"validation error: A namespace is required. rule check-default-namespace[0] failed at path /metadata/namespace/ rule check-default-namespace[1] failed at path /metadata/namespace/"}
	for index, r := range er.PolicyResponse.Rules {
		assert.Equal(t, r.Message, msgs[index])
	}
}

func TestValidate_host_network_port(t *testing.T) {
	rawPolicy := []byte(`
	{
		"apiVersion": "kyverno.io/v1",
		"kind": "ClusterPolicy",
		"metadata": {
		   "name": "validate-host-network-port"
		},
		"spec": {
		   "rules": [
			  {
				 "name": "validate-host-network-port",
				 "match": {
					"resources": {
					   "kinds": [
						  "Pod"
					   ]
					}
				 },
				 "validate": {
					"message": "Host network and port are not allowed",
					"pattern": {
					   "spec": {
						  "hostNetwork": false,
						  "containers": [
							 {
								"name": "*",
								"ports": [
								   {
									  "hostPort": null
								   }
								]
							 }
						  ]
					   }
					}
				 }
			  }
		   ]
		}
	 }
	 `)

	rawResource := []byte(`
	 {
		"apiVersion": "v1",
		"kind": "Pod",
		"metadata": {
		   "name": "nginx-host-network"
		},
		"spec": {
		   "hostNetwork": false,
		   "containers": [
			  {
				 "name": "nginx-host-network",
				 "image": "nginx",
				 "ports": [
					{
					   "containerPort": 80,
					   "hostPort": 80
					}
				 ]
			  }
		   ]
		}
	 }
	 `)

	var policy kyverno.ClusterPolicy
	err := json.Unmarshal(rawPolicy, &policy)
	assert.NilError(t, err)

	resourceUnstructured, err := utils.ConvertToUnstructured(rawResource)
	assert.NilError(t, err)
	er := Validate(context.TODO(), registryclient.NewOrDie(), &PolicyContext{policy: &policy, newResource: *resourceUnstructured, jsonContext: enginecontext.NewContext()})
	msgs := []string{"validation error: Host network and port are not allowed. rule validate-host-network-port failed at path /spec/containers/0/ports/0/hostPort/"}

	for index, r := range er.PolicyResponse.Rules {
		assert.Equal(t, r.Message, msgs[index])
	}
	assert.Assert(t, !er.IsSuccessful())
}

func TestValidate_anchor_arraymap_pass(t *testing.T) {
	rawPolicy := []byte(`
	{
		"apiVersion": "kyverno.io/v1",
		"kind": "ClusterPolicy",
		"metadata": {
		   "name": "validate-host-path"
		},
		"spec": {
		   "rules": [
			  {
				 "name": "validate-host-path",
				 "match": {
					"resources": {
					   "kinds": [
						  "Pod"
					   ]
					}
				 },
				 "validate": {
					"message": "Host path '/var/lib/' is not allowed",
					"pattern": {
					   "spec": {
						  "volumes": [
							 {
								"name": "*",
								"=(hostPath)": {
								   "path": "!/var/lib"
								}
							 }
						  ]
					   }
					}
				 }
			  }
		   ]
		}
	 }
	 `)

	rawResource := []byte(`
	{
		"apiVersion": "v1",
		"kind": "Pod",
		"metadata": {
		   "name": "image-with-hostpath",
		   "labels": {
			  "app.type": "prod",
			  "namespace": "my-namespace"
		   }
		},
		"spec": {
		   "containers": [
			  {
				 "name": "image-with-hostpath",
				 "image": "docker.io/nautiker/curl",
				 "volumeMounts": [
					{
					   "name": "var-lib-etcd",
					   "mountPath": "/var/lib"
					}
				 ]
			  }
		   ],
		   "volumes": [
			  {
				 "name": "var-lib-etcd",
				 "hostPath": {
					"path": "/var/lib1"
				 }
			  }
		   ]
		}
	 }	 `)

	var policy kyverno.ClusterPolicy
	err := json.Unmarshal(rawPolicy, &policy)
	assert.NilError(t, err)

	resourceUnstructured, err := utils.ConvertToUnstructured(rawResource)
	assert.NilError(t, err)
	er := Validate(context.TODO(), registryclient.NewOrDie(), &PolicyContext{policy: &policy, newResource: *resourceUnstructured, jsonContext: enginecontext.NewContext()})
	msgs := []string{"validation rule 'validate-host-path' passed."}

	for index, r := range er.PolicyResponse.Rules {
		assert.Equal(t, r.Message, msgs[index])
	}
	assert.Assert(t, er.IsSuccessful())
}

func TestValidate_anchor_arraymap_fail(t *testing.T) {
	rawPolicy := []byte(`
	{
		"apiVersion": "kyverno.io/v1",
		"kind": "ClusterPolicy",
		"metadata": {
		   "name": "validate-host-path"
		},
		"spec": {
		   "rules": [
			  {
				 "name": "validate-host-path",
				 "match": {
					"resources": {
					   "kinds": [
						  "Pod"
					   ]
					}
				 },
				 "validate": {
					"message": "Host path '/var/lib/' is not allowed",
					"pattern": {
					   "spec": {
						  "volumes": [
							 {
								"=(hostPath)": {
								   "path": "!/var/lib"
								}
							 }
						  ]
					   }
					}
				 }
			  }
		   ]
		}
	 }
	 `)

	rawResource := []byte(`
	{
		"apiVersion": "v1",
		"kind": "Pod",
		"metadata": {
		   "name": "image-with-hostpath",
		   "labels": {
			  "app.type": "prod",
			  "namespace": "my-namespace"
		   }
		},
		"spec": {
		   "containers": [
			  {
				 "name": "image-with-hostpath",
				 "image": "docker.io/nautiker/curl",
				 "volumeMounts": [
					{
					   "name": "var-lib-etcd",
					   "mountPath": "/var/lib"
					}
				 ]
			  }
		   ],
		   "volumes": [
			  {
				 "name": "var-lib-etcd",
				 "hostPath": {
					"path": "/var/lib"
				 }
			  }
		   ]
		}
	 }	 `)

	var policy kyverno.ClusterPolicy
	err := json.Unmarshal(rawPolicy, &policy)
	assert.NilError(t, err)
	resourceUnstructured, err := utils.ConvertToUnstructured(rawResource)
	assert.NilError(t, err)
	er := Validate(context.TODO(), registryclient.NewOrDie(), &PolicyContext{policy: &policy, newResource: *resourceUnstructured, jsonContext: enginecontext.NewContext()})
	msgs := []string{"validation error: Host path '/var/lib/' is not allowed. rule validate-host-path failed at path /spec/volumes/0/hostPath/path/"}

	for index, r := range er.PolicyResponse.Rules {
		assert.Equal(t, r.Message, msgs[index])
	}
	assert.Assert(t, !er.IsSuccessful())
}

func TestValidate_anchor_map_notfound(t *testing.T) {
	// anchor not present in resource
	rawPolicy := []byte(`{
		"apiVersion": "kyverno.io/v1",
		"kind": "ClusterPolicy",
		"metadata": {
		   "name": "policy-secaas-k8s"
		},
		"spec": {
		   "rules": [
			  {
				 "name": "pod rule 2",
				 "match": {
					"resources": {
					   "kinds": [
						  "Pod"
					   ]
					}
				 },
				 "validate": {
					"message": "pod: validate run as non root user",
					"pattern": {
					   "spec": {
						  "=(securityContext)": {
							 "runAsNonRoot": true
						  }
					   }
					}
				 }
			  }
		   ]
		}
	 }	 `)

	rawResource := []byte(`
	{
		"apiVersion": "v1",
		"kind": "Pod",
		"metadata": {
		   "name": "myapp-pod",
		   "labels": {
			  "app": "v1"
		   }
		},
		"spec": {
		   "containers": [
			  {
				 "name": "nginx",
				 "image": "nginx"
			  }
		   ]
		}
	 }
`)

	var policy kyverno.ClusterPolicy
	err := json.Unmarshal(rawPolicy, &policy)
	assert.NilError(t, err)

	resourceUnstructured, err := utils.ConvertToUnstructured(rawResource)
	assert.NilError(t, err)
	er := Validate(context.TODO(), registryclient.NewOrDie(), &PolicyContext{policy: &policy, newResource: *resourceUnstructured, jsonContext: enginecontext.NewContext()})
	msgs := []string{"validation rule 'pod rule 2' passed."}

	for index, r := range er.PolicyResponse.Rules {
		assert.Equal(t, r.Message, msgs[index])
	}
	assert.Assert(t, er.IsSuccessful())
}

func TestValidate_anchor_map_found_valid(t *testing.T) {
	// anchor not present in resource
	rawPolicy := []byte(`{
		"apiVersion": "kyverno.io/v1",
		"kind": "ClusterPolicy",
		"metadata": {
		   "name": "policy-secaas-k8s"
		},
		"spec": {
		   "rules": [
			  {
				 "name": "pod rule 2",
				 "match": {
					"resources": {
					   "kinds": [
						  "Pod"
					   ]
					}
				 },
				 "validate": {
					"message": "pod: validate run as non root user",
					"pattern": {
					   "spec": {
						  "=(securityContext)": {
							 "runAsNonRoot": true
						  }
					   }
					}
				 }
			  }
		   ]
		}
	 }	 `)

	rawResource := []byte(`
	{
		"apiVersion": "v1",
		"kind": "Pod",
		"metadata": {
		   "name": "myapp-pod",
		   "labels": {
			  "app": "v1"
		   }
		},
		"spec": {
		   "containers": [
			  {
				 "name": "nginx",
				 "image": "nginx"
			  }
		   ],
		   "securityContext": {
			  "runAsNonRoot": true
		   }
		}
	 }
`)

	var policy kyverno.ClusterPolicy
	err := json.Unmarshal(rawPolicy, &policy)
	assert.NilError(t, err)

	resourceUnstructured, err := utils.ConvertToUnstructured(rawResource)
	assert.NilError(t, err)
	er := Validate(context.TODO(), registryclient.NewOrDie(), &PolicyContext{policy: &policy, newResource: *resourceUnstructured, jsonContext: enginecontext.NewContext()})
	msgs := []string{"validation rule 'pod rule 2' passed."}

	for index, r := range er.PolicyResponse.Rules {
		assert.Equal(t, r.Message, msgs[index])
	}

	assert.Assert(t, er.IsSuccessful())
}

func TestValidate_inequality_List_Processing(t *testing.T) {
	// anchor not present in resource
	rawPolicy := []byte(`{
		"apiVersion": "kyverno.io/v1",
		"kind": "ClusterPolicy",
		"metadata": {
		   "name": "policy-secaas-k8s"
		},
		"spec": {
		   "rules": [
			  {
				 "name": "pod rule 2",
				 "match": {
					"resources": {
					   "kinds": [
						  "Pod"
					   ]
					}
				 },
				 "validate": {
					"message": "pod: validate run as non root user",
					"pattern": {
					   "spec": {
						  "=(supplementalGroups)": ">0"
					   }
					}
				 }
			  }
		   ]
		}
	 }	 `)

	rawResource := []byte(`
	{
		"apiVersion": "v1",
		"kind": "Pod",
		"metadata": {
		   "name": "myapp-pod",
		   "labels": {
			  "app": "v1"
		   }
		},
		"spec": {
		   "containers": [
			  {
				 "name": "nginx",
				 "image": "nginx"
			  }
		   ],
		   "supplementalGroups": [
			  "2",
			  "5",
			  "10"
		   ]
		}
	 }
`)

	var policy kyverno.ClusterPolicy
	err := json.Unmarshal(rawPolicy, &policy)
	assert.NilError(t, err)

	resourceUnstructured, err := utils.ConvertToUnstructured(rawResource)
	assert.NilError(t, err)
	er := Validate(context.TODO(), registryclient.NewOrDie(), &PolicyContext{policy: &policy, newResource: *resourceUnstructured, jsonContext: enginecontext.NewContext()})
	msgs := []string{"validation rule 'pod rule 2' passed."}

	for index, r := range er.PolicyResponse.Rules {
		assert.Equal(t, r.Message, msgs[index])
	}

	assert.Assert(t, er.IsSuccessful())
}

func TestValidate_inequality_List_ProcessingBrackets(t *testing.T) {
	// anchor not present in resource
	rawPolicy := []byte(`{
		"apiVersion": "kyverno.io/v1",
		"kind": "ClusterPolicy",
		"metadata": {
		   "name": "policy-secaas-k8s"
		},
		"spec": {
		   "rules": [
			  {
				 "name": "pod rule 2",
				 "match": {
					"resources": {
					   "kinds": [
						  "Pod"
					   ]
					}
				 },
				 "validate": {
					"message": "pod: validate run as non root user",
					"pattern": {
					   "spec": {
						"=(supplementalGroups)": [
							">0 & <100001"
						  ]
					   }
					}
				 }
			  }
		   ]
		}
	 }	 `)

	rawResource := []byte(`
	{
		"apiVersion": "v1",
		"kind": "Pod",
		"metadata": {
		   "name": "myapp-pod",
		   "labels": {
			  "app": "v1"
		   }
		},
		"spec": {
		   "containers": [
			  {
				 "name": "nginx",
				 "image": "nginx"
			  }
		   ],
		   "supplementalGroups": [
			  "2",
			  "5",
			  "10",
			  "100",
			  "10000",
			  "1000",
			  "543"
		   ]
		}
	 }
`)

	var policy kyverno.ClusterPolicy
	err := json.Unmarshal(rawPolicy, &policy)
	assert.NilError(t, err)

	resourceUnstructured, err := utils.ConvertToUnstructured(rawResource)
	assert.NilError(t, err)
	er := Validate(context.TODO(), registryclient.NewOrDie(), &PolicyContext{policy: &policy, newResource: *resourceUnstructured, jsonContext: enginecontext.NewContext()})
	msgs := []string{"validation rule 'pod rule 2' passed."}

	for index, r := range er.PolicyResponse.Rules {
		assert.Equal(t, r.Message, msgs[index])
	}

	assert.Assert(t, er.IsSuccessful())
}

func TestValidate_anchor_map_found_invalid(t *testing.T) {
	// anchor not present in resource
	rawPolicy := []byte(`{
		"apiVersion": "kyverno.io/v1",
		"kind": "ClusterPolicy",
		"metadata": {
		   "name": "policy-secaas-k8s"
		},
		"spec": {
		   "rules": [
			  {
				 "name": "pod rule 2",
				 "match": {
					"resources": {
					   "kinds": [
						  "Pod"
					   ]
					}
				 },
				 "validate": {
					"message": "pod: validate run as non root user",
					"pattern": {
					   "spec": {
						  "=(securityContext)": {
							 "runAsNonRoot": true
						  }
					   }
					}
				 }
			  }
		   ]
		}
	 }	 `)

	rawResource := []byte(`
	{
		"apiVersion": "v1",
		"kind": "Pod",
		"metadata": {
		   "name": "myapp-pod",
		   "labels": {
			  "app": "v1"
		   }
		},
		"spec": {
		   "containers": [
			  {
				 "name": "nginx",
				 "image": "nginx"
			  }
		   ],
		   "securityContext": {
			  "runAsNonRoot": false
		   }
		}
	 }
`)

	var policy kyverno.ClusterPolicy
	err := json.Unmarshal(rawPolicy, &policy)
	assert.NilError(t, err)

	resourceUnstructured, err := utils.ConvertToUnstructured(rawResource)
	assert.NilError(t, err)
	er := Validate(context.TODO(), registryclient.NewOrDie(), &PolicyContext{policy: &policy, newResource: *resourceUnstructured, jsonContext: enginecontext.NewContext()})
	msgs := []string{"validation error: pod: validate run as non root user. rule pod rule 2 failed at path /spec/securityContext/runAsNonRoot/"}

	for index, r := range er.PolicyResponse.Rules {
		assert.Equal(t, r.Message, msgs[index])
	}
	assert.Assert(t, !er.IsSuccessful())
}

func TestValidate_AnchorList_pass(t *testing.T) {
	// anchor not present in resource
	rawPolicy := []byte(`
	{
		"apiVersion": "kyverno.io/v1",
		"kind": "ClusterPolicy",
		"metadata": {
		  "name": "policy-secaas-k8s"
		},
		"spec": {
		  "rules": [
			{
			  "name": "pod image rule",
			  "match": {
				"resources": {
				  "kinds": [
					"Pod"
				  ]
				}
			  },
			  "validate": {
				"pattern": {
				  "spec": {
					"=(containers)": [
					  {
						"name": "nginx"
					  }
					]
				  }
				}
			  }
			}
		  ]
		}
	  }
		 `)

	rawResource := []byte(`
	{
		"apiVersion": "v1",
		"kind": "Pod",
		"metadata": {
		  "name": "myapp-pod",
		  "labels": {
			"app": "v1"
		  }
		},
		"spec": {
		  "containers": [
			{
			  "name": "nginx"
			},
			{
			  "name": "nginx"
			}
		  ]
		}
	  }
`)

	var policy kyverno.ClusterPolicy
	err := json.Unmarshal(rawPolicy, &policy)
	assert.NilError(t, err)

	resourceUnstructured, err := utils.ConvertToUnstructured(rawResource)
	assert.NilError(t, err)
	er := Validate(context.TODO(), registryclient.NewOrDie(), &PolicyContext{policy: &policy, newResource: *resourceUnstructured, jsonContext: enginecontext.NewContext()})
	msgs := []string{"validation rule 'pod image rule' passed."}

	for index, r := range er.PolicyResponse.Rules {
		t.Log(r.Message)
		assert.Equal(t, r.Message, msgs[index])
	}
	assert.Assert(t, er.IsSuccessful())
}

func TestValidate_AnchorList_fail(t *testing.T) {
	rawPolicy := []byte(`
	{
		"apiVersion": "kyverno.io/v1",
		"kind": "ClusterPolicy",
		"metadata": {
		  "name": "policy-secaas-k8s"
		},
		"spec": {
		  "rules": [
			{
			  "name": "pod image rule",
			  "match": {
				"resources": {
				  "kinds": [
					"Pod"
				  ]
				}
			  },
			  "validate": {
				"pattern": {
				  "spec": {
					"=(containers)": [
					  {
						"name": "nginx"
					  }
					]
				  }
				}
			  }
			}
		  ]
		}
	  }
		 `)

	rawResource := []byte(`
	{
		"apiVersion": "v1",
		"kind": "Pod",
		"metadata": {
		  "name": "myapp-pod",
		  "labels": {
			"app": "v1"
		  }
		},
		"spec": {
		  "containers": [
			{
			  "name": "nginx"
			},
			{
			  "name": "busy"
			}
		  ]
		}
	  }
`)

	var policy kyverno.ClusterPolicy
	err := json.Unmarshal(rawPolicy, &policy)
	assert.NilError(t, err)

	resourceUnstructured, err := utils.ConvertToUnstructured(rawResource)
	assert.NilError(t, err)
	er := Validate(context.TODO(), registryclient.NewOrDie(), &PolicyContext{policy: &policy, newResource: *resourceUnstructured, jsonContext: enginecontext.NewContext()})
	assert.Assert(t, !er.IsSuccessful())
}

func TestValidate_existenceAnchor_fail(t *testing.T) {
	// anchor not present in resource
	rawPolicy := []byte(`
	{
		"apiVersion": "kyverno.io/v1",
		"kind": "ClusterPolicy",
		"metadata": {
		  "name": "policy-secaas-k8s"
		},
		"spec": {
		  "rules": [
			{
			  "name": "pod image rule",
			  "match": {
				"resources": {
				  "kinds": [
					"Pod"
				  ]
				}
			  },
			  "validate": {
				"pattern": {
				  "spec": {
					"^(containers)": [
					  {
						"name": "nginx"
					  }
					]
				  }
				}
			  }
			}
		  ]
		}
	  }
		 `)

	rawResource := []byte(`
	{
		"apiVersion": "v1",
		"kind": "Pod",
		"metadata": {
		  "name": "myapp-pod",
		  "labels": {
			"app": "v1"
		  }
		},
		"spec": {
		  "containers": [
			{
			  "name": "busy1"
			},
			{
			  "name": "busy"
			}
		  ]
		}
	  }
`)

	var policy kyverno.ClusterPolicy
	err := json.Unmarshal(rawPolicy, &policy)
	assert.NilError(t, err)

	resourceUnstructured, err := utils.ConvertToUnstructured(rawResource)
	assert.NilError(t, err)
	er := Validate(context.TODO(), registryclient.NewOrDie(), &PolicyContext{policy: &policy, newResource: *resourceUnstructured, jsonContext: enginecontext.NewContext()})
	assert.Assert(t, !er.IsSuccessful())
}

func TestValidate_existenceAnchor_pass(t *testing.T) {
	// anchor not present in resource
	rawPolicy := []byte(`
	{
		"apiVersion": "kyverno.io/v1",
		"kind": "ClusterPolicy",
		"metadata": {
		  "name": "policy-secaas-k8s"
		},
		"spec": {
		  "rules": [
			{
			  "name": "pod image rule",
			  "match": {
				"resources": {
				  "kinds": [
					"Pod"
				  ]
				}
			  },
			  "validate": {
				"pattern": {
				  "spec": {
					"^(containers)": [
					  {
						"name": "nginx"
					  }
					]
				  }
				}
			  }
			}
		  ]
		}
	  }
		 `)

	rawResource := []byte(`
	{
		"apiVersion": "v1",
		"kind": "Pod",
		"metadata": {
		  "name": "myapp-pod",
		  "labels": {
			"app": "v1"
		  }
		},
		"spec": {
		  "containers": [
			{
			  "name": "nginx"
			},
			{
			  "name": "busy"
			}
		  ]
		}
	  }
`)

	var policy kyverno.ClusterPolicy
	err := json.Unmarshal(rawPolicy, &policy)
	assert.NilError(t, err)

	resourceUnstructured, err := utils.ConvertToUnstructured(rawResource)
	assert.NilError(t, err)
	er := Validate(context.TODO(), registryclient.NewOrDie(), &PolicyContext{policy: &policy, newResource: *resourceUnstructured, jsonContext: enginecontext.NewContext()})
	msgs := []string{"validation rule 'pod image rule' passed."}

	for index, r := range er.PolicyResponse.Rules {
		assert.Equal(t, r.Message, msgs[index])
	}
	assert.Assert(t, er.IsSuccessful())
}

func TestValidate_negationAnchor_deny(t *testing.T) {
	rawPolicy := []byte(`
	{
		"apiVersion": "kyverno.io/v1",
		"kind": "ClusterPolicy",
		"metadata": {
		  "name": "validate-host-path"
		},
		"spec": {
		  "rules": [
			{
			  "name": "validate-host-path",
			  "match": {
				"resources": {
				  "kinds": [
					"Pod"
				  ]
				}
			  },
			  "validate": {
				"message": "Host path is not allowed",
				"pattern": {
				  "spec": {
					"volumes": [
					  {
						"name": "*",
						"X(hostPath)": null
					  }
					]
				  }
				}
			  }
			}
		  ]
		}
	  }
	 `)

	rawResource := []byte(`
	{
		"apiVersion": "v1",
		"kind": "Pod",
		"metadata": {
		   "name": "image-with-hostpath",
		   "labels": {
			  "app.type": "prod",
			  "namespace": "my-namespace"
		   }
		},
		"spec": {
		   "containers": [
			  {
				 "name": "image-with-hostpath",
				 "image": "docker.io/nautiker/curl",
				 "volumeMounts": [
					{
					   "name": "var-lib-etcd",
					   "mountPath": "/var/lib"
					}
				 ]
			  }
		   ],
		   "volumes": [
			  {
				 "name": "var-lib-etcd",
				 "hostPath": {
					"path": "/var/lib1"
				 }
			  }
		   ]
		}
	 }	 `)

	var policy kyverno.ClusterPolicy
	err := json.Unmarshal(rawPolicy, &policy)
	assert.NilError(t, err)

	resourceUnstructured, err := utils.ConvertToUnstructured(rawResource)
	assert.NilError(t, err)
	er := Validate(context.TODO(), registryclient.NewOrDie(), &PolicyContext{policy: &policy, newResource: *resourceUnstructured, jsonContext: enginecontext.NewContext()})
	msgs := []string{"validation error: Host path is not allowed. rule validate-host-path failed at path /spec/volumes/0/hostPath/"}

	for index, r := range er.PolicyResponse.Rules {
		assert.Equal(t, r.Message, msgs[index])
	}
	assert.Assert(t, !er.IsSuccessful())
}

func TestValidate_negationAnchor_pass(t *testing.T) {
	rawPolicy := []byte(`
	{
		"apiVersion": "kyverno.io/v1",
		"kind": "ClusterPolicy",
		"metadata": {
		  "name": "validate-host-path"
		},
		"spec": {
		  "rules": [
			{
			  "name": "validate-host-path",
			  "match": {
				"resources": {
				  "kinds": [
					"Pod"
				  ]
				}
			  },
			  "validate": {
				"message": "Host path is not allowed",
				"pattern": {
				  "spec": {
					"volumes": [
					  {
						"name": "*",
						"X(hostPath)": null
					  }
					]
				  }
				}
			  }
			}
		  ]
		}
	  }
	 `)

	rawResource := []byte(`
	{
		"apiVersion": "v1",
		"kind": "Pod",
		"metadata": {
		   "name": "image-with-hostpath",
		   "labels": {
			  "app.type": "prod",
			  "namespace": "my-namespace"
		   }
		},
		"spec": {
		   "containers": [
			  {
				 "name": "image-with-hostpath",
				 "image": "docker.io/nautiker/curl",
				 "volumeMounts": [
					{
					   "name": "var-lib-etcd",
					   "mountPath": "/var/lib"
					}
				 ]
			  }
		   ],
		   "volumes": [
			  {
				 "name": "var-lib-etcd",
				 "emptyDir": {}
			  }
		   ]
		}
	 }
	 	 `)

	var policy kyverno.ClusterPolicy
	err := json.Unmarshal(rawPolicy, &policy)
	assert.NilError(t, err)

	resourceUnstructured, err := utils.ConvertToUnstructured(rawResource)
	assert.NilError(t, err)
	er := Validate(context.TODO(), registryclient.NewOrDie(), &PolicyContext{policy: &policy, newResource: *resourceUnstructured, jsonContext: enginecontext.NewContext()})
	msgs := []string{"validation rule 'validate-host-path' passed."}

	for index, r := range er.PolicyResponse.Rules {
		assert.Equal(t, r.Message, msgs[index])
	}
	assert.Assert(t, er.IsSuccessful())
}

func Test_VariableSubstitutionPathNotExistInPattern(t *testing.T) {
	resourceRaw := []byte(`{
		"apiVersion": "v1",
		"kind": "Pod",
		"metadata": {
			"name": "check-root-user"
		},
		"spec": {
			"containers": [
				{
					"name": "check-root-user-a",
					"image": "nginxinc/nginx-unprivileged",
					"securityContext": {
						"runAsNonRoot": true
					}
				}
			]
		}
	}`)

	policyraw := []byte(`{
		"apiVersion": "kyverno.io/v1",
		"kind": "ClusterPolicy",
		"metadata": {
		  "name": "substitute-variable"
		},
		"spec": {
		  "rules": [
			{
			  "name": "test-path-not-exist",
			  "match": {
				"resources": {
				  "kinds": [
					"Pod"
				  ]
				}
			  },
			  "validate": {
				"pattern": {
				  "spec": {
					"containers": [
					  {
						"name": "{{request.object.metadata.name1}}*"
					  }
					]
				  }
				}
			  }
			}
		  ]
		}
	  }`)

	var policy kyverno.ClusterPolicy
	err := json.Unmarshal(policyraw, &policy)
	assert.NilError(t, err)
	resourceUnstructured, err := utils.ConvertToUnstructured(resourceRaw)
	assert.NilError(t, err)

	ctx := enginecontext.NewContext()
	err = enginecontext.AddResource(ctx, resourceRaw)
	assert.NilError(t, err)

	policyContext := &PolicyContext{
		policy:      &policy,
		jsonContext: ctx,
<<<<<<< HEAD
		newResource: *resourceUnstructured,
	}
	er := Validate(registryclient.NewOrDie(), policyContext)
=======
		newResource: *resourceUnstructured}
	er := Validate(context.TODO(), registryclient.NewOrDie(), policyContext)
>>>>>>> 4ae8b4b0

	assert.Equal(t, len(er.PolicyResponse.Rules), 1)
	assert.Equal(t, er.PolicyResponse.Rules[0].Status, response.RuleStatusError)
	assert.Assert(t, strings.Contains(er.PolicyResponse.Rules[0].Message, "Unknown key \"name1\" in path"))
}

func Test_VariableSubstitutionPathNotExistInAnyPattern_OnePatternStatisfiesButSubstitutionFails(t *testing.T) {
	resourceRaw := []byte(`{
		"apiVersion": "v1",
		"kind": "Deployment",
		"metadata": {
		  "name": "test"
		},
		"spec": {
		  "template": {
			"spec": {
			  "containers": [
				{
				  "name": "test-pod",
				  "image": "nginxinc/nginx-unprivileged"
				}
			  ]
			}
		  }
		}
	  }`)

	policyraw := []byte(`{
		"apiVersion": "kyverno.io/v1",
		"kind": "ClusterPolicy",
		"metadata": {
		  "name": "substitute-variable"
		},
		"spec": {
		  "rules": [
			{
			  "name": "test-path-not-exist",
			  "match": {
				"resources": {
				  "kinds": [
					"Deployment"
				  ]
				}
			  },
			  "validate": {
				"anyPattern": [
				  {
					"spec": {
					  "template": {
						"spec": {
						  "containers": [
							{
							  "name": "{{request.object.metadata.name1}}*"
							}
						  ]
						}
					  }
					}
				  },
				  {
					"spec": {
					  "template": {
						"spec": {
						  "containers": [
							{
							  "name": "{{request.object.metadata.name}}*"
							}
						  ]
						}
					  }
					}
				  }
				]
			  }
			}
		  ]
		}
	  }`)

	var policy kyverno.ClusterPolicy
	assert.NilError(t, json.Unmarshal(policyraw, &policy))
	resourceUnstructured, err := utils.ConvertToUnstructured(resourceRaw)
	assert.NilError(t, err)

	ctx := enginecontext.NewContext()
	err = enginecontext.AddResource(ctx, resourceRaw)
	assert.NilError(t, err)

	policyContext := &PolicyContext{
		policy:      &policy,
		jsonContext: ctx,
<<<<<<< HEAD
		newResource: *resourceUnstructured,
	}
	er := Validate(registryclient.NewOrDie(), policyContext)
=======
		newResource: *resourceUnstructured}
	er := Validate(context.TODO(), registryclient.NewOrDie(), policyContext)
>>>>>>> 4ae8b4b0

	assert.Equal(t, len(er.PolicyResponse.Rules), 1)
	assert.Equal(t, er.PolicyResponse.Rules[0].Status, response.RuleStatusError)
	assert.Assert(t, strings.Contains(er.PolicyResponse.Rules[0].Message, "Unknown key \"name1\" in path"))
}

func Test_VariableSubstitution_NotOperatorWithStringVariable(t *testing.T) {
	resourceRaw := []byte(`{
		"apiVersion": "v1",
		"kind": "Deployment",
		"metadata": {
		  "name": "test"
		},
		"spec": {
		  "content": "sample text"
		}
	  }`)

	policyraw := []byte(`{
		"apiVersion": "kyverno.io/v1",
		"kind": "ClusterPolicy",
		"metadata": {
		  "name": "substitute-variable"
		},
		"spec": {
		  "rules": [
			{
			  "name": "not-operator-with-variable-should-alway-fail-validation",
			  "match": {
				"resources": {
				  "kinds": [
					"Deployment"
				  ]
				}
			  },
			  "validate": {
				"pattern": {
			      "spec": {
				    "content": "!{{ request.object.spec.content }}"
				  }
				}
			  }
			}
		  ]
		}
	  }`)

	var policy kyverno.ClusterPolicy
	assert.NilError(t, json.Unmarshal(policyraw, &policy))
	resourceUnstructured, err := utils.ConvertToUnstructured(resourceRaw)
	assert.NilError(t, err)

	ctx := enginecontext.NewContext()
	err = enginecontext.AddResource(ctx, resourceRaw)
	assert.NilError(t, err)

	policyContext := &PolicyContext{
		policy:      &policy,
		jsonContext: ctx,
<<<<<<< HEAD
		newResource: *resourceUnstructured,
	}
	er := Validate(registryclient.NewOrDie(), policyContext)
=======
		newResource: *resourceUnstructured}
	er := Validate(context.TODO(), registryclient.NewOrDie(), policyContext)
>>>>>>> 4ae8b4b0
	assert.Equal(t, er.PolicyResponse.Rules[0].Status, response.RuleStatusFail)
	assert.Equal(t, er.PolicyResponse.Rules[0].Message, "validation error: rule not-operator-with-variable-should-alway-fail-validation failed at path /spec/content/")
}

func Test_VariableSubstitutionPathNotExistInAnyPattern_AllPathNotPresent(t *testing.T) {
	resourceRaw := []byte(`{
		"apiVersion": "v1",
		"kind": "Deployment",
		"metadata": {
		  "name": "test"
		},
		"spec": {
		  "template": {
			"spec": {
			  "containers": [
				{
				  "name": "test-pod",
				  "image": "nginxinc/nginx-unprivileged"
				}
			  ]
			}
		  }
		}
	  }`)

	policyraw := []byte(`{
		"apiVersion": "kyverno.io/v1",
		"kind": "ClusterPolicy",
		"metadata": {
		  "name": "substitute-variable"
		},
		"spec": {
		  "rules": [
			{
			  "name": "test-path-not-exist",
			  "match": {
				"resources": {
				  "kinds": [
					"Deployment"
				  ]
				}
			  },
			  "validate": {
				"anyPattern": [
				  {
					"spec": {
					  "template": {
						"spec": {
						  "containers": [
							{
							  "name": "{{request.object.metadata.name1}}*"
							}
						  ]
						}
					  }
					}
				  },
				  {
					"spec": {
					  "template": {
						"spec": {
						  "containers": [
							{
							  "name": "{{request.object.metadata.name2}}*"
							}
						  ]
						}
					  }
					}
				  }
				]
			  }
			}
		  ]
		}
	  }`)

	var policy kyverno.ClusterPolicy
	assert.NilError(t, json.Unmarshal(policyraw, &policy))
	resourceUnstructured, err := utils.ConvertToUnstructured(resourceRaw)
	assert.NilError(t, err)

	ctx := enginecontext.NewContext()
	err = enginecontext.AddResource(ctx, resourceRaw)
	assert.NilError(t, err)

	policyContext := &PolicyContext{
		policy:      &policy,
		jsonContext: ctx,
<<<<<<< HEAD
		newResource: *resourceUnstructured,
	}
	er := Validate(registryclient.NewOrDie(), policyContext)
=======
		newResource: *resourceUnstructured}
	er := Validate(context.TODO(), registryclient.NewOrDie(), policyContext)
>>>>>>> 4ae8b4b0

	assert.Equal(t, len(er.PolicyResponse.Rules), 1)
	assert.Equal(t, er.PolicyResponse.Rules[0].Status, response.RuleStatusError)
	assert.Assert(t, strings.Contains(er.PolicyResponse.Rules[0].Message, "Unknown key \"name1\" in path"))
}

func Test_VariableSubstitutionPathNotExistInAnyPattern_AllPathPresent_NonePatternSatisfy(t *testing.T) {
	resourceRaw := []byte(`{
		"apiVersion": "v1",
		"kind": "Deployment",
		"metadata": {
		  "name": "test"
		},
		"spec": {
		  "template": {
			"spec": {
			  "containers": [
				{
				  "name": "pod-test-pod",
				  "image": "nginxinc/nginx-unprivileged"
				}
			  ]
			}
		  }
		}
	  }`)

	policyraw := []byte(`{
		"apiVersion": "kyverno.io/v1",
		"kind": "ClusterPolicy",
		"metadata": {
		  "name": "substitute-variable"
		},
		"spec": {
		  "rules": [
			{
			  "name": "test-path-not-exist",
			  "match": {
				"resources": {
				  "kinds": [
					"Deployment"
				  ]
				}
			  },
			  "validate": {
				"anyPattern": [
				  {
					"spec": {
					  "template": {
						"spec": {
						  "containers": [
							{
							  "name": "{{request.object.metadata.name}}*"
							}
						  ]
						}
					  }
					}
				  },
				  {
					"spec": {
					  "template": {
						"spec": {
						  "containers": [
							{
							  "name": "{{request.object.metadata.name}}*"
							}
						  ]
						}
					  }
					}
				  }
				]
			  }
			}
		  ]
		}
	  }`)

	var policy kyverno.ClusterPolicy
	assert.NilError(t, json.Unmarshal(policyraw, &policy))
	resourceUnstructured, err := utils.ConvertToUnstructured(resourceRaw)
	assert.NilError(t, err)

	ctx := enginecontext.NewContext()
	err = enginecontext.AddResource(ctx, resourceRaw)
	assert.NilError(t, err)

	policyContext := &PolicyContext{
		policy:      &policy,
		jsonContext: ctx,
<<<<<<< HEAD
		newResource: *resourceUnstructured,
	}
	er := Validate(registryclient.NewOrDie(), policyContext)
=======
		newResource: *resourceUnstructured}
	er := Validate(context.TODO(), registryclient.NewOrDie(), policyContext)
>>>>>>> 4ae8b4b0

	assert.Equal(t, er.PolicyResponse.Rules[0].Status, response.RuleStatusFail)
	assert.Equal(t, er.PolicyResponse.Rules[0].Message,
		"validation error: rule test-path-not-exist[0] failed at path /spec/template/spec/containers/0/name/ rule test-path-not-exist[1] failed at path /spec/template/spec/containers/0/name/")
}

func Test_VariableSubstitutionValidate_VariablesInMessageAreResolved(t *testing.T) {
	resourceRaw := []byte(`{
		"apiVersion": "apps/v1",
		"kind": "Deployment",
		"metadata": {
		  "name": "busybox",
		  "labels": {
			"app": "busybox",
			"color": "red",
			"animal": "cow",
			"food": "pizza",
			"car": "jeep",
			"env": "qa"
		  }
		},
		"spec": {
		  "replicas": 1,
		  "selector": {
			"matchLabels": {
			  "app": "busybox"
			}
		  },
		  "template": {
			"metadata": {
			  "labels": {
				"app": "busybox"
			  }
			},
			"spec": {
			  "containers": [
				{
				  "image": "busybox:1.28",
				  "name": "busybox",
				  "command": [
					"sleep",
					"9999"
				  ]
				}
			  ]
			}
		  }
		}
	  }`)

	policyraw := []byte(`{
		"apiVersion": "kyverno.io/v1",
		"kind": "ClusterPolicy",
		"metadata": {
		  "name": "cm-array-example"
		},
		"spec": {
		  "validationFailureAction": "enforce",
		  "background": false,
		  "rules": [
			{
			  "name": "validate-role-annotation",
			  "match": {
				"resources": {
				  "kinds": [
					"Deployment"
				  ]
				}
			  },
			  "validate": {
				"message": "The animal {{ request.object.metadata.labels.animal }} is not in the allowed list of animals.",
				"deny": {
				  "conditions": [
					{
					  "key": "{{ request.object.metadata.labels.animal }}",
					  "operator": "NotIn",
					  "value": [
						"snake",
						"bear",
						"cat",
						"dog"
					]
					}
				  ]
				}
			  }
			}
		  ]
		}
	  }`)

	var policy kyverno.ClusterPolicy
	assert.NilError(t, json.Unmarshal(policyraw, &policy))
	resourceUnstructured, err := utils.ConvertToUnstructured(resourceRaw)
	assert.NilError(t, err)

	ctx := enginecontext.NewContext()
	err = enginecontext.AddResource(ctx, resourceRaw)
	assert.NilError(t, err)

	policyContext := &PolicyContext{
		policy:      &policy,
		jsonContext: ctx,
<<<<<<< HEAD
		newResource: *resourceUnstructured,
	}
	er := Validate(registryclient.NewOrDie(), policyContext)
=======
		newResource: *resourceUnstructured}
	er := Validate(context.TODO(), registryclient.NewOrDie(), policyContext)
>>>>>>> 4ae8b4b0
	assert.Equal(t, er.PolicyResponse.Rules[0].Status, response.RuleStatusFail)
	assert.Equal(t, er.PolicyResponse.Rules[0].Message, "The animal cow is not in the allowed list of animals.")
}

func Test_Flux_Kustomization_PathNotPresent(t *testing.T) {
	tests := []struct {
		name             string
		policyRaw        []byte
		resourceRaw      []byte
		expectedResults  []response.RuleStatus
		expectedMessages []string
	}{
		{
			name:      "path-not-present",
			policyRaw: []byte(`{"apiVersion":"kyverno.io/v1","kind":"ClusterPolicy","metadata":{"name":"flux-multi-tenancy"},"spec":{"validationFailureAction":"enforce","rules":[{"name":"serviceAccountName","exclude":{"resources":{"namespaces":["flux-system"]}},"match":{"resources":{"kinds":["Kustomization","HelmRelease"]}},"validate":{"message":".spec.serviceAccountName is required","pattern":{"spec":{"serviceAccountName":"?*"}}}},{"name":"sourceRefNamespace","exclude":{"resources":{"namespaces":["flux-system"]}},"match":{"resources":{"kinds":["Kustomization","HelmRelease"]}},"validate":{"message":"spec.sourceRef.namespace must be the same as metadata.namespace","deny":{"conditions":[{"key":"{{request.object.spec.sourceRef.namespace}}","operator":"NotEquals","value":"{{request.object.metadata.namespace}}"}]}}}]}}`),
			// referred variable path not present
			resourceRaw:      []byte(`{"apiVersion":"kustomize.toolkit.fluxcd.io/v1beta1","kind":"Kustomization","metadata":{"name":"dev-team","namespace":"apps"},"spec":{"serviceAccountName":"dev-team","interval":"5m","sourceRef":{"kind":"GitRepository","name":"dev-team"},"prune":true,"validation":"client"}}`),
			expectedResults:  []response.RuleStatus{response.RuleStatusPass, response.RuleStatusError},
			expectedMessages: []string{"validation rule 'serviceAccountName' passed.", "failed to substitute variables in deny conditions: failed to resolve request.object.spec.sourceRef.namespace at path /0/key: JMESPath query failed: Unknown key \"namespace\" in path"},
		},
		{
			name:      "resource-with-violation",
			policyRaw: []byte(`{"apiVersion":"kyverno.io/v1","kind":"ClusterPolicy","metadata":{"name":"flux-multi-tenancy"},"spec":{"validationFailureAction":"enforce","rules":[{"name":"serviceAccountName","exclude":{"resources":{"namespaces":["flux-system"]}},"match":{"resources":{"kinds":["Kustomization","HelmRelease"]}},"validate":{"message":".spec.serviceAccountName is required","pattern":{"spec":{"serviceAccountName":"?*"}}}},{"name":"sourceRefNamespace","exclude":{"resources":{"namespaces":["flux-system"]}},"match":{"resources":{"kinds":["Kustomization","HelmRelease"]}},"validate":{"message":"spec.sourceRef.namespace {{request.object.spec.sourceRef.namespace}} must be the same as metadata.namespace {{request.object.metadata.namespace}}","deny":{"conditions":[{"key":"{{request.object.spec.sourceRef.namespace}}","operator":"NotEquals","value":"{{request.object.metadata.namespace}}"}]}}}]}}`),
			// referred variable path present with different value
			resourceRaw:      []byte(`{"apiVersion":"kustomize.toolkit.fluxcd.io/v1beta1","kind":"Kustomization","metadata":{"name":"dev-team","namespace":"apps"},"spec":{"serviceAccountName":"dev-team","interval":"5m","sourceRef":{"kind":"GitRepository","name":"dev-team","namespace":"default"},"prune":true,"validation":"client"}}`),
			expectedResults:  []response.RuleStatus{response.RuleStatusPass, response.RuleStatusFail},
			expectedMessages: []string{"validation rule 'serviceAccountName' passed.", "spec.sourceRef.namespace default must be the same as metadata.namespace apps"},
		},
		{
			name:      "resource-comply",
			policyRaw: []byte(`{"apiVersion":"kyverno.io/v1","kind":"ClusterPolicy","metadata":{"name":"flux-multi-tenancy"},"spec":{"validationFailureAction":"enforce","rules":[{"name":"serviceAccountName","exclude":{"resources":{"namespaces":["flux-system"]}},"match":{"resources":{"kinds":["Kustomization","HelmRelease"]}},"validate":{"message":".spec.serviceAccountName is required","pattern":{"spec":{"serviceAccountName":"?*"}}}},{"name":"sourceRefNamespace","exclude":{"resources":{"namespaces":["flux-system"]}},"match":{"resources":{"kinds":["Kustomization","HelmRelease"]}},"validate":{"message":"spec.sourceRef.namespace must be the same as metadata.namespace","deny":{"conditions":[{"key":"{{request.object.spec.sourceRef.namespace}}","operator":"NotEquals","value":"{{request.object.metadata.namespace}}"}]}}}]}}`),
			// referred variable path present with same value - validate passes
			resourceRaw:      []byte(`{"apiVersion":"kustomize.toolkit.fluxcd.io/v1beta1","kind":"Kustomization","metadata":{"name":"dev-team","namespace":"apps"},"spec":{"serviceAccountName":"dev-team","interval":"5m","sourceRef":{"kind":"GitRepository","name":"dev-team","namespace":"apps"},"prune":true,"validation":"client"}}`),
			expectedResults:  []response.RuleStatus{response.RuleStatusPass, response.RuleStatusPass},
			expectedMessages: []string{"validation rule 'serviceAccountName' passed.", "validation rule 'sourceRefNamespace' passed."},
		},
	}

	for _, test := range tests {
		var policy kyverno.ClusterPolicy
		assert.NilError(t, json.Unmarshal(test.policyRaw, &policy))
		resourceUnstructured, err := utils.ConvertToUnstructured(test.resourceRaw)
		assert.NilError(t, err)

		ctx := enginecontext.NewContext()
		err = enginecontext.AddResource(ctx, test.resourceRaw)
		assert.NilError(t, err)

		policyContext := &PolicyContext{
			policy:      &policy,
			jsonContext: ctx,
<<<<<<< HEAD
			newResource: *resourceUnstructured,
		}
		er := Validate(registryclient.NewOrDie(), policyContext)
=======
			newResource: *resourceUnstructured}
		er := Validate(context.TODO(), registryclient.NewOrDie(), policyContext)
>>>>>>> 4ae8b4b0

		for i, rule := range er.PolicyResponse.Rules {
			assert.Equal(t, er.PolicyResponse.Rules[i].Status, test.expectedResults[i], "\ntest %s failed\nexpected: %s\nactual: %s", test.name, test.expectedResults[i].String(), er.PolicyResponse.Rules[i].Status.String())
			assert.Equal(t, er.PolicyResponse.Rules[i].Message, test.expectedMessages[i], "\ntest %s failed\nexpected: %s\nactual: %s", test.name, test.expectedMessages[i], rule.Message)
		}
	}
}

type testCase struct {
	description   string
	policy        []byte
	request       []byte
	userInfo      []byte
	requestDenied bool
}

func Test_denyFeatureIssue744_BlockUpdate(t *testing.T) {
	testcases := []testCase{
		{
			description:   "Blocks update requests for resources with label allow-updates(success case)",
			policy:        []byte(`{"apiVersion":"kyverno.io/v1","kind":"ClusterPolicy","metadata":{"name":"block-updates-success"},"spec":{"validationFailureAction":"enforce","background":false,"rules":[{"name":"check-allow-updates","match":{"resources":{"selector":{"matchLabels":{"allow-updates":"false"}}}},"exclude":{"clusterRoles":["random"]},"validate":{"message":"Updating {{request.object.kind}} / {{request.object.metadata.name}} is not allowed","deny":{"conditions":{"all":[{"key":"{{request.operation}}","operator":"Equals","value":"UPDATE"}]}}}}]}}`),
			request:       []byte(`{"uid":"7b0600b7-0258-4ecb-9666-c2839bd19612","kind":{"group":"","version":"v1","kind":"Pod"},"resource":{"group":"","version":"v1","resource":"pods"},"subResource":"status","requestKind":{"group":"","version":"v1","kind":"Pod"},"requestResource":{"group":"","version":"v1","resource":"pods"},"requestSubResource":"status","name":"hello-world","namespace":"default","operation":"UPDATE","userInfo":{"username":"system:node:kind-control-plane","groups":["system:authenticated"]},"object":{"kind":"Pod","apiVersion":"v1","metadata":{"name":"hello-world","namespace":"default","uid":"2b42971e-6fcf-41a7-ae44-80963f957eae","resourceVersion":"3438","creationTimestamp":"2020-05-06T20:41:37Z","labels":{"allow-updates":"false","something":"hereeeeeseee"},"annotations":{"kubectl.kubernetes.io/last-applied-configuration":"{\"apiVersion\":\"v1\",\"kind\":\"Pod\",\"metadata\":{\"annotations\":{},\"labels\":{\"allow-updates\":\"false\",\"something\":\"hereeeeeseee\"},\"name\":\"hello-world\",\"namespace\":\"default\"},\"spec\":{\"containers\":[{\"image\":\"hello-world:latest\",\"name\":\"hello-world\",\"ports\":[{\"containerPort\":80}],\"resources\":{\"limits\":{\"cpu\":\"0.2\",\"memory\":\"30Mi\"},\"requests\":{\"cpu\":\"0.1\",\"memory\":\"20Mi\"}}}]}}\n"}},"spec":{"volumes":[{"name":"default-token-4q2mj","secret":{"secretName":"default-token-4q2mj","defaultMode":420}}],"containers":[{"name":"hello-world","image":"hello-world:latest","ports":[{"containerPort":80,"protocol":"TCP"}],"resources":{"limits":{"cpu":"200m","memory":"30Mi"},"requests":{"cpu":"100m","memory":"20Mi"}},"volumeMounts":[{"name":"default-token-4q2mj","readOnly":true,"mountPath":"/var/run/secrets/kubernetes.io/serviceaccount"}],"terminationMessagePath":"/dev/termination-log","terminationMessagePolicy":"File","imagePullPolicy":"Always"}],"restartPolicy":"Always","terminationGracePeriodSeconds":30,"dnsPolicy":"ClusterFirst","serviceAccountName":"default","serviceAccount":"default","nodeName":"kind-control-plane","securityContext":{},"schedulerName":"default-scheduler","tolerations":[{"key":"node.kubernetes.io/not-ready","operator":"Exists","effect":"NoExecute","tolerationSeconds":300},{"key":"node.kubernetes.io/unreachable","operator":"Exists","effect":"NoExecute","tolerationSeconds":300}],"priority":0,"enableServiceLinks":true},"status":{"phase":"Running","conditions":[{"type":"Initialized","status":"True","lastProbeTime":null,"lastTransitionTime":"2020-05-06T20:41:37Z"},{"type":"Ready","status":"False","lastProbeTime":null,"lastTransitionTime":"2020-05-06T20:41:37Z","reason":"ContainersNotReady","message":"containers with unready status: [hello-world]"},{"type":"ContainersReady","status":"False","lastProbeTime":null,"lastTransitionTime":"2020-05-06T20:41:37Z","reason":"ContainersNotReady","message":"containers with unready status: [hello-world]"},{"type":"PodScheduled","status":"True","lastProbeTime":null,"lastTransitionTime":"2020-05-06T20:41:37Z"}],"hostIP":"172.17.0.2","podIP":"10.244.0.8","podIPs":[{"ip":"10.244.0.8"}],"startTime":"2020-05-06T20:41:37Z","containerStatuses":[{"name":"hello-world","state":{"terminated":{"exitCode":0,"reason":"Completed","startedAt":"2020-05-06T20:42:01Z","finishedAt":"2020-05-06T20:42:01Z","containerID":"containerd://46dc1c3dead976b5cc6e5f6a8dc86988e8ce401e6fd903d4637848dd4baac0c4"}},"lastState":{},"ready":false,"restartCount":0,"image":"docker.io/library/hello-world:latest","imageID":"docker.io/library/hello-world@sha256:8e3114318a995a1ee497790535e7b88365222a21771ae7e53687ad76563e8e76","containerID":"containerd://46dc1c3dead976b5cc6e5f6a8dc86988e8ce401e6fd903d4637848dd4baac0c4","started":false}],"qosClass":"Burstable"}},"oldObject":{"kind":"Pod","apiVersion":"v1","metadata":{"name":"hello-world","namespace":"default","uid":"2b42971e-6fcf-41a7-ae44-80963f957eae","resourceVersion":"3438","creationTimestamp":"2020-05-06T20:41:37Z","labels":{"allow-updates":"false","something":"hereeeeeseee"},"annotations":{"kubectl.kubernetes.io/last-applied-configuration":"{\"apiVersion\":\"v1\",\"kind\":\"Pod\",\"metadata\":{\"annotations\":{},\"labels\":{\"allow-updates\":\"false\",\"something\":\"hereeeeeseee\"},\"name\":\"hello-world\",\"namespace\":\"default\"},\"spec\":{\"containers\":[{\"image\":\"hello-world:latest\",\"name\":\"hello-world\",\"ports\":[{\"containerPort\":80}],\"resources\":{\"limits\":{\"cpu\":\"0.2\",\"memory\":\"30Mi\"},\"requests\":{\"cpu\":\"0.1\",\"memory\":\"20Mi\"}}}]}}\n"}},"spec":{"volumes":[{"name":"default-token-4q2mj","secret":{"secretName":"default-token-4q2mj","defaultMode":420}}],"containers":[{"name":"hello-world","image":"hello-world:latest","ports":[{"containerPort":80,"protocol":"TCP"}],"resources":{"limits":{"cpu":"200m","memory":"30Mi"},"requests":{"cpu":"100m","memory":"20Mi"}},"volumeMounts":[{"name":"default-token-4q2mj","readOnly":true,"mountPath":"/var/run/secrets/kubernetes.io/serviceaccount"}],"terminationMessagePath":"/dev/termination-log","terminationMessagePolicy":"File","imagePullPolicy":"Always"}],"restartPolicy":"Always","terminationGracePeriodSeconds":30,"dnsPolicy":"ClusterFirst","serviceAccountName":"default","serviceAccount":"default","nodeName":"kind-control-plane","securityContext":{},"schedulerName":"default-scheduler","tolerations":[{"key":"node.kubernetes.io/not-ready","operator":"Exists","effect":"NoExecute","tolerationSeconds":300},{"key":"node.kubernetes.io/unreachable","operator":"Exists","effect":"NoExecute","tolerationSeconds":300}],"priority":0,"enableServiceLinks":true},"status":{"phase":"Pending","conditions":[{"type":"Initialized","status":"True","lastProbeTime":null,"lastTransitionTime":"2020-05-06T20:41:37Z"},{"type":"Ready","status":"False","lastProbeTime":null,"lastTransitionTime":"2020-05-06T20:41:37Z","reason":"ContainersNotReady","message":"containers with unready status: [hello-world]"},{"type":"ContainersReady","status":"False","lastProbeTime":null,"lastTransitionTime":"2020-05-06T20:41:37Z","reason":"ContainersNotReady","message":"containers with unready status: [hello-world]"},{"type":"PodScheduled","status":"True","lastProbeTime":null,"lastTransitionTime":"2020-05-06T20:41:37Z"}],"hostIP":"172.17.0.2","startTime":"2020-05-06T20:41:37Z","containerStatuses":[{"name":"hello-world","state":{"waiting":{"reason":"ContainerCreating"}},"lastState":{},"ready":false,"restartCount":0,"image":"hello-world:latest","imageID":"","started":false}],"qosClass":"Burstable"}},"dryRun":false,"options":{"kind":"UpdateOptions","apiVersion":"meta.k8s.io/v1"}}`),
			userInfo:      []byte(`{"roles":["kube-system:kubeadm:kubelet-config-1.17","kube-system:kubeadm:nodes-kubeadm-config"],"clusterRoles":["system:basic-user","system:certificates.k8s.io:certificatesigningrequests:selfnodeclient","system:public-info-viewer","system:discovery"],"userInfo":{"username":"kubernetes-admin","groups":["system:authenticated"]}}`),
			requestDenied: true,
		},
		{
			description:   "Blocks update requests for resources with label allow-updates(failure case)",
			policy:        []byte(`{"apiVersion":"kyverno.io/v1","kind":"ClusterPolicy","metadata":{"name":"block-updates-failure"},"spec":{"validationFailureAction":"enforce","background":false,"rules":[{"name":"check-allow-deletes","match":{"resources":{"selector":{"matchLabels":{"allow-deletes":"false"}}}},"exclude":{"clusterRoles":["random"]},"validate":{"message":"Deleting {{request.oldObject.kind}} / {{request.oldObject.metadata.name}} is not allowed","deny":{"conditions":{"all":[{"key":"{{request.operation}}","operator":"Equal","value":"DELETE"}]}}}}]}}`),
			request:       []byte(`{"uid":"9c284cdb-b0de-42aa-adf5-649a44bc861b","kind":{"group":"","version":"v1","kind":"Pod"},"resource":{"group":"","version":"v1","resource":"pods"},"requestKind":{"group":"","version":"v1","kind":"Pod"},"requestResource":{"group":"","version":"v1","resource":"pods"},"name":"hello-world","namespace":"default","operation":"CREATE","userInfo":{"username":"kubernetes-admin","groups":["system:masters","system:authenticated"]},"object":{"kind":"Pod","apiVersion":"v1","metadata":{"name":"hello-world","namespace":"default","uid":"41a928a7-73f4-419f-bd64-de11f4f0a8ca","creationTimestamp":"2020-05-06T20:43:50Z","labels":{"allow-updates":"false","something":"hereeeeeseee"},"annotations":{"kubectl.kubernetes.io/last-applied-configuration":"{\"apiVersion\":\"v1\",\"kind\":\"Pod\",\"metadata\":{\"annotations\":{},\"labels\":{\"allow-updates\":\"false\",\"something\":\"hereeeeeseee\"},\"name\":\"hello-world\",\"namespace\":\"default\"},\"spec\":{\"containers\":[{\"image\":\"hello-world:latest\",\"name\":\"hello-world\",\"ports\":[{\"containerPort\":80}],\"resources\":{\"limits\":{\"cpu\":\"0.2\",\"memory\":\"30Mi\"},\"requests\":{\"cpu\":\"0.1\",\"memory\":\"20Mi\"}}}]}}\n"}},"spec":{"volumes":[{"name":"default-token-4q2mj","secret":{"secretName":"default-token-4q2mj"}}],"containers":[{"name":"hello-world","image":"hello-world:latest","ports":[{"containerPort":80,"protocol":"TCP"}],"resources":{"limits":{"cpu":"200m","memory":"30Mi"},"requests":{"cpu":"100m","memory":"20Mi"}},"volumeMounts":[{"name":"default-token-4q2mj","readOnly":true,"mountPath":"/var/run/secrets/kubernetes.io/serviceaccount"}],"terminationMessagePath":"/dev/termination-log","terminationMessagePolicy":"File","imagePullPolicy":"Always"}],"restartPolicy":"Always","terminationGracePeriodSeconds":30,"dnsPolicy":"ClusterFirst","serviceAccountName":"default","serviceAccount":"default","securityContext":{},"schedulerName":"default-scheduler","tolerations":[{"key":"node.kubernetes.io/not-ready","operator":"Exists","effect":"NoExecute","tolerationSeconds":300},{"key":"node.kubernetes.io/unreachable","operator":"Exists","effect":"NoExecute","tolerationSeconds":300}],"priority":0,"enableServiceLinks":true},"status":{"phase":"Pending","qosClass":"Burstable"}},"oldObject":null,"dryRun":false,"options":{"kind":"CreateOptions","apiVersion":"meta.k8s.io/v1"}}`),
			userInfo:      []byte(`{"roles":null,"clusterRoles":["system:public-info-viewer","cluster-admin","system:discovery","system:basic-user"],"userInfo":{"username":"kubernetes-admin","groups":["system:masters","system:authenticated"]}}`),
			requestDenied: false,
		},
	}

	for _, testcase := range testcases {
		executeTest(t, testcase)
	}
}

func Test_denyFeatureIssue744_DenyAll(t *testing.T) {
	testcases := []testCase{
		{
			description:   "Deny all requests on a namespace",
			policy:        []byte(`{"apiVersion":"kyverno.io/v1","kind":"ClusterPolicy","metadata":{"name":"block-request"},"spec":{"validationFailureAction":"enforce","rules":[{"name":"block-request","match":{"resources":{"namespaces":["kube-system"]}},"validate":{"deny":{}}}]}}`),
			request:       []byte(`{"uid":"2cf2b192-2c25-4f14-ac3a-315408d398f2","kind":{"group":"","version":"v1","kind":"Pod"},"resource":{"group":"","version":"v1","resource":"pods"},"requestKind":{"group":"","version":"v1","kind":"Pod"},"requestResource":{"group":"","version":"v1","resource":"pods"},"name":"hello-world","namespace":"default","operation":"UPDATE","userInfo":{"username":"kubernetes-admin","groups":["system:masters","system:authenticated"]},"object":{"kind":"Pod","apiVersion":"v1","metadata":{"name":"hello-world","namespace":"default","uid":"f5c33eaf-79d8-4bc0-8819-749b3606012c","resourceVersion":"5470","creationTimestamp":"2020-05-06T20:57:15Z","labels":{"allow-updates":"false","something":"existes","something2":"feeereeeeeeeee"},"annotations":{"kubectl.kubernetes.io/last-applied-configuration":"{\"apiVersion\":\"v1\",\"kind\":\"Pod\",\"metadata\":{\"annotations\":{},\"labels\":{\"allow-updates\":\"false\",\"something\":\"existes\",\"something2\":\"feeereeeeeeeee\"},\"name\":\"hello-world\",\"namespace\":\"default\"},\"spec\":{\"containers\":[{\"image\":\"hello-world:latest\",\"name\":\"hello-world\",\"ports\":[{\"containerPort\":80}],\"resources\":{\"limits\":{\"cpu\":\"0.2\",\"memory\":\"30Mi\"},\"requests\":{\"cpu\":\"0.1\",\"memory\":\"20Mi\"}}}]}}\n"}},"spec":{"volumes":[{"name":"default-token-4q2mj","secret":{"secretName":"default-token-4q2mj","defaultMode":420}}],"containers":[{"name":"hello-world","image":"hello-world:latest","ports":[{"containerPort":80,"protocol":"TCP"}],"resources":{"limits":{"cpu":"200m","memory":"30Mi"},"requests":{"cpu":"100m","memory":"20Mi"}},"volumeMounts":[{"name":"default-token-4q2mj","readOnly":true,"mountPath":"/var/run/secrets/kubernetes.io/serviceaccount"}],"terminationMessagePath":"/dev/termination-log","terminationMessagePolicy":"File","imagePullPolicy":"Always"}],"restartPolicy":"Always","terminationGracePeriodSeconds":30,"dnsPolicy":"ClusterFirst","serviceAccountName":"default","serviceAccount":"default","nodeName":"kind-control-plane","securityContext":{},"schedulerName":"default-scheduler","tolerations":[{"key":"node.kubernetes.io/not-ready","operator":"Exists","effect":"NoExecute","tolerationSeconds":300},{"key":"node.kubernetes.io/unreachable","operator":"Exists","effect":"NoExecute","tolerationSeconds":300}],"priority":0,"enableServiceLinks":true},"status":{"phase":"Pending","conditions":[{"type":"Initialized","status":"True","lastProbeTime":null,"lastTransitionTime":"2020-05-06T20:57:15Z"},{"type":"Ready","status":"False","lastProbeTime":null,"lastTransitionTime":"2020-05-06T20:57:15Z","reason":"ContainersNotReady","message":"containers with unready status: [hello-world]"},{"type":"ContainersReady","status":"False","lastProbeTime":null,"lastTransitionTime":"2020-05-06T20:57:15Z","reason":"ContainersNotReady","message":"containers with unready status: [hello-world]"},{"type":"PodScheduled","status":"True","lastProbeTime":null,"lastTransitionTime":"2020-05-06T20:57:15Z"}],"hostIP":"172.17.0.2","startTime":"2020-05-06T20:57:15Z","containerStatuses":[{"name":"hello-world","state":{"waiting":{"reason":"ContainerCreating"}},"lastState":{},"ready":false,"restartCount":0,"image":"hello-world:latest","imageID":"","started":false}],"qosClass":"Burstable"}},"oldObject":{"kind":"Pod","apiVersion":"v1","metadata":{"name":"hello-world","namespace":"default","uid":"f5c33eaf-79d8-4bc0-8819-749b3606012c","resourceVersion":"5470","creationTimestamp":"2020-05-06T20:57:15Z","labels":{"allow-updates":"false","something":"existes","something2":"feeereeeeeeeee"},"annotations":{"kubectl.kubernetes.io/last-applied-configuration":"{\"apiVersion\":\"v1\",\"kind\":\"Pod\",\"metadata\":{\"annotations\":{},\"labels\":{\"allow-updates\":\"false\",\"something\":\"existes\",\"something2\":\"feeereeeeeeeee\"},\"name\":\"hello-world\",\"namespace\":\"default\"},\"spec\":{\"containers\":[{\"image\":\"hello-world:latest\",\"name\":\"hello-world\",\"ports\":[{\"containerPort\":80}],\"resources\":{\"limits\":{\"cpu\":\"0.2\",\"memory\":\"30Mi\"},\"requests\":{\"cpu\":\"0.1\",\"memory\":\"20Mi\"}}}]}}\n"}},"spec":{"volumes":[{"name":"default-token-4q2mj","secret":{"secretName":"default-token-4q2mj","defaultMode":420}}],"containers":[{"name":"hello-world","image":"hello-world:latest","ports":[{"containerPort":80,"protocol":"TCP"}],"resources":{"limits":{"cpu":"200m","memory":"30Mi"},"requests":{"cpu":"100m","memory":"20Mi"}},"volumeMounts":[{"name":"default-token-4q2mj","readOnly":true,"mountPath":"/var/run/secrets/kubernetes.io/serviceaccount"}],"terminationMessagePath":"/dev/termination-log","terminationMessagePolicy":"File","imagePullPolicy":"Always"}],"restartPolicy":"Always","terminationGracePeriodSeconds":30,"dnsPolicy":"ClusterFirst","serviceAccountName":"default","serviceAccount":"default","nodeName":"kind-control-plane","securityContext":{},"schedulerName":"default-scheduler","tolerations":[{"key":"node.kubernetes.io/not-ready","operator":"Exists","effect":"NoExecute","tolerationSeconds":300},{"key":"node.kubernetes.io/unreachable","operator":"Exists","effect":"NoExecute","tolerationSeconds":300}],"priority":0,"enableServiceLinks":true},"status":{"phase":"Pending","conditions":[{"type":"Initialized","status":"True","lastProbeTime":null,"lastTransitionTime":"2020-05-06T20:57:15Z"},{"type":"Ready","status":"False","lastProbeTime":null,"lastTransitionTime":"2020-05-06T20:57:15Z","reason":"ContainersNotReady","message":"containers with unready status: [hello-world]"},{"type":"ContainersReady","status":"False","lastProbeTime":null,"lastTransitionTime":"2020-05-06T20:57:15Z","reason":"ContainersNotReady","message":"containers with unready status: [hello-world]"},{"type":"PodScheduled","status":"True","lastProbeTime":null,"lastTransitionTime":"2020-05-06T20:57:15Z"}],"hostIP":"172.17.0.2","startTime":"2020-05-06T20:57:15Z","containerStatuses":[{"name":"hello-world","state":{"waiting":{"reason":"ContainerCreating"}},"lastState":{},"ready":false,"restartCount":0,"image":"hello-world:latest","imageID":"","started":false}],"qosClass":"Burstable"}},"dryRun":false,"options":{"kind":"UpdateOptions","apiVersion":"meta.k8s.io/v1"}}`),
			userInfo:      []byte(`{"roles":null,"clusterRoles":null,"userInfo":{"username":"kubernetes-admin","groups":["system:masters","system:authenticated"]}}`),
			requestDenied: false,
		},
	}

	for _, testcase := range testcases {
		executeTest(t, testcase)
	}
}

func Test_denyFeatureIssue744_BlockFields(t *testing.T) {
	testcases := []testCase{
		{
			description:   "Blocks certain fields(success case)",
			policy:        []byte(`{"apiVersion":"kyverno.io/v1","kind":"ClusterPolicy","metadata":{"name":"prevent-field-update-success"},"spec":{"validationFailureAction":"enforce","background":false,"rules":[{"name":"prevent-field-update","match":{"resources":{"selector":{"matchLabels":{"allow-updates":"false"}}}},"validate":{"message":"Updating field label 'something' is not allowed","deny":{"conditions":{"all":[{"key":"{{request.object.metadata.labels.something}}","operator":"NotEqual","value":""},{"key":"{{request.object.metadata.labels.something}}","operator":"NotEquals","value":"{{request.oldObject.metadata.labels.something}}"}]}}}}]}}`),
			request:       []byte(`{"uid":"11d46f83-a31b-444e-8209-c43b24f1af8a","kind":{"group":"","version":"v1","kind":"Pod"},"resource":{"group":"","version":"v1","resource":"pods"},"requestKind":{"group":"","version":"v1","kind":"Pod"},"requestResource":{"group":"","version":"v1","resource":"pods"},"name":"hello-world","namespace":"default","operation":"UPDATE","userInfo":{"username":"kubernetes-admin","groups":["system:masters","system:authenticated"]},"object":{"kind":"Pod","apiVersion":"v1","metadata":{"name":"hello-world","namespace":"default","uid":"42bd0f0a-4b1f-4f7c-a40d-4dbed5522732","resourceVersion":"4333","creationTimestamp":"2020-05-06T20:51:58Z","labels":{"allow-updates":"false","something":"existes","something2":"feeereeeeeeeee"},"annotations":{"kubectl.kubernetes.io/last-applied-configuration":"{\"apiVersion\":\"v1\",\"kind\":\"Pod\",\"metadata\":{\"annotations\":{},\"labels\":{\"allow-updates\":\"false\",\"something\":\"existes\",\"something2\":\"feeereeeeeeeee\"},\"name\":\"hello-world\",\"namespace\":\"default\"},\"spec\":{\"containers\":[{\"image\":\"hello-world:latest\",\"name\":\"hello-world\",\"ports\":[{\"containerPort\":80}],\"resources\":{\"limits\":{\"cpu\":\"0.2\",\"memory\":\"30Mi\"},\"requests\":{\"cpu\":\"0.1\",\"memory\":\"20Mi\"}}}]}}\n"}},"spec":{"volumes":[{"name":"default-token-4q2mj","secret":{"secretName":"default-token-4q2mj","defaultMode":420}}],"containers":[{"name":"hello-world","image":"hello-world:latest","ports":[{"containerPort":80,"protocol":"TCP"}],"resources":{"limits":{"cpu":"200m","memory":"30Mi"},"requests":{"cpu":"100m","memory":"20Mi"}},"volumeMounts":[{"name":"default-token-4q2mj","readOnly":true,"mountPath":"/var/run/secrets/kubernetes.io/serviceaccount"}],"terminationMessagePath":"/dev/termination-log","terminationMessagePolicy":"File","imagePullPolicy":"Always"}],"restartPolicy":"Always","terminationGracePeriodSeconds":30,"dnsPolicy":"ClusterFirst","serviceAccountName":"default","serviceAccount":"default","securityContext":{},"schedulerName":"default-scheduler","tolerations":[{"key":"node.kubernetes.io/not-ready","operator":"Exists","effect":"NoExecute","tolerationSeconds":300},{"key":"node.kubernetes.io/unreachable","operator":"Exists","effect":"NoExecute","tolerationSeconds":300}],"priority":0,"enableServiceLinks":true},"status":{"phase":"Pending","qosClass":"Burstable"}},"oldObject":{"kind":"Pod","apiVersion":"v1","metadata":{"name":"hello-world","namespace":"default","uid":"42bd0f0a-4b1f-4f7c-a40d-4dbed5522732","resourceVersion":"4333","creationTimestamp":"2020-05-06T20:51:58Z","labels":{"allow-updates":"false","something":"exists","something2":"feeereeeeeeeee"},"annotations":{"kubectl.kubernetes.io/last-applied-configuration":"{\"apiVersion\":\"v1\",\"kind\":\"Pod\",\"metadata\":{\"annotations\":{},\"labels\":{\"allow-updates\":\"false\",\"something\":\"exists\",\"something2\":\"feeereeeeeeeee\"},\"name\":\"hello-world\",\"namespace\":\"default\"},\"spec\":{\"containers\":[{\"image\":\"hello-world:latest\",\"name\":\"hello-world\",\"ports\":[{\"containerPort\":80}],\"resources\":{\"limits\":{\"cpu\":\"0.2\",\"memory\":\"30Mi\"},\"requests\":{\"cpu\":\"0.1\",\"memory\":\"20Mi\"}}}]}}\n"}},"spec":{"volumes":[{"name":"default-token-4q2mj","secret":{"secretName":"default-token-4q2mj","defaultMode":420}}],"containers":[{"name":"hello-world","image":"hello-world:latest","ports":[{"containerPort":80,"protocol":"TCP"}],"resources":{"limits":{"cpu":"200m","memory":"30Mi"},"requests":{"cpu":"100m","memory":"20Mi"}},"volumeMounts":[{"name":"default-token-4q2mj","readOnly":true,"mountPath":"/var/run/secrets/kubernetes.io/serviceaccount"}],"terminationMessagePath":"/dev/termination-log","terminationMessagePolicy":"File","imagePullPolicy":"Always"}],"restartPolicy":"Always","terminationGracePeriodSeconds":30,"dnsPolicy":"ClusterFirst","serviceAccountName":"default","serviceAccount":"default","securityContext":{},"schedulerName":"default-scheduler","tolerations":[{"key":"node.kubernetes.io/not-ready","operator":"Exists","effect":"NoExecute","tolerationSeconds":300},{"key":"node.kubernetes.io/unreachable","operator":"Exists","effect":"NoExecute","tolerationSeconds":300}],"priority":0,"enableServiceLinks":true},"status":{"phase":"Pending","qosClass":"Burstable"}},"dryRun":false,"options":{"kind":"UpdateOptions","apiVersion":"meta.k8s.io/v1"}}`),
			userInfo:      []byte(`{"roles":null,"clusterRoles":null,"userInfo":{"username":"kubernetes-admin","groups":["system:masters","system:authenticated"]}}`),
			requestDenied: true,
		},
		{
			description:   "Blocks certain fields(failure case)",
			policy:        []byte(`{"apiVersion":"kyverno.io/v1","kind":"ClusterPolicy","metadata":{"name":"prevent-field-update-failure"},"spec":{"validationFailureAction":"enforce","background":false,"rules":[{"name":"prevent-field-update","match":{"resources":{"selector":{"matchLabels":{"allow-updates":"false"}}}},"validate":{"message":"Updating field label 'something' is not allowed","deny":{"conditions":{"all":[{"key":"{{request.object.metadata.labels.something}}","operator":"NotEqual","value":""},{"key":"{{request.object.metadata.labels.something}}","operator":"NotEquals","value":"{{request.oldObject.metadata.labels.something}}"}]}}}}]}}`),
			request:       []byte(`{"uid":"cbdce9bb-741d-466a-a440-36155eb4b45b","kind":{"group":"","version":"v1","kind":"Pod"},"resource":{"group":"","version":"v1","resource":"pods"},"requestKind":{"group":"","version":"v1","kind":"Pod"},"requestResource":{"group":"","version":"v1","resource":"pods"},"name":"hello-world","namespace":"kube-system","operation":"CREATE","userInfo":{"username":"kubernetes-admin","groups":["system:masters","system:authenticated"]},"object":{"kind":"Pod","apiVersion":"v1","metadata":{"name":"hello-world","namespace":"kube-system","uid":"490c240c-f96a-4d5a-8860-75597bab0a7e","creationTimestamp":"2020-05-06T21:01:50Z","annotations":{"kubectl.kubernetes.io/last-applied-configuration":"{\"apiVersion\":\"v1\",\"kind\":\"Pod\",\"metadata\":{\"annotations\":{},\"name\":\"hello-world\",\"namespace\":\"kube-system\"},\"spec\":{\"containers\":[{\"image\":\"hello-world:latest\",\"name\":\"hello-world\",\"ports\":[{\"containerPort\":80}],\"resources\":{\"limits\":{\"cpu\":\"0.2\",\"memory\":\"30Mi\"},\"requests\":{\"cpu\":\"0.1\",\"memory\":\"20Mi\"}}}]}}\n"}},"spec":{"volumes":[{"name":"default-token-8h2h8","secret":{"secretName":"default-token-8h2h8"}}],"containers":[{"name":"hello-world","image":"hello-world:latest","ports":[{"containerPort":80,"protocol":"TCP"}],"resources":{"limits":{"cpu":"200m","memory":"30Mi"},"requests":{"cpu":"100m","memory":"20Mi"}},"volumeMounts":[{"name":"default-token-8h2h8","readOnly":true,"mountPath":"/var/run/secrets/kubernetes.io/serviceaccount"}],"terminationMessagePath":"/dev/termination-log","terminationMessagePolicy":"File","imagePullPolicy":"Always"}],"restartPolicy":"Always","terminationGracePeriodSeconds":30,"dnsPolicy":"ClusterFirst","serviceAccountName":"default","serviceAccount":"default","securityContext":{},"schedulerName":"default-scheduler","tolerations":[{"key":"node.kubernetes.io/not-ready","operator":"Exists","effect":"NoExecute","tolerationSeconds":300},{"key":"node.kubernetes.io/unreachable","operator":"Exists","effect":"NoExecute","tolerationSeconds":300}],"priority":0,"enableServiceLinks":true},"status":{"phase":"Pending","qosClass":"Burstable"}},"oldObject":null,"dryRun":false,"options":{"kind":"CreateOptions","apiVersion":"meta.k8s.io/v1"}}`),
			userInfo:      []byte(`{"roles":null,"clusterRoles":null,"userInfo":{"username":"kubernetes-admin","groups":["system:masters","system:authenticated"]}}`),
			requestDenied: false,
		},
	}

	for _, testcase := range testcases {
		executeTest(t, testcase)
	}
}

func Test_BlockLabelRemove(t *testing.T) {
	testcases := []testCase{
		{
			description:   "Blocks certain fields(success case)",
			policy:        []byte(`{"apiVersion":"kyverno.io/v1","kind":"ClusterPolicy","metadata":{"name":"prevent-label-remove"},"spec":{"validationFailureAction":"enforce","background":false,"rules":[{"name":"prevent-field-update","match":{"resources":{"selector":{"matchLabels":{"allow-updates":"false"}}}},"validate":{"message":"not allowed","deny":{"conditions":{"all":[{"key":"{{ request.operation }}","operator":"In","value":"[\"DELETE\", \"UPDATE\"]"}]}}}}]}}`),
			request:       []byte(`{"uid":"11d46f83-a31b-444e-8209-c43b24f1af8a","kind":{"group":"","version":"v1","kind":"Pod"},"resource":{"group":"","version":"v1","resource":"pods"},"requestKind":{"group":"","version":"v1","kind":"Pod"},"requestResource":{"group":"","version":"v1","resource":"pods"},"name":"hello-world","namespace":"default","operation":"UPDATE","userInfo":{"username":"kubernetes-admin","groups":["system:masters","system:authenticated"]},"object":{"kind":"Pod","apiVersion":"v1","metadata":{"name":"hello-world","namespace":"default","uid":"42bd0f0a-4b1f-4f7c-a40d-4dbed5522732","resourceVersion":"4333","creationTimestamp":"2020-05-06T20:51:58Z","labels":{"something":"exists","something2":"feeereeeeeeeee"},"annotations":{"kubectl.kubernetes.io/last-applied-configuration":"{\"apiVersion\":\"v1\",\"kind\":\"Pod\",\"metadata\":{\"annotations\":{},\"labels\":{\"allow-updates\":\"false\",\"something\":\"existes\",\"something2\":\"feeereeeeeeeee\"},\"name\":\"hello-world\",\"namespace\":\"default\"},\"spec\":{\"containers\":[{\"image\":\"hello-world:latest\",\"name\":\"hello-world\",\"ports\":[{\"containerPort\":80}],\"resources\":{\"limits\":{\"cpu\":\"0.2\",\"memory\":\"30Mi\"},\"requests\":{\"cpu\":\"0.1\",\"memory\":\"20Mi\"}}}]}}\n"}},"spec":{"volumes":[{"name":"default-token-4q2mj","secret":{"secretName":"default-token-4q2mj","defaultMode":420}}],"containers":[{"name":"hello-world","image":"hello-world:latest","ports":[{"containerPort":80,"protocol":"TCP"}],"resources":{"limits":{"cpu":"200m","memory":"30Mi"},"requests":{"cpu":"100m","memory":"20Mi"}},"volumeMounts":[{"name":"default-token-4q2mj","readOnly":true,"mountPath":"/var/run/secrets/kubernetes.io/serviceaccount"}],"terminationMessagePath":"/dev/termination-log","terminationMessagePolicy":"File","imagePullPolicy":"Always"}],"restartPolicy":"Always","terminationGracePeriodSeconds":30,"dnsPolicy":"ClusterFirst","serviceAccountName":"default","serviceAccount":"default","securityContext":{},"schedulerName":"default-scheduler","tolerations":[{"key":"node.kubernetes.io/not-ready","operator":"Exists","effect":"NoExecute","tolerationSeconds":300},{"key":"node.kubernetes.io/unreachable","operator":"Exists","effect":"NoExecute","tolerationSeconds":300}],"priority":0,"enableServiceLinks":true},"status":{"phase":"Pending","qosClass":"Burstable"}},"oldObject":{"kind":"Pod","apiVersion":"v1","metadata":{"name":"hello-world","namespace":"default","uid":"42bd0f0a-4b1f-4f7c-a40d-4dbed5522732","resourceVersion":"4333","creationTimestamp":"2020-05-06T20:51:58Z","labels":{"allow-updates":"false","something":"exists","something2":"feeereeeeeeeee"},"annotations":{"kubectl.kubernetes.io/last-applied-configuration":"{\"apiVersion\":\"v1\",\"kind\":\"Pod\",\"metadata\":{\"annotations\":{},\"labels\":{\"allow-updates\":\"false\",\"something\":\"exists\",\"something2\":\"feeereeeeeeeee\"},\"name\":\"hello-world\",\"namespace\":\"default\"},\"spec\":{\"containers\":[{\"image\":\"hello-world:latest\",\"name\":\"hello-world\",\"ports\":[{\"containerPort\":80}],\"resources\":{\"limits\":{\"cpu\":\"0.2\",\"memory\":\"30Mi\"},\"requests\":{\"cpu\":\"0.1\",\"memory\":\"20Mi\"}}}]}}\n"}},"spec":{"volumes":[{"name":"default-token-4q2mj","secret":{"secretName":"default-token-4q2mj","defaultMode":420}}],"containers":[{"name":"hello-world","image":"hello-world:latest","ports":[{"containerPort":80,"protocol":"TCP"}],"resources":{"limits":{"cpu":"200m","memory":"30Mi"},"requests":{"cpu":"100m","memory":"20Mi"}},"volumeMounts":[{"name":"default-token-4q2mj","readOnly":true,"mountPath":"/var/run/secrets/kubernetes.io/serviceaccount"}],"terminationMessagePath":"/dev/termination-log","terminationMessagePolicy":"File","imagePullPolicy":"Always"}],"restartPolicy":"Always","terminationGracePeriodSeconds":30,"dnsPolicy":"ClusterFirst","serviceAccountName":"default","serviceAccount":"default","securityContext":{},"schedulerName":"default-scheduler","tolerations":[{"key":"node.kubernetes.io/not-ready","operator":"Exists","effect":"NoExecute","tolerationSeconds":300},{"key":"node.kubernetes.io/unreachable","operator":"Exists","effect":"NoExecute","tolerationSeconds":300}],"priority":0,"enableServiceLinks":true},"status":{"phase":"Pending","qosClass":"Burstable"}},"dryRun":false,"options":{"kind":"UpdateOptions","apiVersion":"meta.k8s.io/v1"}}`),
			userInfo:      []byte(`{"roles":null,"clusterRoles":null,"userInfo":{"username":"kubernetes-admin","groups":["system:masters","system:authenticated"]}}`),
			requestDenied: true,
		},
	}

	for _, testcase := range testcases {
		executeTest(t, testcase)
	}
}

func Test_denyFeatureIssue744_BlockDelete(t *testing.T) {
	testcases := []testCase{
		{
			description:   "Blocks delete requests for resources with label allow-deletes(success case)",
			policy:        []byte(`{"apiVersion":"kyverno.io/v1","kind":"ClusterPolicy","metadata":{"name":"block-deletes-success"},"spec":{"validationFailureAction":"enforce","background":false,"rules":[{"name":"check-allow-deletes","match":{"resources":{"selector":{"matchLabels":{"allow-deletes":"false"}}}},"exclude":{"clusterRoles":["random"]},"validate":{"message":"Deleting {{request.oldObject.kind}} / {{request.oldObject.metadata.name}} is not allowed","deny":{"conditions":{"all":[{"key":"{{request.operation}}","operator":"Equal","value":"DELETE"}]}}}}]}}`),
			request:       []byte(`{"uid":"b553344a-172a-4257-8ec4-a8f379f8b844","kind":{"group":"","version":"v1","kind":"Pod"},"resource":{"group":"","version":"v1","resource":"pods"},"requestKind":{"group":"","version":"v1","kind":"Pod"},"requestResource":{"group":"","version":"v1","resource":"pods"},"name":"hello-world","namespace":"default","operation":"DELETE","userInfo":{"username":"kubernetes-admin","groups":["system:masters","system:authenticated"]},"object":null,"oldObject":{"kind":"Pod","apiVersion":"v1","metadata":{"name":"hello-world","namespace":"default","uid":"f093e3da-f13a-474f-87e8-43e98fe363bf","resourceVersion":"1983","creationTimestamp":"2020-05-06T20:28:43Z","labels":{"allow-deletes":"false"},"annotations":{"kubectl.kubernetes.io/last-applied-configuration":"{\"apiVersion\":\"v1\",\"kind\":\"Pod\",\"metadata\":{\"annotations\":{},\"labels\":{\"allow-deletes\":\"false\"},\"name\":\"hello-world\",\"namespace\":\"default\"},\"spec\":{\"containers\":[{\"image\":\"hello-world:latest\",\"name\":\"hello-world\",\"ports\":[{\"containerPort\":80}],\"resources\":{\"limits\":{\"cpu\":\"0.2\",\"memory\":\"30Mi\"},\"requests\":{\"cpu\":\"0.1\",\"memory\":\"20Mi\"}}}]}}\n"}},"spec":{"volumes":[{"name":"default-token-4q2mj","secret":{"secretName":"default-token-4q2mj","defaultMode":420}}],"containers":[{"name":"hello-world","image":"hello-world:latest","ports":[{"containerPort":80,"protocol":"TCP"}],"resources":{"limits":{"cpu":"200m","memory":"30Mi"},"requests":{"cpu":"100m","memory":"20Mi"}},"volumeMounts":[{"name":"default-token-4q2mj","readOnly":true,"mountPath":"/var/run/secrets/kubernetes.io/serviceaccount"}],"terminationMessagePath":"/dev/termination-log","terminationMessagePolicy":"File","imagePullPolicy":"Always"}],"restartPolicy":"Always","terminationGracePeriodSeconds":30,"dnsPolicy":"ClusterFirst","serviceAccountName":"default","serviceAccount":"default","nodeName":"kind-control-plane","securityContext":{},"schedulerName":"default-scheduler","tolerations":[{"key":"node.kubernetes.io/not-ready","operator":"Exists","effect":"NoExecute","tolerationSeconds":300},{"key":"node.kubernetes.io/unreachable","operator":"Exists","effect":"NoExecute","tolerationSeconds":300}],"priority":0,"enableServiceLinks":true},"status":{"phase":"Pending","conditions":[{"type":"Initialized","status":"True","lastProbeTime":null,"lastTransitionTime":"2020-05-06T20:28:43Z"},{"type":"Ready","status":"False","lastProbeTime":null,"lastTransitionTime":"2020-05-06T20:28:43Z","reason":"ContainersNotReady","message":"containers with unready status: [hello-world]"},{"type":"ContainersReady","status":"False","lastProbeTime":null,"lastTransitionTime":"2020-05-06T20:28:43Z","reason":"ContainersNotReady","message":"containers with unready status: [hello-world]"},{"type":"PodScheduled","status":"True","lastProbeTime":null,"lastTransitionTime":"2020-05-06T20:28:43Z"}],"hostIP":"172.17.0.2","startTime":"2020-05-06T20:28:43Z","containerStatuses":[{"name":"hello-world","state":{"waiting":{"reason":"ContainerCreating"}},"lastState":{},"ready":false,"restartCount":0,"image":"hello-world:latest","imageID":"","started":false}],"qosClass":"Burstable"}},"dryRun":false,"options":{"kind":"DeleteOptions","apiVersion":"meta.k8s.io/v1","gracePeriodSeconds":30,"propagationPolicy":"Background"}}`),
			userInfo:      []byte(`{"roles":null,"clusterRoles":["cluster-admin","system:basic-user","system:discovery","system:public-info-viewer"],"userInfo":{"username":"kubernetes-admin","groups":["system:masters","system:authenticated"]}}`),
			requestDenied: true,
		},
		{
			description:   "Blocks delete requests for resources with label allow-deletes(failure case)",
			policy:        []byte(`{"apiVersion":"kyverno.io/v1","kind":"ClusterPolicy","metadata":{"name":"block-deletes-failure"},"spec":{"validationFailureAction":"enforce","background":false,"rules":[{"name":"check-allow-deletes","match":{"resources":{"selector":{"matchLabels":{"allow-deletes":"false"}}}},"exclude":{"clusterRoles":["random"]},"validate":{"message":"Deleting {{request.oldObject.kind}} / {{request.oldObject.metadata.name}} is not allowed","deny":{"conditions":{"all":[{"key":"{{request.operation}}","operator":"Equal","value":"DELETE"}]}}}}]}}`),
			request:       []byte(`{"uid":"9a83234d-95d1-4105-b6bf-7d72fd0183ce","kind":{"group":"","version":"v1","kind":"Pod"},"resource":{"group":"","version":"v1","resource":"pods"},"subResource":"status","requestKind":{"group":"","version":"v1","kind":"Pod"},"requestResource":{"group":"","version":"v1","resource":"pods"},"requestSubResource":"status","name":"hello-world","namespace":"default","operation":"UPDATE","userInfo":{"username":"system:node:kind-control-plane","groups":["system:nodes","system:authenticated"]},"object":{"kind":"Pod","apiVersion":"v1","metadata":{"name":"hello-world","namespace":"default","uid":"10fb7e1f-3710-43fa-9b7d-fc532b5ff70e","resourceVersion":"2829","creationTimestamp":"2020-05-06T20:36:51Z","labels":{"allow-deletes":"false"},"annotations":{"kubectl.kubernetes.io/last-applied-configuration":"{\"apiVersion\":\"v1\",\"kind\":\"Pod\",\"metadata\":{\"annotations\":{},\"labels\":{\"allow-deletes\":\"false\"},\"name\":\"hello-world\",\"namespace\":\"default\"},\"spec\":{\"containers\":[{\"image\":\"hello-world:latest\",\"name\":\"hello-world\",\"ports\":[{\"containerPort\":80}],\"resources\":{\"limits\":{\"cpu\":\"0.2\",\"memory\":\"30Mi\"},\"requests\":{\"cpu\":\"0.1\",\"memory\":\"20Mi\"}}}]}}\n"}},"spec":{"volumes":[{"name":"default-token-4q2mj","secret":{"secretName":"default-token-4q2mj","defaultMode":420}}],"containers":[{"name":"hello-world","image":"hello-world:latest","ports":[{"containerPort":80,"protocol":"TCP"}],"resources":{"limits":{"cpu":"200m","memory":"30Mi"},"requests":{"cpu":"100m","memory":"20Mi"}},"volumeMounts":[{"name":"default-token-4q2mj","readOnly":true,"mountPath":"/var/run/secrets/kubernetes.io/serviceaccount"}],"terminationMessagePath":"/dev/termination-log","terminationMessagePolicy":"File","imagePullPolicy":"Always"}],"restartPolicy":"Always","terminationGracePeriodSeconds":30,"dnsPolicy":"ClusterFirst","serviceAccountName":"default","serviceAccount":"default","nodeName":"kind-control-plane","securityContext":{},"schedulerName":"default-scheduler","tolerations":[{"key":"node.kubernetes.io/not-ready","operator":"Exists","effect":"NoExecute","tolerationSeconds":300},{"key":"node.kubernetes.io/unreachable","operator":"Exists","effect":"NoExecute","tolerationSeconds":300}],"priority":0,"enableServiceLinks":true},"status":{"phase":"Pending","conditions":[{"type":"Initialized","status":"True","lastProbeTime":null,"lastTransitionTime":"2020-05-06T20:36:51Z"},{"type":"Ready","status":"False","lastProbeTime":null,"lastTransitionTime":"2020-05-06T20:36:51Z","reason":"ContainersNotReady","message":"containers with unready status: [hello-world]"},{"type":"ContainersReady","status":"False","lastProbeTime":null,"lastTransitionTime":"2020-05-06T20:36:51Z","reason":"ContainersNotReady","message":"containers with unready status: [hello-world]"},{"type":"PodScheduled","status":"True","lastProbeTime":null,"lastTransitionTime":"2020-05-06T20:36:51Z"}],"hostIP":"172.17.0.2","startTime":"2020-05-06T20:36:51Z","containerStatuses":[{"name":"hello-world","state":{"waiting":{"reason":"ContainerCreating"}},"lastState":{},"ready":false,"restartCount":0,"image":"hello-world:latest","imageID":"","started":false}],"qosClass":"Burstable"}},"oldObject":{"kind":"Pod","apiVersion":"v1","metadata":{"name":"hello-world","namespace":"default","uid":"10fb7e1f-3710-43fa-9b7d-fc532b5ff70e","resourceVersion":"2829","creationTimestamp":"2020-05-06T20:36:51Z","labels":{"allow-deletes":"false"},"annotations":{"kubectl.kubernetes.io/last-applied-configuration":"{\"apiVersion\":\"v1\",\"kind\":\"Pod\",\"metadata\":{\"annotations\":{},\"labels\":{\"allow-deletes\":\"false\"},\"name\":\"hello-world\",\"namespace\":\"default\"},\"spec\":{\"containers\":[{\"image\":\"hello-world:latest\",\"name\":\"hello-world\",\"ports\":[{\"containerPort\":80}],\"resources\":{\"limits\":{\"cpu\":\"0.2\",\"memory\":\"30Mi\"},\"requests\":{\"cpu\":\"0.1\",\"memory\":\"20Mi\"}}}]}}\n"}},"spec":{"volumes":[{"name":"default-token-4q2mj","secret":{"secretName":"default-token-4q2mj","defaultMode":420}}],"containers":[{"name":"hello-world","image":"hello-world:latest","ports":[{"containerPort":80,"protocol":"TCP"}],"resources":{"limits":{"cpu":"200m","memory":"30Mi"},"requests":{"cpu":"100m","memory":"20Mi"}},"volumeMounts":[{"name":"default-token-4q2mj","readOnly":true,"mountPath":"/var/run/secrets/kubernetes.io/serviceaccount"}],"terminationMessagePath":"/dev/termination-log","terminationMessagePolicy":"File","imagePullPolicy":"Always"}],"restartPolicy":"Always","terminationGracePeriodSeconds":30,"dnsPolicy":"ClusterFirst","serviceAccountName":"default","serviceAccount":"default","nodeName":"kind-control-plane","securityContext":{},"schedulerName":"default-scheduler","tolerations":[{"key":"node.kubernetes.io/not-ready","operator":"Exists","effect":"NoExecute","tolerationSeconds":300},{"key":"node.kubernetes.io/unreachable","operator":"Exists","effect":"NoExecute","tolerationSeconds":300}],"priority":0,"enableServiceLinks":true},"status":{"phase":"Pending","conditions":[{"type":"PodScheduled","status":"True","lastProbeTime":null,"lastTransitionTime":"2020-05-06T20:36:51Z"}],"qosClass":"Burstable"}},"dryRun":false,"options":{"kind":"UpdateOptions","apiVersion":"meta.k8s.io/v1"}}`),
			userInfo:      []byte(`{"roles":["kube-system:kubeadm:nodes-kubeadm-config","kube-system:kubeadm:kubelet-config-1.17"],"clusterRoles":["system:discovery","system:certificates.k8s.io:certificatesigningrequests:selfnodeclient","system:public-info-viewer","system:basic-user"],"userInfo":{"username":"kubernetes-admin","groups":["system:nodes","system:authenticated"]}}`),
			requestDenied: false,
		},
	}

	for _, testcase := range testcases {
		executeTest(t, testcase)
	}
}

func executeTest(t *testing.T, test testCase) {
	var policy kyverno.ClusterPolicy
	err := json.Unmarshal(test.policy, &policy)
	if err != nil {
		t.Fatal(err)
	}

	var request *admissionv1.AdmissionRequest
	err = json.Unmarshal(test.request, &request)
	if err != nil {
		t.Fatal(err)
	}

	var userInfo urkyverno.RequestInfo
	err = json.Unmarshal(test.userInfo, &userInfo)
	if err != nil {
		t.Fatal(err)
	}

	ctx := enginecontext.NewContext()
	err = ctx.AddRequest(request)
	if err != nil {
		t.Fatal(err)
	}

	err = ctx.AddUserInfo(userInfo)
	if err != nil {
		t.Fatal(err)
	}

	err = ctx.AddServiceAccount(userInfo.AdmissionUserInfo.Username)
	if err != nil {
		t.Fatal(err)
	}

	newR, oldR, err := utils2.ExtractResources(nil, request)
	if err != nil {
		t.Fatal(err)
	}

	pc := &PolicyContext{
		policy:        &policy,
		newResource:   newR,
		oldResource:   oldR,
		admissionInfo: userInfo,
		jsonContext:   ctx,
	}

	resp := Validate(context.TODO(), registryclient.NewOrDie(), pc)
	if resp.IsSuccessful() && test.requestDenied {
		t.Errorf("Testcase has failed, policy: %v", policy.Name)
	}
}

func TestValidate_context_variable_substitution_CLI(t *testing.T) {
	rawPolicy := []byte(`{
		"apiVersion": "kyverno.io/v1",
		"kind": "ClusterPolicy",
		"metadata": {
		  "name": "restrict-pod-count"
		},
		"spec": {
		  "validationFailureAction": "enforce",
		  "background": false,
		  "rules": [
			{
			  "name": "restrict-pod-count",
			  "match": {
				"resources": {
				  "kinds": [
					"Pod"
				  ]
				}
			  },
			  "context": [
				{
				  "name": "podcounts",
				  "apiCall": {
					"urlPath": "/api/v1/pods",
					"jmesPath": "items[?spec.nodeName=='minikube'] | length(@)"
				  }
				}
			  ],
			  "validate": {
				"message": "restrict pod counts to be no more than 10 on node minikube",
				"deny": {
				  "conditions": [
					{
					  "key": "{{ podcounts }}",
					  "operator": "GreaterThanOrEquals",
					  "value": 10
					}
				  ]
				}
			  }
			}
		  ]
		}
	  }
	`)

	rawResource := []byte(`
	{
		"apiVersion": "v1",
		"kind": "Pod",
		"metadata": {
		  "name": "nginx-config-test"
		},
		"spec": {
		  "containers": [
			{
			  "image": "nginx:latest",
			  "name": "test-nginx"
			}
		  ]
		}
	  }
	`)

	configMapVariableContext := store.Context{
		Policies: []store.Policy{
			{
				Name: "restrict-pod-count",
				Rules: []store.Rule{
					{
						Name: "restrict-pod-count",
						Values: map[string]interface{}{
							"podcounts": "12",
						},
					},
				},
			},
		},
	}

	store.SetContext(configMapVariableContext)
	store.SetMock(true)

	var policy kyverno.ClusterPolicy
	err := json.Unmarshal(rawPolicy, &policy)
	assert.NilError(t, err)

	resourceUnstructured, err := utils.ConvertToUnstructured(rawResource)
	assert.NilError(t, err)
	msgs := []string{
		"restrict pod counts to be no more than 10 on node minikube",
	}
	er := Validate(context.TODO(), registryclient.NewOrDie(), &PolicyContext{policy: &policy, newResource: *resourceUnstructured, jsonContext: enginecontext.NewContext()})
	for index, r := range er.PolicyResponse.Rules {
		assert.Equal(t, r.Message, msgs[index])
	}
	assert.Assert(t, !er.IsSuccessful())
}

func Test_EmptyStringInDenyCondition(t *testing.T) {
	policyRaw := []byte(`{
	"apiVersion": "kyverno.io/v1",
	"kind": "ClusterPolicy",
	"metadata": {
	  "annotations": {
		"meta.helm.sh/release-name": "kyverno-policies",
		"meta.helm.sh/release-namespace": "kyverno",
		"pod-policies.kyverno.io/autogen-controllers": "none"
	  },
	  "labels": {
		"app.kubernetes.io/managed-by": "Helm"
	  },
	  "name": "if-baltic-restrict-external-load-balancer"
	},
	"spec": {
	  "background": true,
	  "rules": [
		{
		  "match": {
			"resources": {
			  "kinds": [
				"Service"
			  ]
			}
		  },
		  "name": "match-service-type",
		  "preconditions": [
			{
			  "key": "{{request.object.spec.type}}",
			  "operator": "Equals",
			  "value": "LoadBalancer"
			}
		  ],
		  "validate": {
			"deny": {
			  "conditions": [
				{
				  "key": "{{ request.object.metadata.annotations.\"service.beta.kubernetes.io/azure-load-balancer-internal\"}}",
				  "operator": "NotEquals",
				  "value": "true"
				}
			  ]
			}
		  }
		}
	  ],
	  "validationFailureAction": "enforce"
	}
  }`)

	resourceRaw := []byte(`{
	"apiVersion": "v1",
	"kind": "Service",
	"metadata": {
	  "name": "example-service"
	},
	"spec": {
	  "selector": {
		"app": "example"
	  },
	  "ports": [
		{
		  "port": 8765,
		  "targetPort": 9376
		}
	  ],
	  "type": "LoadBalancer"
	}
  }`)

	var policy kyverno.ClusterPolicy
	err := json.Unmarshal(policyRaw, &policy)
	assert.NilError(t, err)

	ctx := enginecontext.NewContext()
	err = enginecontext.AddResource(ctx, resourceRaw)
	assert.NilError(t, err)

	resourceUnstructured, err := utils.ConvertToUnstructured(resourceRaw)
	assert.NilError(t, err)

	er := Validate(context.TODO(), registryclient.NewOrDie(), &PolicyContext{policy: &policy, newResource: *resourceUnstructured, jsonContext: ctx})
	assert.Assert(t, !er.IsSuccessful())
}

func Test_StringInDenyCondition(t *testing.T) {
	policyRaw := []byte(`{
	"apiVersion": "kyverno.io/v1",
	"kind": "ClusterPolicy",
	"metadata": {
	  "annotations": {
		"meta.helm.sh/release-name": "kyverno-policies",
		"meta.helm.sh/release-namespace": "kyverno",
		"pod-policies.kyverno.io/autogen-controllers": "none"
	  },
	  "labels": {
		"app.kubernetes.io/managed-by": "Helm"
	  },
	  "name": "if-baltic-restrict-external-load-balancer"
	},
	"spec": {
	  "background": true,
	  "rules": [
		{
		  "match": {
			"resources": {
			  "kinds": [
				"Service"
			  ]
			}
		  },
		  "name": "match-service-type",
		  "preconditions": [
			{
			  "key": "{{request.object.spec.type}}",
			  "operator": "Equals",
			  "value": "LoadBalancer"
			}
		  ],
		  "validate": {
			"deny": {
			  "conditions": [
				{
				  "key": "{{ request.object.metadata.annotations.\"service.beta.kubernetes.io/azure-load-balancer-internal\"}}",
				  "operator": "NotEquals",
				  "value": "true"
				}
			  ]
			}
		  }
		}
	  ],
	  "validationFailureAction": "enforce"
	}
  }`)

	resourceRaw := []byte(`{
	"apiVersion": "v1",
	"kind": "Service",
	"metadata": {
	  "name": "example-service",
	  "annotations": {
		"service.beta.kubernetes.io/azure-load-balancer-internal": "true"
	  }
	},
	"spec": {
	  "selector": {
		"app": "example"
	  },
	  "ports": [
		{
		  "port": 8765,
		  "targetPort": 9376
		}
	  ],
	  "type": "LoadBalancer"
	}
  }`)

	var policy kyverno.ClusterPolicy
	err := json.Unmarshal(policyRaw, &policy)
	assert.NilError(t, err)

	ctx := enginecontext.NewContext()
	err = enginecontext.AddResource(ctx, resourceRaw)
	assert.NilError(t, err)

	resourceUnstructured, err := utils.ConvertToUnstructured(resourceRaw)
	assert.NilError(t, err)

	er := Validate(context.TODO(), registryclient.NewOrDie(), &PolicyContext{policy: &policy, newResource: *resourceUnstructured, jsonContext: ctx})
	assert.Assert(t, er.IsSuccessful())
}

func Test_foreach_container_pass(t *testing.T) {
	resourceRaw := []byte(`{
		"apiVersion": "v1",
		"kind": "Deployment",
		"metadata": {"name": "test"},
		"spec": { "template": { "spec": {
			"containers": [
				{"name": "pod1-valid", "image": "nginx/nginx:v1"},
				{"name": "pod2-valid", "image": "nginx/nginx:v2"},
				{"name": "pod3-valid", "image": "nginx/nginx:v3"}
			]
		}}}}`)

	policyraw := []byte(`{
		"apiVersion": "kyverno.io/v1",
		"kind": "ClusterPolicy",
		"metadata": {
		  "name": "test"
		},
		"spec": {
		  "rules": [
			{
			  "name": "test-path-not-exist",
			  "match": {
				"resources": {
				  "kinds": [
					"Deployment"
				  ]
				}
			  },
			  "validate": {
				"foreach": [
				  {
					"list": "request.object.spec.template.spec.containers",
					"pattern": {
					  "name": "*-valid"
					}
				  }
				]
			  }
			}
		  ]
		}
	  }`)

	testForEach(t, policyraw, resourceRaw, "", response.RuleStatusPass)
}

func Test_foreach_container_fail(t *testing.T) {
	resourceRaw := []byte(`{
		"apiVersion": "v1",
		"kind": "Deployment",
		"metadata": {"name": "test"},
		"spec": { "template": { "spec": {
			"containers": [
				{"name": "pod1-valid", "image": "nginx/nginx:v1"},
				{"name": "pod2-invalid", "image": "nginx/nginx:v2"},
				{"name": "pod3-valid", "image": "nginx/nginx:v3"}
			]
		}}}}`)

	policyraw := []byte(`{
		"apiVersion": "kyverno.io/v1",
		"kind": "ClusterPolicy",
		"metadata": {"name": "test"},
		"spec": {
		  "rules": [
			{
			  "name": "test",
			  "match": {"resources": { "kinds": [ "Deployment" ] } },
			  "validate": {
				"foreach": [
				  {
					"list": "request.object.spec.template.spec.containers",
					"pattern": {
					  "name": "*-valid"
					}
				  }
				]
			}}]}}`)

	testForEach(t, policyraw, resourceRaw, "", response.RuleStatusFail)
}

func Test_foreach_container_deny_fail(t *testing.T) {
	resourceRaw := []byte(`{
		"apiVersion": "v1",
		"kind": "Deployment",
		"metadata": {"name": "test"},
		"spec": { "template": { "spec": {
			"containers": [
				{"name": "pod1-valid", "image": "nginx/nginx:v1"},
				{"name": "pod2-invalid", "image": "docker.io/nginx/nginx:v2"},
				{"name": "pod3-valid", "image": "nginx/nginx:v3"}
			]
		}}}}`)

	policyraw := []byte(`{
		"apiVersion": "kyverno.io/v1",
		"kind": "ClusterPolicy",
		"metadata": {
		  "name": "test"
		},
		"spec": {
		  "rules": [
			{
			  "name": "test",
			  "match": {
				"resources": {
				  "kinds": [
					"Deployment"
				  ]
				}
			  },
			  "validate": {
				"foreach": [
				  {
					"list": "request.object.spec.template.spec.containers",
					"deny": {
					  "conditions": [
						{
						  "key": "{{ regex_match('{{element.image}}', 'docker.io') }}",
						  "operator": "Equals",
						  "value": false
						}
					  ]
					}
				  }
				]
			  }
			}
		  ]
		}
	  }`)

	testForEach(t, policyraw, resourceRaw, "", response.RuleStatusFail)
}

func Test_foreach_container_deny_success(t *testing.T) {
	resourceRaw := []byte(`{
		"apiVersion": "v1",
		"kind": "Deployment",
		"metadata": {"name": "test"},
		"spec": { "template": { "spec": {
			"containers": [
				{"name": "pod1-valid", "image": "nginx/nginx:v1"},
				{"name": "pod2-invalid", "image": "nginx/nginx:v2"},
				{"name": "pod3-valid", "image": "nginx/nginx:v3"}
			]
		}}}}`)

	policyraw := []byte(`{
		"apiVersion": "kyverno.io/v1",
		"kind": "ClusterPolicy",
		"metadata": {"name": "test"},
		"spec": {
		  "rules": [
			{
			  "name": "test",
			  "match": {"resources": { "kinds": [ "Deployment" ] } },
			  "validate": {
				"foreach": [
				  {
					"list": "request.object.spec.template.spec.containers",
					"deny": {
					  "conditions": [
						{
						  "key": "{{ regex_match('{{element.image}}', 'docker.io') }}",
						  "operator": "Equals",
						  "value": false
						}
					  ]
					}
				  }
				]
			}}]}}`)

	testForEach(t, policyraw, resourceRaw, "", response.RuleStatusFail)
}

func Test_foreach_container_deny_error(t *testing.T) {
	resourceRaw := []byte(`{
		"apiVersion": "v1",
		"kind": "Deployment",
		"metadata": {"name": "test"},
		"spec": { "template": { "spec": {
			"containers": [
				{"name": "pod1-valid", "image": "nginx/nginx:v1"},
				{"name": "pod2-invalid", "image": "nginx/nginx:v2"},
				{"name": "pod3-valid", "image": "nginx/nginx:v3"}
			]
		}}}}`)

	policyraw := []byte(`{
		"apiVersion": "kyverno.io/v1",
		"kind": "ClusterPolicy",
		"metadata": {
		  "name": "test"
		},
		"spec": {
		  "rules": [
			{
			  "name": "test",
			  "match": {
				"resources": {
				  "kinds": [
					"Deployment"
				  ]
				}
			  },
			  "validate": {
				"foreach": [
				  {
					"list": "request.object.spec.template.spec.containers",
					"deny": {
					  "conditions": [
						{
						  "key": "{{ regex_match_INVALID('{{request.object.image}}', 'docker.io') }}",
						  "operator": "Equals",
						  "value": false
						}
					  ]
					}
				  }
				]
			  }
			}
		  ]
		}
	  }`)

	testForEach(t, policyraw, resourceRaw, "", response.RuleStatusError)
}

func Test_foreach_context_preconditions(t *testing.T) {
	resourceRaw := []byte(`{
		"apiVersion": "v1",
		"kind": "Deployment",
		"metadata": {"name": "test"},
		"spec": { "template": { "spec": {
			"containers": [
				{"name": "podvalid", "image": "nginx/nginx:v1"},
				{"name": "podinvalid", "image": "nginx/nginx:v2"}
			]
		}}}}`)

	policyraw := []byte(`{
		"apiVersion": "kyverno.io/v1",
		"kind": "ClusterPolicy",
		"metadata": {
		  "name": "test"
		},
		"spec": {
		  "rules": [
			{
			  "name": "test",
			  "match": {
				"resources": {
				  "kinds": [
					"Deployment"
				  ]
				}
			  },
			  "validate": {
				"foreach": [
				  {
					"list": "request.object.spec.template.spec.containers",
					"context": [
					  {
						"name": "img",
						"configMap": {
						  "name": "mycmap",
						  "namespace": "default"
						}
					  }
					],
					"preconditions": {
					  "all": [
						{
						  "key": "{{element.name}}",
						  "operator": "In",
						  "value": [
							"podvalid"
						  ]
						}
					  ]
					},
					"deny": {
					  "conditions": [
						{
						  "key": "{{ element.image }}",
						  "operator": "NotEquals",
						  "value": "{{ img.data.{{ element.name }} }}"
						}
					  ]
					}
				  }
				]
			  }
			}
		  ]
		}
	  }`)

	configMapVariableContext := store.Context{
		Policies: []store.Policy{
			{
				Name: "test",
				Rules: []store.Rule{
					{
						Name: "test",
						Values: map[string]interface{}{
							"img.data.podvalid":   "nginx/nginx:v1",
							"img.data.podinvalid": "nginx/nginx:v2",
						},
					},
				},
			},
		},
	}

	store.SetContext(configMapVariableContext)
	store.SetMock(true)

	testForEach(t, policyraw, resourceRaw, "", response.RuleStatusPass)
}

func Test_foreach_context_preconditions_fail(t *testing.T) {
	resourceRaw := []byte(`{
		"apiVersion": "v1",
		"kind": "Deployment",
		"metadata": {"name": "test"},
		"spec": { "template": { "spec": {
			"containers": [
				{"name": "podvalid", "image": "nginx/nginx:v1"},
				{"name": "podinvalid", "image": "nginx/nginx:v2"}
			]
		}}}}`)

	policyraw := []byte(`{
		"apiVersion": "kyverno.io/v1",
		"kind": "ClusterPolicy",
		"metadata": {
		  "name": "test"
		},
		"spec": {
		  "rules": [
			{
			  "name": "test",
			  "match": {
				"resources": {
				  "kinds": [
					"Deployment"
				  ]
				}
			  },
			  "validate": {
				"foreach": [
				  {
					"list": "request.object.spec.template.spec.containers",
					"context": [
					  {
						"name": "img",
						"configMap": {
						  "name": "mycmap",
						  "namespace": "default"
						}
					  }
					],
					"preconditions": {
					  "all": [
						{
						  "key": "{{element.name}}",
						  "operator": "In",
						  "value": [
							"podvalid",
							"podinvalid"
						  ]
						}
					  ]
					},
					"deny": {
					  "conditions": [
						{
						  "key": "{{ element.image }}",
						  "operator": "NotEquals",
						  "value": "{{ img.data.{{ element.name }} }}"
						}
					  ]
					}
				  }
				]
			  }
			}
		  ]
		}
	  }`)

	configMapVariableContext := store.Context{
		Policies: []store.Policy{
			{
				Name: "test",
				Rules: []store.Rule{
					{
						Name: "test",
						Values: map[string]interface{}{
							"img.data.podvalid":   "nginx/nginx:v1",
							"img.data.podinvalid": "nginx/nginx:v1",
						},
					},
				},
			},
		},
	}

	store.SetContext(configMapVariableContext)
	store.SetMock(true)

	testForEach(t, policyraw, resourceRaw, "", response.RuleStatusFail)
}

func Test_foreach_element_validation(t *testing.T) {
	resourceRaw := []byte(`{
        "apiVersion": "v1",
        "kind": "Pod",
        "metadata": {
          "name": "nginx"
        },
        "spec": {
          "containers": [
            {
              "name": "nginx1",
              "image": "nginx"
            },
            {
              "name": "nginx2",
              "image": "nginx"
            }
          ]
        }
	}`)

	policyraw := []byte(`{
		"apiVersion": "kyverno.io/v1",
		"kind": "ClusterPolicy",
		"metadata": {"name": "check-container-names"},
		"spec": {
		  "validationFailureAction": "enforce",
		  "background": false,
		  "rules": [
			{
			  "name": "test",
			  "match": {"resources": { "kinds": [ "Pod" ] } },
			  "validate": {
			  	"message": "Invalid name",
				"foreach": [
					{
					  "list": "request.object.spec.containers",
					  "pattern": {
						"name": "{{ element.name }}"
					  }
					}
				]
			}}]}}`)

	testForEach(t, policyraw, resourceRaw, "", response.RuleStatusPass)
}

func Test_outof_foreach_element_validation(t *testing.T) {
	resourceRaw := []byte(`{
        "apiVersion": "v1",
        "kind": "Pod",
        "metadata": {
          "name": "nginx"
        },
        "spec": {
          "containers": [
            {
              "name": "nginx1",
              "image": "nginx"
            },
            {
              "name": "nginx2",
              "image": "nginx"
            }
          ]
        }
	}`)

	policyraw := []byte(`{
		"apiVersion": "kyverno.io/v1",
		"kind": "ClusterPolicy",
		"metadata": {"name": "check-container-names"},
		"spec": {
		  "validationFailureAction": "enforce",
		  "background": false,
		  "rules": [
			{
			  "name": "test",
			  "match": {"resources": { "kinds": [ "Pod" ] } },
			  "validate": {
			  	"message": "Invalid name",
				"pattern": {
				  "name": "{{ element.name }}"
				}
			}}]}}`)

	testForEach(t, policyraw, resourceRaw, "", response.RuleStatusError)
}

func Test_foreach_skip_initContainer_pass(t *testing.T) {
	resourceRaw := []byte(`{"apiVersion": "v1",
	"kind": "Deployment",
	"metadata": {"name": "test"},
	"spec": { "template": { "spec": {
		"containers": [
			{"name": "podvalid", "image": "nginx"}
		]
	}}}}`)

	policyraw := []byte(`{
		"apiVersion": "kyverno.io/v1",
		"kind": "ClusterPolicy",
		"metadata": {
		  "name": "check-images"
		},
		"spec": {
		  "validationFailureAction": "enforce",
		  "background": false,
		  "rules": [
			{
			  "name": "check-registry",
			  "match": {
				"resources": {
				  "kinds": [
					"Deployment"
				  ]
				}
			  },
			  "validate": {
				"message": "unknown registry",
				"foreach": [
				  {
					"list": "request.object.spec.template.spec.containers",
					"pattern": {
					  "image": "nginx"
					}
				  },
				  {
					"list": "request.object.spec.template.spec.initContainers",
					"pattern": {
					  "image": "trusted-registry.io/*"
					}
				  }
				]
			  }
			}
		  ]
		}
	  }`)

	testForEach(t, policyraw, resourceRaw, "", response.RuleStatusPass)
}

func Test_foreach_validate_nested(t *testing.T) {
	resourceRaw := []byte(`{
		"apiVersion": "networking.k8s.io/v1",
		"kind": "Ingress",
		"metadata": {
		  "name": "name-virtual-host-ingress"
		},
		"spec": {
		  "rules": [
			{
			  "host": "foo.bar.com",
			  "http": {
				"paths": [
				  {
					"pathType": "Prefix",
					"path": "/",
					"backend": {
					  "service": {
						"name": "service1",
						"port": {
						  "number": 80
						}
					  }
					}
				  }
				]
			  }
			},
			{
			  "host": "bar.foo.com",
			  "http": {
				"paths": [
				  {
					"pathType": "Prefix",
					"path": "/",
					"backend": {
					  "service": {
						"name": "service2",
						"port": {
						  "number": 80
						}
					  }
					}
				  }
				]
			  }
			}
		  ]
		}
	  }`)

	policyraw := []byte(`{
		"apiVersion": "kyverno.io/v1",
		"kind": "ClusterPolicy",
		"metadata": {
		  "name": "replace-image-registry"
		},
		"spec": {
		  "background": false,
		  "rules": [
			{
			  "name": "replace-dns-suffix",
			  "match": {
				"any": [
				  {
					"resources": {
					  "kinds": [
						"Ingress"
					  ]
					}
				  }
				]
			  },
			  "validate": {
				"foreach": [
				  {
					"list": "request.object.spec.rules",
					"foreach": [
					  {
						"list": "element.http.paths",
						"pattern": {
						  "path": "/"
						}
					  }
					]
				  }
				]
			  }
			}
		  ]
		}
	  }`)

	testForEach(t, policyraw, resourceRaw, "", response.RuleStatusPass)
}

func testForEach(t *testing.T, policyraw []byte, resourceRaw []byte, msg string, status response.RuleStatus) {
	var policy kyverno.ClusterPolicy
	assert.NilError(t, json.Unmarshal(policyraw, &policy))
	resourceUnstructured, err := utils.ConvertToUnstructured(resourceRaw)
	assert.NilError(t, err)

	ctx := enginecontext.NewContext()
	err = enginecontext.AddResource(ctx, resourceRaw)
	assert.NilError(t, err)

	policyContext := &PolicyContext{
		policy:      &policy,
		jsonContext: ctx,
<<<<<<< HEAD
		newResource: *resourceUnstructured,
	}
	er := Validate(registryclient.NewOrDie(), policyContext)
=======
		newResource: *resourceUnstructured}
	er := Validate(context.TODO(), registryclient.NewOrDie(), policyContext)
>>>>>>> 4ae8b4b0

	assert.Equal(t, er.PolicyResponse.Rules[0].Status, status)
	if msg != "" {
		assert.Equal(t, er.PolicyResponse.Rules[0].Message, msg)
	}
}

func Test_delete_ignore_pattern(t *testing.T) {
	resourceRaw := []byte(`{
        "apiVersion": "v1",
        "kind": "Pod",
        "metadata": {
          "name": "nginx",
          "labels": {"app.kubernetes.io/foo" : "myapp-pod"}
        },
        "spec": {
          "containers": [
            {
              "name": "nginx1",
              "image": "nginx"
            },
            {
              "name": "nginx2",
              "image": "nginx"
            }
          ]
        }
	}`)

	policyRaw := []byte(`{
		"apiVersion": "kyverno.io/v1",
		"kind": "ClusterPolicy",
		"metadata": {"name": "check-container-labels"},
		"spec": {
		  "validationFailureAction": "enforce",
		  "background": false,
		  "rules": [
			{
			  "name": "test",
			  "match": {"resources": { "kinds": [ "Pod" ] } },
			  "validate": {
			  	"message": "Invalid label",
				"pattern": {
				  "metadata" : {
                      "labels": {"app.kubernetes.io/name" : "myapp-pod"}
                  }
				}
			}}]}}`)

	var policy kyverno.ClusterPolicy
	assert.NilError(t, json.Unmarshal(policyRaw, &policy))
	resourceUnstructured, err := utils.ConvertToUnstructured(resourceRaw)
	assert.NilError(t, err)

	ctx := enginecontext.NewContext()
	err = enginecontext.AddResource(ctx, resourceRaw)
	assert.NilError(t, err)

	policyContextCreate := &PolicyContext{
		policy:      &policy,
		jsonContext: ctx,
<<<<<<< HEAD
		newResource: *resourceUnstructured,
	}
	engineResponseCreate := Validate(registryclient.NewOrDie(), policyContextCreate)
=======
		newResource: *resourceUnstructured}
	engineResponseCreate := Validate(context.TODO(), registryclient.NewOrDie(), policyContextCreate)
>>>>>>> 4ae8b4b0
	assert.Equal(t, len(engineResponseCreate.PolicyResponse.Rules), 1)
	assert.Equal(t, engineResponseCreate.PolicyResponse.Rules[0].Status, response.RuleStatusFail)

	policyContextDelete := &PolicyContext{
		policy:      &policy,
		jsonContext: ctx,
<<<<<<< HEAD
		oldResource: *resourceUnstructured,
	}
	engineResponseDelete := Validate(registryclient.NewOrDie(), policyContextDelete)
=======
		oldResource: *resourceUnstructured}
	engineResponseDelete := Validate(context.TODO(), registryclient.NewOrDie(), policyContextDelete)
>>>>>>> 4ae8b4b0
	assert.Equal(t, len(engineResponseDelete.PolicyResponse.Rules), 0)
}

func Test_block_bypass(t *testing.T) {
	testcases := []testCase{
		{
			description:   "Blocks bypass of policy by manipulating pre-conditions",
			policy:        []byte(`{"apiVersion":"kyverno.io/v1","kind":"Policy","metadata":{"name":"configmap-policy"},"spec":{"rules":[{"match":{"resources":{"kinds":["ConfigMap"]}},"name":"key-abc","preconditions":{"any":[{"key":"admin","operator":"Equals","value":"{{request.object.data.lock}}"}]},"validate":{"anyPattern":[{"data":{"key":"abc"}}],"message":"Configmap key must be \"abc\""}}]}}`),
			request:       []byte(`{"uid":"7b0600b7-0258-4ecb-9666-c2839bd19612","kind":{"group":"","version":"v1","kind":"ConfigMap"},"resource":{"group":"","version":"v1","resource":"configmaps"},"subResource":"status","requestKind":{"group":"","version":"v1","kind":"configmaps"},"requestResource":{"group":"","version":"v1","resource":"configmaps"},"name":"test-configmap","namespace":"default","operation":"UPDATE","userInfo":{"username":"system:node:kind-control-plane","groups":["system:authenticated"]},"object":{"apiVersion":"v1","kind":"ConfigMap","metadata":{"name":"test-configmap"},"data":{"key":"xyz","lock":"admin"}},"oldObject":{"apiVersion":"v1","kind":"ConfigMap","metadata":{"name":"test-configmap"},"data":{"key":"xyz"}},"dryRun":false,"options":{"kind":"UpdateOptions","apiVersion":"meta.k8s.io/v1"}}`),
			userInfo:      []byte(`{"roles":["kube-system:kubeadm:kubelet-config-1.17","kube-system:kubeadm:nodes-kubeadm-config"],"clusterRoles":["system:basic-user","system:certificates.k8s.io:certificatesigningrequests:selfnodeclient","system:public-info-viewer","system:discovery"],"userInfo":{"username":"kubernetes-admin","groups":["system:authenticated"]}}`),
			requestDenied: true,
		},
	}

	for _, testcase := range testcases {
		executeTest(t, testcase)
	}
}

func Test_ValidatePattern_anyPattern(t *testing.T) {
	var policy kyverno.ClusterPolicy
	rawPolicy := []byte(`{"apiVersion":"kyverno.io\/v1","kind":"ClusterPolicy","metadata":{"name":"validate-service-loadbalancer"},"spec":{"validationFailureAction":"enforce","rules":[{"name":"check-loadbalancer-public","match":{"resources":{"kinds":["Service"]}},"validate":{"message":"Service of type 'LoadBalancer' is public and does not explicitly define network security. To use a public LB you must supply either spec[loadBalancerSourceRanges] or the 'service.beta.kubernetes.io\/aws-load-balancer-security-groups' annotation.","anyPattern":[{"spec":{"<(type)":"LoadBalancer"},"metadata":{"annotations":{"service.beta.kubernetes.io\/aws-load-balancer-security-groups":"?*"}}},{"spec":{"<(type)":"LoadBalancer","loadBalancerSourceRanges":"*"}}]}},{"name":"check-loadbalancer-internal","match":{"resources":{"kinds":["Service"]}},"validate":{"message":"Service of type 'LoadBalancer' is internal and does not explicitly define network security. To set the LB to internal, use annotation 'service.beta.kubernetes.io\/aws-load-balancer-internal' with value 'true' or '0.0.0.0\/0' ","pattern":{"spec":{"<(type)":"LoadBalancer"},"metadata":{"annotations":{"=(service.beta.kubernetes.io\/aws-load-balancer-internal)":"0.0.0.0\/0|true"}}}}}]}}`)
	testCases := []struct {
		description     string
		rawPolicy       []byte
		rawResource     []byte
		expectedFailed  bool
		expectedSkipped bool
		expectedSuccess bool
	}{
		{
			description:     "skip",
			rawPolicy:       rawPolicy,
			rawResource:     []byte(`{"apiVersion":"v1","kind":"Service","metadata":{"labels":{"app.kubernetes.io\/managed-by":"Helm"},"name":"service-clusterip-pass"},"spec":{"type":"ClusterIP","ports":[{"name":"http","port":80,"protocol":"TCP","targetPort":3000}]}}`),
			expectedSkipped: true,
		},
		{
			description:    "fail",
			rawPolicy:      rawPolicy,
			rawResource:    []byte(`{"apiVersion":"v1","kind":"Service","metadata":{"annotations":{"service.beta.kubernetes.io\/aws-load-balancer-internal":"anything"},"labels":{"app.kubernetes.io\/managed-by":"Helm"},"name":"service-internal-fail"},"spec":{"type":"LoadBalancer","clusterIP":"10.96.0.2","ports":[{"name":"http","nodePort":31207,"port":80,"protocol":"TCP","targetPort":3000}]}}`),
			expectedFailed: true,
		},
		{
			description:     "success",
			rawPolicy:       rawPolicy,
			rawResource:     []byte(`{"apiVersion":"v1","kind":"Service","metadata":{"annotations":{"service.beta.kubernetes.io\/aws-load-balancer-internal":"0.0.0.0\/0"},"labels":{"app.kubernetes.io\/managed-by":"Helm"},"name":"service-internal-pass"},"spec":{"type":"LoadBalancer","clusterIP":"100.69.148.11","loadBalancerSourceRanges":["3.224.166.65\/32","3.210.193.151\/32","3.226.136.65\/32","10.0.0.0\/8"]}}`),
			expectedSuccess: true,
		},
	}

	for _, tc := range testCases {
		t.Run(tc.description, func(t *testing.T) {
			err := json.Unmarshal(tc.rawPolicy, &policy)
			assert.NilError(t, err)

			resourceUnstructured, err := utils.ConvertToUnstructured(tc.rawResource)
			assert.NilError(t, err)

			er := Validate(context.TODO(), registryclient.NewOrDie(), &PolicyContext{policy: &policy, newResource: *resourceUnstructured, jsonContext: enginecontext.NewContext()})
			if tc.expectedFailed {
				assert.Assert(t, er.IsFailed())
			} else if tc.expectedSkipped {
				assert.Assert(t, er.IsSkipped())
			} else if tc.expectedSuccess {
				assert.Assert(t, er.IsSuccessful())
			}
		})
	}
}<|MERGE_RESOLUTION|>--- conflicted
+++ resolved
@@ -1479,14 +1479,9 @@
 	policyContext := &PolicyContext{
 		policy:      &policy,
 		jsonContext: ctx,
-<<<<<<< HEAD
 		newResource: *resourceUnstructured,
 	}
-	er := Validate(registryclient.NewOrDie(), policyContext)
-=======
-		newResource: *resourceUnstructured}
 	er := Validate(context.TODO(), registryclient.NewOrDie(), policyContext)
->>>>>>> 4ae8b4b0
 
 	assert.Equal(t, len(er.PolicyResponse.Rules), 1)
 	assert.Equal(t, er.PolicyResponse.Rules[0].Status, response.RuleStatusError)
@@ -1578,14 +1573,9 @@
 	policyContext := &PolicyContext{
 		policy:      &policy,
 		jsonContext: ctx,
-<<<<<<< HEAD
 		newResource: *resourceUnstructured,
 	}
-	er := Validate(registryclient.NewOrDie(), policyContext)
-=======
-		newResource: *resourceUnstructured}
 	er := Validate(context.TODO(), registryclient.NewOrDie(), policyContext)
->>>>>>> 4ae8b4b0
 
 	assert.Equal(t, len(er.PolicyResponse.Rules), 1)
 	assert.Equal(t, er.PolicyResponse.Rules[0].Status, response.RuleStatusError)
@@ -1645,14 +1635,9 @@
 	policyContext := &PolicyContext{
 		policy:      &policy,
 		jsonContext: ctx,
-<<<<<<< HEAD
 		newResource: *resourceUnstructured,
 	}
-	er := Validate(registryclient.NewOrDie(), policyContext)
-=======
-		newResource: *resourceUnstructured}
 	er := Validate(context.TODO(), registryclient.NewOrDie(), policyContext)
->>>>>>> 4ae8b4b0
 	assert.Equal(t, er.PolicyResponse.Rules[0].Status, response.RuleStatusFail)
 	assert.Equal(t, er.PolicyResponse.Rules[0].Message, "validation error: rule not-operator-with-variable-should-alway-fail-validation failed at path /spec/content/")
 }
@@ -1742,14 +1727,9 @@
 	policyContext := &PolicyContext{
 		policy:      &policy,
 		jsonContext: ctx,
-<<<<<<< HEAD
 		newResource: *resourceUnstructured,
 	}
-	er := Validate(registryclient.NewOrDie(), policyContext)
-=======
-		newResource: *resourceUnstructured}
 	er := Validate(context.TODO(), registryclient.NewOrDie(), policyContext)
->>>>>>> 4ae8b4b0
 
 	assert.Equal(t, len(er.PolicyResponse.Rules), 1)
 	assert.Equal(t, er.PolicyResponse.Rules[0].Status, response.RuleStatusError)
@@ -1841,14 +1821,9 @@
 	policyContext := &PolicyContext{
 		policy:      &policy,
 		jsonContext: ctx,
-<<<<<<< HEAD
 		newResource: *resourceUnstructured,
 	}
-	er := Validate(registryclient.NewOrDie(), policyContext)
-=======
-		newResource: *resourceUnstructured}
 	er := Validate(context.TODO(), registryclient.NewOrDie(), policyContext)
->>>>>>> 4ae8b4b0
 
 	assert.Equal(t, er.PolicyResponse.Rules[0].Status, response.RuleStatusFail)
 	assert.Equal(t, er.PolicyResponse.Rules[0].Message,
@@ -1952,14 +1927,9 @@
 	policyContext := &PolicyContext{
 		policy:      &policy,
 		jsonContext: ctx,
-<<<<<<< HEAD
 		newResource: *resourceUnstructured,
 	}
-	er := Validate(registryclient.NewOrDie(), policyContext)
-=======
-		newResource: *resourceUnstructured}
 	er := Validate(context.TODO(), registryclient.NewOrDie(), policyContext)
->>>>>>> 4ae8b4b0
 	assert.Equal(t, er.PolicyResponse.Rules[0].Status, response.RuleStatusFail)
 	assert.Equal(t, er.PolicyResponse.Rules[0].Message, "The animal cow is not in the allowed list of animals.")
 }
@@ -2011,14 +1981,9 @@
 		policyContext := &PolicyContext{
 			policy:      &policy,
 			jsonContext: ctx,
-<<<<<<< HEAD
 			newResource: *resourceUnstructured,
 		}
-		er := Validate(registryclient.NewOrDie(), policyContext)
-=======
-			newResource: *resourceUnstructured}
 		er := Validate(context.TODO(), registryclient.NewOrDie(), policyContext)
->>>>>>> 4ae8b4b0
 
 		for i, rule := range er.PolicyResponse.Rules {
 			assert.Equal(t, er.PolicyResponse.Rules[i].Status, test.expectedResults[i], "\ntest %s failed\nexpected: %s\nactual: %s", test.name, test.expectedResults[i].String(), er.PolicyResponse.Rules[i].Status.String())
@@ -3138,14 +3103,9 @@
 	policyContext := &PolicyContext{
 		policy:      &policy,
 		jsonContext: ctx,
-<<<<<<< HEAD
 		newResource: *resourceUnstructured,
 	}
-	er := Validate(registryclient.NewOrDie(), policyContext)
-=======
-		newResource: *resourceUnstructured}
 	er := Validate(context.TODO(), registryclient.NewOrDie(), policyContext)
->>>>>>> 4ae8b4b0
 
 	assert.Equal(t, er.PolicyResponse.Rules[0].Status, status)
 	if msg != "" {
@@ -3207,28 +3167,18 @@
 	policyContextCreate := &PolicyContext{
 		policy:      &policy,
 		jsonContext: ctx,
-<<<<<<< HEAD
 		newResource: *resourceUnstructured,
 	}
-	engineResponseCreate := Validate(registryclient.NewOrDie(), policyContextCreate)
-=======
-		newResource: *resourceUnstructured}
 	engineResponseCreate := Validate(context.TODO(), registryclient.NewOrDie(), policyContextCreate)
->>>>>>> 4ae8b4b0
 	assert.Equal(t, len(engineResponseCreate.PolicyResponse.Rules), 1)
 	assert.Equal(t, engineResponseCreate.PolicyResponse.Rules[0].Status, response.RuleStatusFail)
 
 	policyContextDelete := &PolicyContext{
 		policy:      &policy,
 		jsonContext: ctx,
-<<<<<<< HEAD
 		oldResource: *resourceUnstructured,
 	}
-	engineResponseDelete := Validate(registryclient.NewOrDie(), policyContextDelete)
-=======
-		oldResource: *resourceUnstructured}
 	engineResponseDelete := Validate(context.TODO(), registryclient.NewOrDie(), policyContextDelete)
->>>>>>> 4ae8b4b0
 	assert.Equal(t, len(engineResponseDelete.PolicyResponse.Rules), 0)
 }
 
