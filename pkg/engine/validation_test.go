package engine

import (
	"context"
	"encoding/json"
	"strings"
	"testing"

	kyverno "github.com/kyverno/kyverno/api/kyverno/v1"
	urkyverno "github.com/kyverno/kyverno/api/kyverno/v1beta1"
	"github.com/kyverno/kyverno/cmd/cli/kubectl-kyverno/utils/store"
	"github.com/kyverno/kyverno/pkg/config"
	engineapi "github.com/kyverno/kyverno/pkg/engine/api"
	enginecontext "github.com/kyverno/kyverno/pkg/engine/context"
	"github.com/kyverno/kyverno/pkg/registryclient"
	admissionutils "github.com/kyverno/kyverno/pkg/utils/admission"
	kubeutils "github.com/kyverno/kyverno/pkg/utils/kube"
	"gotest.tools/assert"
	admissionv1 "k8s.io/api/admission/v1"
)

func testValidate(ctx context.Context, rclient registryclient.Client, pContext *PolicyContext, cfg config.Configuration) *engineapi.EngineResponse {
<<<<<<< HEAD
	return doValidate(
		ctx,
		nil,
		LegacyContextLoaderFactory(nil, rclient, nil),
=======
	e := NewEngine(
		cfg,
		LegacyContextLoaderFactory(rclient, nil),
>>>>>>> 8236cc43
		nil,
	)
	return e.Validate(
		ctx,
		pContext,
	)
}

func TestValidate_image_tag_fail(t *testing.T) {
	// If image tag is latest then imagepull policy needs to be checked
	rawPolicy := []byte(`{
		"apiVersion": "kyverno.io/v1",
		"kind": "ClusterPolicy",
		"metadata": {
		   "name": "validate-image"
		},
		"spec": {
		   "rules": [
			  {
				 "name": "validate-tag",
				 "match": {
					"resources": {
					   "kinds": [
						  "Pod"
					   ]
					}
				 },
				 "validate": {
					"message": "An image tag is required",
					"pattern": {
					   "spec": {
						  "containers": [
							 {
								"image": "*:*"
							 }
						  ]
					   }
					}
				 }
			  },
			  {
				 "name": "validate-latest",
				 "match": {
					"resources": {
					   "kinds": [
						  "Pod"
					   ]
					}
				 },
				 "validate": {
					"message": "imagePullPolicy 'Always' required with tag 'latest'",
					"pattern": {
					   "spec": {
						  "containers": [
							 {
								"(image)": "*latest",
								"imagePullPolicy": "NotPresent"
							 }
						  ]
					   }
					}
				 }
			  }
		   ]
		}
	 }
	`)

	rawResource := []byte(`
	{
		"apiVersion": "v1",
		"kind": "Pod",
		"metadata": {
		   "name": "myapp-pod",
		   "labels": {
			  "app": "myapp"
		   }
		},
		"spec": {
		   "containers": [
			  {
				 "name": "nginx",
				 "image": "nginx:latest",
				 "imagePullPolicy": "Always"
			  }
		   ]
		}
	 }
	`)

	var policy kyverno.ClusterPolicy
	err := json.Unmarshal(rawPolicy, &policy)
	assert.NilError(t, err)

	resourceUnstructured, err := kubeutils.BytesToUnstructured(rawResource)
	assert.NilError(t, err)
	msgs := []string{
		"validation rule 'validate-tag' passed.",
		"validation error: imagePullPolicy 'Always' required with tag 'latest'. rule validate-latest failed at path /spec/containers/0/imagePullPolicy/",
	}

	er := testValidate(context.TODO(), registryclient.NewOrDie(), &PolicyContext{policy: &policy, newResource: *resourceUnstructured, jsonContext: enginecontext.NewContext()}, cfg)
	for index, r := range er.PolicyResponse.Rules {
		assert.Equal(t, r.Message, msgs[index])
	}

	assert.Assert(t, !er.IsSuccessful())
}

func TestValidate_image_tag_pass(t *testing.T) {
	// If image tag is latest then imagepull policy needs to be checked
	rawPolicy := []byte(`{
		"apiVersion": "kyverno.io/v1",
		"kind": "ClusterPolicy",
		"metadata": {
		   "name": "validate-image"
		},
		"spec": {
		   "rules": [
			  {
				 "name": "validate-tag",
				 "match": {
					"resources": {
					   "kinds": [
						  "Pod"
					   ]
					}
				 },
				 "validate": {
					"message": "An image tag is required",
					"pattern": {
					   "spec": {
						  "containers": [
							 {
								"image": "*:*"
							 }
						  ]
					   }
					}
				 }
			  },
			  {
				 "name": "validate-latest",
				 "match": {
					"resources": {
					   "kinds": [
						  "Pod"
					   ]
					}
				 },
				 "validate": {
					"message": "imagePullPolicy 'Always' required with tag 'latest'",
					"pattern": {
					   "spec": {
						  "containers": [
							 {
								"(image)": "*latest",
								"imagePullPolicy": "Always"
							 }
						  ]
					   }
					}
				 }
			  }
		   ]
		}
	 }
	`)

	rawResource := []byte(`
	{
		"apiVersion": "v1",
		"kind": "Pod",
		"metadata": {
		   "name": "myapp-pod",
		   "labels": {
			  "app": "myapp"
		   }
		},
		"spec": {
		   "containers": [
			  {
				 "name": "nginx",
				 "image": "nginx:latest",
				 "imagePullPolicy": "Always"
			  }
		   ]
		}
	 }
	`)

	var policy kyverno.ClusterPolicy
	err := json.Unmarshal(rawPolicy, &policy)
	assert.NilError(t, err)

	resourceUnstructured, err := kubeutils.BytesToUnstructured(rawResource)
	assert.NilError(t, err)
	msgs := []string{
		"validation rule 'validate-tag' passed.",
		"validation rule 'validate-latest' passed.",
	}
	er := testValidate(context.TODO(), registryclient.NewOrDie(), &PolicyContext{policy: &policy, newResource: *resourceUnstructured, jsonContext: enginecontext.NewContext()}, cfg)
	for index, r := range er.PolicyResponse.Rules {
		assert.Equal(t, r.Message, msgs[index])
	}
	assert.Assert(t, er.IsSuccessful())
}

func TestValidate_Fail_anyPattern(t *testing.T) {
	rawPolicy := []byte(`
	{
		"apiVersion": "kyverno.io/v1",
		"kind": "ClusterPolicy",
		"metadata": {
		   "name": "validate-namespace"
		},
		"spec": {
		   "rules": [
			  {
				 "name": "check-default-namespace",
				 "match": {
					"resources": {
					   "kinds": [
						  "Pod"
					   ]
					}
				 },
				 "validate": {
					"message": "A namespace is required",
					"anyPattern": [
					   {
						  "metadata": {
							 "namespace": "?*"
						  }
					   },
					   {
						  "metadata": {
							 "namespace": "!default"
						  }
					   }
					]
				 }
			  }
		   ]
		}
	 }
	`)

	rawResource := []byte(`
	{
		"apiVersion": "v1",
		"kind": "Pod",
		"metadata": {
		   "name": "myapp-pod",
		   "labels": {
			  "app": "myapp"
		   }
		},
		"spec": {
		   "containers": [
			  {
				 "name": "nginx",
				 "image": "nginx"
			  }
		   ]
		}
	 }
	`)

	var policy kyverno.ClusterPolicy
	err := json.Unmarshal(rawPolicy, &policy)
	assert.NilError(t, err)

	resourceUnstructured, err := kubeutils.BytesToUnstructured(rawResource)
	assert.NilError(t, err)
	er := testValidate(context.TODO(), registryclient.NewOrDie(), &PolicyContext{policy: &policy, newResource: *resourceUnstructured, jsonContext: enginecontext.NewContext()}, cfg)
	assert.Assert(t, !er.IsSuccessful())

	msgs := []string{"validation error: A namespace is required. rule check-default-namespace[0] failed at path /metadata/namespace/ rule check-default-namespace[1] failed at path /metadata/namespace/"}
	for index, r := range er.PolicyResponse.Rules {
		assert.Equal(t, r.Message, msgs[index])
	}
}

func TestValidate_host_network_port(t *testing.T) {
	rawPolicy := []byte(`
	{
		"apiVersion": "kyverno.io/v1",
		"kind": "ClusterPolicy",
		"metadata": {
		   "name": "validate-host-network-port"
		},
		"spec": {
		   "rules": [
			  {
				 "name": "validate-host-network-port",
				 "match": {
					"resources": {
					   "kinds": [
						  "Pod"
					   ]
					}
				 },
				 "validate": {
					"message": "Host network and port are not allowed",
					"pattern": {
					   "spec": {
						  "hostNetwork": false,
						  "containers": [
							 {
								"name": "*",
								"ports": [
								   {
									  "hostPort": null
								   }
								]
							 }
						  ]
					   }
					}
				 }
			  }
		   ]
		}
	 }
	 `)

	rawResource := []byte(`
	 {
		"apiVersion": "v1",
		"kind": "Pod",
		"metadata": {
		   "name": "nginx-host-network"
		},
		"spec": {
		   "hostNetwork": false,
		   "containers": [
			  {
				 "name": "nginx-host-network",
				 "image": "nginx",
				 "ports": [
					{
					   "containerPort": 80,
					   "hostPort": 80
					}
				 ]
			  }
		   ]
		}
	 }
	 `)

	var policy kyverno.ClusterPolicy
	err := json.Unmarshal(rawPolicy, &policy)
	assert.NilError(t, err)

	resourceUnstructured, err := kubeutils.BytesToUnstructured(rawResource)
	assert.NilError(t, err)
	er := testValidate(context.TODO(), registryclient.NewOrDie(), &PolicyContext{policy: &policy, newResource: *resourceUnstructured, jsonContext: enginecontext.NewContext()}, cfg)
	msgs := []string{"validation error: Host network and port are not allowed. rule validate-host-network-port failed at path /spec/containers/0/ports/0/hostPort/"}

	for index, r := range er.PolicyResponse.Rules {
		assert.Equal(t, r.Message, msgs[index])
	}
	assert.Assert(t, !er.IsSuccessful())
}

func TestValidate_anchor_arraymap_pass(t *testing.T) {
	rawPolicy := []byte(`
	{
		"apiVersion": "kyverno.io/v1",
		"kind": "ClusterPolicy",
		"metadata": {
		   "name": "validate-host-path"
		},
		"spec": {
		   "rules": [
			  {
				 "name": "validate-host-path",
				 "match": {
					"resources": {
					   "kinds": [
						  "Pod"
					   ]
					}
				 },
				 "validate": {
					"message": "Host path '/var/lib/' is not allowed",
					"pattern": {
					   "spec": {
						  "volumes": [
							 {
								"name": "*",
								"=(hostPath)": {
								   "path": "!/var/lib"
								}
							 }
						  ]
					   }
					}
				 }
			  }
		   ]
		}
	 }
	 `)

	rawResource := []byte(`
	{
		"apiVersion": "v1",
		"kind": "Pod",
		"metadata": {
		   "name": "image-with-hostpath",
		   "labels": {
			  "app.type": "prod",
			  "namespace": "my-namespace"
		   }
		},
		"spec": {
		   "containers": [
			  {
				 "name": "image-with-hostpath",
				 "image": "docker.io/nautiker/curl",
				 "volumeMounts": [
					{
					   "name": "var-lib-etcd",
					   "mountPath": "/var/lib"
					}
				 ]
			  }
		   ],
		   "volumes": [
			  {
				 "name": "var-lib-etcd",
				 "hostPath": {
					"path": "/var/lib1"
				 }
			  }
		   ]
		}
	 }	 `)

	var policy kyverno.ClusterPolicy
	err := json.Unmarshal(rawPolicy, &policy)
	assert.NilError(t, err)

	resourceUnstructured, err := kubeutils.BytesToUnstructured(rawResource)
	assert.NilError(t, err)
	er := testValidate(context.TODO(), registryclient.NewOrDie(), &PolicyContext{policy: &policy, newResource: *resourceUnstructured, jsonContext: enginecontext.NewContext()}, cfg)
	msgs := []string{"validation rule 'validate-host-path' passed."}

	for index, r := range er.PolicyResponse.Rules {
		assert.Equal(t, r.Message, msgs[index])
	}
	assert.Assert(t, er.IsSuccessful())
}

func TestValidate_anchor_arraymap_fail(t *testing.T) {
	rawPolicy := []byte(`
	{
		"apiVersion": "kyverno.io/v1",
		"kind": "ClusterPolicy",
		"metadata": {
		   "name": "validate-host-path"
		},
		"spec": {
		   "rules": [
			  {
				 "name": "validate-host-path",
				 "match": {
					"resources": {
					   "kinds": [
						  "Pod"
					   ]
					}
				 },
				 "validate": {
					"message": "Host path '/var/lib/' is not allowed",
					"pattern": {
					   "spec": {
						  "volumes": [
							 {
								"=(hostPath)": {
								   "path": "!/var/lib"
								}
							 }
						  ]
					   }
					}
				 }
			  }
		   ]
		}
	 }
	 `)

	rawResource := []byte(`
	{
		"apiVersion": "v1",
		"kind": "Pod",
		"metadata": {
		   "name": "image-with-hostpath",
		   "labels": {
			  "app.type": "prod",
			  "namespace": "my-namespace"
		   }
		},
		"spec": {
		   "containers": [
			  {
				 "name": "image-with-hostpath",
				 "image": "docker.io/nautiker/curl",
				 "volumeMounts": [
					{
					   "name": "var-lib-etcd",
					   "mountPath": "/var/lib"
					}
				 ]
			  }
		   ],
		   "volumes": [
			  {
				 "name": "var-lib-etcd",
				 "hostPath": {
					"path": "/var/lib"
				 }
			  }
		   ]
		}
	 }	 `)

	var policy kyverno.ClusterPolicy
	err := json.Unmarshal(rawPolicy, &policy)
	assert.NilError(t, err)
	resourceUnstructured, err := kubeutils.BytesToUnstructured(rawResource)
	assert.NilError(t, err)
	er := testValidate(context.TODO(), registryclient.NewOrDie(), &PolicyContext{policy: &policy, newResource: *resourceUnstructured, jsonContext: enginecontext.NewContext()}, cfg)
	msgs := []string{"validation error: Host path '/var/lib/' is not allowed. rule validate-host-path failed at path /spec/volumes/0/hostPath/path/"}

	for index, r := range er.PolicyResponse.Rules {
		assert.Equal(t, r.Message, msgs[index])
	}
	assert.Assert(t, !er.IsSuccessful())
}

func TestValidate_anchor_map_notfound(t *testing.T) {
	// anchor not present in resource
	rawPolicy := []byte(`{
		"apiVersion": "kyverno.io/v1",
		"kind": "ClusterPolicy",
		"metadata": {
		   "name": "policy-secaas-k8s"
		},
		"spec": {
		   "rules": [
			  {
				 "name": "pod rule 2",
				 "match": {
					"resources": {
					   "kinds": [
						  "Pod"
					   ]
					}
				 },
				 "validate": {
					"message": "pod: validate run as non root user",
					"pattern": {
					   "spec": {
						  "=(securityContext)": {
							 "runAsNonRoot": true
						  }
					   }
					}
				 }
			  }
		   ]
		}
	 }	 `)

	rawResource := []byte(`
	{
		"apiVersion": "v1",
		"kind": "Pod",
		"metadata": {
		   "name": "myapp-pod",
		   "labels": {
			  "app": "v1"
		   }
		},
		"spec": {
		   "containers": [
			  {
				 "name": "nginx",
				 "image": "nginx"
			  }
		   ]
		}
	 }
`)

	var policy kyverno.ClusterPolicy
	err := json.Unmarshal(rawPolicy, &policy)
	assert.NilError(t, err)

	resourceUnstructured, err := kubeutils.BytesToUnstructured(rawResource)
	assert.NilError(t, err)
	er := testValidate(context.TODO(), registryclient.NewOrDie(), &PolicyContext{policy: &policy, newResource: *resourceUnstructured, jsonContext: enginecontext.NewContext()}, cfg)
	msgs := []string{"validation rule 'pod rule 2' passed."}

	for index, r := range er.PolicyResponse.Rules {
		assert.Equal(t, r.Message, msgs[index])
	}
	assert.Assert(t, er.IsSuccessful())
}

func TestValidate_anchor_map_found_valid(t *testing.T) {
	// anchor not present in resource
	rawPolicy := []byte(`{
		"apiVersion": "kyverno.io/v1",
		"kind": "ClusterPolicy",
		"metadata": {
		   "name": "policy-secaas-k8s"
		},
		"spec": {
		   "rules": [
			  {
				 "name": "pod rule 2",
				 "match": {
					"resources": {
					   "kinds": [
						  "Pod"
					   ]
					}
				 },
				 "validate": {
					"message": "pod: validate run as non root user",
					"pattern": {
					   "spec": {
						  "=(securityContext)": {
							 "runAsNonRoot": true
						  }
					   }
					}
				 }
			  }
		   ]
		}
	 }	 `)

	rawResource := []byte(`
	{
		"apiVersion": "v1",
		"kind": "Pod",
		"metadata": {
		   "name": "myapp-pod",
		   "labels": {
			  "app": "v1"
		   }
		},
		"spec": {
		   "containers": [
			  {
				 "name": "nginx",
				 "image": "nginx"
			  }
		   ],
		   "securityContext": {
			  "runAsNonRoot": true
		   }
		}
	 }
`)

	var policy kyverno.ClusterPolicy
	err := json.Unmarshal(rawPolicy, &policy)
	assert.NilError(t, err)

	resourceUnstructured, err := kubeutils.BytesToUnstructured(rawResource)
	assert.NilError(t, err)
	er := testValidate(context.TODO(), registryclient.NewOrDie(), &PolicyContext{policy: &policy, newResource: *resourceUnstructured, jsonContext: enginecontext.NewContext()}, cfg)
	msgs := []string{"validation rule 'pod rule 2' passed."}

	for index, r := range er.PolicyResponse.Rules {
		assert.Equal(t, r.Message, msgs[index])
	}

	assert.Assert(t, er.IsSuccessful())
}

func TestValidate_inequality_List_Processing(t *testing.T) {
	// anchor not present in resource
	rawPolicy := []byte(`{
		"apiVersion": "kyverno.io/v1",
		"kind": "ClusterPolicy",
		"metadata": {
		   "name": "policy-secaas-k8s"
		},
		"spec": {
		   "rules": [
			  {
				 "name": "pod rule 2",
				 "match": {
					"resources": {
					   "kinds": [
						  "Pod"
					   ]
					}
				 },
				 "validate": {
					"message": "pod: validate run as non root user",
					"pattern": {
					   "spec": {
						  "=(supplementalGroups)": ">0"
					   }
					}
				 }
			  }
		   ]
		}
	 }	 `)

	rawResource := []byte(`
	{
		"apiVersion": "v1",
		"kind": "Pod",
		"metadata": {
		   "name": "myapp-pod",
		   "labels": {
			  "app": "v1"
		   }
		},
		"spec": {
		   "containers": [
			  {
				 "name": "nginx",
				 "image": "nginx"
			  }
		   ],
		   "supplementalGroups": [
			  "2",
			  "5",
			  "10"
		   ]
		}
	 }
`)

	var policy kyverno.ClusterPolicy
	err := json.Unmarshal(rawPolicy, &policy)
	assert.NilError(t, err)

	resourceUnstructured, err := kubeutils.BytesToUnstructured(rawResource)
	assert.NilError(t, err)
	er := testValidate(context.TODO(), registryclient.NewOrDie(), &PolicyContext{policy: &policy, newResource: *resourceUnstructured, jsonContext: enginecontext.NewContext()}, cfg)
	msgs := []string{"validation rule 'pod rule 2' passed."}

	for index, r := range er.PolicyResponse.Rules {
		assert.Equal(t, r.Message, msgs[index])
	}

	assert.Assert(t, er.IsSuccessful())
}

func TestValidate_inequality_List_ProcessingBrackets(t *testing.T) {
	// anchor not present in resource
	rawPolicy := []byte(`{
		"apiVersion": "kyverno.io/v1",
		"kind": "ClusterPolicy",
		"metadata": {
		   "name": "policy-secaas-k8s"
		},
		"spec": {
		   "rules": [
			  {
				 "name": "pod rule 2",
				 "match": {
					"resources": {
					   "kinds": [
						  "Pod"
					   ]
					}
				 },
				 "validate": {
					"message": "pod: validate run as non root user",
					"pattern": {
					   "spec": {
						"=(supplementalGroups)": [
							">0 & <100001"
						  ]
					   }
					}
				 }
			  }
		   ]
		}
	 }	 `)

	rawResource := []byte(`
	{
		"apiVersion": "v1",
		"kind": "Pod",
		"metadata": {
		   "name": "myapp-pod",
		   "labels": {
			  "app": "v1"
		   }
		},
		"spec": {
		   "containers": [
			  {
				 "name": "nginx",
				 "image": "nginx"
			  }
		   ],
		   "supplementalGroups": [
			  "2",
			  "5",
			  "10",
			  "100",
			  "10000",
			  "1000",
			  "543"
		   ]
		}
	 }
`)

	var policy kyverno.ClusterPolicy
	err := json.Unmarshal(rawPolicy, &policy)
	assert.NilError(t, err)

	resourceUnstructured, err := kubeutils.BytesToUnstructured(rawResource)
	assert.NilError(t, err)
	er := testValidate(context.TODO(), registryclient.NewOrDie(), &PolicyContext{policy: &policy, newResource: *resourceUnstructured, jsonContext: enginecontext.NewContext()}, cfg)
	msgs := []string{"validation rule 'pod rule 2' passed."}

	for index, r := range er.PolicyResponse.Rules {
		assert.Equal(t, r.Message, msgs[index])
	}

	assert.Assert(t, er.IsSuccessful())
}

func TestValidate_anchor_map_found_invalid(t *testing.T) {
	// anchor not present in resource
	rawPolicy := []byte(`{
		"apiVersion": "kyverno.io/v1",
		"kind": "ClusterPolicy",
		"metadata": {
		   "name": "policy-secaas-k8s"
		},
		"spec": {
		   "rules": [
			  {
				 "name": "pod rule 2",
				 "match": {
					"resources": {
					   "kinds": [
						  "Pod"
					   ]
					}
				 },
				 "validate": {
					"message": "pod: validate run as non root user",
					"pattern": {
					   "spec": {
						  "=(securityContext)": {
							 "runAsNonRoot": true
						  }
					   }
					}
				 }
			  }
		   ]
		}
	 }	 `)

	rawResource := []byte(`
	{
		"apiVersion": "v1",
		"kind": "Pod",
		"metadata": {
		   "name": "myapp-pod",
		   "labels": {
			  "app": "v1"
		   }
		},
		"spec": {
		   "containers": [
			  {
				 "name": "nginx",
				 "image": "nginx"
			  }
		   ],
		   "securityContext": {
			  "runAsNonRoot": false
		   }
		}
	 }
`)

	var policy kyverno.ClusterPolicy
	err := json.Unmarshal(rawPolicy, &policy)
	assert.NilError(t, err)

	resourceUnstructured, err := kubeutils.BytesToUnstructured(rawResource)
	assert.NilError(t, err)
	er := testValidate(context.TODO(), registryclient.NewOrDie(), &PolicyContext{policy: &policy, newResource: *resourceUnstructured, jsonContext: enginecontext.NewContext()}, cfg)
	msgs := []string{"validation error: pod: validate run as non root user. rule pod rule 2 failed at path /spec/securityContext/runAsNonRoot/"}

	for index, r := range er.PolicyResponse.Rules {
		assert.Equal(t, r.Message, msgs[index])
	}
	assert.Assert(t, !er.IsSuccessful())
}

func TestValidate_AnchorList_pass(t *testing.T) {
	// anchor not present in resource
	rawPolicy := []byte(`
	{
		"apiVersion": "kyverno.io/v1",
		"kind": "ClusterPolicy",
		"metadata": {
		  "name": "policy-secaas-k8s"
		},
		"spec": {
		  "rules": [
			{
			  "name": "pod image rule",
			  "match": {
				"resources": {
				  "kinds": [
					"Pod"
				  ]
				}
			  },
			  "validate": {
				"pattern": {
				  "spec": {
					"=(containers)": [
					  {
						"name": "nginx"
					  }
					]
				  }
				}
			  }
			}
		  ]
		}
	  }
		 `)

	rawResource := []byte(`
	{
		"apiVersion": "v1",
		"kind": "Pod",
		"metadata": {
		  "name": "myapp-pod",
		  "labels": {
			"app": "v1"
		  }
		},
		"spec": {
		  "containers": [
			{
			  "name": "nginx"
			},
			{
			  "name": "nginx"
			}
		  ]
		}
	  }
`)

	var policy kyverno.ClusterPolicy
	err := json.Unmarshal(rawPolicy, &policy)
	assert.NilError(t, err)

	resourceUnstructured, err := kubeutils.BytesToUnstructured(rawResource)
	assert.NilError(t, err)
	er := testValidate(context.TODO(), registryclient.NewOrDie(), &PolicyContext{policy: &policy, newResource: *resourceUnstructured, jsonContext: enginecontext.NewContext()}, cfg)
	msgs := []string{"validation rule 'pod image rule' passed."}

	for index, r := range er.PolicyResponse.Rules {
		t.Log(r.Message)
		assert.Equal(t, r.Message, msgs[index])
	}
	assert.Assert(t, er.IsSuccessful())
}

func TestValidate_AnchorList_fail(t *testing.T) {
	rawPolicy := []byte(`
	{
		"apiVersion": "kyverno.io/v1",
		"kind": "ClusterPolicy",
		"metadata": {
		  "name": "policy-secaas-k8s"
		},
		"spec": {
		  "rules": [
			{
			  "name": "pod image rule",
			  "match": {
				"resources": {
				  "kinds": [
					"Pod"
				  ]
				}
			  },
			  "validate": {
				"pattern": {
				  "spec": {
					"=(containers)": [
					  {
						"name": "nginx"
					  }
					]
				  }
				}
			  }
			}
		  ]
		}
	  }
		 `)

	rawResource := []byte(`
	{
		"apiVersion": "v1",
		"kind": "Pod",
		"metadata": {
		  "name": "myapp-pod",
		  "labels": {
			"app": "v1"
		  }
		},
		"spec": {
		  "containers": [
			{
			  "name": "nginx"
			},
			{
			  "name": "busy"
			}
		  ]
		}
	  }
`)

	var policy kyverno.ClusterPolicy
	err := json.Unmarshal(rawPolicy, &policy)
	assert.NilError(t, err)

	resourceUnstructured, err := kubeutils.BytesToUnstructured(rawResource)
	assert.NilError(t, err)
	er := testValidate(context.TODO(), registryclient.NewOrDie(), &PolicyContext{policy: &policy, newResource: *resourceUnstructured, jsonContext: enginecontext.NewContext()}, cfg)
	assert.Assert(t, !er.IsSuccessful())
}

func TestValidate_existenceAnchor_fail(t *testing.T) {
	// anchor not present in resource
	rawPolicy := []byte(`
	{
		"apiVersion": "kyverno.io/v1",
		"kind": "ClusterPolicy",
		"metadata": {
		  "name": "policy-secaas-k8s"
		},
		"spec": {
		  "rules": [
			{
			  "name": "pod image rule",
			  "match": {
				"resources": {
				  "kinds": [
					"Pod"
				  ]
				}
			  },
			  "validate": {
				"pattern": {
				  "spec": {
					"^(containers)": [
					  {
						"name": "nginx"
					  }
					]
				  }
				}
			  }
			}
		  ]
		}
	  }
		 `)

	rawResource := []byte(`
	{
		"apiVersion": "v1",
		"kind": "Pod",
		"metadata": {
		  "name": "myapp-pod",
		  "labels": {
			"app": "v1"
		  }
		},
		"spec": {
		  "containers": [
			{
			  "name": "busy1"
			},
			{
			  "name": "busy"
			}
		  ]
		}
	  }
`)

	var policy kyverno.ClusterPolicy
	err := json.Unmarshal(rawPolicy, &policy)
	assert.NilError(t, err)

	resourceUnstructured, err := kubeutils.BytesToUnstructured(rawResource)
	assert.NilError(t, err)
	er := testValidate(context.TODO(), registryclient.NewOrDie(), &PolicyContext{policy: &policy, newResource: *resourceUnstructured, jsonContext: enginecontext.NewContext()}, cfg)
	assert.Assert(t, !er.IsSuccessful())
}

func TestValidate_existenceAnchor_pass(t *testing.T) {
	// anchor not present in resource
	rawPolicy := []byte(`
	{
		"apiVersion": "kyverno.io/v1",
		"kind": "ClusterPolicy",
		"metadata": {
		  "name": "policy-secaas-k8s"
		},
		"spec": {
		  "rules": [
			{
			  "name": "pod image rule",
			  "match": {
				"resources": {
				  "kinds": [
					"Pod"
				  ]
				}
			  },
			  "validate": {
				"pattern": {
				  "spec": {
					"^(containers)": [
					  {
						"name": "nginx"
					  }
					]
				  }
				}
			  }
			}
		  ]
		}
	  }
		 `)

	rawResource := []byte(`
	{
		"apiVersion": "v1",
		"kind": "Pod",
		"metadata": {
		  "name": "myapp-pod",
		  "labels": {
			"app": "v1"
		  }
		},
		"spec": {
		  "containers": [
			{
			  "name": "nginx"
			},
			{
			  "name": "busy"
			}
		  ]
		}
	  }
`)

	var policy kyverno.ClusterPolicy
	err := json.Unmarshal(rawPolicy, &policy)
	assert.NilError(t, err)

	resourceUnstructured, err := kubeutils.BytesToUnstructured(rawResource)
	assert.NilError(t, err)
	er := testValidate(context.TODO(), registryclient.NewOrDie(), &PolicyContext{policy: &policy, newResource: *resourceUnstructured, jsonContext: enginecontext.NewContext()}, cfg)
	msgs := []string{"validation rule 'pod image rule' passed."}

	for index, r := range er.PolicyResponse.Rules {
		assert.Equal(t, r.Message, msgs[index])
	}
	assert.Assert(t, er.IsSuccessful())
}

func TestValidate_negationAnchor_deny(t *testing.T) {
	rawPolicy := []byte(`
	{
		"apiVersion": "kyverno.io/v1",
		"kind": "ClusterPolicy",
		"metadata": {
		  "name": "validate-host-path"
		},
		"spec": {
		  "rules": [
			{
			  "name": "validate-host-path",
			  "match": {
				"resources": {
				  "kinds": [
					"Pod"
				  ]
				}
			  },
			  "validate": {
				"message": "Host path is not allowed",
				"pattern": {
				  "spec": {
					"volumes": [
					  {
						"name": "*",
						"X(hostPath)": null
					  }
					]
				  }
				}
			  }
			}
		  ]
		}
	  }
	 `)

	rawResource := []byte(`
	{
		"apiVersion": "v1",
		"kind": "Pod",
		"metadata": {
		   "name": "image-with-hostpath",
		   "labels": {
			  "app.type": "prod",
			  "namespace": "my-namespace"
		   }
		},
		"spec": {
		   "containers": [
			  {
				 "name": "image-with-hostpath",
				 "image": "docker.io/nautiker/curl",
				 "volumeMounts": [
					{
					   "name": "var-lib-etcd",
					   "mountPath": "/var/lib"
					}
				 ]
			  }
		   ],
		   "volumes": [
			  {
				 "name": "var-lib-etcd",
				 "hostPath": {
					"path": "/var/lib1"
				 }
			  }
		   ]
		}
	 }	 `)

	var policy kyverno.ClusterPolicy
	err := json.Unmarshal(rawPolicy, &policy)
	assert.NilError(t, err)

	resourceUnstructured, err := kubeutils.BytesToUnstructured(rawResource)
	assert.NilError(t, err)
	er := testValidate(context.TODO(), registryclient.NewOrDie(), &PolicyContext{policy: &policy, newResource: *resourceUnstructured, jsonContext: enginecontext.NewContext()}, cfg)
	msgs := []string{"validation error: Host path is not allowed. rule validate-host-path failed at path /spec/volumes/0/hostPath/"}

	for index, r := range er.PolicyResponse.Rules {
		assert.Equal(t, r.Message, msgs[index])
	}
	assert.Assert(t, !er.IsSuccessful())
}

func TestValidate_negationAnchor_pass(t *testing.T) {
	rawPolicy := []byte(`
	{
		"apiVersion": "kyverno.io/v1",
		"kind": "ClusterPolicy",
		"metadata": {
		  "name": "validate-host-path"
		},
		"spec": {
		  "rules": [
			{
			  "name": "validate-host-path",
			  "match": {
				"resources": {
				  "kinds": [
					"Pod"
				  ]
				}
			  },
			  "validate": {
				"message": "Host path is not allowed",
				"pattern": {
				  "spec": {
					"volumes": [
					  {
						"name": "*",
						"X(hostPath)": null
					  }
					]
				  }
				}
			  }
			}
		  ]
		}
	  }
	 `)

	rawResource := []byte(`
	{
		"apiVersion": "v1",
		"kind": "Pod",
		"metadata": {
		   "name": "image-with-hostpath",
		   "labels": {
			  "app.type": "prod",
			  "namespace": "my-namespace"
		   }
		},
		"spec": {
		   "containers": [
			  {
				 "name": "image-with-hostpath",
				 "image": "docker.io/nautiker/curl",
				 "volumeMounts": [
					{
					   "name": "var-lib-etcd",
					   "mountPath": "/var/lib"
					}
				 ]
			  }
		   ],
		   "volumes": [
			  {
				 "name": "var-lib-etcd",
				 "emptyDir": {}
			  }
		   ]
		}
	 }
	 	 `)

	var policy kyverno.ClusterPolicy
	err := json.Unmarshal(rawPolicy, &policy)
	assert.NilError(t, err)

	resourceUnstructured, err := kubeutils.BytesToUnstructured(rawResource)
	assert.NilError(t, err)
	er := testValidate(context.TODO(), registryclient.NewOrDie(), &PolicyContext{policy: &policy, newResource: *resourceUnstructured, jsonContext: enginecontext.NewContext()}, cfg)
	msgs := []string{"validation rule 'validate-host-path' passed."}

	for index, r := range er.PolicyResponse.Rules {
		assert.Equal(t, r.Message, msgs[index])
	}
	assert.Assert(t, er.IsSuccessful())
}

func Test_VariableSubstitutionPathNotExistInPattern(t *testing.T) {
	resourceRaw := []byte(`{
		"apiVersion": "v1",
		"kind": "Pod",
		"metadata": {
			"name": "check-root-user"
		},
		"spec": {
			"containers": [
				{
					"name": "check-root-user-a",
					"image": "nginxinc/nginx-unprivileged",
					"securityContext": {
						"runAsNonRoot": true
					}
				}
			]
		}
	}`)

	policyraw := []byte(`{
		"apiVersion": "kyverno.io/v1",
		"kind": "ClusterPolicy",
		"metadata": {
		  "name": "substitute-variable"
		},
		"spec": {
		  "rules": [
			{
			  "name": "test-path-not-exist",
			  "match": {
				"resources": {
				  "kinds": [
					"Pod"
				  ]
				}
			  },
			  "validate": {
				"pattern": {
				  "spec": {
					"containers": [
					  {
						"name": "{{request.object.metadata.name1}}*"
					  }
					]
				  }
				}
			  }
			}
		  ]
		}
	  }`)

	var policy kyverno.ClusterPolicy
	err := json.Unmarshal(policyraw, &policy)
	assert.NilError(t, err)
	resourceUnstructured, err := kubeutils.BytesToUnstructured(resourceRaw)
	assert.NilError(t, err)

	ctx := enginecontext.NewContext()
	err = enginecontext.AddResource(ctx, resourceRaw)
	assert.NilError(t, err)

	policyContext := &PolicyContext{
		policy:      &policy,
		jsonContext: ctx,
		newResource: *resourceUnstructured,
	}
	er := testValidate(context.TODO(), registryclient.NewOrDie(), policyContext, cfg)

	assert.Equal(t, len(er.PolicyResponse.Rules), 1)
	assert.Equal(t, er.PolicyResponse.Rules[0].Status, engineapi.RuleStatusError)
	assert.Assert(t, strings.Contains(er.PolicyResponse.Rules[0].Message, "Unknown key \"name1\" in path"))
}

func Test_VariableSubstitutionPathNotExistInAnyPattern_OnePatternStatisfiesButSubstitutionFails(t *testing.T) {
	resourceRaw := []byte(`{
		"apiVersion": "v1",
		"kind": "Deployment",
		"metadata": {
		  "name": "test"
		},
		"spec": {
		  "template": {
			"spec": {
			  "containers": [
				{
				  "name": "test-pod",
				  "image": "nginxinc/nginx-unprivileged"
				}
			  ]
			}
		  }
		}
	  }`)

	policyraw := []byte(`{
		"apiVersion": "kyverno.io/v1",
		"kind": "ClusterPolicy",
		"metadata": {
		  "name": "substitute-variable"
		},
		"spec": {
		  "rules": [
			{
			  "name": "test-path-not-exist",
			  "match": {
				"resources": {
				  "kinds": [
					"Deployment"
				  ]
				}
			  },
			  "validate": {
				"anyPattern": [
				  {
					"spec": {
					  "template": {
						"spec": {
						  "containers": [
							{
							  "name": "{{request.object.metadata.name1}}*"
							}
						  ]
						}
					  }
					}
				  },
				  {
					"spec": {
					  "template": {
						"spec": {
						  "containers": [
							{
							  "name": "{{request.object.metadata.name}}*"
							}
						  ]
						}
					  }
					}
				  }
				]
			  }
			}
		  ]
		}
	  }`)

	var policy kyverno.ClusterPolicy
	assert.NilError(t, json.Unmarshal(policyraw, &policy))
	resourceUnstructured, err := kubeutils.BytesToUnstructured(resourceRaw)
	assert.NilError(t, err)

	ctx := enginecontext.NewContext()
	err = enginecontext.AddResource(ctx, resourceRaw)
	assert.NilError(t, err)

	policyContext := &PolicyContext{
		policy:      &policy,
		jsonContext: ctx,
		newResource: *resourceUnstructured,
	}
	er := testValidate(context.TODO(), registryclient.NewOrDie(), policyContext, cfg)

	assert.Equal(t, len(er.PolicyResponse.Rules), 1)
	assert.Equal(t, er.PolicyResponse.Rules[0].Status, engineapi.RuleStatusError)
	assert.Assert(t, strings.Contains(er.PolicyResponse.Rules[0].Message, "Unknown key \"name1\" in path"))
}

func Test_VariableSubstitution_NotOperatorWithStringVariable(t *testing.T) {
	resourceRaw := []byte(`{
		"apiVersion": "v1",
		"kind": "Deployment",
		"metadata": {
		  "name": "test"
		},
		"spec": {
		  "content": "sample text"
		}
	  }`)

	policyraw := []byte(`{
		"apiVersion": "kyverno.io/v1",
		"kind": "ClusterPolicy",
		"metadata": {
		  "name": "substitute-variable"
		},
		"spec": {
		  "rules": [
			{
			  "name": "not-operator-with-variable-should-alway-fail-validation",
			  "match": {
				"resources": {
				  "kinds": [
					"Deployment"
				  ]
				}
			  },
			  "validate": {
				"pattern": {
			      "spec": {
				    "content": "!{{ request.object.spec.content }}"
				  }
				}
			  }
			}
		  ]
		}
	  }`)

	var policy kyverno.ClusterPolicy
	assert.NilError(t, json.Unmarshal(policyraw, &policy))
	resourceUnstructured, err := kubeutils.BytesToUnstructured(resourceRaw)
	assert.NilError(t, err)

	ctx := enginecontext.NewContext()
	err = enginecontext.AddResource(ctx, resourceRaw)
	assert.NilError(t, err)

	policyContext := &PolicyContext{
		policy:      &policy,
		jsonContext: ctx,
		newResource: *resourceUnstructured,
	}
	er := testValidate(context.TODO(), registryclient.NewOrDie(), policyContext, cfg)
	assert.Equal(t, er.PolicyResponse.Rules[0].Status, engineapi.RuleStatusFail)
	assert.Equal(t, er.PolicyResponse.Rules[0].Message, "validation error: rule not-operator-with-variable-should-alway-fail-validation failed at path /spec/content/")
}

func Test_VariableSubstitutionPathNotExistInAnyPattern_AllPathNotPresent(t *testing.T) {
	resourceRaw := []byte(`{
		"apiVersion": "v1",
		"kind": "Deployment",
		"metadata": {
		  "name": "test"
		},
		"spec": {
		  "template": {
			"spec": {
			  "containers": [
				{
				  "name": "test-pod",
				  "image": "nginxinc/nginx-unprivileged"
				}
			  ]
			}
		  }
		}
	  }`)

	policyraw := []byte(`{
		"apiVersion": "kyverno.io/v1",
		"kind": "ClusterPolicy",
		"metadata": {
		  "name": "substitute-variable"
		},
		"spec": {
		  "rules": [
			{
			  "name": "test-path-not-exist",
			  "match": {
				"resources": {
				  "kinds": [
					"Deployment"
				  ]
				}
			  },
			  "validate": {
				"anyPattern": [
				  {
					"spec": {
					  "template": {
						"spec": {
						  "containers": [
							{
							  "name": "{{request.object.metadata.name1}}*"
							}
						  ]
						}
					  }
					}
				  },
				  {
					"spec": {
					  "template": {
						"spec": {
						  "containers": [
							{
							  "name": "{{request.object.metadata.name2}}*"
							}
						  ]
						}
					  }
					}
				  }
				]
			  }
			}
		  ]
		}
	  }`)

	var policy kyverno.ClusterPolicy
	assert.NilError(t, json.Unmarshal(policyraw, &policy))
	resourceUnstructured, err := kubeutils.BytesToUnstructured(resourceRaw)
	assert.NilError(t, err)

	ctx := enginecontext.NewContext()
	err = enginecontext.AddResource(ctx, resourceRaw)
	assert.NilError(t, err)

	policyContext := &PolicyContext{
		policy:      &policy,
		jsonContext: ctx,
		newResource: *resourceUnstructured,
	}
	er := testValidate(context.TODO(), registryclient.NewOrDie(), policyContext, cfg)

	assert.Equal(t, len(er.PolicyResponse.Rules), 1)
	assert.Equal(t, er.PolicyResponse.Rules[0].Status, engineapi.RuleStatusError)
	assert.Assert(t, strings.Contains(er.PolicyResponse.Rules[0].Message, "Unknown key \"name1\" in path"))
}

func Test_VariableSubstitutionPathNotExistInAnyPattern_AllPathPresent_NonePatternSatisfy(t *testing.T) {
	resourceRaw := []byte(`{
		"apiVersion": "v1",
		"kind": "Deployment",
		"metadata": {
		  "name": "test"
		},
		"spec": {
		  "template": {
			"spec": {
			  "containers": [
				{
				  "name": "pod-test-pod",
				  "image": "nginxinc/nginx-unprivileged"
				}
			  ]
			}
		  }
		}
	  }`)

	policyraw := []byte(`{
		"apiVersion": "kyverno.io/v1",
		"kind": "ClusterPolicy",
		"metadata": {
		  "name": "substitute-variable"
		},
		"spec": {
		  "rules": [
			{
			  "name": "test-path-not-exist",
			  "match": {
				"resources": {
				  "kinds": [
					"Deployment"
				  ]
				}
			  },
			  "validate": {
				"anyPattern": [
				  {
					"spec": {
					  "template": {
						"spec": {
						  "containers": [
							{
							  "name": "{{request.object.metadata.name}}*"
							}
						  ]
						}
					  }
					}
				  },
				  {
					"spec": {
					  "template": {
						"spec": {
						  "containers": [
							{
							  "name": "{{request.object.metadata.name}}*"
							}
						  ]
						}
					  }
					}
				  }
				]
			  }
			}
		  ]
		}
	  }`)

	var policy kyverno.ClusterPolicy
	assert.NilError(t, json.Unmarshal(policyraw, &policy))
	resourceUnstructured, err := kubeutils.BytesToUnstructured(resourceRaw)
	assert.NilError(t, err)

	ctx := enginecontext.NewContext()
	err = enginecontext.AddResource(ctx, resourceRaw)
	assert.NilError(t, err)

	policyContext := &PolicyContext{
		policy:      &policy,
		jsonContext: ctx,
		newResource: *resourceUnstructured,
	}
	er := testValidate(context.TODO(), registryclient.NewOrDie(), policyContext, cfg)

	assert.Equal(t, er.PolicyResponse.Rules[0].Status, engineapi.RuleStatusFail)
	assert.Equal(t, er.PolicyResponse.Rules[0].Message,
		"validation error: rule test-path-not-exist[0] failed at path /spec/template/spec/containers/0/name/ rule test-path-not-exist[1] failed at path /spec/template/spec/containers/0/name/")
}

func Test_VariableSubstitutionValidate_VariablesInMessageAreResolved(t *testing.T) {
	resourceRaw := []byte(`{
		"apiVersion": "apps/v1",
		"kind": "Deployment",
		"metadata": {
		  "name": "busybox",
		  "labels": {
			"app": "busybox",
			"color": "red",
			"animal": "cow",
			"food": "pizza",
			"car": "jeep",
			"env": "qa"
		  }
		},
		"spec": {
		  "replicas": 1,
		  "selector": {
			"matchLabels": {
			  "app": "busybox"
			}
		  },
		  "template": {
			"metadata": {
			  "labels": {
				"app": "busybox"
			  }
			},
			"spec": {
			  "containers": [
				{
				  "image": "busybox:1.28",
				  "name": "busybox",
				  "command": [
					"sleep",
					"9999"
				  ]
				}
			  ]
			}
		  }
		}
	  }`)

	policyraw := []byte(`{
		"apiVersion": "kyverno.io/v1",
		"kind": "ClusterPolicy",
		"metadata": {
		  "name": "cm-array-example"
		},
		"spec": {
		  "validationFailureAction": "enforce",
		  "background": false,
		  "rules": [
			{
			  "name": "validate-role-annotation",
			  "match": {
				"resources": {
				  "kinds": [
					"Deployment"
				  ]
				}
			  },
			  "validate": {
				"message": "The animal {{ request.object.metadata.labels.animal }} is not in the allowed list of animals.",
				"deny": {
				  "conditions": [
					{
					  "key": "{{ request.object.metadata.labels.animal }}",
					  "operator": "NotIn",
					  "value": [
						"snake",
						"bear",
						"cat",
						"dog"
					]
					}
				  ]
				}
			  }
			}
		  ]
		}
	  }`)

	var policy kyverno.ClusterPolicy
	assert.NilError(t, json.Unmarshal(policyraw, &policy))
	resourceUnstructured, err := kubeutils.BytesToUnstructured(resourceRaw)
	assert.NilError(t, err)

	ctx := enginecontext.NewContext()
	err = enginecontext.AddResource(ctx, resourceRaw)
	assert.NilError(t, err)

	policyContext := &PolicyContext{
		policy:      &policy,
		jsonContext: ctx,
		newResource: *resourceUnstructured,
	}
	er := testValidate(context.TODO(), registryclient.NewOrDie(), policyContext, cfg)
	assert.Equal(t, er.PolicyResponse.Rules[0].Status, engineapi.RuleStatusFail)
	assert.Equal(t, er.PolicyResponse.Rules[0].Message, "The animal cow is not in the allowed list of animals.")
}

func Test_Flux_Kustomization_PathNotPresent(t *testing.T) {
	tests := []struct {
		name             string
		policyRaw        []byte
		resourceRaw      []byte
		expectedResults  []engineapi.RuleStatus
		expectedMessages []string
	}{
		{
			name:      "path-not-present",
			policyRaw: []byte(`{"apiVersion":"kyverno.io/v1","kind":"ClusterPolicy","metadata":{"name":"flux-multi-tenancy"},"spec":{"validationFailureAction":"enforce","rules":[{"name":"serviceAccountName","exclude":{"resources":{"namespaces":["flux-system"]}},"match":{"resources":{"kinds":["Kustomization","HelmRelease"]}},"validate":{"message":".spec.serviceAccountName is required","pattern":{"spec":{"serviceAccountName":"?*"}}}},{"name":"sourceRefNamespace","exclude":{"resources":{"namespaces":["flux-system"]}},"match":{"resources":{"kinds":["Kustomization","HelmRelease"]}},"validate":{"message":"spec.sourceRef.namespace must be the same as metadata.namespace","deny":{"conditions":[{"key":"{{request.object.spec.sourceRef.namespace}}","operator":"NotEquals","value":"{{request.object.metadata.namespace}}"}]}}}]}}`),
			// referred variable path not present
			resourceRaw:      []byte(`{"apiVersion":"kustomize.toolkit.fluxcd.io/v1beta1","kind":"Kustomization","metadata":{"name":"dev-team","namespace":"apps"},"spec":{"serviceAccountName":"dev-team","interval":"5m","sourceRef":{"kind":"GitRepository","name":"dev-team"},"prune":true,"validation":"client"}}`),
			expectedResults:  []engineapi.RuleStatus{engineapi.RuleStatusPass, engineapi.RuleStatusError},
			expectedMessages: []string{"validation rule 'serviceAccountName' passed.", "failed to substitute variables in deny conditions: failed to resolve request.object.spec.sourceRef.namespace at path /0/key: JMESPath query failed: Unknown key \"namespace\" in path"},
		},
		{
			name:      "resource-with-violation",
			policyRaw: []byte(`{"apiVersion":"kyverno.io/v1","kind":"ClusterPolicy","metadata":{"name":"flux-multi-tenancy"},"spec":{"validationFailureAction":"enforce","rules":[{"name":"serviceAccountName","exclude":{"resources":{"namespaces":["flux-system"]}},"match":{"resources":{"kinds":["Kustomization","HelmRelease"]}},"validate":{"message":".spec.serviceAccountName is required","pattern":{"spec":{"serviceAccountName":"?*"}}}},{"name":"sourceRefNamespace","exclude":{"resources":{"namespaces":["flux-system"]}},"match":{"resources":{"kinds":["Kustomization","HelmRelease"]}},"validate":{"message":"spec.sourceRef.namespace {{request.object.spec.sourceRef.namespace}} must be the same as metadata.namespace {{request.object.metadata.namespace}}","deny":{"conditions":[{"key":"{{request.object.spec.sourceRef.namespace}}","operator":"NotEquals","value":"{{request.object.metadata.namespace}}"}]}}}]}}`),
			// referred variable path present with different value
			resourceRaw:      []byte(`{"apiVersion":"kustomize.toolkit.fluxcd.io/v1beta1","kind":"Kustomization","metadata":{"name":"dev-team","namespace":"apps"},"spec":{"serviceAccountName":"dev-team","interval":"5m","sourceRef":{"kind":"GitRepository","name":"dev-team","namespace":"default"},"prune":true,"validation":"client"}}`),
			expectedResults:  []engineapi.RuleStatus{engineapi.RuleStatusPass, engineapi.RuleStatusFail},
			expectedMessages: []string{"validation rule 'serviceAccountName' passed.", "spec.sourceRef.namespace default must be the same as metadata.namespace apps"},
		},
		{
			name:      "resource-comply",
			policyRaw: []byte(`{"apiVersion":"kyverno.io/v1","kind":"ClusterPolicy","metadata":{"name":"flux-multi-tenancy"},"spec":{"validationFailureAction":"enforce","rules":[{"name":"serviceAccountName","exclude":{"resources":{"namespaces":["flux-system"]}},"match":{"resources":{"kinds":["Kustomization","HelmRelease"]}},"validate":{"message":".spec.serviceAccountName is required","pattern":{"spec":{"serviceAccountName":"?*"}}}},{"name":"sourceRefNamespace","exclude":{"resources":{"namespaces":["flux-system"]}},"match":{"resources":{"kinds":["Kustomization","HelmRelease"]}},"validate":{"message":"spec.sourceRef.namespace must be the same as metadata.namespace","deny":{"conditions":[{"key":"{{request.object.spec.sourceRef.namespace}}","operator":"NotEquals","value":"{{request.object.metadata.namespace}}"}]}}}]}}`),
			// referred variable path present with same value - validate passes
			resourceRaw:      []byte(`{"apiVersion":"kustomize.toolkit.fluxcd.io/v1beta1","kind":"Kustomization","metadata":{"name":"dev-team","namespace":"apps"},"spec":{"serviceAccountName":"dev-team","interval":"5m","sourceRef":{"kind":"GitRepository","name":"dev-team","namespace":"apps"},"prune":true,"validation":"client"}}`),
			expectedResults:  []engineapi.RuleStatus{engineapi.RuleStatusPass, engineapi.RuleStatusPass},
			expectedMessages: []string{"validation rule 'serviceAccountName' passed.", "validation rule 'sourceRefNamespace' passed."},
		},
	}

	for _, test := range tests {
		var policy kyverno.ClusterPolicy
		assert.NilError(t, json.Unmarshal(test.policyRaw, &policy))
		resourceUnstructured, err := kubeutils.BytesToUnstructured(test.resourceRaw)
		assert.NilError(t, err)

		ctx := enginecontext.NewContext()
		err = enginecontext.AddResource(ctx, test.resourceRaw)
		assert.NilError(t, err)

		policyContext := &PolicyContext{
			policy:      &policy,
			jsonContext: ctx,
			newResource: *resourceUnstructured,
		}
		er := testValidate(context.TODO(), registryclient.NewOrDie(), policyContext, cfg)

		for i, rule := range er.PolicyResponse.Rules {
			assert.Equal(t, er.PolicyResponse.Rules[i].Status, test.expectedResults[i], "\ntest %s failed\nexpected: %s\nactual: %s", test.name, test.expectedResults[i], er.PolicyResponse.Rules[i].Status)
			assert.Equal(t, er.PolicyResponse.Rules[i].Message, test.expectedMessages[i], "\ntest %s failed\nexpected: %s\nactual: %s", test.name, test.expectedMessages[i], rule.Message)
		}
	}
}

type testCase struct {
	description   string
	policy        []byte
	request       []byte
	userInfo      []byte
	requestDenied bool
}

func Test_denyFeatureIssue744_BlockUpdate(t *testing.T) {
	testcases := []testCase{
		{
			description:   "Blocks update requests for resources with label allow-updates(success case)",
			policy:        []byte(`{"apiVersion":"kyverno.io/v1","kind":"ClusterPolicy","metadata":{"name":"block-updates-success"},"spec":{"validationFailureAction":"enforce","background":false,"rules":[{"name":"check-allow-updates","match":{"resources":{"selector":{"matchLabels":{"allow-updates":"false"}}}},"exclude":{"clusterRoles":["random"]},"validate":{"message":"Updating {{request.object.kind}} / {{request.object.metadata.name}} is not allowed","deny":{"conditions":{"all":[{"key":"{{request.operation}}","operator":"Equals","value":"UPDATE"}]}}}}]}}`),
			request:       []byte(`{"uid":"7b0600b7-0258-4ecb-9666-c2839bd19612","kind":{"group":"","version":"v1","kind":"Pod"},"resource":{"group":"","version":"v1","resource":"pods"},"subResource":"status","requestKind":{"group":"","version":"v1","kind":"Pod"},"requestResource":{"group":"","version":"v1","resource":"pods"},"requestSubResource":"status","name":"hello-world","namespace":"default","operation":"UPDATE","userInfo":{"username":"system:node:kind-control-plane","groups":["system:authenticated"]},"object":{"kind":"Pod","apiVersion":"v1","metadata":{"name":"hello-world","namespace":"default","uid":"2b42971e-6fcf-41a7-ae44-80963f957eae","resourceVersion":"3438","creationTimestamp":"2020-05-06T20:41:37Z","labels":{"allow-updates":"false","something":"hereeeeeseee"},"annotations":{"kubectl.kubernetes.io/last-applied-configuration":"{\"apiVersion\":\"v1\",\"kind\":\"Pod\",\"metadata\":{\"annotations\":{},\"labels\":{\"allow-updates\":\"false\",\"something\":\"hereeeeeseee\"},\"name\":\"hello-world\",\"namespace\":\"default\"},\"spec\":{\"containers\":[{\"image\":\"hello-world:latest\",\"name\":\"hello-world\",\"ports\":[{\"containerPort\":80}],\"resources\":{\"limits\":{\"cpu\":\"0.2\",\"memory\":\"30Mi\"},\"requests\":{\"cpu\":\"0.1\",\"memory\":\"20Mi\"}}}]}}\n"}},"spec":{"volumes":[{"name":"default-token-4q2mj","secret":{"secretName":"default-token-4q2mj","defaultMode":420}}],"containers":[{"name":"hello-world","image":"hello-world:latest","ports":[{"containerPort":80,"protocol":"TCP"}],"resources":{"limits":{"cpu":"200m","memory":"30Mi"},"requests":{"cpu":"100m","memory":"20Mi"}},"volumeMounts":[{"name":"default-token-4q2mj","readOnly":true,"mountPath":"/var/run/secrets/kubernetes.io/serviceaccount"}],"terminationMessagePath":"/dev/termination-log","terminationMessagePolicy":"File","imagePullPolicy":"Always"}],"restartPolicy":"Always","terminationGracePeriodSeconds":30,"dnsPolicy":"ClusterFirst","serviceAccountName":"default","serviceAccount":"default","nodeName":"kind-control-plane","securityContext":{},"schedulerName":"default-scheduler","tolerations":[{"key":"node.kubernetes.io/not-ready","operator":"Exists","effect":"NoExecute","tolerationSeconds":300},{"key":"node.kubernetes.io/unreachable","operator":"Exists","effect":"NoExecute","tolerationSeconds":300}],"priority":0,"enableServiceLinks":true},"status":{"phase":"Running","conditions":[{"type":"Initialized","status":"True","lastProbeTime":null,"lastTransitionTime":"2020-05-06T20:41:37Z"},{"type":"Ready","status":"False","lastProbeTime":null,"lastTransitionTime":"2020-05-06T20:41:37Z","reason":"ContainersNotReady","message":"containers with unready status: [hello-world]"},{"type":"ContainersReady","status":"False","lastProbeTime":null,"lastTransitionTime":"2020-05-06T20:41:37Z","reason":"ContainersNotReady","message":"containers with unready status: [hello-world]"},{"type":"PodScheduled","status":"True","lastProbeTime":null,"lastTransitionTime":"2020-05-06T20:41:37Z"}],"hostIP":"172.17.0.2","podIP":"10.244.0.8","podIPs":[{"ip":"10.244.0.8"}],"startTime":"2020-05-06T20:41:37Z","containerStatuses":[{"name":"hello-world","state":{"terminated":{"exitCode":0,"reason":"Completed","startedAt":"2020-05-06T20:42:01Z","finishedAt":"2020-05-06T20:42:01Z","containerID":"containerd://46dc1c3dead976b5cc6e5f6a8dc86988e8ce401e6fd903d4637848dd4baac0c4"}},"lastState":{},"ready":false,"restartCount":0,"image":"docker.io/library/hello-world:latest","imageID":"docker.io/library/hello-world@sha256:8e3114318a995a1ee497790535e7b88365222a21771ae7e53687ad76563e8e76","containerID":"containerd://46dc1c3dead976b5cc6e5f6a8dc86988e8ce401e6fd903d4637848dd4baac0c4","started":false}],"qosClass":"Burstable"}},"oldObject":{"kind":"Pod","apiVersion":"v1","metadata":{"name":"hello-world","namespace":"default","uid":"2b42971e-6fcf-41a7-ae44-80963f957eae","resourceVersion":"3438","creationTimestamp":"2020-05-06T20:41:37Z","labels":{"allow-updates":"false","something":"hereeeeeseee"},"annotations":{"kubectl.kubernetes.io/last-applied-configuration":"{\"apiVersion\":\"v1\",\"kind\":\"Pod\",\"metadata\":{\"annotations\":{},\"labels\":{\"allow-updates\":\"false\",\"something\":\"hereeeeeseee\"},\"name\":\"hello-world\",\"namespace\":\"default\"},\"spec\":{\"containers\":[{\"image\":\"hello-world:latest\",\"name\":\"hello-world\",\"ports\":[{\"containerPort\":80}],\"resources\":{\"limits\":{\"cpu\":\"0.2\",\"memory\":\"30Mi\"},\"requests\":{\"cpu\":\"0.1\",\"memory\":\"20Mi\"}}}]}}\n"}},"spec":{"volumes":[{"name":"default-token-4q2mj","secret":{"secretName":"default-token-4q2mj","defaultMode":420}}],"containers":[{"name":"hello-world","image":"hello-world:latest","ports":[{"containerPort":80,"protocol":"TCP"}],"resources":{"limits":{"cpu":"200m","memory":"30Mi"},"requests":{"cpu":"100m","memory":"20Mi"}},"volumeMounts":[{"name":"default-token-4q2mj","readOnly":true,"mountPath":"/var/run/secrets/kubernetes.io/serviceaccount"}],"terminationMessagePath":"/dev/termination-log","terminationMessagePolicy":"File","imagePullPolicy":"Always"}],"restartPolicy":"Always","terminationGracePeriodSeconds":30,"dnsPolicy":"ClusterFirst","serviceAccountName":"default","serviceAccount":"default","nodeName":"kind-control-plane","securityContext":{},"schedulerName":"default-scheduler","tolerations":[{"key":"node.kubernetes.io/not-ready","operator":"Exists","effect":"NoExecute","tolerationSeconds":300},{"key":"node.kubernetes.io/unreachable","operator":"Exists","effect":"NoExecute","tolerationSeconds":300}],"priority":0,"enableServiceLinks":true},"status":{"phase":"Pending","conditions":[{"type":"Initialized","status":"True","lastProbeTime":null,"lastTransitionTime":"2020-05-06T20:41:37Z"},{"type":"Ready","status":"False","lastProbeTime":null,"lastTransitionTime":"2020-05-06T20:41:37Z","reason":"ContainersNotReady","message":"containers with unready status: [hello-world]"},{"type":"ContainersReady","status":"False","lastProbeTime":null,"lastTransitionTime":"2020-05-06T20:41:37Z","reason":"ContainersNotReady","message":"containers with unready status: [hello-world]"},{"type":"PodScheduled","status":"True","lastProbeTime":null,"lastTransitionTime":"2020-05-06T20:41:37Z"}],"hostIP":"172.17.0.2","startTime":"2020-05-06T20:41:37Z","containerStatuses":[{"name":"hello-world","state":{"waiting":{"reason":"ContainerCreating"}},"lastState":{},"ready":false,"restartCount":0,"image":"hello-world:latest","imageID":"","started":false}],"qosClass":"Burstable"}},"dryRun":false,"options":{"kind":"UpdateOptions","apiVersion":"meta.k8s.io/v1"}}`),
			userInfo:      []byte(`{"roles":["kube-system:kubeadm:kubelet-config-1.17","kube-system:kubeadm:nodes-kubeadm-config"],"clusterRoles":["system:basic-user","system:certificates.k8s.io:certificatesigningrequests:selfnodeclient","system:public-info-viewer","system:discovery"],"userInfo":{"username":"kubernetes-admin","groups":["system:authenticated"]}}`),
			requestDenied: true,
		},
		{
			description:   "Blocks update requests for resources with label allow-updates(failure case)",
			policy:        []byte(`{"apiVersion":"kyverno.io/v1","kind":"ClusterPolicy","metadata":{"name":"block-updates-failure"},"spec":{"validationFailureAction":"enforce","background":false,"rules":[{"name":"check-allow-deletes","match":{"resources":{"selector":{"matchLabels":{"allow-deletes":"false"}}}},"exclude":{"clusterRoles":["random"]},"validate":{"message":"Deleting {{request.oldObject.kind}} / {{request.oldObject.metadata.name}} is not allowed","deny":{"conditions":{"all":[{"key":"{{request.operation}}","operator":"Equal","value":"DELETE"}]}}}}]}}`),
			request:       []byte(`{"uid":"9c284cdb-b0de-42aa-adf5-649a44bc861b","kind":{"group":"","version":"v1","kind":"Pod"},"resource":{"group":"","version":"v1","resource":"pods"},"requestKind":{"group":"","version":"v1","kind":"Pod"},"requestResource":{"group":"","version":"v1","resource":"pods"},"name":"hello-world","namespace":"default","operation":"CREATE","userInfo":{"username":"kubernetes-admin","groups":["system:masters","system:authenticated"]},"object":{"kind":"Pod","apiVersion":"v1","metadata":{"name":"hello-world","namespace":"default","uid":"41a928a7-73f4-419f-bd64-de11f4f0a8ca","creationTimestamp":"2020-05-06T20:43:50Z","labels":{"allow-updates":"false","something":"hereeeeeseee"},"annotations":{"kubectl.kubernetes.io/last-applied-configuration":"{\"apiVersion\":\"v1\",\"kind\":\"Pod\",\"metadata\":{\"annotations\":{},\"labels\":{\"allow-updates\":\"false\",\"something\":\"hereeeeeseee\"},\"name\":\"hello-world\",\"namespace\":\"default\"},\"spec\":{\"containers\":[{\"image\":\"hello-world:latest\",\"name\":\"hello-world\",\"ports\":[{\"containerPort\":80}],\"resources\":{\"limits\":{\"cpu\":\"0.2\",\"memory\":\"30Mi\"},\"requests\":{\"cpu\":\"0.1\",\"memory\":\"20Mi\"}}}]}}\n"}},"spec":{"volumes":[{"name":"default-token-4q2mj","secret":{"secretName":"default-token-4q2mj"}}],"containers":[{"name":"hello-world","image":"hello-world:latest","ports":[{"containerPort":80,"protocol":"TCP"}],"resources":{"limits":{"cpu":"200m","memory":"30Mi"},"requests":{"cpu":"100m","memory":"20Mi"}},"volumeMounts":[{"name":"default-token-4q2mj","readOnly":true,"mountPath":"/var/run/secrets/kubernetes.io/serviceaccount"}],"terminationMessagePath":"/dev/termination-log","terminationMessagePolicy":"File","imagePullPolicy":"Always"}],"restartPolicy":"Always","terminationGracePeriodSeconds":30,"dnsPolicy":"ClusterFirst","serviceAccountName":"default","serviceAccount":"default","securityContext":{},"schedulerName":"default-scheduler","tolerations":[{"key":"node.kubernetes.io/not-ready","operator":"Exists","effect":"NoExecute","tolerationSeconds":300},{"key":"node.kubernetes.io/unreachable","operator":"Exists","effect":"NoExecute","tolerationSeconds":300}],"priority":0,"enableServiceLinks":true},"status":{"phase":"Pending","qosClass":"Burstable"}},"oldObject":null,"dryRun":false,"options":{"kind":"CreateOptions","apiVersion":"meta.k8s.io/v1"}}`),
			userInfo:      []byte(`{"roles":null,"clusterRoles":["system:public-info-viewer","cluster-admin","system:discovery","system:basic-user"],"userInfo":{"username":"kubernetes-admin","groups":["system:masters","system:authenticated"]}}`),
			requestDenied: false,
		},
	}

	for _, testcase := range testcases {
		executeTest(t, testcase)
	}
}

func Test_denyFeatureIssue744_DenyAll(t *testing.T) {
	testcases := []testCase{
		{
			description:   "Deny all requests on a namespace",
			policy:        []byte(`{"apiVersion":"kyverno.io/v1","kind":"ClusterPolicy","metadata":{"name":"block-request"},"spec":{"validationFailureAction":"enforce","rules":[{"name":"block-request","match":{"resources":{"namespaces":["kube-system"]}},"validate":{"deny":{}}}]}}`),
			request:       []byte(`{"uid":"2cf2b192-2c25-4f14-ac3a-315408d398f2","kind":{"group":"","version":"v1","kind":"Pod"},"resource":{"group":"","version":"v1","resource":"pods"},"requestKind":{"group":"","version":"v1","kind":"Pod"},"requestResource":{"group":"","version":"v1","resource":"pods"},"name":"hello-world","namespace":"default","operation":"UPDATE","userInfo":{"username":"kubernetes-admin","groups":["system:masters","system:authenticated"]},"object":{"kind":"Pod","apiVersion":"v1","metadata":{"name":"hello-world","namespace":"default","uid":"f5c33eaf-79d8-4bc0-8819-749b3606012c","resourceVersion":"5470","creationTimestamp":"2020-05-06T20:57:15Z","labels":{"allow-updates":"false","something":"existes","something2":"feeereeeeeeeee"},"annotations":{"kubectl.kubernetes.io/last-applied-configuration":"{\"apiVersion\":\"v1\",\"kind\":\"Pod\",\"metadata\":{\"annotations\":{},\"labels\":{\"allow-updates\":\"false\",\"something\":\"existes\",\"something2\":\"feeereeeeeeeee\"},\"name\":\"hello-world\",\"namespace\":\"default\"},\"spec\":{\"containers\":[{\"image\":\"hello-world:latest\",\"name\":\"hello-world\",\"ports\":[{\"containerPort\":80}],\"resources\":{\"limits\":{\"cpu\":\"0.2\",\"memory\":\"30Mi\"},\"requests\":{\"cpu\":\"0.1\",\"memory\":\"20Mi\"}}}]}}\n"}},"spec":{"volumes":[{"name":"default-token-4q2mj","secret":{"secretName":"default-token-4q2mj","defaultMode":420}}],"containers":[{"name":"hello-world","image":"hello-world:latest","ports":[{"containerPort":80,"protocol":"TCP"}],"resources":{"limits":{"cpu":"200m","memory":"30Mi"},"requests":{"cpu":"100m","memory":"20Mi"}},"volumeMounts":[{"name":"default-token-4q2mj","readOnly":true,"mountPath":"/var/run/secrets/kubernetes.io/serviceaccount"}],"terminationMessagePath":"/dev/termination-log","terminationMessagePolicy":"File","imagePullPolicy":"Always"}],"restartPolicy":"Always","terminationGracePeriodSeconds":30,"dnsPolicy":"ClusterFirst","serviceAccountName":"default","serviceAccount":"default","nodeName":"kind-control-plane","securityContext":{},"schedulerName":"default-scheduler","tolerations":[{"key":"node.kubernetes.io/not-ready","operator":"Exists","effect":"NoExecute","tolerationSeconds":300},{"key":"node.kubernetes.io/unreachable","operator":"Exists","effect":"NoExecute","tolerationSeconds":300}],"priority":0,"enableServiceLinks":true},"status":{"phase":"Pending","conditions":[{"type":"Initialized","status":"True","lastProbeTime":null,"lastTransitionTime":"2020-05-06T20:57:15Z"},{"type":"Ready","status":"False","lastProbeTime":null,"lastTransitionTime":"2020-05-06T20:57:15Z","reason":"ContainersNotReady","message":"containers with unready status: [hello-world]"},{"type":"ContainersReady","status":"False","lastProbeTime":null,"lastTransitionTime":"2020-05-06T20:57:15Z","reason":"ContainersNotReady","message":"containers with unready status: [hello-world]"},{"type":"PodScheduled","status":"True","lastProbeTime":null,"lastTransitionTime":"2020-05-06T20:57:15Z"}],"hostIP":"172.17.0.2","startTime":"2020-05-06T20:57:15Z","containerStatuses":[{"name":"hello-world","state":{"waiting":{"reason":"ContainerCreating"}},"lastState":{},"ready":false,"restartCount":0,"image":"hello-world:latest","imageID":"","started":false}],"qosClass":"Burstable"}},"oldObject":{"kind":"Pod","apiVersion":"v1","metadata":{"name":"hello-world","namespace":"default","uid":"f5c33eaf-79d8-4bc0-8819-749b3606012c","resourceVersion":"5470","creationTimestamp":"2020-05-06T20:57:15Z","labels":{"allow-updates":"false","something":"existes","something2":"feeereeeeeeeee"},"annotations":{"kubectl.kubernetes.io/last-applied-configuration":"{\"apiVersion\":\"v1\",\"kind\":\"Pod\",\"metadata\":{\"annotations\":{},\"labels\":{\"allow-updates\":\"false\",\"something\":\"existes\",\"something2\":\"feeereeeeeeeee\"},\"name\":\"hello-world\",\"namespace\":\"default\"},\"spec\":{\"containers\":[{\"image\":\"hello-world:latest\",\"name\":\"hello-world\",\"ports\":[{\"containerPort\":80}],\"resources\":{\"limits\":{\"cpu\":\"0.2\",\"memory\":\"30Mi\"},\"requests\":{\"cpu\":\"0.1\",\"memory\":\"20Mi\"}}}]}}\n"}},"spec":{"volumes":[{"name":"default-token-4q2mj","secret":{"secretName":"default-token-4q2mj","defaultMode":420}}],"containers":[{"name":"hello-world","image":"hello-world:latest","ports":[{"containerPort":80,"protocol":"TCP"}],"resources":{"limits":{"cpu":"200m","memory":"30Mi"},"requests":{"cpu":"100m","memory":"20Mi"}},"volumeMounts":[{"name":"default-token-4q2mj","readOnly":true,"mountPath":"/var/run/secrets/kubernetes.io/serviceaccount"}],"terminationMessagePath":"/dev/termination-log","terminationMessagePolicy":"File","imagePullPolicy":"Always"}],"restartPolicy":"Always","terminationGracePeriodSeconds":30,"dnsPolicy":"ClusterFirst","serviceAccountName":"default","serviceAccount":"default","nodeName":"kind-control-plane","securityContext":{},"schedulerName":"default-scheduler","tolerations":[{"key":"node.kubernetes.io/not-ready","operator":"Exists","effect":"NoExecute","tolerationSeconds":300},{"key":"node.kubernetes.io/unreachable","operator":"Exists","effect":"NoExecute","tolerationSeconds":300}],"priority":0,"enableServiceLinks":true},"status":{"phase":"Pending","conditions":[{"type":"Initialized","status":"True","lastProbeTime":null,"lastTransitionTime":"2020-05-06T20:57:15Z"},{"type":"Ready","status":"False","lastProbeTime":null,"lastTransitionTime":"2020-05-06T20:57:15Z","reason":"ContainersNotReady","message":"containers with unready status: [hello-world]"},{"type":"ContainersReady","status":"False","lastProbeTime":null,"lastTransitionTime":"2020-05-06T20:57:15Z","reason":"ContainersNotReady","message":"containers with unready status: [hello-world]"},{"type":"PodScheduled","status":"True","lastProbeTime":null,"lastTransitionTime":"2020-05-06T20:57:15Z"}],"hostIP":"172.17.0.2","startTime":"2020-05-06T20:57:15Z","containerStatuses":[{"name":"hello-world","state":{"waiting":{"reason":"ContainerCreating"}},"lastState":{},"ready":false,"restartCount":0,"image":"hello-world:latest","imageID":"","started":false}],"qosClass":"Burstable"}},"dryRun":false,"options":{"kind":"UpdateOptions","apiVersion":"meta.k8s.io/v1"}}`),
			userInfo:      []byte(`{"roles":null,"clusterRoles":null,"userInfo":{"username":"kubernetes-admin","groups":["system:masters","system:authenticated"]}}`),
			requestDenied: false,
		},
	}

	for _, testcase := range testcases {
		executeTest(t, testcase)
	}
}

func Test_denyFeatureIssue744_BlockFields(t *testing.T) {
	testcases := []testCase{
		{
			description:   "Blocks certain fields(success case)",
			policy:        []byte(`{"apiVersion":"kyverno.io/v1","kind":"ClusterPolicy","metadata":{"name":"prevent-field-update-success"},"spec":{"validationFailureAction":"enforce","background":false,"rules":[{"name":"prevent-field-update","match":{"resources":{"selector":{"matchLabels":{"allow-updates":"false"}}}},"validate":{"message":"Updating field label 'something' is not allowed","deny":{"conditions":{"all":[{"key":"{{request.object.metadata.labels.something}}","operator":"NotEqual","value":""},{"key":"{{request.object.metadata.labels.something}}","operator":"NotEquals","value":"{{request.oldObject.metadata.labels.something}}"}]}}}}]}}`),
			request:       []byte(`{"uid":"11d46f83-a31b-444e-8209-c43b24f1af8a","kind":{"group":"","version":"v1","kind":"Pod"},"resource":{"group":"","version":"v1","resource":"pods"},"requestKind":{"group":"","version":"v1","kind":"Pod"},"requestResource":{"group":"","version":"v1","resource":"pods"},"name":"hello-world","namespace":"default","operation":"UPDATE","userInfo":{"username":"kubernetes-admin","groups":["system:masters","system:authenticated"]},"object":{"kind":"Pod","apiVersion":"v1","metadata":{"name":"hello-world","namespace":"default","uid":"42bd0f0a-4b1f-4f7c-a40d-4dbed5522732","resourceVersion":"4333","creationTimestamp":"2020-05-06T20:51:58Z","labels":{"allow-updates":"false","something":"existes","something2":"feeereeeeeeeee"},"annotations":{"kubectl.kubernetes.io/last-applied-configuration":"{\"apiVersion\":\"v1\",\"kind\":\"Pod\",\"metadata\":{\"annotations\":{},\"labels\":{\"allow-updates\":\"false\",\"something\":\"existes\",\"something2\":\"feeereeeeeeeee\"},\"name\":\"hello-world\",\"namespace\":\"default\"},\"spec\":{\"containers\":[{\"image\":\"hello-world:latest\",\"name\":\"hello-world\",\"ports\":[{\"containerPort\":80}],\"resources\":{\"limits\":{\"cpu\":\"0.2\",\"memory\":\"30Mi\"},\"requests\":{\"cpu\":\"0.1\",\"memory\":\"20Mi\"}}}]}}\n"}},"spec":{"volumes":[{"name":"default-token-4q2mj","secret":{"secretName":"default-token-4q2mj","defaultMode":420}}],"containers":[{"name":"hello-world","image":"hello-world:latest","ports":[{"containerPort":80,"protocol":"TCP"}],"resources":{"limits":{"cpu":"200m","memory":"30Mi"},"requests":{"cpu":"100m","memory":"20Mi"}},"volumeMounts":[{"name":"default-token-4q2mj","readOnly":true,"mountPath":"/var/run/secrets/kubernetes.io/serviceaccount"}],"terminationMessagePath":"/dev/termination-log","terminationMessagePolicy":"File","imagePullPolicy":"Always"}],"restartPolicy":"Always","terminationGracePeriodSeconds":30,"dnsPolicy":"ClusterFirst","serviceAccountName":"default","serviceAccount":"default","securityContext":{},"schedulerName":"default-scheduler","tolerations":[{"key":"node.kubernetes.io/not-ready","operator":"Exists","effect":"NoExecute","tolerationSeconds":300},{"key":"node.kubernetes.io/unreachable","operator":"Exists","effect":"NoExecute","tolerationSeconds":300}],"priority":0,"enableServiceLinks":true},"status":{"phase":"Pending","qosClass":"Burstable"}},"oldObject":{"kind":"Pod","apiVersion":"v1","metadata":{"name":"hello-world","namespace":"default","uid":"42bd0f0a-4b1f-4f7c-a40d-4dbed5522732","resourceVersion":"4333","creationTimestamp":"2020-05-06T20:51:58Z","labels":{"allow-updates":"false","something":"exists","something2":"feeereeeeeeeee"},"annotations":{"kubectl.kubernetes.io/last-applied-configuration":"{\"apiVersion\":\"v1\",\"kind\":\"Pod\",\"metadata\":{\"annotations\":{},\"labels\":{\"allow-updates\":\"false\",\"something\":\"exists\",\"something2\":\"feeereeeeeeeee\"},\"name\":\"hello-world\",\"namespace\":\"default\"},\"spec\":{\"containers\":[{\"image\":\"hello-world:latest\",\"name\":\"hello-world\",\"ports\":[{\"containerPort\":80}],\"resources\":{\"limits\":{\"cpu\":\"0.2\",\"memory\":\"30Mi\"},\"requests\":{\"cpu\":\"0.1\",\"memory\":\"20Mi\"}}}]}}\n"}},"spec":{"volumes":[{"name":"default-token-4q2mj","secret":{"secretName":"default-token-4q2mj","defaultMode":420}}],"containers":[{"name":"hello-world","image":"hello-world:latest","ports":[{"containerPort":80,"protocol":"TCP"}],"resources":{"limits":{"cpu":"200m","memory":"30Mi"},"requests":{"cpu":"100m","memory":"20Mi"}},"volumeMounts":[{"name":"default-token-4q2mj","readOnly":true,"mountPath":"/var/run/secrets/kubernetes.io/serviceaccount"}],"terminationMessagePath":"/dev/termination-log","terminationMessagePolicy":"File","imagePullPolicy":"Always"}],"restartPolicy":"Always","terminationGracePeriodSeconds":30,"dnsPolicy":"ClusterFirst","serviceAccountName":"default","serviceAccount":"default","securityContext":{},"schedulerName":"default-scheduler","tolerations":[{"key":"node.kubernetes.io/not-ready","operator":"Exists","effect":"NoExecute","tolerationSeconds":300},{"key":"node.kubernetes.io/unreachable","operator":"Exists","effect":"NoExecute","tolerationSeconds":300}],"priority":0,"enableServiceLinks":true},"status":{"phase":"Pending","qosClass":"Burstable"}},"dryRun":false,"options":{"kind":"UpdateOptions","apiVersion":"meta.k8s.io/v1"}}`),
			userInfo:      []byte(`{"roles":null,"clusterRoles":null,"userInfo":{"username":"kubernetes-admin","groups":["system:masters","system:authenticated"]}}`),
			requestDenied: true,
		},
		{
			description:   "Blocks certain fields(failure case)",
			policy:        []byte(`{"apiVersion":"kyverno.io/v1","kind":"ClusterPolicy","metadata":{"name":"prevent-field-update-failure"},"spec":{"validationFailureAction":"enforce","background":false,"rules":[{"name":"prevent-field-update","match":{"resources":{"selector":{"matchLabels":{"allow-updates":"false"}}}},"validate":{"message":"Updating field label 'something' is not allowed","deny":{"conditions":{"all":[{"key":"{{request.object.metadata.labels.something}}","operator":"NotEqual","value":""},{"key":"{{request.object.metadata.labels.something}}","operator":"NotEquals","value":"{{request.oldObject.metadata.labels.something}}"}]}}}}]}}`),
			request:       []byte(`{"uid":"cbdce9bb-741d-466a-a440-36155eb4b45b","kind":{"group":"","version":"v1","kind":"Pod"},"resource":{"group":"","version":"v1","resource":"pods"},"requestKind":{"group":"","version":"v1","kind":"Pod"},"requestResource":{"group":"","version":"v1","resource":"pods"},"name":"hello-world","namespace":"kube-system","operation":"CREATE","userInfo":{"username":"kubernetes-admin","groups":["system:masters","system:authenticated"]},"object":{"kind":"Pod","apiVersion":"v1","metadata":{"name":"hello-world","namespace":"kube-system","uid":"490c240c-f96a-4d5a-8860-75597bab0a7e","creationTimestamp":"2020-05-06T21:01:50Z","annotations":{"kubectl.kubernetes.io/last-applied-configuration":"{\"apiVersion\":\"v1\",\"kind\":\"Pod\",\"metadata\":{\"annotations\":{},\"name\":\"hello-world\",\"namespace\":\"kube-system\"},\"spec\":{\"containers\":[{\"image\":\"hello-world:latest\",\"name\":\"hello-world\",\"ports\":[{\"containerPort\":80}],\"resources\":{\"limits\":{\"cpu\":\"0.2\",\"memory\":\"30Mi\"},\"requests\":{\"cpu\":\"0.1\",\"memory\":\"20Mi\"}}}]}}\n"}},"spec":{"volumes":[{"name":"default-token-8h2h8","secret":{"secretName":"default-token-8h2h8"}}],"containers":[{"name":"hello-world","image":"hello-world:latest","ports":[{"containerPort":80,"protocol":"TCP"}],"resources":{"limits":{"cpu":"200m","memory":"30Mi"},"requests":{"cpu":"100m","memory":"20Mi"}},"volumeMounts":[{"name":"default-token-8h2h8","readOnly":true,"mountPath":"/var/run/secrets/kubernetes.io/serviceaccount"}],"terminationMessagePath":"/dev/termination-log","terminationMessagePolicy":"File","imagePullPolicy":"Always"}],"restartPolicy":"Always","terminationGracePeriodSeconds":30,"dnsPolicy":"ClusterFirst","serviceAccountName":"default","serviceAccount":"default","securityContext":{},"schedulerName":"default-scheduler","tolerations":[{"key":"node.kubernetes.io/not-ready","operator":"Exists","effect":"NoExecute","tolerationSeconds":300},{"key":"node.kubernetes.io/unreachable","operator":"Exists","effect":"NoExecute","tolerationSeconds":300}],"priority":0,"enableServiceLinks":true},"status":{"phase":"Pending","qosClass":"Burstable"}},"oldObject":null,"dryRun":false,"options":{"kind":"CreateOptions","apiVersion":"meta.k8s.io/v1"}}`),
			userInfo:      []byte(`{"roles":null,"clusterRoles":null,"userInfo":{"username":"kubernetes-admin","groups":["system:masters","system:authenticated"]}}`),
			requestDenied: false,
		},
	}

	for _, testcase := range testcases {
		executeTest(t, testcase)
	}
}

func Test_BlockLabelRemove(t *testing.T) {
	testcases := []testCase{
		{
			description:   "Blocks certain fields(success case)",
			policy:        []byte(`{"apiVersion":"kyverno.io/v1","kind":"ClusterPolicy","metadata":{"name":"prevent-label-remove"},"spec":{"validationFailureAction":"enforce","background":false,"rules":[{"name":"prevent-field-update","match":{"resources":{"selector":{"matchLabels":{"allow-updates":"false"}}}},"validate":{"message":"not allowed","deny":{"conditions":{"all":[{"key":"{{ request.operation }}","operator":"In","value":"[\"DELETE\", \"UPDATE\"]"}]}}}}]}}`),
			request:       []byte(`{"uid":"11d46f83-a31b-444e-8209-c43b24f1af8a","kind":{"group":"","version":"v1","kind":"Pod"},"resource":{"group":"","version":"v1","resource":"pods"},"requestKind":{"group":"","version":"v1","kind":"Pod"},"requestResource":{"group":"","version":"v1","resource":"pods"},"name":"hello-world","namespace":"default","operation":"UPDATE","userInfo":{"username":"kubernetes-admin","groups":["system:masters","system:authenticated"]},"object":{"kind":"Pod","apiVersion":"v1","metadata":{"name":"hello-world","namespace":"default","uid":"42bd0f0a-4b1f-4f7c-a40d-4dbed5522732","resourceVersion":"4333","creationTimestamp":"2020-05-06T20:51:58Z","labels":{"something":"exists","something2":"feeereeeeeeeee"},"annotations":{"kubectl.kubernetes.io/last-applied-configuration":"{\"apiVersion\":\"v1\",\"kind\":\"Pod\",\"metadata\":{\"annotations\":{},\"labels\":{\"allow-updates\":\"false\",\"something\":\"existes\",\"something2\":\"feeereeeeeeeee\"},\"name\":\"hello-world\",\"namespace\":\"default\"},\"spec\":{\"containers\":[{\"image\":\"hello-world:latest\",\"name\":\"hello-world\",\"ports\":[{\"containerPort\":80}],\"resources\":{\"limits\":{\"cpu\":\"0.2\",\"memory\":\"30Mi\"},\"requests\":{\"cpu\":\"0.1\",\"memory\":\"20Mi\"}}}]}}\n"}},"spec":{"volumes":[{"name":"default-token-4q2mj","secret":{"secretName":"default-token-4q2mj","defaultMode":420}}],"containers":[{"name":"hello-world","image":"hello-world:latest","ports":[{"containerPort":80,"protocol":"TCP"}],"resources":{"limits":{"cpu":"200m","memory":"30Mi"},"requests":{"cpu":"100m","memory":"20Mi"}},"volumeMounts":[{"name":"default-token-4q2mj","readOnly":true,"mountPath":"/var/run/secrets/kubernetes.io/serviceaccount"}],"terminationMessagePath":"/dev/termination-log","terminationMessagePolicy":"File","imagePullPolicy":"Always"}],"restartPolicy":"Always","terminationGracePeriodSeconds":30,"dnsPolicy":"ClusterFirst","serviceAccountName":"default","serviceAccount":"default","securityContext":{},"schedulerName":"default-scheduler","tolerations":[{"key":"node.kubernetes.io/not-ready","operator":"Exists","effect":"NoExecute","tolerationSeconds":300},{"key":"node.kubernetes.io/unreachable","operator":"Exists","effect":"NoExecute","tolerationSeconds":300}],"priority":0,"enableServiceLinks":true},"status":{"phase":"Pending","qosClass":"Burstable"}},"oldObject":{"kind":"Pod","apiVersion":"v1","metadata":{"name":"hello-world","namespace":"default","uid":"42bd0f0a-4b1f-4f7c-a40d-4dbed5522732","resourceVersion":"4333","creationTimestamp":"2020-05-06T20:51:58Z","labels":{"allow-updates":"false","something":"exists","something2":"feeereeeeeeeee"},"annotations":{"kubectl.kubernetes.io/last-applied-configuration":"{\"apiVersion\":\"v1\",\"kind\":\"Pod\",\"metadata\":{\"annotations\":{},\"labels\":{\"allow-updates\":\"false\",\"something\":\"exists\",\"something2\":\"feeereeeeeeeee\"},\"name\":\"hello-world\",\"namespace\":\"default\"},\"spec\":{\"containers\":[{\"image\":\"hello-world:latest\",\"name\":\"hello-world\",\"ports\":[{\"containerPort\":80}],\"resources\":{\"limits\":{\"cpu\":\"0.2\",\"memory\":\"30Mi\"},\"requests\":{\"cpu\":\"0.1\",\"memory\":\"20Mi\"}}}]}}\n"}},"spec":{"volumes":[{"name":"default-token-4q2mj","secret":{"secretName":"default-token-4q2mj","defaultMode":420}}],"containers":[{"name":"hello-world","image":"hello-world:latest","ports":[{"containerPort":80,"protocol":"TCP"}],"resources":{"limits":{"cpu":"200m","memory":"30Mi"},"requests":{"cpu":"100m","memory":"20Mi"}},"volumeMounts":[{"name":"default-token-4q2mj","readOnly":true,"mountPath":"/var/run/secrets/kubernetes.io/serviceaccount"}],"terminationMessagePath":"/dev/termination-log","terminationMessagePolicy":"File","imagePullPolicy":"Always"}],"restartPolicy":"Always","terminationGracePeriodSeconds":30,"dnsPolicy":"ClusterFirst","serviceAccountName":"default","serviceAccount":"default","securityContext":{},"schedulerName":"default-scheduler","tolerations":[{"key":"node.kubernetes.io/not-ready","operator":"Exists","effect":"NoExecute","tolerationSeconds":300},{"key":"node.kubernetes.io/unreachable","operator":"Exists","effect":"NoExecute","tolerationSeconds":300}],"priority":0,"enableServiceLinks":true},"status":{"phase":"Pending","qosClass":"Burstable"}},"dryRun":false,"options":{"kind":"UpdateOptions","apiVersion":"meta.k8s.io/v1"}}`),
			userInfo:      []byte(`{"roles":null,"clusterRoles":null,"userInfo":{"username":"kubernetes-admin","groups":["system:masters","system:authenticated"]}}`),
			requestDenied: true,
		},
	}

	for _, testcase := range testcases {
		executeTest(t, testcase)
	}
}

func Test_denyFeatureIssue744_BlockDelete(t *testing.T) {
	testcases := []testCase{
		{
			description:   "Blocks delete requests for resources with label allow-deletes(success case)",
			policy:        []byte(`{"apiVersion":"kyverno.io/v1","kind":"ClusterPolicy","metadata":{"name":"block-deletes-success"},"spec":{"validationFailureAction":"enforce","background":false,"rules":[{"name":"check-allow-deletes","match":{"resources":{"selector":{"matchLabels":{"allow-deletes":"false"}}}},"exclude":{"clusterRoles":["random"]},"validate":{"message":"Deleting {{request.oldObject.kind}} / {{request.oldObject.metadata.name}} is not allowed","deny":{"conditions":{"all":[{"key":"{{request.operation}}","operator":"Equal","value":"DELETE"}]}}}}]}}`),
			request:       []byte(`{"uid":"b553344a-172a-4257-8ec4-a8f379f8b844","kind":{"group":"","version":"v1","kind":"Pod"},"resource":{"group":"","version":"v1","resource":"pods"},"requestKind":{"group":"","version":"v1","kind":"Pod"},"requestResource":{"group":"","version":"v1","resource":"pods"},"name":"hello-world","namespace":"default","operation":"DELETE","userInfo":{"username":"kubernetes-admin","groups":["system:masters","system:authenticated"]},"object":null,"oldObject":{"kind":"Pod","apiVersion":"v1","metadata":{"name":"hello-world","namespace":"default","uid":"f093e3da-f13a-474f-87e8-43e98fe363bf","resourceVersion":"1983","creationTimestamp":"2020-05-06T20:28:43Z","labels":{"allow-deletes":"false"},"annotations":{"kubectl.kubernetes.io/last-applied-configuration":"{\"apiVersion\":\"v1\",\"kind\":\"Pod\",\"metadata\":{\"annotations\":{},\"labels\":{\"allow-deletes\":\"false\"},\"name\":\"hello-world\",\"namespace\":\"default\"},\"spec\":{\"containers\":[{\"image\":\"hello-world:latest\",\"name\":\"hello-world\",\"ports\":[{\"containerPort\":80}],\"resources\":{\"limits\":{\"cpu\":\"0.2\",\"memory\":\"30Mi\"},\"requests\":{\"cpu\":\"0.1\",\"memory\":\"20Mi\"}}}]}}\n"}},"spec":{"volumes":[{"name":"default-token-4q2mj","secret":{"secretName":"default-token-4q2mj","defaultMode":420}}],"containers":[{"name":"hello-world","image":"hello-world:latest","ports":[{"containerPort":80,"protocol":"TCP"}],"resources":{"limits":{"cpu":"200m","memory":"30Mi"},"requests":{"cpu":"100m","memory":"20Mi"}},"volumeMounts":[{"name":"default-token-4q2mj","readOnly":true,"mountPath":"/var/run/secrets/kubernetes.io/serviceaccount"}],"terminationMessagePath":"/dev/termination-log","terminationMessagePolicy":"File","imagePullPolicy":"Always"}],"restartPolicy":"Always","terminationGracePeriodSeconds":30,"dnsPolicy":"ClusterFirst","serviceAccountName":"default","serviceAccount":"default","nodeName":"kind-control-plane","securityContext":{},"schedulerName":"default-scheduler","tolerations":[{"key":"node.kubernetes.io/not-ready","operator":"Exists","effect":"NoExecute","tolerationSeconds":300},{"key":"node.kubernetes.io/unreachable","operator":"Exists","effect":"NoExecute","tolerationSeconds":300}],"priority":0,"enableServiceLinks":true},"status":{"phase":"Pending","conditions":[{"type":"Initialized","status":"True","lastProbeTime":null,"lastTransitionTime":"2020-05-06T20:28:43Z"},{"type":"Ready","status":"False","lastProbeTime":null,"lastTransitionTime":"2020-05-06T20:28:43Z","reason":"ContainersNotReady","message":"containers with unready status: [hello-world]"},{"type":"ContainersReady","status":"False","lastProbeTime":null,"lastTransitionTime":"2020-05-06T20:28:43Z","reason":"ContainersNotReady","message":"containers with unready status: [hello-world]"},{"type":"PodScheduled","status":"True","lastProbeTime":null,"lastTransitionTime":"2020-05-06T20:28:43Z"}],"hostIP":"172.17.0.2","startTime":"2020-05-06T20:28:43Z","containerStatuses":[{"name":"hello-world","state":{"waiting":{"reason":"ContainerCreating"}},"lastState":{},"ready":false,"restartCount":0,"image":"hello-world:latest","imageID":"","started":false}],"qosClass":"Burstable"}},"dryRun":false,"options":{"kind":"DeleteOptions","apiVersion":"meta.k8s.io/v1","gracePeriodSeconds":30,"propagationPolicy":"Background"}}`),
			userInfo:      []byte(`{"roles":null,"clusterRoles":["cluster-admin","system:basic-user","system:discovery","system:public-info-viewer"],"userInfo":{"username":"kubernetes-admin","groups":["system:masters","system:authenticated"]}}`),
			requestDenied: true,
		},
		{
			description:   "Blocks delete requests for resources with label allow-deletes(failure case)",
			policy:        []byte(`{"apiVersion":"kyverno.io/v1","kind":"ClusterPolicy","metadata":{"name":"block-deletes-failure"},"spec":{"validationFailureAction":"enforce","background":false,"rules":[{"name":"check-allow-deletes","match":{"resources":{"selector":{"matchLabels":{"allow-deletes":"false"}}}},"exclude":{"clusterRoles":["random"]},"validate":{"message":"Deleting {{request.oldObject.kind}} / {{request.oldObject.metadata.name}} is not allowed","deny":{"conditions":{"all":[{"key":"{{request.operation}}","operator":"Equal","value":"DELETE"}]}}}}]}}`),
			request:       []byte(`{"uid":"9a83234d-95d1-4105-b6bf-7d72fd0183ce","kind":{"group":"","version":"v1","kind":"Pod"},"resource":{"group":"","version":"v1","resource":"pods"},"subResource":"status","requestKind":{"group":"","version":"v1","kind":"Pod"},"requestResource":{"group":"","version":"v1","resource":"pods"},"requestSubResource":"status","name":"hello-world","namespace":"default","operation":"UPDATE","userInfo":{"username":"system:node:kind-control-plane","groups":["system:nodes","system:authenticated"]},"object":{"kind":"Pod","apiVersion":"v1","metadata":{"name":"hello-world","namespace":"default","uid":"10fb7e1f-3710-43fa-9b7d-fc532b5ff70e","resourceVersion":"2829","creationTimestamp":"2020-05-06T20:36:51Z","labels":{"allow-deletes":"false"},"annotations":{"kubectl.kubernetes.io/last-applied-configuration":"{\"apiVersion\":\"v1\",\"kind\":\"Pod\",\"metadata\":{\"annotations\":{},\"labels\":{\"allow-deletes\":\"false\"},\"name\":\"hello-world\",\"namespace\":\"default\"},\"spec\":{\"containers\":[{\"image\":\"hello-world:latest\",\"name\":\"hello-world\",\"ports\":[{\"containerPort\":80}],\"resources\":{\"limits\":{\"cpu\":\"0.2\",\"memory\":\"30Mi\"},\"requests\":{\"cpu\":\"0.1\",\"memory\":\"20Mi\"}}}]}}\n"}},"spec":{"volumes":[{"name":"default-token-4q2mj","secret":{"secretName":"default-token-4q2mj","defaultMode":420}}],"containers":[{"name":"hello-world","image":"hello-world:latest","ports":[{"containerPort":80,"protocol":"TCP"}],"resources":{"limits":{"cpu":"200m","memory":"30Mi"},"requests":{"cpu":"100m","memory":"20Mi"}},"volumeMounts":[{"name":"default-token-4q2mj","readOnly":true,"mountPath":"/var/run/secrets/kubernetes.io/serviceaccount"}],"terminationMessagePath":"/dev/termination-log","terminationMessagePolicy":"File","imagePullPolicy":"Always"}],"restartPolicy":"Always","terminationGracePeriodSeconds":30,"dnsPolicy":"ClusterFirst","serviceAccountName":"default","serviceAccount":"default","nodeName":"kind-control-plane","securityContext":{},"schedulerName":"default-scheduler","tolerations":[{"key":"node.kubernetes.io/not-ready","operator":"Exists","effect":"NoExecute","tolerationSeconds":300},{"key":"node.kubernetes.io/unreachable","operator":"Exists","effect":"NoExecute","tolerationSeconds":300}],"priority":0,"enableServiceLinks":true},"status":{"phase":"Pending","conditions":[{"type":"Initialized","status":"True","lastProbeTime":null,"lastTransitionTime":"2020-05-06T20:36:51Z"},{"type":"Ready","status":"False","lastProbeTime":null,"lastTransitionTime":"2020-05-06T20:36:51Z","reason":"ContainersNotReady","message":"containers with unready status: [hello-world]"},{"type":"ContainersReady","status":"False","lastProbeTime":null,"lastTransitionTime":"2020-05-06T20:36:51Z","reason":"ContainersNotReady","message":"containers with unready status: [hello-world]"},{"type":"PodScheduled","status":"True","lastProbeTime":null,"lastTransitionTime":"2020-05-06T20:36:51Z"}],"hostIP":"172.17.0.2","startTime":"2020-05-06T20:36:51Z","containerStatuses":[{"name":"hello-world","state":{"waiting":{"reason":"ContainerCreating"}},"lastState":{},"ready":false,"restartCount":0,"image":"hello-world:latest","imageID":"","started":false}],"qosClass":"Burstable"}},"oldObject":{"kind":"Pod","apiVersion":"v1","metadata":{"name":"hello-world","namespace":"default","uid":"10fb7e1f-3710-43fa-9b7d-fc532b5ff70e","resourceVersion":"2829","creationTimestamp":"2020-05-06T20:36:51Z","labels":{"allow-deletes":"false"},"annotations":{"kubectl.kubernetes.io/last-applied-configuration":"{\"apiVersion\":\"v1\",\"kind\":\"Pod\",\"metadata\":{\"annotations\":{},\"labels\":{\"allow-deletes\":\"false\"},\"name\":\"hello-world\",\"namespace\":\"default\"},\"spec\":{\"containers\":[{\"image\":\"hello-world:latest\",\"name\":\"hello-world\",\"ports\":[{\"containerPort\":80}],\"resources\":{\"limits\":{\"cpu\":\"0.2\",\"memory\":\"30Mi\"},\"requests\":{\"cpu\":\"0.1\",\"memory\":\"20Mi\"}}}]}}\n"}},"spec":{"volumes":[{"name":"default-token-4q2mj","secret":{"secretName":"default-token-4q2mj","defaultMode":420}}],"containers":[{"name":"hello-world","image":"hello-world:latest","ports":[{"containerPort":80,"protocol":"TCP"}],"resources":{"limits":{"cpu":"200m","memory":"30Mi"},"requests":{"cpu":"100m","memory":"20Mi"}},"volumeMounts":[{"name":"default-token-4q2mj","readOnly":true,"mountPath":"/var/run/secrets/kubernetes.io/serviceaccount"}],"terminationMessagePath":"/dev/termination-log","terminationMessagePolicy":"File","imagePullPolicy":"Always"}],"restartPolicy":"Always","terminationGracePeriodSeconds":30,"dnsPolicy":"ClusterFirst","serviceAccountName":"default","serviceAccount":"default","nodeName":"kind-control-plane","securityContext":{},"schedulerName":"default-scheduler","tolerations":[{"key":"node.kubernetes.io/not-ready","operator":"Exists","effect":"NoExecute","tolerationSeconds":300},{"key":"node.kubernetes.io/unreachable","operator":"Exists","effect":"NoExecute","tolerationSeconds":300}],"priority":0,"enableServiceLinks":true},"status":{"phase":"Pending","conditions":[{"type":"PodScheduled","status":"True","lastProbeTime":null,"lastTransitionTime":"2020-05-06T20:36:51Z"}],"qosClass":"Burstable"}},"dryRun":false,"options":{"kind":"UpdateOptions","apiVersion":"meta.k8s.io/v1"}}`),
			userInfo:      []byte(`{"roles":["kube-system:kubeadm:nodes-kubeadm-config","kube-system:kubeadm:kubelet-config-1.17"],"clusterRoles":["system:discovery","system:certificates.k8s.io:certificatesigningrequests:selfnodeclient","system:public-info-viewer","system:basic-user"],"userInfo":{"username":"kubernetes-admin","groups":["system:nodes","system:authenticated"]}}`),
			requestDenied: false,
		},
	}

	for _, testcase := range testcases {
		executeTest(t, testcase)
	}
}

func executeTest(t *testing.T, test testCase) {
	var policy kyverno.ClusterPolicy
	err := json.Unmarshal(test.policy, &policy)
	if err != nil {
		t.Fatal(err)
	}

	var request *admissionv1.AdmissionRequest
	err = json.Unmarshal(test.request, &request)
	if err != nil {
		t.Fatal(err)
	}

	var userInfo urkyverno.RequestInfo
	err = json.Unmarshal(test.userInfo, &userInfo)
	if err != nil {
		t.Fatal(err)
	}

	ctx := enginecontext.NewContext()
	err = ctx.AddRequest(request)
	if err != nil {
		t.Fatal(err)
	}

	err = ctx.AddUserInfo(userInfo)
	if err != nil {
		t.Fatal(err)
	}

	err = ctx.AddServiceAccount(userInfo.AdmissionUserInfo.Username)
	if err != nil {
		t.Fatal(err)
	}

	newR, oldR, err := admissionutils.ExtractResources(nil, request)
	if err != nil {
		t.Fatal(err)
	}

	pc := &PolicyContext{
		policy:        &policy,
		newResource:   newR,
		oldResource:   oldR,
		admissionInfo: userInfo,
		jsonContext:   ctx,
	}

	resp := testValidate(context.TODO(), registryclient.NewOrDie(), pc, cfg)
	if resp.IsSuccessful() && test.requestDenied {
		t.Errorf("Testcase has failed, policy: %v", policy.Name)
	}
}

func TestValidate_context_variable_substitution_CLI(t *testing.T) {
	rawPolicy := []byte(`{
		"apiVersion": "kyverno.io/v1",
		"kind": "ClusterPolicy",
		"metadata": {
		  "name": "restrict-pod-count"
		},
		"spec": {
		  "validationFailureAction": "enforce",
		  "background": false,
		  "rules": [
			{
			  "name": "restrict-pod-count",
			  "match": {
				"resources": {
				  "kinds": [
					"Pod"
				  ]
				}
			  },
			  "context": [
				{
				  "name": "podcounts",
				  "apiCall": {
					"urlPath": "/api/v1/pods",
					"jmesPath": "items[?spec.nodeName=='minikube'] | length(@)"
				  }
				}
			  ],
			  "validate": {
				"message": "restrict pod counts to be no more than 10 on node minikube",
				"deny": {
				  "conditions": [
					{
					  "key": "{{ podcounts }}",
					  "operator": "GreaterThanOrEquals",
					  "value": 10
					}
				  ]
				}
			  }
			}
		  ]
		}
	  }
	`)

	rawResource := []byte(`
	{
		"apiVersion": "v1",
		"kind": "Pod",
		"metadata": {
		  "name": "nginx-config-test"
		},
		"spec": {
		  "containers": [
			{
			  "image": "nginx:latest",
			  "name": "test-nginx"
			}
		  ]
		}
	  }
	`)

	store.SetPolicies(
		store.Policy{
			Name: "restrict-pod-count",
			Rules: []store.Rule{
				{
					Name: "restrict-pod-count",
					Values: map[string]interface{}{
						"podcounts": "12",
					},
				},
			},
		},
	)
	store.SetMock(true)

	var policy kyverno.ClusterPolicy
	err := json.Unmarshal(rawPolicy, &policy)
	assert.NilError(t, err)

	resourceUnstructured, err := kubeutils.BytesToUnstructured(rawResource)
	assert.NilError(t, err)
	msgs := []string{
		"restrict pod counts to be no more than 10 on node minikube",
	}
	er := testValidate(context.TODO(), registryclient.NewOrDie(), &PolicyContext{policy: &policy, newResource: *resourceUnstructured, jsonContext: enginecontext.NewContext()}, cfg)
	for index, r := range er.PolicyResponse.Rules {
		assert.Equal(t, r.Message, msgs[index])
	}
	assert.Assert(t, !er.IsSuccessful())
}

func Test_EmptyStringInDenyCondition(t *testing.T) {
	policyRaw := []byte(`{
	"apiVersion": "kyverno.io/v1",
	"kind": "ClusterPolicy",
	"metadata": {
	  "annotations": {
		"meta.helm.sh/release-name": "kyverno-policies",
		"meta.helm.sh/release-namespace": "kyverno",
		"pod-policies.kyverno.io/autogen-controllers": "none"
	  },
	  "labels": {
		"app.kubernetes.io/managed-by": "Helm"
	  },
	  "name": "if-baltic-restrict-external-load-balancer"
	},
	"spec": {
	  "background": true,
	  "rules": [
		{
		  "match": {
			"resources": {
			  "kinds": [
				"Service"
			  ]
			}
		  },
		  "name": "match-service-type",
		  "preconditions": [
			{
			  "key": "{{request.object.spec.type}}",
			  "operator": "Equals",
			  "value": "LoadBalancer"
			}
		  ],
		  "validate": {
			"deny": {
			  "conditions": [
				{
				  "key": "{{ request.object.metadata.annotations.\"service.beta.kubernetes.io/azure-load-balancer-internal\"}}",
				  "operator": "NotEquals",
				  "value": "true"
				}
			  ]
			}
		  }
		}
	  ],
	  "validationFailureAction": "enforce"
	}
  }`)

	resourceRaw := []byte(`{
	"apiVersion": "v1",
	"kind": "Service",
	"metadata": {
	  "name": "example-service"
	},
	"spec": {
	  "selector": {
		"app": "example"
	  },
	  "ports": [
		{
		  "port": 8765,
		  "targetPort": 9376
		}
	  ],
	  "type": "LoadBalancer"
	}
  }`)

	var policy kyverno.ClusterPolicy
	err := json.Unmarshal(policyRaw, &policy)
	assert.NilError(t, err)

	ctx := enginecontext.NewContext()
	err = enginecontext.AddResource(ctx, resourceRaw)
	assert.NilError(t, err)

	resourceUnstructured, err := kubeutils.BytesToUnstructured(resourceRaw)
	assert.NilError(t, err)

	er := testValidate(context.TODO(), registryclient.NewOrDie(), &PolicyContext{policy: &policy, newResource: *resourceUnstructured, jsonContext: ctx}, cfg)
	assert.Assert(t, !er.IsSuccessful())
}

func Test_StringInDenyCondition(t *testing.T) {
	policyRaw := []byte(`{
	"apiVersion": "kyverno.io/v1",
	"kind": "ClusterPolicy",
	"metadata": {
	  "annotations": {
		"meta.helm.sh/release-name": "kyverno-policies",
		"meta.helm.sh/release-namespace": "kyverno",
		"pod-policies.kyverno.io/autogen-controllers": "none"
	  },
	  "labels": {
		"app.kubernetes.io/managed-by": "Helm"
	  },
	  "name": "if-baltic-restrict-external-load-balancer"
	},
	"spec": {
	  "background": true,
	  "rules": [
		{
		  "match": {
			"resources": {
			  "kinds": [
				"Service"
			  ]
			}
		  },
		  "name": "match-service-type",
		  "preconditions": [
			{
			  "key": "{{request.object.spec.type}}",
			  "operator": "Equals",
			  "value": "LoadBalancer"
			}
		  ],
		  "validate": {
			"deny": {
			  "conditions": [
				{
				  "key": "{{ request.object.metadata.annotations.\"service.beta.kubernetes.io/azure-load-balancer-internal\"}}",
				  "operator": "NotEquals",
				  "value": "true"
				}
			  ]
			}
		  }
		}
	  ],
	  "validationFailureAction": "enforce"
	}
  }`)

	resourceRaw := []byte(`{
	"apiVersion": "v1",
	"kind": "Service",
	"metadata": {
	  "name": "example-service",
	  "annotations": {
		"service.beta.kubernetes.io/azure-load-balancer-internal": "true"
	  }
	},
	"spec": {
	  "selector": {
		"app": "example"
	  },
	  "ports": [
		{
		  "port": 8765,
		  "targetPort": 9376
		}
	  ],
	  "type": "LoadBalancer"
	}
  }`)

	var policy kyverno.ClusterPolicy
	err := json.Unmarshal(policyRaw, &policy)
	assert.NilError(t, err)

	ctx := enginecontext.NewContext()
	err = enginecontext.AddResource(ctx, resourceRaw)
	assert.NilError(t, err)

	resourceUnstructured, err := kubeutils.BytesToUnstructured(resourceRaw)
	assert.NilError(t, err)

	er := testValidate(context.TODO(), registryclient.NewOrDie(), &PolicyContext{policy: &policy, newResource: *resourceUnstructured, jsonContext: ctx}, cfg)
	assert.Assert(t, er.IsSuccessful())
}

func Test_foreach_container_pass(t *testing.T) {
	resourceRaw := []byte(`{
		"apiVersion": "v1",
		"kind": "Deployment",
		"metadata": {"name": "test"},
		"spec": { "template": { "spec": {
			"containers": [
				{"name": "pod1-valid", "image": "nginx/nginx:v1"},
				{"name": "pod2-valid", "image": "nginx/nginx:v2"},
				{"name": "pod3-valid", "image": "nginx/nginx:v3"}
			]
		}}}}`)

	policyraw := []byte(`{
		"apiVersion": "kyverno.io/v1",
		"kind": "ClusterPolicy",
		"metadata": {
		  "name": "test"
		},
		"spec": {
		  "rules": [
			{
			  "name": "test-path-not-exist",
			  "match": {
				"resources": {
				  "kinds": [
					"Deployment"
				  ]
				}
			  },
			  "validate": {
				"foreach": [
				  {
					"list": "request.object.spec.template.spec.containers",
					"pattern": {
					  "name": "*-valid"
					}
				  }
				]
			  }
			}
		  ]
		}
	  }`)

	testForEach(t, policyraw, resourceRaw, "", engineapi.RuleStatusPass)
}

func Test_foreach_container_fail(t *testing.T) {
	resourceRaw := []byte(`{
		"apiVersion": "v1",
		"kind": "Deployment",
		"metadata": {"name": "test"},
		"spec": { "template": { "spec": {
			"containers": [
				{"name": "pod1-valid", "image": "nginx/nginx:v1"},
				{"name": "pod2-invalid", "image": "nginx/nginx:v2"},
				{"name": "pod3-valid", "image": "nginx/nginx:v3"}
			]
		}}}}`)

	policyraw := []byte(`{
		"apiVersion": "kyverno.io/v1",
		"kind": "ClusterPolicy",
		"metadata": {"name": "test"},
		"spec": {
		  "rules": [
			{
			  "name": "test",
			  "match": {"resources": { "kinds": [ "Deployment" ] } },
			  "validate": {
				"foreach": [
				  {
					"list": "request.object.spec.template.spec.containers",
					"pattern": {
					  "name": "*-valid"
					}
				  }
				]
			}}]}}`)

	testForEach(t, policyraw, resourceRaw, "", engineapi.RuleStatusFail)
}

func Test_foreach_container_deny_fail(t *testing.T) {
	resourceRaw := []byte(`{
		"apiVersion": "v1",
		"kind": "Deployment",
		"metadata": {"name": "test"},
		"spec": { "template": { "spec": {
			"containers": [
				{"name": "pod1-valid", "image": "nginx/nginx:v1"},
				{"name": "pod2-invalid", "image": "docker.io/nginx/nginx:v2"},
				{"name": "pod3-valid", "image": "nginx/nginx:v3"}
			]
		}}}}`)

	policyraw := []byte(`{
		"apiVersion": "kyverno.io/v1",
		"kind": "ClusterPolicy",
		"metadata": {
		  "name": "test"
		},
		"spec": {
		  "rules": [
			{
			  "name": "test",
			  "match": {
				"resources": {
				  "kinds": [
					"Deployment"
				  ]
				}
			  },
			  "validate": {
				"foreach": [
				  {
					"list": "request.object.spec.template.spec.containers",
					"deny": {
					  "conditions": [
						{
						  "key": "{{ regex_match('{{element.image}}', 'docker.io') }}",
						  "operator": "Equals",
						  "value": false
						}
					  ]
					}
				  }
				]
			  }
			}
		  ]
		}
	  }`)

	testForEach(t, policyraw, resourceRaw, "", engineapi.RuleStatusFail)
}

func Test_foreach_container_deny_success(t *testing.T) {
	resourceRaw := []byte(`{
		"apiVersion": "v1",
		"kind": "Deployment",
		"metadata": {"name": "test"},
		"spec": { "template": { "spec": {
			"containers": [
				{"name": "pod1-valid", "image": "nginx/nginx:v1"},
				{"name": "pod2-invalid", "image": "nginx/nginx:v2"},
				{"name": "pod3-valid", "image": "nginx/nginx:v3"}
			]
		}}}}`)

	policyraw := []byte(`{
		"apiVersion": "kyverno.io/v1",
		"kind": "ClusterPolicy",
		"metadata": {"name": "test"},
		"spec": {
		  "rules": [
			{
			  "name": "test",
			  "match": {"resources": { "kinds": [ "Deployment" ] } },
			  "validate": {
				"foreach": [
				  {
					"list": "request.object.spec.template.spec.containers",
					"deny": {
					  "conditions": [
						{
						  "key": "{{ regex_match('{{element.image}}', 'docker.io') }}",
						  "operator": "Equals",
						  "value": false
						}
					  ]
					}
				  }
				]
			}}]}}`)

	testForEach(t, policyraw, resourceRaw, "", engineapi.RuleStatusFail)
}

func Test_foreach_container_deny_error(t *testing.T) {
	resourceRaw := []byte(`{
		"apiVersion": "v1",
		"kind": "Deployment",
		"metadata": {"name": "test"},
		"spec": { "template": { "spec": {
			"containers": [
				{"name": "pod1-valid", "image": "nginx/nginx:v1"},
				{"name": "pod2-invalid", "image": "nginx/nginx:v2"},
				{"name": "pod3-valid", "image": "nginx/nginx:v3"}
			]
		}}}}`)

	policyraw := []byte(`{
		"apiVersion": "kyverno.io/v1",
		"kind": "ClusterPolicy",
		"metadata": {
		  "name": "test"
		},
		"spec": {
		  "rules": [
			{
			  "name": "test",
			  "match": {
				"resources": {
				  "kinds": [
					"Deployment"
				  ]
				}
			  },
			  "validate": {
				"foreach": [
				  {
					"list": "request.object.spec.template.spec.containers",
					"deny": {
					  "conditions": [
						{
						  "key": "{{ regex_match_INVALID('{{request.object.image}}', 'docker.io') }}",
						  "operator": "Equals",
						  "value": false
						}
					  ]
					}
				  }
				]
			  }
			}
		  ]
		}
	  }`)

	testForEach(t, policyraw, resourceRaw, "", engineapi.RuleStatusError)
}

func Test_foreach_context_preconditions(t *testing.T) {
	resourceRaw := []byte(`{
		"apiVersion": "v1",
		"kind": "Deployment",
		"metadata": {"name": "test"},
		"spec": { "template": { "spec": {
			"containers": [
				{"name": "podvalid", "image": "nginx/nginx:v1"},
				{"name": "podinvalid", "image": "nginx/nginx:v2"}
			]
		}}}}`)

	policyraw := []byte(`{
		"apiVersion": "kyverno.io/v1",
		"kind": "ClusterPolicy",
		"metadata": {
		  "name": "test"
		},
		"spec": {
		  "rules": [
			{
			  "name": "test",
			  "match": {
				"resources": {
				  "kinds": [
					"Deployment"
				  ]
				}
			  },
			  "validate": {
				"foreach": [
				  {
					"list": "request.object.spec.template.spec.containers",
					"context": [
					  {
						"name": "img",
						"configMap": {
						  "name": "mycmap",
						  "namespace": "default"
						}
					  }
					],
					"preconditions": {
					  "all": [
						{
						  "key": "{{element.name}}",
						  "operator": "In",
						  "value": [
							"podvalid"
						  ]
						}
					  ]
					},
					"deny": {
					  "conditions": [
						{
						  "key": "{{ element.image }}",
						  "operator": "NotEquals",
						  "value": "{{ img.data.{{ element.name }} }}"
						}
					  ]
					}
				  }
				]
			  }
			}
		  ]
		}
	  }`)

	store.SetPolicies(
		store.Policy{
			Name: "test",
			Rules: []store.Rule{
				{
					Name: "test",
					Values: map[string]interface{}{
						"img.data.podvalid":   "nginx/nginx:v1",
						"img.data.podinvalid": "nginx/nginx:v2",
					},
				},
			},
		},
	)
	store.SetMock(true)

	testForEach(t, policyraw, resourceRaw, "", engineapi.RuleStatusPass)
}

func Test_foreach_context_preconditions_fail(t *testing.T) {
	resourceRaw := []byte(`{
		"apiVersion": "v1",
		"kind": "Deployment",
		"metadata": {"name": "test"},
		"spec": { "template": { "spec": {
			"containers": [
				{"name": "podvalid", "image": "nginx/nginx:v1"},
				{"name": "podinvalid", "image": "nginx/nginx:v2"}
			]
		}}}}`)

	policyraw := []byte(`{
		"apiVersion": "kyverno.io/v1",
		"kind": "ClusterPolicy",
		"metadata": {
		  "name": "test"
		},
		"spec": {
		  "rules": [
			{
			  "name": "test",
			  "match": {
				"resources": {
				  "kinds": [
					"Deployment"
				  ]
				}
			  },
			  "validate": {
				"foreach": [
				  {
					"list": "request.object.spec.template.spec.containers",
					"context": [
					  {
						"name": "img",
						"configMap": {
						  "name": "mycmap",
						  "namespace": "default"
						}
					  }
					],
					"preconditions": {
					  "all": [
						{
						  "key": "{{element.name}}",
						  "operator": "In",
						  "value": [
							"podvalid",
							"podinvalid"
						  ]
						}
					  ]
					},
					"deny": {
					  "conditions": [
						{
						  "key": "{{ element.image }}",
						  "operator": "NotEquals",
						  "value": "{{ img.data.{{ element.name }} }}"
						}
					  ]
					}
				  }
				]
			  }
			}
		  ]
		}
	  }`)

	store.SetPolicies(
		store.Policy{
			Name: "test",
			Rules: []store.Rule{
				{
					Name: "test",
					Values: map[string]interface{}{
						"img.data.podvalid":   "nginx/nginx:v1",
						"img.data.podinvalid": "nginx/nginx:v1",
					},
				},
			},
		},
	)
	store.SetMock(true)

	testForEach(t, policyraw, resourceRaw, "", engineapi.RuleStatusFail)
}

func Test_foreach_element_validation(t *testing.T) {
	resourceRaw := []byte(`{
        "apiVersion": "v1",
        "kind": "Pod",
        "metadata": {
          "name": "nginx"
        },
        "spec": {
          "containers": [
            {
              "name": "nginx1",
              "image": "nginx"
            },
            {
              "name": "nginx2",
              "image": "nginx"
            }
          ]
        }
	}`)

	policyraw := []byte(`{
		"apiVersion": "kyverno.io/v1",
		"kind": "ClusterPolicy",
		"metadata": {"name": "check-container-names"},
		"spec": {
		  "validationFailureAction": "enforce",
		  "background": false,
		  "rules": [
			{
			  "name": "test",
			  "match": {"resources": { "kinds": [ "Pod" ] } },
			  "validate": {
			  	"message": "Invalid name",
				"foreach": [
					{
					  "list": "request.object.spec.containers",
					  "pattern": {
						"name": "{{ element.name }}"
					  }
					}
				]
			}}]}}`)

	testForEach(t, policyraw, resourceRaw, "", engineapi.RuleStatusPass)
}

func Test_outof_foreach_element_validation(t *testing.T) {
	resourceRaw := []byte(`{
        "apiVersion": "v1",
        "kind": "Pod",
        "metadata": {
          "name": "nginx"
        },
        "spec": {
          "containers": [
            {
              "name": "nginx1",
              "image": "nginx"
            },
            {
              "name": "nginx2",
              "image": "nginx"
            }
          ]
        }
	}`)

	policyraw := []byte(`{
		"apiVersion": "kyverno.io/v1",
		"kind": "ClusterPolicy",
		"metadata": {"name": "check-container-names"},
		"spec": {
		  "validationFailureAction": "enforce",
		  "background": false,
		  "rules": [
			{
			  "name": "test",
			  "match": {"resources": { "kinds": [ "Pod" ] } },
			  "validate": {
			  	"message": "Invalid name",
				"pattern": {
				  "name": "{{ element.name }}"
				}
			}}]}}`)

	testForEach(t, policyraw, resourceRaw, "", engineapi.RuleStatusError)
}

func Test_foreach_skip_initContainer_pass(t *testing.T) {
	resourceRaw := []byte(`{"apiVersion": "v1",
	"kind": "Deployment",
	"metadata": {"name": "test"},
	"spec": { "template": { "spec": {
		"containers": [
			{"name": "podvalid", "image": "nginx"}
		]
	}}}}`)

	policyraw := []byte(`{
		"apiVersion": "kyverno.io/v1",
		"kind": "ClusterPolicy",
		"metadata": {
		  "name": "check-images"
		},
		"spec": {
		  "validationFailureAction": "enforce",
		  "background": false,
		  "rules": [
			{
			  "name": "check-registry",
			  "match": {
				"resources": {
				  "kinds": [
					"Deployment"
				  ]
				}
			  },
			  "validate": {
				"message": "unknown registry",
				"foreach": [
				  {
					"list": "request.object.spec.template.spec.containers",
					"pattern": {
					  "image": "nginx"
					}
				  },
				  {
					"list": "request.object.spec.template.spec.initContainers",
					"pattern": {
					  "image": "trusted-registry.io/*"
					}
				  }
				]
			  }
			}
		  ]
		}
	  }`)

	testForEach(t, policyraw, resourceRaw, "", engineapi.RuleStatusPass)
}

func Test_foreach_validate_nested(t *testing.T) {
	resourceRaw := []byte(`{
		"apiVersion": "networking.k8s.io/v1",
		"kind": "Ingress",
		"metadata": {
		  "name": "name-virtual-host-ingress"
		},
		"spec": {
		  "rules": [
			{
			  "host": "foo.bar.com",
			  "http": {
				"paths": [
				  {
					"pathType": "Prefix",
					"path": "/",
					"backend": {
					  "service": {
						"name": "service1",
						"port": {
						  "number": 80
						}
					  }
					}
				  }
				]
			  }
			},
			{
			  "host": "bar.foo.com",
			  "http": {
				"paths": [
				  {
					"pathType": "Prefix",
					"path": "/",
					"backend": {
					  "service": {
						"name": "service2",
						"port": {
						  "number": 80
						}
					  }
					}
				  }
				]
			  }
			}
		  ]
		}
	  }`)

	policyraw := []byte(`{
		"apiVersion": "kyverno.io/v1",
		"kind": "ClusterPolicy",
		"metadata": {
		  "name": "replace-image-registry"
		},
		"spec": {
		  "background": false,
		  "rules": [
			{
			  "name": "replace-dns-suffix",
			  "match": {
				"any": [
				  {
					"resources": {
					  "kinds": [
						"Ingress"
					  ]
					}
				  }
				]
			  },
			  "validate": {
				"foreach": [
				  {
					"list": "request.object.spec.rules",
					"foreach": [
					  {
						"list": "element.http.paths",
						"pattern": {
						  "path": "/"
						}
					  }
					]
				  }
				]
			  }
			}
		  ]
		}
	  }`)

	testForEach(t, policyraw, resourceRaw, "", engineapi.RuleStatusPass)
}

func testForEach(t *testing.T, policyraw []byte, resourceRaw []byte, msg string, status engineapi.RuleStatus) {
	var policy kyverno.ClusterPolicy
	assert.NilError(t, json.Unmarshal(policyraw, &policy))
	resourceUnstructured, err := kubeutils.BytesToUnstructured(resourceRaw)
	assert.NilError(t, err)

	ctx := enginecontext.NewContext()
	err = enginecontext.AddResource(ctx, resourceRaw)
	assert.NilError(t, err)

	policyContext := &PolicyContext{
		policy:      &policy,
		jsonContext: ctx,
		newResource: *resourceUnstructured,
	}
	er := testValidate(context.TODO(), registryclient.NewOrDie(), policyContext, cfg)

	assert.Equal(t, er.PolicyResponse.Rules[0].Status, status)
	if msg != "" {
		assert.Equal(t, er.PolicyResponse.Rules[0].Message, msg)
	}
}

func Test_delete_ignore_pattern(t *testing.T) {
	resourceRaw := []byte(`{
        "apiVersion": "v1",
        "kind": "Pod",
        "metadata": {
          "name": "nginx",
          "labels": {"app.kubernetes.io/foo" : "myapp-pod"}
        },
        "spec": {
          "containers": [
            {
              "name": "nginx1",
              "image": "nginx"
            },
            {
              "name": "nginx2",
              "image": "nginx"
            }
          ]
        }
	}`)

	policyRaw := []byte(`{
		"apiVersion": "kyverno.io/v1",
		"kind": "ClusterPolicy",
		"metadata": {"name": "check-container-labels"},
		"spec": {
		  "validationFailureAction": "enforce",
		  "background": false,
		  "rules": [
			{
			  "name": "test",
			  "match": {"resources": { "kinds": [ "Pod" ] } },
			  "validate": {
			  	"message": "Invalid label",
				"pattern": {
				  "metadata" : {
                      "labels": {"app.kubernetes.io/name" : "myapp-pod"}
                  }
				}
			}}]}}`)

	var policy kyverno.ClusterPolicy
	assert.NilError(t, json.Unmarshal(policyRaw, &policy))
	resourceUnstructured, err := kubeutils.BytesToUnstructured(resourceRaw)
	assert.NilError(t, err)

	ctx := enginecontext.NewContext()
	err = enginecontext.AddResource(ctx, resourceRaw)
	assert.NilError(t, err)

	policyContextCreate := &PolicyContext{
		policy:      &policy,
		jsonContext: ctx,
		newResource: *resourceUnstructured,
	}
	engineResponseCreate := testValidate(context.TODO(), registryclient.NewOrDie(), policyContextCreate, cfg)
	assert.Equal(t, len(engineResponseCreate.PolicyResponse.Rules), 1)
	assert.Equal(t, engineResponseCreate.PolicyResponse.Rules[0].Status, engineapi.RuleStatusFail)

	policyContextDelete := &PolicyContext{
		policy:      &policy,
		jsonContext: ctx,
		oldResource: *resourceUnstructured,
	}
	engineResponseDelete := testValidate(context.TODO(), registryclient.NewOrDie(), policyContextDelete, cfg)
	assert.Equal(t, len(engineResponseDelete.PolicyResponse.Rules), 0)
}

func Test_block_bypass(t *testing.T) {
	testcases := []testCase{
		{
			description:   "Blocks bypass of policy by manipulating pre-conditions",
			policy:        []byte(`{"apiVersion":"kyverno.io/v1","kind":"Policy","metadata":{"name":"configmap-policy"},"spec":{"rules":[{"match":{"resources":{"kinds":["ConfigMap"]}},"name":"key-abc","preconditions":{"any":[{"key":"admin","operator":"Equals","value":"{{request.object.data.lock}}"}]},"validate":{"anyPattern":[{"data":{"key":"abc"}}],"message":"Configmap key must be \"abc\""}}]}}`),
			request:       []byte(`{"uid":"7b0600b7-0258-4ecb-9666-c2839bd19612","kind":{"group":"","version":"v1","kind":"ConfigMap"},"resource":{"group":"","version":"v1","resource":"configmaps"},"subResource":"status","requestKind":{"group":"","version":"v1","kind":"configmaps"},"requestResource":{"group":"","version":"v1","resource":"configmaps"},"name":"test-configmap","namespace":"default","operation":"UPDATE","userInfo":{"username":"system:node:kind-control-plane","groups":["system:authenticated"]},"object":{"apiVersion":"v1","kind":"ConfigMap","metadata":{"name":"test-configmap"},"data":{"key":"xyz","lock":"admin"}},"oldObject":{"apiVersion":"v1","kind":"ConfigMap","metadata":{"name":"test-configmap"},"data":{"key":"xyz"}},"dryRun":false,"options":{"kind":"UpdateOptions","apiVersion":"meta.k8s.io/v1"}}`),
			userInfo:      []byte(`{"roles":["kube-system:kubeadm:kubelet-config-1.17","kube-system:kubeadm:nodes-kubeadm-config"],"clusterRoles":["system:basic-user","system:certificates.k8s.io:certificatesigningrequests:selfnodeclient","system:public-info-viewer","system:discovery"],"userInfo":{"username":"kubernetes-admin","groups":["system:authenticated"]}}`),
			requestDenied: true,
		},
	}

	for _, testcase := range testcases {
		executeTest(t, testcase)
	}
}

func Test_ValidatePattern_anyPattern(t *testing.T) {
	var policy kyverno.ClusterPolicy
	rawPolicy := []byte(`{"apiVersion":"kyverno.io\/v1","kind":"ClusterPolicy","metadata":{"name":"validate-service-loadbalancer"},"spec":{"validationFailureAction":"enforce","rules":[{"name":"check-loadbalancer-public","match":{"resources":{"kinds":["Service"]}},"validate":{"message":"Service of type 'LoadBalancer' is public and does not explicitly define network security. To use a public LB you must supply either spec[loadBalancerSourceRanges] or the 'service.beta.kubernetes.io\/aws-load-balancer-security-groups' annotation.","anyPattern":[{"spec":{"<(type)":"LoadBalancer"},"metadata":{"annotations":{"service.beta.kubernetes.io\/aws-load-balancer-security-groups":"?*"}}},{"spec":{"<(type)":"LoadBalancer","loadBalancerSourceRanges":"*"}}]}},{"name":"check-loadbalancer-internal","match":{"resources":{"kinds":["Service"]}},"validate":{"message":"Service of type 'LoadBalancer' is internal and does not explicitly define network security. To set the LB to internal, use annotation 'service.beta.kubernetes.io\/aws-load-balancer-internal' with value 'true' or '0.0.0.0\/0' ","pattern":{"spec":{"<(type)":"LoadBalancer"},"metadata":{"annotations":{"=(service.beta.kubernetes.io\/aws-load-balancer-internal)":"0.0.0.0\/0|true"}}}}}]}}`)
	testCases := []struct {
		description     string
		rawPolicy       []byte
		rawResource     []byte
		expectedFailed  bool
		expectedSkipped bool
		expectedSuccess bool
	}{
		{
			description:     "skip",
			rawPolicy:       rawPolicy,
			rawResource:     []byte(`{"apiVersion":"v1","kind":"Service","metadata":{"labels":{"app.kubernetes.io\/managed-by":"Helm"},"name":"service-clusterip-pass"},"spec":{"type":"ClusterIP","ports":[{"name":"http","port":80,"protocol":"TCP","targetPort":3000}]}}`),
			expectedSkipped: true,
		},
		{
			description:    "fail",
			rawPolicy:      rawPolicy,
			rawResource:    []byte(`{"apiVersion":"v1","kind":"Service","metadata":{"annotations":{"service.beta.kubernetes.io\/aws-load-balancer-internal":"anything"},"labels":{"app.kubernetes.io\/managed-by":"Helm"},"name":"service-internal-fail"},"spec":{"type":"LoadBalancer","clusterIP":"10.96.0.2","ports":[{"name":"http","nodePort":31207,"port":80,"protocol":"TCP","targetPort":3000}]}}`),
			expectedFailed: true,
		},
		{
			description:     "success",
			rawPolicy:       rawPolicy,
			rawResource:     []byte(`{"apiVersion":"v1","kind":"Service","metadata":{"annotations":{"service.beta.kubernetes.io\/aws-load-balancer-internal":"0.0.0.0\/0"},"labels":{"app.kubernetes.io\/managed-by":"Helm"},"name":"service-internal-pass"},"spec":{"type":"LoadBalancer","clusterIP":"100.69.148.11","loadBalancerSourceRanges":["3.224.166.65\/32","3.210.193.151\/32","3.226.136.65\/32","10.0.0.0\/8"]}}`),
			expectedSuccess: true,
		},
	}

	for _, tc := range testCases {
		t.Run(tc.description, func(t *testing.T) {
			err := json.Unmarshal(tc.rawPolicy, &policy)
			assert.NilError(t, err)

			resourceUnstructured, err := kubeutils.BytesToUnstructured(tc.rawResource)
			assert.NilError(t, err)

			er := testValidate(context.TODO(), registryclient.NewOrDie(), &PolicyContext{policy: &policy, newResource: *resourceUnstructured, jsonContext: enginecontext.NewContext()}, cfg)
			if tc.expectedFailed {
				assert.Assert(t, er.IsFailed())
			} else if tc.expectedSkipped {
				assert.Assert(t, er.IsSkipped())
			} else if tc.expectedSuccess {
				assert.Assert(t, er.IsSuccessful())
			}
		})
	}
}<|MERGE_RESOLUTION|>--- conflicted
+++ resolved
@@ -20,16 +20,9 @@
 )
 
 func testValidate(ctx context.Context, rclient registryclient.Client, pContext *PolicyContext, cfg config.Configuration) *engineapi.EngineResponse {
-<<<<<<< HEAD
-	return doValidate(
-		ctx,
-		nil,
-		LegacyContextLoaderFactory(nil, rclient, nil),
-=======
 	e := NewEngine(
 		cfg,
 		LegacyContextLoaderFactory(rclient, nil),
->>>>>>> 8236cc43
 		nil,
 	)
 	return e.Validate(
