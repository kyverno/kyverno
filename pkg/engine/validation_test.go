package engine

import (
	"encoding/json"
	"testing"

	kyverno "github.com/nirmata/kyverno/pkg/api/kyverno/v1"
	"gotest.tools/assert"
)

<<<<<<< HEAD
func TestSkipArrayObject_OneAnchor(t *testing.T) {

	rawAnchors := []byte(`{
		"(name)":"nirmata-*"
	}`)
	rawResource := []byte(`{
		"name":"nirmata-resource",
		"namespace":"kyverno",
		"object":{
			"label":"app",
			"array":[
				1,
				2,
				3
			]
		}
	}`)

	var resource, anchor map[string]interface{}

	json.Unmarshal(rawAnchors, &anchor)
	json.Unmarshal(rawResource, &resource)

	assert.Assert(t, !skipArrayObject(resource, anchor))
}

func TestSkipArrayObject_OneNumberAnchorPass(t *testing.T) {

	rawAnchors := []byte(`{
		"(count)":1
	}`)
	rawResource := []byte(`{
		"name":"nirmata-resource",
		"count":1,
		"namespace":"kyverno",
		"object":{
			"label":"app",
			"array":[
				1,
				2,
				3
			]
		}
	}`)

	var resource, anchor map[string]interface{}

	json.Unmarshal(rawAnchors, &anchor)
	json.Unmarshal(rawResource, &resource)

	assert.Assert(t, !skipArrayObject(resource, anchor))
}

func TestSkipArrayObject_TwoAnchorsPass(t *testing.T) {
	rawAnchors := []byte(`{
		"(name)":"nirmata-*",
		"(namespace)":"kyv?rno"
	}`)
	rawResource := []byte(`{
		"name":"nirmata-resource",
		"namespace":"kyverno",
		"object":{
			"label":"app",
			"array":[
				1,
				2,
				3
			]
		}
	}`)

	var resource, anchor map[string]interface{}

	json.Unmarshal(rawAnchors, &anchor)
	json.Unmarshal(rawResource, &resource)

	assert.Assert(t, !skipArrayObject(resource, anchor))
}

func TestSkipArrayObject_TwoAnchorsSkip(t *testing.T) {
	rawAnchors := []byte(`{
		"(name)":"nirmata-*",
		"(namespace)":"some-?olicy"
	}`)
	rawResource := []byte(`{
		"name":"nirmata-resource",
		"namespace":"kyverno",
		"object":{
			"label":"app",
			"array":[
				1,
				2,
				3
			]
		}
	}`)

	var resource, anchor map[string]interface{}

	json.Unmarshal(rawAnchors, &anchor)
	json.Unmarshal(rawResource, &resource)

	assert.Assert(t, skipArrayObject(resource, anchor))
}

=======
>>>>>>> 5b8ab384
func TestGetAnchorsFromMap_ThereAreAnchors(t *testing.T) {
	rawMap := []byte(`{
		"(name)":"nirmata-*",
		"notAnchor1":123,
		"(namespace)":"kube-?olicy",
		"notAnchor2":"sample-text",
		"object":{
			"key1":"value1",
			"(key2)":"value2"
		}
	}`)

	var unmarshalled map[string]interface{}
	json.Unmarshal(rawMap, &unmarshalled)

	actualMap := getAnchorsFromMap(unmarshalled)
	assert.Equal(t, len(actualMap), 2)
	assert.Equal(t, actualMap["(name)"].(string), "nirmata-*")
	assert.Equal(t, actualMap["(namespace)"].(string), "kube-?olicy")
}

func TestValidate_ServiceTest(t *testing.T) {
	rawPolicy := []byte(`{
		"apiVersion":"kyverno.nirmata.io/v1",
		"kind":"ClusterPolicy",
		"metadata":{
			"name":"policy-service"
		},
		"spec":{
			"rules":[
				{
					"name":"ps1",
					"resource":{
						"kinds":[
							"Service"
						],
						"name":"game-service*"
					},
					"mutate":{
						"patches":[
							{
								"path":"/metadata/labels/isMutated",
								"op":"add",
								"value":"true"
							},
							{
								"path":"/metadata/labels/secretLabel",
								"op":"replace",
								"value":"weKnow"
							},
							{
								"path":"/metadata/labels/originalLabel",
								"op":"remove"
							},
							{
								"path":"/spec/selector/app",
								"op":"replace",
								"value":"mutedApp"
							}
						]
					},
					"validate":{
						"message":"This resource is broken",
						"pattern":{
							"spec":{
								"ports":[
									{
										"name":"hs",
										"protocol":32
									}
								]
							}
						}
					}
				}
			]
		}
	}`)
	rawResource := []byte(`{
		"kind":"Service",
		"apiVersion":"v1",
		"metadata":{
			"name":"game-service",
			"labels":{
				"originalLabel":"isHere",
				"secretLabel":"thisIsMySecret"
			}
		},
		"spec":{
			"selector":{
				"app":"MyApp"
			},
			"ports":[
				{
					"name":"http",
					"protocol":"TCP",
					"port":80,
					"targetPort":9376
				}
			]
		}
	}
	`)

	var policy kyverno.ClusterPolicy
	json.Unmarshal(rawPolicy, &policy)

	resourceUnstructured, err := ConvertToUnstructured(rawResource)
	assert.NilError(t, err)

	er := Validate(PolicyContext{Policy: policy, NewResource: *resourceUnstructured})
	assert.Assert(t, len(er.PolicyResponse.Rules) == 0)
}

func TestValidate_MapHasFloats(t *testing.T) {
	rawPolicy := []byte(`{
		"apiVersion":"kyverno.nirmata.io/v1",
		"kind":"ClusterPolicy",
		"metadata":{
			"name":"policy-deployment-changed"
		},
		"spec":{
			"rules":[
				{
					"name":"First policy v2",
					"resource":{
						"kinds":[
							"Deployment"
						],
						"name":"nginx-*"
					},
					"mutate":{
						"patches":[
							{
								"path":"/metadata/labels/isMutated",
								"op":"add",
								"value":"true"
							},
							{
								"path":"/metadata/labels/app",
								"op":"replace",
								"value":"nginx_is_mutated"
							}
						]
					},
					"validate":{
						"message":"replicas number is wrong",
						"pattern":{
							"metadata":{
								"labels":{
									"app":"*"
								}
							},
							"spec":{
								"replicas":3
							}
						}
					}
				}
			]
		}
	}`)
	rawResource := []byte(`{
		"apiVersion":"apps/v1",
		"kind":"Deployment",
		"metadata":{
			"name":"nginx-deployment",
			"labels":{
				"app":"nginx"
			}
		},
		"spec":{
			"replicas":3,
			"selector":{
				"matchLabels":{
					"app":"nginx"
				}
			},
			"template":{
				"metadata":{
					"labels":{
						"app":"nginx"
					}
				},
				"spec":{
					"containers":[
						{
							"name":"nginx",
							"image":"nginx:1.7.9",
							"ports":[
								{
									"containerPort":80
								}
							]
						}
					]
				}
			}
		}
	}
	`)

	var policy kyverno.ClusterPolicy
	json.Unmarshal(rawPolicy, &policy)

	resourceUnstructured, err := ConvertToUnstructured(rawResource)
	assert.NilError(t, err)
	er := Validate(PolicyContext{Policy: policy, NewResource: *resourceUnstructured})
	assert.Assert(t, len(er.PolicyResponse.Rules) == 0)
}

func TestValidate_image_tag_fail(t *testing.T) {
	// If image tag is latest then imagepull policy needs to be checked
	rawPolicy := []byte(`{
		"apiVersion": "kyverno.io/v1",
		"kind": "ClusterPolicy",
		"metadata": {
		   "name": "validate-image"
		},
		"spec": {
		   "rules": [
			  {
				 "name": "validate-tag",
				 "match": {
					"resources": {
					   "kinds": [
						  "Pod"
					   ]
					}
				 },
				 "validate": {
					"message": "An image tag is required",
					"pattern": {
					   "spec": {
						  "containers": [
							 {
								"image": "*:*"
							 }
						  ]
					   }
					}
				 }
			  },
			  {
				 "name": "validate-latest",
				 "match": {
					"resources": {
					   "kinds": [
						  "Pod"
					   ]
					}
				 },
				 "validate": {
					"message": "imagePullPolicy 'Always' required with tag 'latest'",
					"pattern": {
					   "spec": {
						  "containers": [
							 {
								"(image)": "*latest",
								"imagePullPolicy": "NotPresent"
							 }
						  ]
					   }
					}
				 }
			  }
		   ]
		}
	 }
	`)

	rawResource := []byte(`
	{
		"apiVersion": "v1",
		"kind": "Pod",
		"metadata": {
		   "name": "myapp-pod",
		   "labels": {
			  "app": "myapp"
		   }
		},
		"spec": {
		   "containers": [
			  {
				 "name": "nginx",
				 "image": "nginx:latest",
				 "imagePullPolicy": "Always"
			  }
		   ]
		}
	 }
	`)

	var policy kyverno.ClusterPolicy
	json.Unmarshal(rawPolicy, &policy)

	resourceUnstructured, err := ConvertToUnstructured(rawResource)
	assert.NilError(t, err)
	msgs := []string{
		"Validation rule 'validate-tag' succeeded.",
		"Validation error: imagePullPolicy 'Always' required with tag 'latest'; Validation rule 'validate-latest' failed at path '/spec/containers/0/imagePullPolicy/'",
	}
	er := Validate(PolicyContext{Policy: policy, NewResource: *resourceUnstructured})
	for index, r := range er.PolicyResponse.Rules {
		assert.Equal(t, r.Message, msgs[index])
	}
	assert.Assert(t, !er.IsSuccesful())
}

func TestValidate_image_tag_pass(t *testing.T) {
	// If image tag is latest then imagepull policy needs to be checked
	rawPolicy := []byte(`{
		"apiVersion": "kyverno.io/v1",
		"kind": "ClusterPolicy",
		"metadata": {
		   "name": "validate-image"
		},
		"spec": {
		   "rules": [
			  {
				 "name": "validate-tag",
				 "match": {
					"resources": {
					   "kinds": [
						  "Pod"
					   ]
					}
				 },
				 "validate": {
					"message": "An image tag is required",
					"pattern": {
					   "spec": {
						  "containers": [
							 {
								"image": "*:*"
							 }
						  ]
					   }
					}
				 }
			  },
			  {
				 "name": "validate-latest",
				 "match": {
					"resources": {
					   "kinds": [
						  "Pod"
					   ]
					}
				 },
				 "validate": {
					"message": "imagePullPolicy 'Always' required with tag 'latest'",
					"pattern": {
					   "spec": {
						  "containers": [
							 {
								"(image)": "*latest",
								"imagePullPolicy": "Always"
							 }
						  ]
					   }
					}
				 }
			  }
		   ]
		}
	 }
	`)

	rawResource := []byte(`
	{
		"apiVersion": "v1",
		"kind": "Pod",
		"metadata": {
		   "name": "myapp-pod",
		   "labels": {
			  "app": "myapp"
		   }
		},
		"spec": {
		   "containers": [
			  {
				 "name": "nginx",
				 "image": "nginx:latest",
				 "imagePullPolicy": "Always"
			  }
		   ]
		}
	 }
	`)

	var policy kyverno.ClusterPolicy
	json.Unmarshal(rawPolicy, &policy)

	resourceUnstructured, err := ConvertToUnstructured(rawResource)
	assert.NilError(t, err)
	msgs := []string{
		"Validation rule 'validate-tag' succeeded.",
		"Validation rule 'validate-latest' succeeded.",
	}
	er := Validate(PolicyContext{Policy: policy, NewResource: *resourceUnstructured})
	for index, r := range er.PolicyResponse.Rules {
		assert.Equal(t, r.Message, msgs[index])
	}
	assert.Assert(t, er.IsSuccesful())
}

func TestValidate_Fail_anyPattern(t *testing.T) {
	rawPolicy := []byte(`
	{
		"apiVersion": "kyverno.io/v1",
		"kind": "ClusterPolicy",
		"metadata": {
		   "name": "validate-namespace"
		},
		"spec": {
		   "rules": [
			  {
				 "name": "check-default-namespace",
				 "match": {
					"resources": {
					   "kinds": [
						  "Pod"
					   ]
					}
				 },
				 "validate": {
					"message": "A namespace is required",
					"anyPattern": [
					   {
						  "metadata": {
							 "namespace": "?*"
						  }
					   },
					   {
						  "metadata": {
							 "namespace": "!default"
						  }
					   }
					]
				 }
			  }
		   ]
		}
	 }
	`)

	rawResource := []byte(`
	{
		"apiVersion": "v1",
		"kind": "Pod",
		"metadata": {
		   "name": "myapp-pod",
		   "labels": {
			  "app": "myapp"
		   }
		},
		"spec": {
		   "containers": [
			  {
				 "name": "nginx",
				 "image": "nginx"
			  }
		   ]
		}
	 }
	`)

	var policy kyverno.ClusterPolicy
	json.Unmarshal(rawPolicy, &policy)

	resourceUnstructured, err := ConvertToUnstructured(rawResource)
	assert.NilError(t, err)
	er := Validate(PolicyContext{Policy: policy, NewResource: *resourceUnstructured})
	msgs := []string{"Validation error: A namespace is required; Validation rule check-default-namespace anyPattern[0] failed at path /metadata/namespace/.;Validation rule check-default-namespace anyPattern[1] failed at path /metadata/namespace/."}
	for index, r := range er.PolicyResponse.Rules {
		assert.Equal(t, r.Message, msgs[index])
	}
	assert.Assert(t, !er.IsSuccesful())
}

func TestValidate_host_network_port(t *testing.T) {
	rawPolicy := []byte(`
	{
		"apiVersion": "kyverno.io/v1",
		"kind": "ClusterPolicy",
		"metadata": {
		   "name": "validate-host-network-port"
		},
		"spec": {
		   "rules": [
			  {
				 "name": "validate-host-network-port",
				 "match": {
					"resources": {
					   "kinds": [
						  "Pod"
					   ]
					}
				 },
				 "validate": {
					"message": "Host network and port are not allowed",
					"pattern": {
					   "spec": {
						  "hostNetwork": false,
						  "containers": [
							 {
								"name": "*",
								"ports": [
								   {
									  "hostPort": null
								   }
								]
							 }
						  ]
					   }
					}
				 }
			  }
		   ]
		}
	 }
	 `)

	rawResource := []byte(`
	 {
		"apiVersion": "v1",
		"kind": "Pod",
		"metadata": {
		   "name": "nginx-host-network"
		},
		"spec": {
		   "hostNetwork": false,
		   "containers": [
			  {
				 "name": "nginx-host-network",
				 "image": "nginx",
				 "ports": [
					{
					   "containerPort": 80,
					   "hostPort": 80
					}
				 ]
			  }
		   ]
		}
	 }
	 `)

	var policy kyverno.ClusterPolicy
	json.Unmarshal(rawPolicy, &policy)

	resourceUnstructured, err := ConvertToUnstructured(rawResource)
	assert.NilError(t, err)
	er := Validate(PolicyContext{Policy: policy, NewResource: *resourceUnstructured})
	msgs := []string{"Validation error: Host network and port are not allowed; Validation rule 'validate-host-network-port' failed at path '/spec/containers/0/ports/0/hostPort/'"}

	for index, r := range er.PolicyResponse.Rules {
		assert.Equal(t, r.Message, msgs[index])
	}
	assert.Assert(t, !er.IsSuccesful())
}

func TestValidate_anchor_arraymap_pass(t *testing.T) {
	rawPolicy := []byte(`
	{
		"apiVersion": "kyverno.io/v1",
		"kind": "ClusterPolicy",
		"metadata": {
		   "name": "validate-host-path"
		},
		"spec": {
		   "rules": [
			  {
				 "name": "validate-host-path",
				 "match": {
					"resources": {
					   "kinds": [
						  "Pod"
					   ]
					}
				 },
				 "validate": {
					"message": "Host path '/var/lib/' is not allowed",
					"pattern": {
					   "spec": {
						  "volumes": [
							 {
								"name": "*",
								"=(hostPath)": {
								   "path": "!/var/lib"
								}
							 }
						  ]
					   }
					}
				 }
			  }
		   ]
		}
	 }	
	 `)

	rawResource := []byte(`
	{
		"apiVersion": "v1",
		"kind": "Pod",
		"metadata": {
		   "name": "image-with-hostpath",
		   "labels": {
			  "app.type": "prod",
			  "namespace": "my-namespace"
		   }
		},
		"spec": {
		   "containers": [
			  {
				 "name": "image-with-hostpath",
				 "image": "docker.io/nautiker/curl",
				 "volumeMounts": [
					{
					   "name": "var-lib-etcd",
					   "mountPath": "/var/lib"
					}
				 ]
			  }
		   ],
		   "volumes": [
			  {
				 "name": "var-lib-etcd",
				 "hostPath": {
					"path": "/var/lib1"
				 }
			  }
		   ]
		}
	 }	 `)

	var policy kyverno.ClusterPolicy
	json.Unmarshal(rawPolicy, &policy)

	resourceUnstructured, err := ConvertToUnstructured(rawResource)
	assert.NilError(t, err)
	er := Validate(PolicyContext{Policy: policy, NewResource: *resourceUnstructured})
	msgs := []string{"Validation rule 'validate-host-path' succeeded."}

	for index, r := range er.PolicyResponse.Rules {
		assert.Equal(t, r.Message, msgs[index])
	}
	assert.Assert(t, er.IsSuccesful())
}

func TestValidate_anchor_arraymap_fail(t *testing.T) {
	rawPolicy := []byte(`
	{
		"apiVersion": "kyverno.io/v1",
		"kind": "ClusterPolicy",
		"metadata": {
		   "name": "validate-host-path"
		},
		"spec": {
		   "rules": [
			  {
				 "name": "validate-host-path",
				 "match": {
					"resources": {
					   "kinds": [
						  "Pod"
					   ]
					}
				 },
				 "validate": {
					"message": "Host path '/var/lib/' is not allowed",
					"pattern": {
					   "spec": {
						  "volumes": [
							 {
								"=(hostPath)": {
								   "path": "!/var/lib"
								}
							 }
						  ]
					   }
					}
				 }
			  }
		   ]
		}
	 }	
	 `)

	rawResource := []byte(`
	{
		"apiVersion": "v1",
		"kind": "Pod",
		"metadata": {
		   "name": "image-with-hostpath",
		   "labels": {
			  "app.type": "prod",
			  "namespace": "my-namespace"
		   }
		},
		"spec": {
		   "containers": [
			  {
				 "name": "image-with-hostpath",
				 "image": "docker.io/nautiker/curl",
				 "volumeMounts": [
					{
					   "name": "var-lib-etcd",
					   "mountPath": "/var/lib"
					}
				 ]
			  }
		   ],
		   "volumes": [
			  {
				 "name": "var-lib-etcd",
				 "hostPath": {
					"path": "/var/lib"
				 }
			  }
		   ]
		}
	 }	 `)

	var policy kyverno.ClusterPolicy
	json.Unmarshal(rawPolicy, &policy)

	resourceUnstructured, err := ConvertToUnstructured(rawResource)
	assert.NilError(t, err)
	er := Validate(PolicyContext{Policy: policy, NewResource: *resourceUnstructured})
	msgs := []string{"Validation error: Host path '/var/lib/' is not allowed; Validation rule 'validate-host-path' failed at path '/spec/volumes/0/hostPath/path/'"}

	for index, r := range er.PolicyResponse.Rules {
		assert.Equal(t, r.Message, msgs[index])
	}
	assert.Assert(t, !er.IsSuccesful())
}

func TestValidate_anchor_map_notfound(t *testing.T) {
	// anchor not present in resource
	rawPolicy := []byte(`{
		"apiVersion": "kyverno.io/v1",
		"kind": "ClusterPolicy",
		"metadata": {
		   "name": "policy-secaas-k8s"
		},
		"spec": {
		   "rules": [
			  {
				 "name": "pod rule 2",
				 "match": {
					"resources": {
					   "kinds": [
						  "Pod"
					   ]
					}
				 },
				 "validate": {
					"message": "pod: validate run as non root user",
					"pattern": {
					   "spec": {
						  "=(securityContext)": {
							 "runAsNonRoot": true
						  }
					   }
					}
				 }
			  }
		   ]
		}
	 }	 `)

	rawResource := []byte(`
	{
		"apiVersion": "v1",
		"kind": "Pod",
		"metadata": {
		   "name": "myapp-pod",
		   "labels": {
			  "app": "v1"
		   }
		},
		"spec": {
		   "containers": [
			  {
				 "name": "nginx",
				 "image": "nginx"
			  }
		   ]
		}
	 }
`)

	var policy kyverno.ClusterPolicy
	json.Unmarshal(rawPolicy, &policy)

	resourceUnstructured, err := ConvertToUnstructured(rawResource)
	assert.NilError(t, err)
	er := Validate(PolicyContext{Policy: policy, NewResource: *resourceUnstructured})
	msgs := []string{"Validation rule 'pod rule 2' succeeded."}

	for index, r := range er.PolicyResponse.Rules {
		assert.Equal(t, r.Message, msgs[index])
	}
	assert.Assert(t, er.IsSuccesful())
}

func TestValidate_anchor_map_found_valid(t *testing.T) {
	// anchor not present in resource
	rawPolicy := []byte(`{
		"apiVersion": "kyverno.io/v1",
		"kind": "ClusterPolicy",
		"metadata": {
		   "name": "policy-secaas-k8s"
		},
		"spec": {
		   "rules": [
			  {
				 "name": "pod rule 2",
				 "match": {
					"resources": {
					   "kinds": [
						  "Pod"
					   ]
					}
				 },
				 "validate": {
					"message": "pod: validate run as non root user",
					"pattern": {
					   "spec": {
						  "=(securityContext)": {
							 "runAsNonRoot": true
						  }
					   }
					}
				 }
			  }
		   ]
		}
	 }	 `)

	rawResource := []byte(`
	{
		"apiVersion": "v1",
		"kind": "Pod",
		"metadata": {
		   "name": "myapp-pod",
		   "labels": {
			  "app": "v1"
		   }
		},
		"spec": {
		   "containers": [
			  {
				 "name": "nginx",
				 "image": "nginx"
			  }
		   ],
		   "securityContext": {
			  "runAsNonRoot": true
		   }
		}
	 }
`)

	var policy kyverno.ClusterPolicy
	json.Unmarshal(rawPolicy, &policy)

	resourceUnstructured, err := ConvertToUnstructured(rawResource)
	assert.NilError(t, err)
	er := Validate(PolicyContext{Policy: policy, NewResource: *resourceUnstructured})
	msgs := []string{"Validation rule 'pod rule 2' succeeded."}

	for index, r := range er.PolicyResponse.Rules {
		assert.Equal(t, r.Message, msgs[index])
	}
	assert.Assert(t, er.IsSuccesful())
}

func TestValidate_anchor_map_found_invalid(t *testing.T) {
	// anchor not present in resource
	rawPolicy := []byte(`{
		"apiVersion": "kyverno.io/v1",
		"kind": "ClusterPolicy",
		"metadata": {
		   "name": "policy-secaas-k8s"
		},
		"spec": {
		   "rules": [
			  {
				 "name": "pod rule 2",
				 "match": {
					"resources": {
					   "kinds": [
						  "Pod"
					   ]
					}
				 },
				 "validate": {
					"message": "pod: validate run as non root user",
					"pattern": {
					   "spec": {
						  "=(securityContext)": {
							 "runAsNonRoot": true
						  }
					   }
					}
				 }
			  }
		   ]
		}
	 }	 `)

	rawResource := []byte(`
	{
		"apiVersion": "v1",
		"kind": "Pod",
		"metadata": {
		   "name": "myapp-pod",
		   "labels": {
			  "app": "v1"
		   }
		},
		"spec": {
		   "containers": [
			  {
				 "name": "nginx",
				 "image": "nginx"
			  }
		   ],
		   "securityContext": {
			  "runAsNonRoot": false
		   }
		}
	 }
`)

	var policy kyverno.ClusterPolicy
	json.Unmarshal(rawPolicy, &policy)

	resourceUnstructured, err := ConvertToUnstructured(rawResource)
	assert.NilError(t, err)
	er := Validate(PolicyContext{Policy: policy, NewResource: *resourceUnstructured})
	msgs := []string{"Validation error: pod: validate run as non root user; Validation rule 'pod rule 2' failed at path '/spec/securityContext/runAsNonRoot/'"}

	for index, r := range er.PolicyResponse.Rules {
		assert.Equal(t, r.Message, msgs[index])
	}
	assert.Assert(t, !er.IsSuccesful())
}

func TestValidate_AnchorList_pass(t *testing.T) {
	// anchor not present in resource
	rawPolicy := []byte(`
	{
		"apiVersion": "kyverno.io/v1",
		"kind": "ClusterPolicy",
		"metadata": {
		  "name": "policy-secaas-k8s"
		},
		"spec": {
		  "rules": [
			{
			  "name": "pod image rule",
			  "match": {
				"resources": {
				  "kinds": [
					"Pod"
				  ]
				}
			  },
			  "validate": {
				"pattern": {
				  "spec": {
					"=(containers)": [
					  {
						"name": "nginx"
					  }
					]
				  }
				}
			  }
			}
		  ]
		}
	  }	
		 `)

	rawResource := []byte(`
	{
		"apiVersion": "v1",
		"kind": "Pod",
		"metadata": {
		  "name": "myapp-pod",
		  "labels": {
			"app": "v1"
		  }
		},
		"spec": {
		  "containers": [
			{
			  "name": "nginx"
			},
			{
			  "name": "nginx"
			}
		  ]
		}
	  }	
`)

	var policy kyverno.ClusterPolicy
	json.Unmarshal(rawPolicy, &policy)

	resourceUnstructured, err := ConvertToUnstructured(rawResource)
	assert.NilError(t, err)
	er := Validate(PolicyContext{Policy: policy, NewResource: *resourceUnstructured})
	msgs := []string{"Validation rule 'pod image rule' succeeded."}

	for index, r := range er.PolicyResponse.Rules {
		t.Log(r.Message)
		assert.Equal(t, r.Message, msgs[index])
	}
	assert.Assert(t, er.IsSuccesful())
}

func TestValidate_AnchorList_fail(t *testing.T) {
	rawPolicy := []byte(`
	{
		"apiVersion": "kyverno.io/v1",
		"kind": "ClusterPolicy",
		"metadata": {
		  "name": "policy-secaas-k8s"
		},
		"spec": {
		  "rules": [
			{
			  "name": "pod image rule",
			  "match": {
				"resources": {
				  "kinds": [
					"Pod"
				  ]
				}
			  },
			  "validate": {
				"pattern": {
				  "spec": {
					"=(containers)": [
					  {
						"name": "nginx"
					  }
					]
				  }
				}
			  }
			}
		  ]
		}
	  }	
		 `)

	rawResource := []byte(`
	{
		"apiVersion": "v1",
		"kind": "Pod",
		"metadata": {
		  "name": "myapp-pod",
		  "labels": {
			"app": "v1"
		  }
		},
		"spec": {
		  "containers": [
			{
			  "name": "nginx"
			},
			{
			  "name": "busy"
			}
		  ]
		}
	  }	
`)

	var policy kyverno.ClusterPolicy
	json.Unmarshal(rawPolicy, &policy)

	resourceUnstructured, err := ConvertToUnstructured(rawResource)
	assert.NilError(t, err)
	er := Validate(PolicyContext{Policy: policy, NewResource: *resourceUnstructured})
	// msgs := []string{"Validation rule 'pod image rule' failed at '/spec/containers/1/name/' for resource Pod//myapp-pod."}
	// for index, r := range er.PolicyResponse.Rules {
	// 	// t.Log(r.Message)
	// 	assert.Equal(t, r.Message, msgs[index])
	// }
	assert.Assert(t, !er.IsSuccesful())
}

func TestValidate_existenceAnchor_fail(t *testing.T) {
	// anchor not present in resource
	rawPolicy := []byte(`
	{
		"apiVersion": "kyverno.io/v1",
		"kind": "ClusterPolicy",
		"metadata": {
		  "name": "policy-secaas-k8s"
		},
		"spec": {
		  "rules": [
			{
			  "name": "pod image rule",
			  "match": {
				"resources": {
				  "kinds": [
					"Pod"
				  ]
				}
			  },
			  "validate": {
				"pattern": {
				  "spec": {
					"^(containers)": [
					  {
						"name": "nginx"
					  }
					]
				  }
				}
			  }
			}
		  ]
		}
	  }	
		 `)

	rawResource := []byte(`
	{
		"apiVersion": "v1",
		"kind": "Pod",
		"metadata": {
		  "name": "myapp-pod",
		  "labels": {
			"app": "v1"
		  }
		},
		"spec": {
		  "containers": [
			{
			  "name": "busy1"
			},
			{
			  "name": "busy"
			}
		  ]
		}
	  }	
`)

	var policy kyverno.ClusterPolicy
	json.Unmarshal(rawPolicy, &policy)

	resourceUnstructured, err := ConvertToUnstructured(rawResource)
	assert.NilError(t, err)
	er := Validate(PolicyContext{Policy: policy, NewResource: *resourceUnstructured})
	// msgs := []string{"Validation rule 'pod image rule' failed at '/spec/containers/' for resource Pod//myapp-pod."}

	// for index, r := range er.PolicyResponse.Rules {
	// 	t.Log(r.Message)
	// 	assert.Equal(t, r.Message, msgs[index])
	// }
	assert.Assert(t, !er.IsSuccesful())
}

func TestValidate_existenceAnchor_pass(t *testing.T) {
	// anchor not present in resource
	rawPolicy := []byte(`
	{
		"apiVersion": "kyverno.io/v1",
		"kind": "ClusterPolicy",
		"metadata": {
		  "name": "policy-secaas-k8s"
		},
		"spec": {
		  "rules": [
			{
			  "name": "pod image rule",
			  "match": {
				"resources": {
				  "kinds": [
					"Pod"
				  ]
				}
			  },
			  "validate": {
				"pattern": {
				  "spec": {
					"^(containers)": [
					  {
						"name": "nginx"
					  }
					]
				  }
				}
			  }
			}
		  ]
		}
	  }	
		 `)

	rawResource := []byte(`
	{
		"apiVersion": "v1",
		"kind": "Pod",
		"metadata": {
		  "name": "myapp-pod",
		  "labels": {
			"app": "v1"
		  }
		},
		"spec": {
		  "containers": [
			{
			  "name": "nginx"
			},
			{
			  "name": "busy"
			}
		  ]
		}
	  }	
`)

	var policy kyverno.ClusterPolicy
	json.Unmarshal(rawPolicy, &policy)

	resourceUnstructured, err := ConvertToUnstructured(rawResource)
	assert.NilError(t, err)
	er := Validate(PolicyContext{Policy: policy, NewResource: *resourceUnstructured})
	msgs := []string{"Validation rule 'pod image rule' succeeded."}

	for index, r := range er.PolicyResponse.Rules {
		assert.Equal(t, r.Message, msgs[index])
	}
	assert.Assert(t, er.IsSuccesful())
}

func TestValidate_negationAnchor_deny(t *testing.T) {
	rawPolicy := []byte(`
	{
		"apiVersion": "kyverno.io/v1",
		"kind": "ClusterPolicy",
		"metadata": {
		  "name": "validate-host-path"
		},
		"spec": {
		  "rules": [
			{
			  "name": "validate-host-path",
			  "match": {
				"resources": {
				  "kinds": [
					"Pod"
				  ]
				}
			  },
			  "validate": {
				"message": "Host path is not allowed",
				"pattern": {
				  "spec": {
					"volumes": [
					  {
						"name": "*",
						"X(hostPath)": null
					  }
					]
				  }
				}
			  }
			}
		  ]
		}
	  }	
	 `)

	rawResource := []byte(`
	{
		"apiVersion": "v1",
		"kind": "Pod",
		"metadata": {
		   "name": "image-with-hostpath",
		   "labels": {
			  "app.type": "prod",
			  "namespace": "my-namespace"
		   }
		},
		"spec": {
		   "containers": [
			  {
				 "name": "image-with-hostpath",
				 "image": "docker.io/nautiker/curl",
				 "volumeMounts": [
					{
					   "name": "var-lib-etcd",
					   "mountPath": "/var/lib"
					}
				 ]
			  }
		   ],
		   "volumes": [
			  {
				 "name": "var-lib-etcd",
				 "hostPath": {
					"path": "/var/lib1"
				 }
			  }
		   ]
		}
	 }	 `)

	var policy kyverno.ClusterPolicy
	json.Unmarshal(rawPolicy, &policy)

	resourceUnstructured, err := ConvertToUnstructured(rawResource)
	assert.NilError(t, err)
	er := Validate(PolicyContext{Policy: policy, NewResource: *resourceUnstructured})
	msgs := []string{"Validation error: Host path is not allowed; Validation rule 'validate-host-path' failed at path '/spec/volumes/0/hostPath/'"}

	for index, r := range er.PolicyResponse.Rules {
		assert.Equal(t, r.Message, msgs[index])
	}
	assert.Assert(t, !er.IsSuccesful())
}

func TestValidate_negationAnchor_pass(t *testing.T) {
	rawPolicy := []byte(`
	{
		"apiVersion": "kyverno.io/v1",
		"kind": "ClusterPolicy",
		"metadata": {
		  "name": "validate-host-path"
		},
		"spec": {
		  "rules": [
			{
			  "name": "validate-host-path",
			  "match": {
				"resources": {
				  "kinds": [
					"Pod"
				  ]
				}
			  },
			  "validate": {
				"message": "Host path is not allowed",
				"pattern": {
				  "spec": {
					"volumes": [
					  {
						"name": "*",
						"X(hostPath)": null
					  }
					]
				  }
				}
			  }
			}
		  ]
		}
	  }	
	 `)

	rawResource := []byte(`
	{
		"apiVersion": "v1",
		"kind": "Pod",
		"metadata": {
		   "name": "image-with-hostpath",
		   "labels": {
			  "app.type": "prod",
			  "namespace": "my-namespace"
		   }
		},
		"spec": {
		   "containers": [
			  {
				 "name": "image-with-hostpath",
				 "image": "docker.io/nautiker/curl",
				 "volumeMounts": [
					{
					   "name": "var-lib-etcd",
					   "mountPath": "/var/lib"
					}
				 ]
			  }
		   ],
		   "volumes": [
			  {
				 "name": "var-lib-etcd",
				 "emptyDir": {}
			  }
		   ]
		}
	 }
	 	 `)

	var policy kyverno.ClusterPolicy
	json.Unmarshal(rawPolicy, &policy)

	resourceUnstructured, err := ConvertToUnstructured(rawResource)
	assert.NilError(t, err)
	er := Validate(PolicyContext{Policy: policy, NewResource: *resourceUnstructured})
	msgs := []string{"Validation rule 'validate-host-path' succeeded."}

	for index, r := range er.PolicyResponse.Rules {
		assert.Equal(t, r.Message, msgs[index])
	}
	assert.Assert(t, er.IsSuccesful())
}<|MERGE_RESOLUTION|>--- conflicted
+++ resolved
@@ -8,114 +8,6 @@
 	"gotest.tools/assert"
 )
 
-<<<<<<< HEAD
-func TestSkipArrayObject_OneAnchor(t *testing.T) {
-
-	rawAnchors := []byte(`{
-		"(name)":"nirmata-*"
-	}`)
-	rawResource := []byte(`{
-		"name":"nirmata-resource",
-		"namespace":"kyverno",
-		"object":{
-			"label":"app",
-			"array":[
-				1,
-				2,
-				3
-			]
-		}
-	}`)
-
-	var resource, anchor map[string]interface{}
-
-	json.Unmarshal(rawAnchors, &anchor)
-	json.Unmarshal(rawResource, &resource)
-
-	assert.Assert(t, !skipArrayObject(resource, anchor))
-}
-
-func TestSkipArrayObject_OneNumberAnchorPass(t *testing.T) {
-
-	rawAnchors := []byte(`{
-		"(count)":1
-	}`)
-	rawResource := []byte(`{
-		"name":"nirmata-resource",
-		"count":1,
-		"namespace":"kyverno",
-		"object":{
-			"label":"app",
-			"array":[
-				1,
-				2,
-				3
-			]
-		}
-	}`)
-
-	var resource, anchor map[string]interface{}
-
-	json.Unmarshal(rawAnchors, &anchor)
-	json.Unmarshal(rawResource, &resource)
-
-	assert.Assert(t, !skipArrayObject(resource, anchor))
-}
-
-func TestSkipArrayObject_TwoAnchorsPass(t *testing.T) {
-	rawAnchors := []byte(`{
-		"(name)":"nirmata-*",
-		"(namespace)":"kyv?rno"
-	}`)
-	rawResource := []byte(`{
-		"name":"nirmata-resource",
-		"namespace":"kyverno",
-		"object":{
-			"label":"app",
-			"array":[
-				1,
-				2,
-				3
-			]
-		}
-	}`)
-
-	var resource, anchor map[string]interface{}
-
-	json.Unmarshal(rawAnchors, &anchor)
-	json.Unmarshal(rawResource, &resource)
-
-	assert.Assert(t, !skipArrayObject(resource, anchor))
-}
-
-func TestSkipArrayObject_TwoAnchorsSkip(t *testing.T) {
-	rawAnchors := []byte(`{
-		"(name)":"nirmata-*",
-		"(namespace)":"some-?olicy"
-	}`)
-	rawResource := []byte(`{
-		"name":"nirmata-resource",
-		"namespace":"kyverno",
-		"object":{
-			"label":"app",
-			"array":[
-				1,
-				2,
-				3
-			]
-		}
-	}`)
-
-	var resource, anchor map[string]interface{}
-
-	json.Unmarshal(rawAnchors, &anchor)
-	json.Unmarshal(rawResource, &resource)
-
-	assert.Assert(t, skipArrayObject(resource, anchor))
-}
-
-=======
->>>>>>> 5b8ab384
 func TestGetAnchorsFromMap_ThereAreAnchors(t *testing.T) {
 	rawMap := []byte(`{
 		"(name)":"nirmata-*",
