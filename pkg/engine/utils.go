--- conflicted
+++ resolved
@@ -3,17 +3,10 @@
 import (
 	"errors"
 	"fmt"
-<<<<<<< HEAD
-<<<<<<< HEAD
-=======
-=======
->>>>>>> c6922631
 	"reflect"
 	"strings"
 	"time"
 
-	"github.com/go-logr/logr"
->>>>>>> c6922631 (Refactor resourceCache; Reduce throttling requests (background controller) (#1500))
 	kyverno "github.com/kyverno/kyverno/pkg/api/kyverno/v1"
 	"github.com/kyverno/kyverno/pkg/engine/wildcards"
 	"github.com/kyverno/kyverno/pkg/utils"
@@ -23,15 +16,6 @@
 	metav1 "k8s.io/apimachinery/pkg/apis/meta/v1"
 	"k8s.io/apimachinery/pkg/apis/meta/v1/unstructured"
 	"k8s.io/apimachinery/pkg/labels"
-<<<<<<< HEAD
-<<<<<<< HEAD
-	"reflect"
-=======
-	"k8s.io/apimachinery/pkg/runtime"
->>>>>>> c6922631 (Refactor resourceCache; Reduce throttling requests (background controller) (#1500))
-=======
-	"k8s.io/apimachinery/pkg/runtime"
->>>>>>> c6922631
 	"sigs.k8s.io/controller-runtime/pkg/log"
 )
 
@@ -321,62 +305,4 @@
 	}
 
 	return false
-}
-<<<<<<< HEAD
-=======
-
-// AddResourceToContext - Add the Configmap JSON to Context.
-// it will read configmaps (can be extended to get other type of resource like secrets, namespace etc)
-// from the informer cache and add the configmap data to context
-func AddResourceToContext(logger logr.Logger, contextEntries []kyverno.ContextEntry, resCache resourcecache.ResourceCache, ctx *context.Context) error {
-	if len(contextEntries) == 0 {
-		return nil
-	}
-
-	gvrC, ok := resCache.GetGVRCache("ConfigMap")
-	if ok {
-		lister := gvrC.Lister()
-		for _, context := range contextEntries {
-			contextData := make(map[string]interface{})
-			name := context.ConfigMap.Name
-			namespace := context.ConfigMap.Namespace
-			if namespace == "" {
-				namespace = "default"
-			}
-
-			key := fmt.Sprintf("%s/%s", namespace, name)
-			obj, err := lister.Get(key)
-			if err != nil {
-				logger.Error(err, fmt.Sprintf("failed to read configmap %s/%s from cache", namespace, name))
-				continue
-			}
-
-			unstructuredObj, err := runtime.DefaultUnstructuredConverter.ToUnstructured(obj)
-			if err != nil {
-				logger.Error(err, "failed to convert context runtime object to unstructured")
-				continue
-			}
-
-			// extract configmap data
-			contextData["data"] = unstructuredObj["data"]
-			contextData["metadata"] = unstructuredObj["metadata"]
-			contextNamedData := make(map[string]interface{})
-			contextNamedData[context.Name] = contextData
-			jdata, err := json.Marshal(contextNamedData)
-			if err != nil {
-				logger.Error(err, "failed to unmarshal context data")
-				continue
-			}
-
-			// add data to context
-			err = ctx.AddJSON(jdata)
-			if err != nil {
-				logger.Error(err, "failed to load context json")
-				continue
-			}
-		}
-		return nil
-	}
-	return errors.New("configmaps GVR Cache not found")
-}
->>>>>>> c6922631 (Refactor resourceCache; Reduce throttling requests (background controller) (#1500))+}