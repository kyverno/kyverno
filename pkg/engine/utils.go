--- conflicted
+++ resolved
@@ -370,8 +370,6 @@
 	return errs
 }
 
-<<<<<<< HEAD
-=======
 func copyAnyAllConditions(original kyverno.AnyAllConditions) kyverno.AnyAllConditions {
 	if reflect.DeepEqual(original, kyverno.AnyAllConditions{}) {
 		return kyverno.AnyAllConditions{}
@@ -409,7 +407,6 @@
 	return nil, fmt.Errorf("invalid preconditions")
 }
 
->>>>>>> 2c9319ea
 // excludeResource checks if the resource has ownerRef set
 func excludeResource(podControllers string, resource unstructured.Unstructured) bool {
 	kind := resource.GetKind()
