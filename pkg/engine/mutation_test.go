--- conflicted
+++ resolved
@@ -1,6 +1,5 @@
 package engine
 
-<<<<<<< HEAD
 // import (
 // 	"context"
 // 	"encoding/json"
@@ -39,6 +38,7 @@
 // 		rclient,
 // 		contextLoader,
 // 		nil,
+// 		"",
 // 	)
 // 	return e.Mutate(
 // 		ctx,
@@ -2069,2076 +2069,4 @@
 // 			}
 // 		})
 // 	}
-// }
-=======
-import (
-	"context"
-	"encoding/json"
-	"reflect"
-	"strings"
-	"testing"
-
-	kyverno "github.com/kyverno/kyverno/api/kyverno/v1"
-	client "github.com/kyverno/kyverno/pkg/clients/dclient"
-	"github.com/kyverno/kyverno/pkg/config"
-	engineapi "github.com/kyverno/kyverno/pkg/engine/api"
-	enginetest "github.com/kyverno/kyverno/pkg/engine/test"
-	"github.com/kyverno/kyverno/pkg/registryclient"
-	kubeutils "github.com/kyverno/kyverno/pkg/utils/kube"
-	"gotest.tools/assert"
-	"k8s.io/apimachinery/pkg/apis/meta/v1/unstructured"
-	"k8s.io/apimachinery/pkg/runtime"
-	"k8s.io/apimachinery/pkg/runtime/schema"
-)
-
-func testMutate(
-	ctx context.Context,
-	client client.Interface,
-	rclient registryclient.Client,
-	pContext *PolicyContext,
-	contextLoader engineapi.ContextLoaderFactory,
-) engineapi.EngineResponse {
-	if contextLoader == nil {
-		contextLoader = engineapi.DefaultContextLoaderFactory(nil)
-	}
-	e := NewEngine(
-		cfg,
-		config.NewDefaultMetricsConfiguration(),
-		jp,
-		client,
-		rclient,
-		contextLoader,
-		nil,
-		"",
-	)
-	return e.Mutate(
-		ctx,
-		pContext,
-	)
-}
-
-func Test_VariableSubstitutionPatchStrategicMerge(t *testing.T) {
-	policyRaw := []byte(`{
-    "apiVersion": "kyverno.io/v1",
-    "kind": "ClusterPolicy",
-    "metadata": {
-      "name": "add-label"
-    },
-    "spec": {
-      "rules": [
-        {
-          "name": "add-name-label",
-          "match": {
-            "resources": {
-              "kinds": [
-                "Pod"
-              ]
-            }
-          },
-          "mutate": {
-            "patchStrategicMerge": {
-              "metadata": {
-                "labels": {
-                  "appname": "{{request.object.metadata.name}}"
-                }
-              }
-            }
-          }
-        }
-      ]
-    }
-  }`)
-
-	resourceRaw := []byte(`{
-    "apiVersion": "v1",
-    "kind": "Pod",
-    "metadata": {
-      "name": "check-root-user"
-    },
-    "spec": {
-      "containers": [
-        {
-          "name": "check-root-user",
-          "image": "nginxinc/nginx-unprivileged",
-          "securityContext": {
-            "runAsNonRoot": true
-          }
-        }
-      ]
-    }
-  }`)
-	expectedPatch := `{"op":"add","path":"/metadata/labels","value":{"appname":"check-root-user"}}`
-
-	var policy kyverno.ClusterPolicy
-	err := json.Unmarshal(policyRaw, &policy)
-	if err != nil {
-		t.Error(err)
-	}
-	resourceUnstructured, err := kubeutils.BytesToUnstructured(resourceRaw)
-	assert.NilError(t, err)
-
-	policyContext, err := NewPolicyContext(
-		jp,
-		*resourceUnstructured,
-		kyverno.Create,
-		nil,
-		cfg,
-	)
-	assert.NilError(t, err)
-	policyContext = policyContext.WithPolicy(&policy)
-
-	er := testMutate(context.TODO(), nil, registryclient.NewOrDie(), policyContext, nil)
-	t.Log(string(expectedPatch))
-
-	assert.Equal(t, len(er.PolicyResponse.Rules), 1)
-	assert.Equal(t, len(er.PolicyResponse.Rules[0].Patches()), 1)
-	t.Log(er.PolicyResponse.Rules[0].Patches()[0].Json())
-	if !reflect.DeepEqual(expectedPatch, er.PolicyResponse.Rules[0].Patches()[0].Json()) {
-		t.Error("patches dont match")
-	}
-}
-
-func Test_variableSubstitutionPathNotExist(t *testing.T) {
-	resourceRaw := []byte(`{
-  "apiVersion": "v1",
-  "kind": "Pod",
-  "metadata": {
-    "name": "check-root-user"
-  },
-  "spec": {
-    "containers": [
-      {
-        "name": "check-root-user",
-        "image": "nginxinc/nginx-unprivileged",
-        "securityContext": {
-          "runAsNonRoot": true
-        }
-      }
-    ]
-  }
-}`)
-	policyRaw := []byte(`{
-  "apiVersion": "kyverno.io/v1",
-  "kind": "ClusterPolicy",
-  "metadata": {
-    "name": "substitute-variable"
-  },
-  "spec": {
-    "rules": [
-      {
-        "name": "test-path-not-exist",
-        "match": {
-          "resources": {
-            "kinds": [
-              "Pod"
-            ]
-          }
-        },
-        "mutate": {
-          "patchStrategicMerge": {
-            "spec": {
-              "name": "{{request.object.metadata.name1}}"
-            }
-          }
-        }
-      }
-    ]
-  }
-}`)
-
-	var policy kyverno.ClusterPolicy
-	err := json.Unmarshal(policyRaw, &policy)
-	assert.NilError(t, err)
-	resourceUnstructured, err := kubeutils.BytesToUnstructured(resourceRaw)
-	assert.NilError(t, err)
-
-	policyContext, err := NewPolicyContext(
-		jp,
-		*resourceUnstructured,
-		kyverno.Create,
-		nil,
-		cfg,
-	)
-	assert.NilError(t, err)
-	policyContext = policyContext.WithPolicy(&policy)
-
-	er := testMutate(context.TODO(), nil, registryclient.NewOrDie(), policyContext, nil)
-	assert.Equal(t, len(er.PolicyResponse.Rules), 1)
-	assert.Assert(t, strings.Contains(er.PolicyResponse.Rules[0].Message(), "Unknown key \"name1\" in path"))
-}
-
-func Test_variableSubstitutionCLI(t *testing.T) {
-	resourceRaw := []byte(`{
-  "apiVersion": "v1",
-  "kind": "Pod",
-  "metadata": {
-    "name": "nginx-config-test"
-  },
-  "spec": {
-    "containers": [
-      {
-        "image": "nginx:latest",
-        "name": "test-nginx"
-      }
-    ]
-  }
-}`)
-	policyRaw := []byte(`{
-  "apiVersion": "kyverno.io/v1",
-  "kind": "ClusterPolicy",
-  "metadata": {
-    "name": "cm-variable-example"
-  },
-  "spec": {
-    "rules": [
-      {
-        "name": "example-configmap-lookup",
-        "context": [
-          {
-            "name": "dictionary",
-            "configMap": {
-              "name": "mycmap",
-              "namespace": "default"
-            }
-          }
-        ],
-        "match": {
-          "resources": {
-            "kinds": [
-              "Pod"
-            ]
-          }
-        },
-        "mutate": {
-          "patchStrategicMerge": {
-            "metadata": {
-              "labels": {
-                "my-environment-name": "{{dictionary.data.env}}"
-              }
-            }
-          }
-        }
-      }
-    ]
-  }
-}`)
-
-	expectedPatch := `{"op":"add","path":"/metadata/labels","value":{"my-environment-name":"dev1"}}`
-
-	var policy kyverno.ClusterPolicy
-	err := json.Unmarshal(policyRaw, &policy)
-	assert.NilError(t, err)
-	resourceUnstructured, err := kubeutils.BytesToUnstructured(resourceRaw)
-	assert.NilError(t, err)
-
-	policyContext, err := NewPolicyContext(
-		jp,
-		*resourceUnstructured,
-		kyverno.Create,
-		nil,
-		cfg,
-	)
-	assert.NilError(t, err)
-	policyContext = policyContext.WithPolicy(&policy)
-
-	er := testMutate(
-		context.TODO(),
-		nil,
-		registryclient.NewOrDie(),
-		policyContext,
-		enginetest.ContextLoaderFactory(
-			nil,
-			map[string]enginetest.Policy{
-				"cm-variable-example": {
-					Rules: map[string]enginetest.Rule{
-						"example-configmap-lookup": {
-							Values: map[string]interface{}{
-								"dictionary.data.env": "dev1",
-							},
-						},
-					},
-				},
-			},
-		),
-	)
-	assert.Equal(t, len(er.PolicyResponse.Rules), 1)
-	assert.Equal(t, len(er.PolicyResponse.Rules[0].Patches()), 1)
-	t.Log(string(expectedPatch))
-	t.Log(er.PolicyResponse.Rules[0].Patches()[0].Json())
-	if !reflect.DeepEqual(expectedPatch, er.PolicyResponse.Rules[0].Patches()[0].Json()) {
-		t.Error("patches don't match")
-	}
-}
-
-// https://github.com/kyverno/kyverno/issues/2022
-func Test_chained_rules(t *testing.T) {
-	policyRaw := []byte(`{
-  "apiVersion": "kyverno.io/v1",
-  "kind": "ClusterPolicy",
-  "metadata": {
-    "name": "replace-image-registry",
-    "annotations": {
-      "policies.kyverno.io/minversion": "1.4.2"
-    }
-  },
-  "spec": {
-    "background": false,
-    "rules": [
-      {
-        "name": "replace-image-registry",
-        "match": {
-          "resources": {
-            "kinds": [
-              "Pod"
-            ]
-          }
-        },
-        "mutate": {
-          "patchStrategicMerge": {
-            "spec": {
-              "containers": [
-                {
-                  "(name)": "*",
-                  "image": "{{regex_replace_all('^([^/]+\\.[^/]+/)?(.*)$','{{@}}','myregistry.corp.com/$2')}}"
-                }
-              ]
-            }
-          }
-        }
-      },
-      {
-        "name": "replace-image-registry-chained",
-        "match": {
-          "resources": {
-            "kinds": [
-              "Pod"
-            ]
-          }
-        },
-        "mutate": {
-          "patchStrategicMerge": {
-            "spec": {
-              "containers": [
-                {
-                  "(name)": "*",
-                  "image": "{{regex_replace_all('\\b(myregistry.corp.com)\\b','{{@}}','otherregistry.corp.com')}}"
-                }
-              ]
-            }
-          }
-        }
-      }
-    ]
-  }
-}`)
-	resourceRaw := []byte(`{
-  "apiVersion": "v1",
-  "kind": "Pod",
-  "metadata": {
-    "name": "test"
-  },
-  "spec": {
-    "containers": [
-      {
-        "name": "test",
-        "image": "foo/bash:5.0"
-      }
-    ]
-  }
-}`)
-	var policy kyverno.ClusterPolicy
-	err := json.Unmarshal(policyRaw, &policy)
-	assert.NilError(t, err)
-
-	resource, err := kubeutils.BytesToUnstructured(resourceRaw)
-	assert.NilError(t, err)
-
-	policyContext, err := NewPolicyContext(
-		jp,
-		*resource,
-		kyverno.Create,
-		nil,
-		cfg,
-	)
-	assert.NilError(t, err)
-	policyContext = policyContext.WithPolicy(&policy)
-
-	er := testMutate(context.TODO(), nil, registryclient.NewOrDie(), policyContext, nil)
-	containers, _, err := unstructured.NestedSlice(er.PatchedResource.Object, "spec", "containers")
-	assert.NilError(t, err)
-	assert.Equal(t, containers[0].(map[string]interface{})["image"], "otherregistry.corp.com/foo/bash:5.0")
-
-	assert.Equal(t, len(er.PolicyResponse.Rules), 2)
-	assert.Equal(t, len(er.PolicyResponse.Rules[0].Patches()), 1)
-	assert.Equal(t, len(er.PolicyResponse.Rules[1].Patches()), 1)
-
-	assert.Equal(t, er.PolicyResponse.Rules[0].Patches()[0].Json(), `{"op":"replace","path":"/spec/containers/0/image","value":"myregistry.corp.com/foo/bash:5.0"}`)
-	assert.Equal(t, er.PolicyResponse.Rules[1].Patches()[0].Json(), `{"op":"replace","path":"/spec/containers/0/image","value":"otherregistry.corp.com/foo/bash:5.0"}`)
-}
-
-func Test_precondition(t *testing.T) {
-	resourceRaw := []byte(`{
-  "apiVersion": "v1",
-  "kind": "Pod",
-  "metadata": {
-    "name": "nginx-config-test",
-    "labels": {
-      "app.kubernetes.io/managed-by": "Helm"
-    }
-  },
-  "spec": {
-    "containers": [
-      {
-        "image": "nginx:latest",
-        "name": "test-nginx"
-      }
-    ]
-  }
-}`)
-	policyRaw := []byte(`{
-  "apiVersion": "kyverno.io/v1",
-  "kind": "ClusterPolicy",
-  "metadata": {
-    "name": "cm-variable-example"
-  },
-  "spec": {
-    "rules": [
-      {
-        "name": "example-configmap-lookup",
-        "match": {
-          "resources": {
-            "kinds": [
-              "Pod"
-            ]
-          }
-        },
-        "preconditions": [
-          {
-            "key": "{{ request.object.metadata.labels.\"app.kubernetes.io/managed-by\"}}",
-            "operator": "Equals",
-            "value": "Helm"
-          }
-        ],
-        "mutate": {
-          "patchStrategicMerge": {
-            "metadata": {
-              "labels": {
-                "my-added-label": "test"
-              }
-            }
-          }
-        }
-      }
-    ]
-  }
-}`)
-	expectedPatch := `{"op":"add","path":"/metadata/labels/my-added-label","value":"test"}`
-
-	var policy kyverno.ClusterPolicy
-	err := json.Unmarshal(policyRaw, &policy)
-	assert.NilError(t, err)
-	resourceUnstructured, err := kubeutils.BytesToUnstructured(resourceRaw)
-	assert.NilError(t, err)
-
-	policyContext, err := NewPolicyContext(
-		jp,
-		*resourceUnstructured,
-		kyverno.Create,
-		nil,
-		cfg,
-	)
-	assert.NilError(t, err)
-	policyContext = policyContext.WithPolicy(&policy)
-
-	er := testMutate(context.TODO(), nil, registryclient.NewOrDie(), policyContext, enginetest.ContextLoaderFactory(nil, nil))
-	t.Log(string(expectedPatch))
-	t.Log(er.PolicyResponse.Rules[0].Patches()[0].Json())
-	if !reflect.DeepEqual(expectedPatch, er.PolicyResponse.Rules[0].Patches()[0].Json()) {
-		t.Error("patches don't match")
-	}
-}
-
-func Test_nonZeroIndexNumberPatchesJson6902(t *testing.T) {
-	resourceRaw := []byte(`{
-  "apiVersion": "v1",
-  "kind": "Endpoints",
-  "metadata": {
-    "name": "my-service"
-  },
-  "subsets": [
-    {
-      "addresses": [
-        {
-          "ip": "127.0.0.1"
-        }
-      ]
-    }
-  ]
-}`)
-
-	policyraw := []byte(`{
-  "apiVersion": "kyverno.io/v1",
-  "kind": "ClusterPolicy",
-  "metadata": {
-    "name": "policy-endpoints"
-  },
-  "spec": {
-    "rules": [
-      {
-        "name": "Add IP to subset",
-        "match": {
-          "resources": {
-            "kinds": [
-              "Endpoints"
-            ]
-          }
-        },
-        "preconditions": [
-          {
-            "key": "{{ request.object.subsets[] | length(@) }}",
-            "operator": "Equals",
-            "value": "1"
-          }
-        ],
-        "mutate": {
-          "patchesJson6902": "- path: \"/subsets/0/addresses/-\"\n  op: add\n  value: {\"ip\":\"192.168.42.172\"}"
-        }
-      },
-      {
-        "name": "Add IP to subsets",
-        "match": {
-          "resources": {
-            "kinds": [
-              "Endpoints"
-            ]
-          }
-        },
-        "preconditions": [
-          {
-            "key": "{{ request.object.subsets[] | length(@) }}",
-            "operator": "Equals",
-            "value": "2"
-          }
-        ],
-        "mutate": {
-          "patchesJson6902": "- path: \"/subsets/0/addresses/-\"\n  op: add\n  value: {\"ip\":\"192.168.42.172\"}\n- path: \"/subsets/1/addresses/-\"\n  op: add\n  value: {\"ip\":\"192.168.42.173\"}"
-        }
-      }
-    ]
-  }
-}`)
-
-	expectedPatch := `{"op":"add","path":"/subsets/0/addresses/1","value":{"ip":"192.168.42.172"}}`
-
-	var policy kyverno.ClusterPolicy
-	err := json.Unmarshal(policyraw, &policy)
-	assert.NilError(t, err)
-	resourceUnstructured, err := kubeutils.BytesToUnstructured(resourceRaw)
-	assert.NilError(t, err)
-
-	policyContext, err := NewPolicyContext(
-		jp,
-		*resourceUnstructured,
-		kyverno.Create,
-		nil,
-		cfg,
-	)
-	assert.NilError(t, err)
-	policyContext = policyContext.WithPolicy(&policy)
-
-	er := testMutate(context.TODO(), nil, registryclient.NewOrDie(), policyContext, enginetest.ContextLoaderFactory(nil, nil))
-	t.Log(string(expectedPatch))
-	t.Log(er.PolicyResponse.Rules[0].Patches()[0].Json())
-	if !reflect.DeepEqual(expectedPatch, er.PolicyResponse.Rules[0].Patches()[0].Json()) {
-		t.Error("patches don't match")
-	}
-}
-
-func Test_foreach(t *testing.T) {
-	policyRaw := []byte(`{
-    "apiVersion": "kyverno.io/v1",
-    "kind": "ClusterPolicy",
-    "metadata": {
-      "name": "replace-image-registry"
-    },
-    "spec": {
-      "background": false,
-      "rules": [
-        {
-          "name": "replace-image-registry",
-          "match": {
-            "resources": {
-              "kinds": [
-                "Pod"
-              ]
-            }
-          },
-          "mutate": {
-            "foreach": [
-              {
-                "list": "request.object.spec.containers",
-                "patchStrategicMerge": {
-                  "spec": {
-                    "containers": [
-                      {
-                        "name": "{{ element.name }}",
-                        "image": "registry.io/{{images.containers.{{element.name}}.path}}:{{images.containers.{{element.name}}.tag}}"
-                      }
-                    ]
-                  }
-                }
-              }
-            ]
-          }
-        }
-      ]
-    }
-  }`)
-	resourceRaw := []byte(`{
-  "apiVersion": "v1",
-  "kind": "Pod",
-  "metadata": {
-    "name": "test"
-  },
-  "spec": {
-    "containers": [
-      {
-        "name": "test1",
-        "image": "foo1/bash1:5.0"
-      },
-      {
-        "name": "test2",
-        "image": "foo2/bash2:5.0"
-      },
-      {
-        "name": "test3",
-        "image": "foo3/bash3:5.0"
-      }
-    ]
-  }
-}`)
-	var policy kyverno.ClusterPolicy
-	err := json.Unmarshal(policyRaw, &policy)
-	assert.NilError(t, err)
-
-	resource, err := kubeutils.BytesToUnstructured(resourceRaw)
-	assert.NilError(t, err)
-
-	policyContext, err := NewPolicyContext(
-		jp,
-		*resource,
-		kyverno.Create,
-		nil,
-		cfg,
-	)
-	assert.NilError(t, err)
-	policyContext = policyContext.WithPolicy(&policy)
-
-	er := testMutate(context.TODO(), nil, registryclient.NewOrDie(), policyContext, nil)
-
-	assert.Equal(t, len(er.PolicyResponse.Rules), 1)
-	assert.Equal(t, er.PolicyResponse.Rules[0].Status(), engineapi.RuleStatusPass)
-
-	containers, _, err := unstructured.NestedSlice(er.PatchedResource.Object, "spec", "containers")
-	assert.NilError(t, err)
-	for _, c := range containers {
-		ctnr := c.(map[string]interface{})
-		switch ctnr["name"] {
-		case "test1":
-			assert.Equal(t, ctnr["image"], "registry.io/foo1/bash1:5.0")
-		case "test2":
-			assert.Equal(t, ctnr["image"], "registry.io/foo2/bash2:5.0")
-		case "test3":
-			assert.Equal(t, ctnr["image"], "registry.io/foo3/bash3:5.0")
-		}
-	}
-}
-
-func Test_foreach_element_mutation(t *testing.T) {
-	policyRaw := []byte(`{
-  "apiVersion": "kyverno.io/v1",
-  "kind": "ClusterPolicy",
-  "metadata": {
-    "name": "mutate-privileged"
-  },
-  "spec": {
-	"validationFailureAction": "audit",
-    "background": false,
-	"webhookTimeoutSeconds": 10,
-	"failurePolicy": "Fail",
-    "rules": [
-      {
-        "name": "set-privileged",
-        "match": {
-          "resources": {
-            "kinds": [
-              "Pod"
-            ]
-          }
-        },
-        "mutate": {
-          "foreach": [
-			  {
-				"list": "request.object.spec.containers",
-				"patchStrategicMerge": {
-				  "spec": {
-					"containers": [
-					  {
-						"(name)": "{{ element.name }}",
-						"securityContext": {
-						  "privileged": false
-						}
-					  }
-					]
-				  }
-				}
-			  }
-		  ]
-        }
-      }
-    ]
-  }
-}`)
-	resourceRaw := []byte(`{
-  "apiVersion": "v1",
-  "kind": "Pod",
-  "metadata": {
-    "name": "nginx"
-  },
-  "spec": {
-    "containers": [
-      {
-        "name": "nginx1",
-        "image": "nginx"
-      },
-      {
-        "name": "nginx2",
-        "image": "nginx"
-      }
-    ]
-  }
-}`)
-	var policy kyverno.ClusterPolicy
-	err := json.Unmarshal(policyRaw, &policy)
-	assert.NilError(t, err)
-
-	resource, err := kubeutils.BytesToUnstructured(resourceRaw)
-	assert.NilError(t, err)
-
-	policyContext, err := NewPolicyContext(
-		jp,
-		*resource,
-		kyverno.Create,
-		nil,
-		cfg,
-	)
-	assert.NilError(t, err)
-	policyContext = policyContext.WithPolicy(&policy)
-
-	er := testMutate(context.TODO(), nil, registryclient.NewOrDie(), policyContext, nil)
-
-	assert.Equal(t, len(er.PolicyResponse.Rules), 1)
-	assert.Equal(t, er.PolicyResponse.Rules[0].Status(), engineapi.RuleStatusPass)
-
-	containers, _, err := unstructured.NestedSlice(er.PatchedResource.Object, "spec", "containers")
-	assert.NilError(t, err)
-	for _, c := range containers {
-		ctnr := c.(map[string]interface{})
-		_securityContext, ok := ctnr["securityContext"]
-		assert.Assert(t, ok)
-
-		securityContext := _securityContext.(map[string]interface{})
-		assert.Equal(t, securityContext["privileged"], false)
-	}
-}
-
-func Test_Container_InitContainer_foreach(t *testing.T) {
-	policyRaw := []byte(`{
-    "apiVersion": "kyverno.io/v1",
-    "kind": "ClusterPolicy",
-    "metadata": {
-       "name": "prepend-registry",
-       "annotations": {
-          "pod-policies.kyverno.io/autogen-controllers": "none"
-       }
-    },
-    "spec": {
-       "background": false,
-       "rules": [
-          {
-             "name": "prepend-registry-containers",
-             "match": {
-                "resources": {
-                   "kinds": [
-                      "Pod"
-                   ]
-                }
-             },
-             "mutate": {
-                "foreach": [
-                   {
-                      "list": "request.object.spec.containers",
-                      "patchStrategicMerge": {
-                         "spec": {
-                            "containers": [
-                               {
-                                  "name": "{{ element.name }}",
-                                  "image": "registry.io/{{ images.containers.\"{{element.name}}\".path}}:{{images.containers.\"{{element.name}}\".tag}}"
-                               }
-                            ]
-                         }
-                      }
-                   },
-                   {
-                      "list": "request.object.spec.initContainers",
-                      "patchStrategicMerge": {
-                         "spec": {
-                            "initContainers": [
-                               {
-                                  "name": "{{ element.name }}",
-                                  "image": "registry.io/{{ images.initContainers.\"{{element.name}}\".name}}:{{images.initContainers.\"{{element.name}}\".tag}}"
-                               }
-                            ]
-                         }
-                      }
-                   }
-                ]
-             }
-          }
-       ]
-    }
- }`)
-	resourceRaw := []byte(`{
-    "apiVersion": "v1",
-    "kind": "Pod",
-    "metadata": {
-       "name": "mypod"
-    },
-    "spec": {
-       "automountServiceAccountToken": false,
-       "initContainers": [
-          {
-             "name": "alpine",
-             "image": "alpine:latest"
-          },
-          {
-             "name": "busybox",
-             "image": "busybox:1.28"
-          }
-       ],
-       "containers": [
-          {
-             "name": "nginx",
-             "image": "nginx:1.2.3"
-          },
-          {
-             "name": "redis",
-             "image": "redis:latest"
-          }
-       ]
-    }
- }`)
-	var policy kyverno.ClusterPolicy
-	err := json.Unmarshal(policyRaw, &policy)
-	assert.NilError(t, err)
-
-	resource, err := kubeutils.BytesToUnstructured(resourceRaw)
-	assert.NilError(t, err)
-
-	policyContext, err := NewPolicyContext(
-		jp,
-		*resource,
-		kyverno.Create,
-		nil,
-		cfg,
-	)
-	assert.NilError(t, err)
-	policyContext = policyContext.WithPolicy(&policy)
-
-	er := testMutate(context.TODO(), nil, registryclient.NewOrDie(), policyContext, nil)
-
-	assert.Equal(t, len(er.PolicyResponse.Rules), 1)
-	assert.Equal(t, er.PolicyResponse.Rules[0].Status(), engineapi.RuleStatusPass)
-
-	containers, _, err := unstructured.NestedSlice(er.PatchedResource.Object, "spec", "containers")
-	assert.NilError(t, err)
-	for _, c := range containers {
-		ctnr := c.(map[string]interface{})
-		switch ctnr["name"] {
-		case "alpine":
-			assert.Equal(t, ctnr["image"], "registry.io/alpine:latest")
-		case "busybox":
-			assert.Equal(t, ctnr["image"], "registry.io/busybox:1.28")
-		}
-	}
-
-	initContainers, _, err := unstructured.NestedSlice(er.PatchedResource.Object, "spec", "initContainers")
-	assert.NilError(t, err)
-	for _, c := range initContainers {
-		ctnr := c.(map[string]interface{})
-		switch ctnr["name"] {
-		case "nginx":
-			assert.Equal(t, ctnr["image"], "registry.io/nginx:1.2.3")
-		case "redis":
-			assert.Equal(t, ctnr["image"], "registry.io/redis:latest")
-		}
-	}
-}
-
-func Test_foreach_order_mutation_(t *testing.T) {
-	policyRaw := []byte(`{
-    "apiVersion": "kyverno.io/v1",
-    "kind": "ClusterPolicy",
-    "metadata": {
-      "name": "replace-image"
-    },
-    "spec": {
-      "background": false,
-      "rules": [
-        {
-          "name": "replace-image",
-          "match": {
-            "all": [
-              {
-                "resources": {
-                  "kinds": [
-                    "Pod"
-                  ]
-                }
-              }
-            ]
-          },
-          "mutate": {
-            "foreach": [
-              {
-                "list": "request.object.spec.containers",
-                "patchStrategicMerge": {
-                  "spec": {
-                    "containers": [
-                      {
-                        "(name)": "{{ element.name }}",
-                        "image": "replaced"
-                      }
-                    ]
-                  }
-                }
-              }
-            ]
-          }
-        }
-      ]
-    }
-  }`)
-	resourceRaw := []byte(`{
-    "apiVersion": "v1",
-    "kind": "Pod",
-    "metadata": {
-      "name": "mongodb",
-      "labels": {
-        "app": "mongodb"
-      }
-    },
-    "spec": {
-      "containers": [
-        {
-          "image": "docker.io/mongo:5.0.3",
-          "name": "mongod"
-        },
-        {
-          "image": "nginx",
-          "name": "nginx"
-        },
-        {
-          "image": "nginx",
-          "name": "nginx3"
-        },
-        {
-          "image": "quay.io/mongodb/mongodb-agent:11.0.5.6963-1",
-          "name": "mongodb-agent"
-        }
-      ]
-    }
-  }`)
-
-	er := testApplyPolicyToResource(t, policyRaw, resourceRaw)
-
-	assert.Equal(t, len(er.PolicyResponse.Rules), 1)
-	assert.Equal(t, er.PolicyResponse.Rules[0].Status(), engineapi.RuleStatusPass)
-
-	containers, _, err := unstructured.NestedSlice(er.PatchedResource.Object, "spec", "containers")
-	assert.NilError(t, err)
-
-	for i, c := range containers {
-		ctnr := c.(map[string]interface{})
-		switch i {
-		case 0:
-			assert.Equal(t, ctnr["name"], "mongod")
-		case 1:
-			assert.Equal(t, ctnr["name"], "nginx")
-		case 3:
-			assert.Equal(t, ctnr["name"], "mongodb-agent")
-		}
-	}
-}
-
-func testApplyPolicyToResource(t *testing.T, policyRaw, resourceRaw []byte) engineapi.EngineResponse {
-	var policy kyverno.ClusterPolicy
-	err := json.Unmarshal(policyRaw, &policy)
-	assert.NilError(t, err)
-
-	resource, err := kubeutils.BytesToUnstructured(resourceRaw)
-	assert.NilError(t, err)
-
-	policyContext, err := NewPolicyContext(
-		jp,
-		*resource,
-		kyverno.Create,
-		nil,
-		cfg,
-	)
-	assert.NilError(t, err)
-	policyContext = policyContext.WithPolicy(&policy)
-
-	er := testMutate(context.TODO(), nil, registryclient.NewOrDie(), policyContext, nil)
-	return er
-}
-
-func Test_mutate_nested_foreach(t *testing.T) {
-	policyRaw := []byte(`{
-    "apiVersion": "kyverno.io/v1",
-    "kind": "ClusterPolicy",
-    "metadata": {
-      "name": "replace-image-registry"
-    },
-    "spec": {
-      "background": false,
-      "rules": [
-        {
-          "name": "replace-dns-suffix",
-          "match": {
-            "any": [
-              {
-                "resources": {
-                  "kinds": [
-                    "Ingress"
-                  ]
-                }
-              }
-            ]
-          },
-          "mutate": {
-            "foreach": [
-              {
-                "list": "request.object.spec.tls",
-                "foreach": [
-                  {
-                    "list": "element.hosts",
-                    "patchesJson6902": "- path: /spec/tls/{{elementIndex0}}/hosts/{{elementIndex1}}\n  op: replace\n  value: {{replace_all('{{element}}', '.foo.com', '.newfoo.com')}}"
-                  }
-                ]
-              }
-            ]
-          }
-        }
-      ]
-    }
-  }`)
-
-	resourceRaw := []byte(`{
-    "apiVersion": "networking.k8s.io/v1",
-    "kind": "Ingress",
-    "metadata": {
-      "name": "tls-example-ingress"
-    },
-    "spec": {
-      "tls": [
-        {
-          "hosts": [
-            "https-example.foo.com"
-          ],
-          "secretName": "testsecret-tls"
-        },
-        {
-          "hosts": [
-            "https-example2.foo.com"
-          ],
-          "secretName": "testsecret-tls-2"
-        }
-      ],
-      "rules": [
-        {
-          "host": "https-example.foo.com",
-          "http": {
-            "paths": [
-              {
-                "path": "/",
-                "pathType": "Prefix",
-                "backend": {
-                  "service": {
-                    "name": "service1",
-                    "port": {
-                      "number": 80
-                    }
-                  }
-                }
-              }
-            ]
-          }
-        },
-        {
-          "host": "https-example2.foo.com",
-          "http": {
-            "paths": [
-              {
-                "path": "/",
-                "pathType": "Prefix",
-                "backend": {
-                  "service": {
-                    "name": "service2",
-                    "port": {
-                      "number": 80
-                    }
-                  }
-                }
-              }
-            ]
-          }
-        }
-      ]
-    }
-  }`)
-
-	er := testApplyPolicyToResource(t, policyRaw, resourceRaw)
-	assert.Equal(t, len(er.PolicyResponse.Rules), 1)
-	assert.Equal(t, er.PolicyResponse.Rules[0].Status(), engineapi.RuleStatusPass)
-	assert.Equal(t, len(er.PolicyResponse.Rules[0].Patches()), 2)
-
-	tlsArr, _, err := unstructured.NestedSlice(er.PatchedResource.Object, "spec", "tls")
-	assert.NilError(t, err)
-	for _, e := range tlsArr {
-		tls := e.(map[string]interface{})
-		hosts := tls["hosts"].([]interface{})
-		for _, h := range hosts {
-			s := h.(string)
-			assert.Assert(t, strings.HasSuffix(s, ".newfoo.com"))
-		}
-	}
-}
-
-func Test_mutate_existing_resources(t *testing.T) {
-	tests := []struct {
-		name       string
-		policy     []byte
-		trigger    []byte
-		targets    [][]byte
-		targetList string
-		patches    []string
-	}{
-		{
-			name: "test-different-trigger-target",
-			policy: []byte(`{
-		        "apiVersion": "kyverno.io/v1",
-		        "kind": "ClusterPolicy",
-		        "metadata": {
-		            "name": "test-post-mutation"
-		        },
-		        "spec": {
-		            "rules": [
-		                {
-		                    "name": "mutate-deploy-on-configmap-update",
-		                    "match": {
-		                        "any": [
-		                            {
-		                                "resources": {
-		                                    "kinds": [
-		                                        "ConfigMap"
-		                                    ],
-		                                    "names": [
-		                                        "dictionary"
-		                                    ],
-		                                    "namespaces": [
-		                                        "staging"
-		                                    ]
-		                                }
-		                            }
-		                        ]
-		                    },
-		                    "preconditions": {
-		                        "any": [
-		                            {
-		                                "key": "{{ request.object.data.foo }}",
-		                                "operator": "Equals",
-		                                "value": "bar"
-		                            }
-		                        ]
-		                    },
-		                    "mutate": {
-		                        "targets": [
-		                            {
-		                                "apiVersion": "v1",
-		                                "kind": "Deployment",
-		                                "name": "example-A",
-		                                "namespace": "staging"
-		                            }
-		                        ],
-		                        "patchStrategicMerge": {
-		                            "metadata": {
-		                                "labels": {
-		                                    "foo": "bar"
-		                                }
-		                            }
-		                        }
-		                    }
-		                }
-		            ]
-		        }
-		    }`),
-			trigger: []byte(`{
-		    "apiVersion": "v1",
-		    "data": {
-		        "foo": "bar"
-		    },
-		    "kind": "ConfigMap",
-		    "metadata": {
-		        "name": "dictionary",
-		        "namespace": "staging"
-		    }
-		}`),
-			targets: [][]byte{[]byte(`{
-		    "apiVersion": "apps/v1",
-		    "kind": "Deployment",
-		    "metadata": {
-		        "name": "example-A",
-		        "namespace": "staging",
-		        "labels": {
-		            "app": "nginx"
-		        }
-		    },
-		    "spec": {
-		        "replicas": 1,
-		        "selector": {
-		            "matchLabels": {
-		                "app": "nginx"
-		            }
-		        },
-		        "template": {
-		            "metadata": {
-		                "labels": {
-		                    "app": "nginx"
-		                }
-		            },
-		            "spec": {
-		                "containers": [
-		                    {
-		                        "name": "nginx",
-		                        "image": "nginx:1.14.2",
-		                        "ports": [
-		                            {
-		                                "containerPort": 80
-		                            }
-		                        ]
-		                    }
-		                ]
-		            }
-		        }
-		    }
-		}`)},
-			targetList: "DeploymentList",
-			patches:    []string{`{"op":"add","path":"/metadata/labels/foo","value":"bar"}`},
-		},
-		{
-			name: "test-same-trigger-target",
-			policy: []byte(`{
-		        "apiVersion": "kyverno.io/v1",
-		        "kind": "ClusterPolicy",
-		        "metadata": {
-		            "name": "test-post-mutation"
-		        },
-		        "spec": {
-		            "rules": [
-		                {
-		                    "name": "mutate-deploy-on-configmap-update",
-		                    "match": {
-		                        "any": [
-		                            {
-		                                "resources": {
-		                                    "kinds": [
-		                                        "ConfigMap"
-		                                    ],
-		                                    "names": [
-		                                        "dictionary"
-		                                    ],
-		                                    "namespaces": [
-		                                        "staging"
-		                                    ]
-		                                }
-		                            }
-		                        ]
-		                    },
-		                    "preconditions": {
-		                        "any": [
-		                            {
-		                                "key": "{{ request.object.data.foo }}",
-		                                "operator": "Equals",
-		                                "value": "bar"
-		                            }
-		                        ]
-		                    },
-		                    "mutate": {
-		                        "targets": [
-		                            {
-		                                "apiVersion": "v1",
-		                                "kind": "ConfigMap",
-		                                "name": "dictionary",
-		                                "namespace": "staging"
-		                            }
-		                        ],
-		                        "patchStrategicMerge": {
-		                            "metadata": {
-		                                "labels": {
-		                                    "foo": "bar"
-		                                }
-		                            }
-		                        }
-		                    }
-		                }
-		            ]
-		        }
-		    }`),
-			trigger: []byte(`{
-		    "apiVersion": "v1",
-		    "data": {
-		        "foo": "bar"
-		    },
-		    "kind": "ConfigMap",
-		    "metadata": {
-		        "name": "dictionary",
-		        "namespace": "staging"
-		    }
-		}`),
-			targets: [][]byte{[]byte(`{
-		    "apiVersion": "v1",
-		    "data": {
-		        "foo": "bar"
-		    },
-		    "kind": "ConfigMap",
-		    "metadata": {
-		        "name": "dictionary",
-		        "namespace": "staging"
-		    }
-		}`)},
-			targetList: "ComfigMapList",
-			patches:    []string{`{"op":"add","path":"/metadata/labels","value":{"foo":"bar"}}`},
-		},
-		{
-			name: "test-in-place-variable",
-			policy: []byte(`
-      {
-        "apiVersion": "kyverno.io/v1",
-        "kind": "ClusterPolicy",
-        "metadata": {
-            "name": "sync-cms"
-        },
-        "spec": {
-            "mutateExistingOnPolicyUpdate": false,
-            "rules": [
-                {
-                    "name": "concat-cm",
-                    "match": {
-                        "any": [
-                            {
-                                "resources": {
-                                    "kinds": [
-                                        "ConfigMap"
-                                    ],
-                                    "names": [
-                                        "cmone"
-                                    ],
-                                    "namespaces": [
-                                        "foo"
-                                    ]
-                                }
-                            }
-                        ]
-                    },
-                    "mutate": {
-                        "targets": [
-                            {
-                                "apiVersion": "v1",
-                                "kind": "ConfigMap",
-                                "name": "cmtwo",
-                                "namespace": "bar"
-                            }
-                        ],
-                        "patchStrategicMerge": {
-                            "data": {
-                                "keytwo": "{{@}}-{{request.object.data.keyone}}"
-                            }
-                        }
-                    }
-                }
-            ]
-        }
-    }
-`),
-			trigger: []byte(`
-      {
-        "apiVersion": "v1",
-        "data": {
-            "keyone": "valueone"
-        },
-        "kind": "ConfigMap",
-        "metadata": {
-            "name": "cmone",
-            "namespace": "foo"
-        }
-    }
-`),
-			targets: [][]byte{[]byte(`
-      {
-        "apiVersion": "v1",
-        "data": {
-            "keytwo": "valuetwo"
-        },
-        "kind": "ConfigMap",
-        "metadata": {
-            "name": "cmtwo",
-            "namespace": "bar"
-        }
-    }
-`)},
-			targetList: "ComfigMapList",
-			patches:    []string{`{"op":"replace","path":"/data/keytwo","value":"valuetwo-valueone"}`},
-		},
-		{
-			name: "test-in-place-variable",
-			policy: []byte(`
-      {
-        "apiVersion": "kyverno.io/v1",
-        "kind": "ClusterPolicy",
-        "metadata": {
-            "name": "sync-cms"
-        },
-        "spec": {
-            "mutateExistingOnPolicyUpdate": false,
-            "rules": [
-                {
-                    "name": "concat-cm",
-                    "match": {
-                        "any": [
-                            {
-                                "resources": {
-                                    "kinds": [
-                                        "ConfigMap"
-                                    ],
-                                    "names": [
-                                        "cmone"
-                                    ],
-                                    "namespaces": [
-                                        "foo"
-                                    ]
-                                }
-                            }
-                        ]
-                    },
-                    "mutate": {
-                        "targets": [
-                            {
-                                "apiVersion": "v1",
-                                "kind": "ConfigMap",
-                                "name": "cmtwo",
-                                "namespace": "bar"
-                            },
-                            {
-                                "apiVersion": "v1",
-                                "kind": "ConfigMap",
-                                "name": "cmthree",
-                                "namespace": "bar"
-                            }
-                        ],
-                        "patchStrategicMerge": {
-                            "data": {
-                                "key": "{{@}}-{{request.object.data.keyone}}"
-                            }
-                        }
-                    }
-                }
-            ]
-        }
-    }
-`),
-			trigger: []byte(`
-      {
-        "apiVersion": "v1",
-        "data": {
-            "keyone": "valueone"
-        },
-        "kind": "ConfigMap",
-        "metadata": {
-            "name": "cmone",
-            "namespace": "foo"
-        }
-    }
-`),
-			targets: [][]byte{
-				[]byte(`
-      {
-        "apiVersion": "v1",
-        "data": {
-            "key": "valuetwo"
-        },
-        "kind": "ConfigMap",
-        "metadata": {
-            "name": "cmtwo",
-            "namespace": "bar"
-        }
-    }
-`),
-				[]byte(`
-				      {
-				        "apiVersion": "v1",
-				        "data": {
-				            "key": "valuethree"
-				        },
-				        "kind": "ConfigMap",
-				        "metadata": {
-				            "name": "cmthree",
-				            "namespace": "bar"
-				        }
-				    }
-				`),
-			},
-			targetList: "ComfigMapList",
-			patches:    []string{`{"op":"replace","path":"/data/key","value":"valuetwo-valueone"}`, `{"op":"replace","path":"/data/key","value":"valuethree-valueone"}`},
-		},
-	}
-
-	var policyContext *PolicyContext
-	for _, test := range tests {
-		var policy kyverno.ClusterPolicy
-		err := json.Unmarshal(test.policy, &policy)
-		assert.NilError(t, err)
-
-		trigger, err := kubeutils.BytesToUnstructured(test.trigger)
-		assert.NilError(t, err)
-
-		for _, target := range test.targets {
-			target, err := kubeutils.BytesToUnstructured(target)
-			assert.NilError(t, err)
-
-			gvrToListKind := map[schema.GroupVersionResource]string{
-				{Group: target.GroupVersionKind().Group, Version: target.GroupVersionKind().Version, Resource: target.GroupVersionKind().Kind}: test.targetList,
-			}
-
-			objects := []runtime.Object{target}
-			scheme := runtime.NewScheme()
-			dclient, err := client.NewFakeClient(scheme, gvrToListKind, objects...)
-			assert.NilError(t, err)
-			dclient.SetDiscovery(client.NewFakeDiscoveryClient(nil))
-
-			_, err = dclient.GetResource(context.TODO(), target.GetAPIVersion(), target.GetKind(), target.GetNamespace(), target.GetName())
-			assert.NilError(t, err)
-
-			policyContext, err = NewPolicyContext(
-				jp,
-				*trigger,
-				kyverno.Create,
-				nil,
-				cfg,
-			)
-			assert.NilError(t, err)
-			policyContext = policyContext.WithPolicy(&policy)
-
-			er := testMutate(context.TODO(), dclient, registryclient.NewOrDie(), policyContext, nil)
-
-			for _, rr := range er.PolicyResponse.Rules {
-				for i, p := range rr.Patches() {
-					assert.Equal(t, test.patches[i], p.Json(), "test %s failed:\nGot %s\nExpected: %s", test.name, rr.Patches()[i], test.patches[i])
-					assert.Equal(t, rr.Status(), engineapi.RuleStatusPass, rr.Status())
-				}
-			}
-		}
-	}
-}
-
-func Test_RuleSelectorMutate(t *testing.T) {
-	policyRaw := []byte(`{
-    "apiVersion": "kyverno.io/v1",
-    "kind": "ClusterPolicy",
-    "metadata": {
-      "name": "add-label"
-    },
-    "spec": {
-      "rules": [
-        {
-          "name": "add-app-label",
-          "match": {
-            "resources": {
-              "name": "check-root-user",
-              "kinds": [
-                "Pod"
-              ]
-            }
-          },
-          "mutate": {
-            "patchStrategicMerge": {
-              "metadata": {
-                "labels": {
-                  "app": "root"
-                }
-              }
-            }
-          }
-        },
-        {
-          "name": "add-appname-label",
-          "match": {
-            "resources": {
-              "kinds": [
-                "Pod"
-              ]
-            }
-          },
-          "mutate": {
-            "patchStrategicMerge": {
-              "metadata": {
-                "labels": {
-                  "appname": "{{request.object.metadata.name}}"
-                }
-              }
-            }
-          }
-        }
-      ]
-    }
-  }`)
-
-	resourceRaw := []byte(`{
-    "apiVersion": "v1",
-    "kind": "Pod",
-    "metadata": {
-      "name": "check-root-user"
-    },
-    "spec": {
-      "containers": [
-        {
-          "name": "check-root-user",
-          "image": "nginxinc/nginx-unprivileged",
-          "securityContext": {
-            "runAsNonRoot": true
-          }
-        }
-      ]
-    }
-  }`)
-
-	expectedPatch1 := `{"op":"add","path":"/metadata/labels","value":{"app":"root"}}`
-	expectedPatch2 := `{"op":"add","path":"/metadata/labels/appname","value":"check-root-user"}`
-
-	var policy kyverno.ClusterPolicy
-	err := json.Unmarshal(policyRaw, &policy)
-	if err != nil {
-		t.Error(err)
-	}
-
-	resourceUnstructured, err := kubeutils.BytesToUnstructured(resourceRaw)
-	assert.NilError(t, err)
-
-	policyContext, err := NewPolicyContext(
-		jp,
-		*resourceUnstructured,
-		kyverno.Create,
-		nil,
-		cfg,
-	)
-	assert.NilError(t, err)
-	policyContext = policyContext.WithPolicy(&policy)
-
-	er := testMutate(context.TODO(), nil, registryclient.NewOrDie(), policyContext, nil)
-	assert.Equal(t, len(er.PolicyResponse.Rules), 2)
-	assert.Equal(t, len(er.PolicyResponse.Rules[0].Patches()), 1)
-	assert.Equal(t, len(er.PolicyResponse.Rules[1].Patches()), 1)
-
-	if !reflect.DeepEqual(expectedPatch1, er.PolicyResponse.Rules[0].Patches()[0].Json()) {
-		t.Error("rule 1 patches dont match")
-	}
-	if !reflect.DeepEqual(expectedPatch2, er.PolicyResponse.Rules[1].Patches()[0].Json()) {
-		t.Errorf("rule 2 patches dont match")
-	}
-
-	applyOne := kyverno.ApplyOne
-	policyContext.Policy().GetSpec().ApplyRules = &applyOne
-
-	er = testMutate(context.TODO(), nil, registryclient.NewOrDie(), policyContext, nil)
-	assert.Equal(t, len(er.PolicyResponse.Rules), 1)
-	assert.Equal(t, len(er.PolicyResponse.Rules[0].Patches()), 1)
-
-	if !reflect.DeepEqual(expectedPatch1, er.PolicyResponse.Rules[0].Patches()[0].Json()) {
-		t.Error("rule 1 patches dont match")
-	}
-}
-
-func Test_SpecialCharacters(t *testing.T) {
-	t.Parallel()
-
-	tests := []struct {
-		name        string
-		policyRaw   []byte
-		documentRaw []byte
-		want        []string
-	}{
-		{
-			name: "regex_replace",
-			policyRaw: []byte(`{
-  "apiVersion": "kyverno.io/v1",
-  "kind": "ClusterPolicy",
-  "metadata": {
-    "name": "regex-replace-all-demo"
-  },
-  "spec": {
-    "background": false,
-    "rules": [
-      {
-        "name": "retention-adjust",
-        "match": {
-          "any": [
-            {
-              "resources": {
-                "kinds": [
-                  "Deployment"
-                ]
-              }
-            }
-          ]
-        },
-        "mutate": {
-          "patchStrategicMerge": {
-            "metadata": {
-              "labels": {
-                "retention": "{{ regex_replace_all('([0-9])([0-9])', '{{ @ }}', '${1}0') }}"
-              }
-            }
-          }
-        }
-      }
-    ]
-  }
-}`),
-			documentRaw: []byte(`{
-  "apiVersion": "apps/v1",
-  "kind": "Deployment",
-  "metadata": {
-    "name": "busybox",
-    "labels": {
-      "app": "busybox",
-      "retention": "days_37"
-    }
-  },
-  "spec": {
-    "replicas": 3,
-    "selector": {
-      "matchLabels": {
-        "app": "busybox"
-      }
-    },
-    "template": {
-      "metadata": {
-        "labels": {
-          "app": "busybox"
-        }
-      },
-      "spec": {
-        "containers": [
-          {
-            "image": "busybox:1.28",
-            "name": "busybox",
-            "command": [
-              "sleep",
-              "9999"
-            ]
-          }
-        ]
-      }
-    }
-  }
-}`),
-			want: []string{
-				`{"op":"replace","path":"/metadata/labels/retention","value":"days_30"}`,
-			},
-		},
-		{
-			name: "regex_replace_with_slash",
-			policyRaw: []byte(`{
-  "apiVersion": "kyverno.io/v1",
-  "kind": "ClusterPolicy",
-  "metadata": {
-    "name": "regex-replace-all-demo"
-  },
-  "spec": {
-    "background": false,
-    "rules": [
-      {
-        "name": "retention-adjust",
-        "match": {
-          "any": [
-            {
-              "resources": {
-                "kinds": [
-                  "Deployment"
-                ]
-              }
-            }
-          ]
-        },
-        "mutate": {
-          "patchStrategicMerge": {
-            "metadata": {
-              "labels": {
-                "corp.com/retention": "{{ regex_replace_all('([0-9])([0-9])', '{{ @ }}', '${1}0') }}"
-              }
-            }
-          }
-        }
-      }
-    ]
-  }
-}`),
-			documentRaw: []byte(`{
-  "apiVersion": "apps/v1",
-  "kind": "Deployment",
-  "metadata": {
-    "name": "busybox",
-    "labels": {
-      "app": "busybox",
-      "corp.com/retention": "days_37"
-    }
-  },
-  "spec": {
-    "replicas": 3,
-    "selector": {
-      "matchLabels": {
-        "app": "busybox"
-      }
-    },
-    "template": {
-      "metadata": {
-        "labels": {
-          "app": "busybox"
-        }
-      },
-      "spec": {
-        "containers": [
-          {
-            "image": "busybox:1.28",
-            "name": "busybox",
-            "command": [
-              "sleep",
-              "9999"
-            ]
-          }
-        ]
-      }
-    }
-  }
-}`),
-			want: []string{
-				`{"op":"replace","path":"/metadata/labels/corp.com~1retention","value":"days_30"}`,
-			},
-		},
-		{
-			name: "regex_replace_with_hyphen",
-			policyRaw: []byte(`{
-  "apiVersion": "kyverno.io/v1",
-  "kind": "ClusterPolicy",
-  "metadata": {
-    "name": "regex-replace-all-demo"
-  },
-  "spec": {
-    "background": false,
-    "rules": [
-      {
-        "name": "retention-adjust",
-        "match": {
-          "any": [
-            {
-              "resources": {
-                "kinds": [
-                  "Deployment"
-                ]
-              }
-            }
-          ]
-        },
-        "mutate": {
-          "patchStrategicMerge": {
-            "metadata": {
-              "labels": {
-                "corp-retention": "{{ regex_replace_all('([0-9])([0-9])', '{{ @ }}', '${1}0') }}"
-              }
-            }
-          }
-        }
-      }
-    ]
-  }
-}`),
-			documentRaw: []byte(`{
-  "apiVersion": "apps/v1",
-  "kind": "Deployment",
-  "metadata": {
-    "name": "busybox",
-    "labels": {
-      "app": "busybox",
-      "corp-retention": "days_37"
-    }
-  },
-  "spec": {
-    "replicas": 3,
-    "selector": {
-      "matchLabels": {
-        "app": "busybox"
-      }
-    },
-    "template": {
-      "metadata": {
-        "labels": {
-          "app": "busybox"
-        }
-      },
-      "spec": {
-        "containers": [
-          {
-            "image": "busybox:1.28",
-            "name": "busybox",
-            "command": [
-              "sleep",
-              "9999"
-            ]
-          }
-        ]
-      }
-    }
-  }
-}`),
-			want: []string{
-				`{"op":"replace","path":"/metadata/labels/corp-retention","value":"days_30"}`,
-			},
-		},
-		{
-			name: "to_upper_with_hyphen",
-			policyRaw: []byte(`{
-  "apiVersion": "kyverno.io/v1",
-  "kind": "ClusterPolicy",
-  "metadata": {
-    "name": "to-upper-demo"
-  },
-  "spec": {
-    "rules": [
-      {
-        "name": "format-deploy-zone",
-        "match": {
-          "any": [
-            {
-              "resources": {
-                "kinds": [
-                  "Deployment"
-                ]
-              }
-            }
-          ]
-        },
-        "mutate": {
-          "patchStrategicMerge": {
-            "metadata": {
-              "labels": {
-                "deploy-zone": "{{ to_upper('{{@}}') }}"
-              }
-            }
-          }
-        }
-      }
-    ]
-  }
-}`),
-			documentRaw: []byte(`{
-  "apiVersion": "apps/v1",
-  "kind": "Deployment",
-  "metadata": {
-    "name": "busybox",
-    "labels": {
-      "app": "busybox",
-      "deploy-zone": "eu-central-1"
-    }
-  },
-  "spec": {
-    "replicas": 3,
-    "selector": {
-      "matchLabels": {
-        "app": "busybox"
-      }
-    },
-    "template": {
-      "metadata": {
-        "labels": {
-          "app": "busybox"
-        }
-      },
-      "spec": {
-        "containers": [
-          {
-            "image": "busybox:1.28",
-            "name": "busybox",
-            "command": [
-              "sleep",
-              "9999"
-            ]
-          }
-        ]
-      }
-    }
-  }
-}`),
-			want: []string{
-				`{"op":"replace","path":"/metadata/labels/deploy-zone","value":"EU-CENTRAL-1"}`,
-			},
-		},
-	}
-
-	for _, tt := range tests {
-		tt := tt
-		t.Run(tt.name, func(t *testing.T) {
-			t.Parallel()
-
-			// Parse policy document.
-			var policy kyverno.ClusterPolicy
-			if err := json.Unmarshal(tt.policyRaw, &policy); err != nil {
-				t.Error(err)
-			}
-
-			// Parse resource document.
-			resource, err := kubeutils.BytesToUnstructured(tt.documentRaw)
-			if err != nil {
-				t.Fatalf("ConvertToUnstructured() error = %v", err)
-			}
-
-			// Create policy context.
-			policyContext, err := NewPolicyContext(
-				jp,
-				*resource,
-				kyverno.Create,
-				nil,
-				cfg,
-			)
-			assert.NilError(t, err)
-			policyContext = policyContext.WithPolicy(&policy)
-
-			// Mutate and make sure that we got the expected amount of rules.
-			patches := testMutate(context.TODO(), nil, registryclient.NewOrDie(), policyContext, nil).GetPatches()
-			assert.Equal(t, len(patches), len(tt.want))
-			for i := range patches {
-				assert.Equal(t, patches[i].Json(), tt.want[i])
-			}
-		})
-	}
-}
->>>>>>> cf28c648
+// }