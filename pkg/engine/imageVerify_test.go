--- conflicted
+++ resolved
@@ -167,16 +167,9 @@
 	pContext engineapi.PolicyContext,
 	cfg config.Configuration,
 ) (*engineapi.EngineResponse, *engineapi.ImageVerificationMetadata) {
-<<<<<<< HEAD
-	return doVerifyAndPatchImages(
-		ctx,
-		nil,
-		LegacyContextLoaderFactory(nil, rclient, cmResolver),
-=======
 	e := NewEngine(
 		cfg,
 		LegacyContextLoaderFactory(rclient, cmResolver),
->>>>>>> 8236cc43
 		nil,
 	)
 	return e.VerifyAndPatchImages(
