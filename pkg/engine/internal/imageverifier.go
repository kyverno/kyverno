--- conflicted
+++ resolved
@@ -239,13 +239,8 @@
 
 		if HasImageVerifiedAnnotationChanged(iv.policyContext, iv.logger) {
 			msg := kyverno.AnnotationImageVerify + " annotation cannot be changed"
-<<<<<<< HEAD
-			iv.logger.Info("image verification error", "reason", msg)
+			iv.logger.Info("image verification error", "reason", msg, "image", image)
 			responses = append(responses, engineapi.RuleFail(iv.rule.Name, engineapi.ImageVerify, msg, iv.rule.ReportProperties))
-=======
-			iv.logger.Info("image verification error", "reason", msg, "image", image)
-			responses = append(responses, engineapi.RuleFail(iv.rule.Name, engineapi.ImageVerify, msg))
->>>>>>> eb72b04d
 			continue
 		}
 
@@ -339,13 +334,8 @@
 	}
 	iv.logger.V(2).Info("verifying image signatures", "image", image, "attestors", len(imageVerify.Attestors), "attestations", len(imageVerify.Attestations))
 	if err := iv.policyContext.JSONContext().AddImageInfo(imageInfo, cfg); err != nil {
-<<<<<<< HEAD
-		iv.logger.Error(err, "failed to add image to context")
+		iv.logger.Error(err, "failed to add image to context", "image", image)
 		return engineapi.RuleError(iv.rule.Name, engineapi.ImageVerify, fmt.Sprintf("failed to add image to context %s", image), err, iv.rule.ReportProperties), ""
-=======
-		iv.logger.Error(err, "failed to add image to context", "image", image)
-		return engineapi.RuleError(iv.rule.Name, engineapi.ImageVerify, fmt.Sprintf("failed to add image to context %s", image), err), ""
->>>>>>> eb72b04d
 	}
 	if len(imageVerify.Attestors) > 0 {
 		if !matchReferences(imageVerify.ImageReferences, image) {
