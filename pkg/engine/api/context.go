package api

import (
	"context"
	"encoding/json"
	"fmt"

	"github.com/go-logr/logr"
	kyvernov1 "github.com/kyverno/kyverno/api/kyverno/v1"
	"github.com/kyverno/kyverno/pkg/clients/dclient"
	"github.com/kyverno/kyverno/pkg/engine/apicall"
	enginecontext "github.com/kyverno/kyverno/pkg/engine/context"
	"github.com/kyverno/kyverno/pkg/engine/jmespath"
	"github.com/kyverno/kyverno/pkg/engine/variables"
	"github.com/kyverno/kyverno/pkg/registryclient"
)

func LoadVariable(logger logr.Logger, jp jmespath.Interface, entry kyvernov1.ContextEntry, ctx enginecontext.Interface) (err error) {
	path := ""
	if entry.Variable.JMESPath != "" {
		jp, err := variables.SubstituteAll(logger, ctx, entry.Variable.JMESPath)
		if err != nil {
			return fmt.Errorf("failed to substitute variables in context entry %s %s: %v", entry.Name, entry.Variable.JMESPath, err)
		}
		path = jp.(string)
		logger.V(4).Info("evaluated jmespath", "variable name", entry.Name, "jmespath", path)
	}
	var defaultValue interface{} = nil
	if entry.Variable.Default != nil {
		value, err := variables.DocumentToUntyped(entry.Variable.Default)
		if err != nil {
			return fmt.Errorf("invalid default for variable %s", entry.Name)
		}
		defaultValue, err = variables.SubstituteAll(logger, ctx, value)
		if err != nil {
			return fmt.Errorf("failed to substitute variables in context entry %s %s: %v", entry.Name, entry.Variable.Default, err)
		}
		logger.V(4).Info("evaluated default value", "variable name", entry.Name, "jmespath", defaultValue)
	}
	var output interface{} = defaultValue
	if entry.Variable.Value != nil {
		value, _ := variables.DocumentToUntyped(entry.Variable.Value)
		variable, err := variables.SubstituteAll(logger, ctx, value)
		if err != nil {
			return fmt.Errorf("failed to substitute variables in context entry %s %s: %v", entry.Name, entry.Variable.Value, err)
		}
		if path != "" {
			variable, err := applyJMESPath(jp, path, variable)
			if err == nil {
				output = variable
			} else if defaultValue == nil {
				return fmt.Errorf("failed to apply jmespath %s to variable %s: %v", path, entry.Variable.Value, err)
			}
		} else {
			output = variable
		}
	} else {
		if path != "" {
			if variable, err := ctx.Query(path); err == nil {
				output = variable
			} else if defaultValue == nil {
				return fmt.Errorf("failed to apply jmespath %s to variable %v", path, err)
			}
		}
	}
	logger.V(4).Info("evaluated output", "variable name", entry.Name, "output", output)
	if output == nil {
		return fmt.Errorf("unable to add context entry for variable %s since it evaluated to nil", entry.Name)
	}
	if outputBytes, err := json.Marshal(output); err == nil {
		return ctx.ReplaceContextEntry(entry.Name, outputBytes)
	} else {
		return fmt.Errorf("unable to add context entry for variable %s: %w", entry.Name, err)
	}
}

func LoadImageData(ctx context.Context, jp jmespath.Interface, rclient registryclient.Client, logger logr.Logger, entry kyvernov1.ContextEntry, enginectx enginecontext.Interface) error {
	imageData, err := fetchImageData(ctx, jp, rclient, logger, entry, enginectx)
	if err != nil {
		return err
	}
	jsonBytes, err := json.Marshal(imageData)
	if err != nil {
		return err
	}
	if err := enginectx.AddContextEntry(entry.Name, jsonBytes); err != nil {
		return fmt.Errorf("failed to add resource data to context: contextEntry: %v, error: %v", entry, err)
	}
	return nil
}

<<<<<<< HEAD
func LoadAPIData(ctx context.Context, jp jmespath.Interface, logger logr.Logger, entry kyvernov1.ContextEntry, enginectx enginecontext.Interface, client dclient.Interface) error {
	executor, err := apicall.New(ctx, jp, entry, enginectx, client, logger)
=======
func LoadAPIData(ctx context.Context, logger logr.Logger, entry kyvernov1.ContextEntry, enginectx enginecontext.Interface, client dclient.Interface) error {
	executor, err := apicall.New(logger, entry, enginectx, client)
>>>>>>> c30934ad
	if err != nil {
		return fmt.Errorf("failed to initialize APICall: %w", err)
	}
	if _, err := executor.Execute(ctx); err != nil {
		return fmt.Errorf("failed to execute APICall: %w", err)
	}
	return nil
}

func LoadConfigMap(ctx context.Context, logger logr.Logger, entry kyvernov1.ContextEntry, enginectx enginecontext.Interface, resolver ConfigmapResolver) error {
	data, err := fetchConfigMap(ctx, logger, entry, enginectx, resolver)
	if err != nil {
		return fmt.Errorf("failed to retrieve config map for context entry %s: %v", entry.Name, err)
	}
	err = enginectx.AddContextEntry(entry.Name, data)
	if err != nil {
		return fmt.Errorf("failed to add config map for context entry %s: %v", entry.Name, err)
	}
	return nil
}

func fetchImageData(ctx context.Context, jp jmespath.Interface, rclient registryclient.Client, logger logr.Logger, entry kyvernov1.ContextEntry, enginectx enginecontext.Interface) (interface{}, error) {
	ref, err := variables.SubstituteAll(logger, enginectx, entry.ImageRegistry.Reference)
	if err != nil {
		return nil, fmt.Errorf("ailed to substitute variables in context entry %s %s: %v", entry.Name, entry.ImageRegistry.Reference, err)
	}
	refString, ok := ref.(string)
	if !ok {
		return nil, fmt.Errorf("invalid image reference %s, image reference must be a string", ref)
	}
	path, err := variables.SubstituteAll(logger, enginectx, entry.ImageRegistry.JMESPath)
	if err != nil {
		return nil, fmt.Errorf("failed to substitute variables in context entry %s %s: %v", entry.Name, entry.ImageRegistry.JMESPath, err)
	}
	imageData, err := fetchImageDataMap(ctx, rclient, refString)
	if err != nil {
		return nil, err
	}
	if path != "" {
		imageData, err = applyJMESPath(jp, path.(string), imageData)
		if err != nil {
			return nil, fmt.Errorf("failed to apply JMESPath (%s) results to context entry %s, error: %v", entry.ImageRegistry.JMESPath, entry.Name, err)
		}
	}
	return imageData, nil
}

// FetchImageDataMap fetches image information from the remote registry.
func fetchImageDataMap(ctx context.Context, rclient registryclient.Client, ref string) (interface{}, error) {
	desc, err := rclient.FetchImageDescriptor(ctx, ref)
	if err != nil {
		return nil, err
	}
	image, err := desc.Image()
	if err != nil {
		return nil, fmt.Errorf("failed to resolve image reference: %s, error: %v", ref, err)
	}
	// We need to use the raw config and manifest to avoid dropping unknown keys
	// which are not defined in GGCR structs.
	rawManifest, err := image.RawManifest()
	if err != nil {
		return nil, fmt.Errorf("failed to fetch manifest for image reference: %s, error: %v", ref, err)
	}
	var manifest interface{}
	if err := json.Unmarshal(rawManifest, &manifest); err != nil {
		return nil, fmt.Errorf("failed to decode manifest for image reference: %s, error: %v", ref, err)
	}
	rawConfig, err := image.RawConfigFile()
	if err != nil {
		return nil, fmt.Errorf("failed to fetch config for image reference: %s, error: %v", ref, err)
	}
	var configData interface{}
	if err := json.Unmarshal(rawConfig, &configData); err != nil {
		return nil, fmt.Errorf("failed to decode config for image reference: %s, error: %v", ref, err)
	}

	data := map[string]interface{}{
		"image":         ref,
		"resolvedImage": fmt.Sprintf("%s@%s", desc.Ref.Context().Name(), desc.Digest.String()),
		"registry":      desc.Ref.Context().RegistryStr(),
		"repository":    desc.Ref.Context().RepositoryStr(),
		"identifier":    desc.Ref.Identifier(),
		"manifest":      manifest,
		"configData":    configData,
	}
	// we need to do the conversion from struct types to an interface type so that jmespath
	// evaluation works correctly. go-jmespath cannot handle function calls like max/sum
	// for types like integers for eg. the conversion to untyped allows the stdlib json
	// to convert all the types to types that are compatible with jmespath.
	jsonDoc, err := json.Marshal(data)
	if err != nil {
		return nil, err
	}

	var untyped interface{}
	err = json.Unmarshal(jsonDoc, &untyped)
	if err != nil {
		return nil, err
	}
	return untyped, nil
}

func applyJMESPath(jp jmespath.Interface, query string, data interface{}) (interface{}, error) {
	q, err := jp.Query(query)
	if err != nil {
		return nil, fmt.Errorf("failed to compile JMESPath: %s, error: %v", query, err)
	}
	return q.Search(data)
}

func fetchConfigMap(ctx context.Context, logger logr.Logger, entry kyvernov1.ContextEntry, enginectx enginecontext.Interface, resolver ConfigmapResolver) ([]byte, error) {
	contextData := make(map[string]interface{})
	name, err := variables.SubstituteAll(logger, enginectx, entry.ConfigMap.Name)
	if err != nil {
		return nil, fmt.Errorf("failed to substitute variables in context %s configMap.name %s: %v", entry.Name, entry.ConfigMap.Name, err)
	}
	namespace, err := variables.SubstituteAll(logger, enginectx, entry.ConfigMap.Namespace)
	if err != nil {
		return nil, fmt.Errorf("failed to substitute variables in context %s configMap.namespace %s: %v", entry.Name, entry.ConfigMap.Namespace, err)
	}
	if namespace == "" {
		namespace = "default"
	}
	obj, err := resolver.Get(ctx, namespace.(string), name.(string))
	if err != nil {
		return nil, fmt.Errorf("failed to get configmap %s/%s : %v", namespace, name, err)
	}
	// extract configmap data
	contextData["data"] = obj.Data
	contextData["metadata"] = obj.ObjectMeta
	data, err := json.Marshal(contextData)
	if err != nil {
		return nil, fmt.Errorf("failed to unmarshal configmap %s/%s: %v", namespace, name, err)
	}
	return data, nil
}<|MERGE_RESOLUTION|>--- conflicted
+++ resolved
@@ -89,13 +89,8 @@
 	return nil
 }
 
-<<<<<<< HEAD
 func LoadAPIData(ctx context.Context, jp jmespath.Interface, logger logr.Logger, entry kyvernov1.ContextEntry, enginectx enginecontext.Interface, client dclient.Interface) error {
-	executor, err := apicall.New(ctx, jp, entry, enginectx, client, logger)
-=======
-func LoadAPIData(ctx context.Context, logger logr.Logger, entry kyvernov1.ContextEntry, enginectx enginecontext.Interface, client dclient.Interface) error {
-	executor, err := apicall.New(logger, entry, enginectx, client)
->>>>>>> c30934ad
+	executor, err := apicall.New(logger, jp, entry, enginectx, client)
 	if err != nil {
 		return fmt.Errorf("failed to initialize APICall: %w", err)
 	}
