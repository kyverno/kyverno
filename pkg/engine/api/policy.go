--- conflicted
+++ resolved
@@ -121,18 +121,6 @@
 }
 type genericPolicy struct {
 	metav1.Object
-<<<<<<< HEAD
-	PolicyInterface           kyvernov1.PolicyInterface
-	ValidatingAdmissionPolicy *ValidatingAdmissionPolicyData
-	MutatingAdmissionPolicy   *MutatingAdmissionPolicyData
-	ValidatingPolicy          *policiesv1alpha1.ValidatingPolicy
-	ImageValidatingPolicy     *policiesv1alpha1.ImageValidatingPolicy
-	MutatingPolicy            *policiesv1alpha1.MutatingPolicy
-	GeneratingPolicy          *policiesv1alpha1.GeneratingPolicy
-	DeletingPolicy            policiesv1beta1.DeletingPolicyLike
-	// originalAPIVersion tracks the original API version for converted policies
-	originalAPIVersion string
-=======
 	PolicyInterface            kyvernov1.PolicyInterface
 	ValidatingAdmissionPolicy  *ValidatingAdmissionPolicyData
 	MutatingAdmissionPolicy    *MutatingAdmissionPolicyData
@@ -142,7 +130,8 @@
 	MutatingPolicy             *policiesv1alpha1.MutatingPolicy
 	GeneratingPolicy           *policiesv1alpha1.GeneratingPolicy
 	DeletingPolicy             policiesv1beta1.DeletingPolicyLike
->>>>>>> 81ffead7
+	// originalAPIVersion tracks the original API version for converted policies
+	originalAPIVersion string
 }
 
 func (p *genericPolicy) AsObject() any {
