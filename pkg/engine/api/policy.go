package api

import (
	kyvernov1 "github.com/kyverno/kyverno/api/kyverno/v1"
	policiesv1alpha1 "github.com/kyverno/kyverno/api/policies.kyverno.io/v1alpha1"
	policiesv1beta1 "github.com/kyverno/kyverno/api/policies.kyverno.io/v1beta1"
	admissionregistrationv1 "k8s.io/api/admissionregistration/v1"
	admissionregistrationv1alpha1 "k8s.io/api/admissionregistration/v1alpha1"
	admissionregistrationv1beta1 "k8s.io/api/admissionregistration/v1beta1"
	metav1 "k8s.io/apimachinery/pkg/apis/meta/v1"
	"k8s.io/apimachinery/pkg/runtime"
)

// Everything someone might need to validate a single ValidatingAdmissionPolicy
// against all of its registered bindings.
type ValidatingAdmissionPolicyData struct {
	definition *admissionregistrationv1.ValidatingAdmissionPolicy
	bindings   []admissionregistrationv1.ValidatingAdmissionPolicyBinding
	params     []runtime.Object
}

func (p *ValidatingAdmissionPolicyData) AddBinding(binding admissionregistrationv1.ValidatingAdmissionPolicyBinding) {
	p.bindings = append(p.bindings, binding)
}

func (p *ValidatingAdmissionPolicyData) AddParam(param runtime.Object) {
	p.params = append(p.params, param)
}

func (p *ValidatingAdmissionPolicyData) GetDefinition() *admissionregistrationv1.ValidatingAdmissionPolicy {
	return p.definition
}

func (p *ValidatingAdmissionPolicyData) GetBindings() []admissionregistrationv1.ValidatingAdmissionPolicyBinding {
	return p.bindings
}

func (p *ValidatingAdmissionPolicyData) GetParams() []runtime.Object {
	return p.params
}

func NewValidatingAdmissionPolicyData(
	policy *admissionregistrationv1.ValidatingAdmissionPolicy,
	bindings ...admissionregistrationv1.ValidatingAdmissionPolicyBinding,
) *ValidatingAdmissionPolicyData {
	return &ValidatingAdmissionPolicyData{
		definition: policy,
		bindings:   bindings,
	}
}

// MutatingPolicyData holds a MAP and its associated MAPBs
type MutatingAdmissionPolicyData struct {
	definition *admissionregistrationv1beta1.MutatingAdmissionPolicy
	bindings   []admissionregistrationv1beta1.MutatingAdmissionPolicyBinding
	params     []runtime.Object
}

// AddBinding appends a MAPB to the policy data
func (m *MutatingAdmissionPolicyData) AddBinding(b admissionregistrationv1beta1.MutatingAdmissionPolicyBinding) {
	m.bindings = append(m.bindings, b)
}

func (m *MutatingAdmissionPolicyData) AddParam(p runtime.Object) {
	m.params = append(m.params, p)
}

func (p *MutatingAdmissionPolicyData) GetDefinition() *admissionregistrationv1beta1.MutatingAdmissionPolicy {
	return p.definition
}

func (p *MutatingAdmissionPolicyData) GetBindings() []admissionregistrationv1beta1.MutatingAdmissionPolicyBinding {
	return p.bindings
}

func (p *MutatingAdmissionPolicyData) GetParams() []runtime.Object {
	return p.params
}

// NewMutatingPolicyData initializes a MAP wrapper with no bindings
func NewMutatingAdmissionPolicyData(
	policy *admissionregistrationv1beta1.MutatingAdmissionPolicy,
	bindings ...admissionregistrationv1beta1.MutatingAdmissionPolicyBinding,
) *MutatingAdmissionPolicyData {
	return &MutatingAdmissionPolicyData{
		definition: policy,
		bindings:   bindings,
	}
}

// GenericPolicy abstracts the policy type (ClusterPolicy/Policy, ValidatingPolicy, ValidatingAdmissionPolicy and MutatingAdmissionPolicy)
// It is intended to be used in EngineResponse
type GenericPolicy interface {
	metav1.Object
	// GetAPIVersion returns policy API version
	GetAPIVersion() string
	// GetKind returns policy kind
	GetKind() string
	// IsNamespaced indicates if the policy is namespace scoped
	IsNamespaced() bool
	// AsObject returns the raw underlying policy
	AsObject() any
	// AsKyvernoPolicy returns the kyverno policy
	AsKyvernoPolicy() kyvernov1.PolicyInterface
	// AsValidatingAdmissionPolicy returns the validating admission policy with its bindings
	AsValidatingAdmissionPolicy() *ValidatingAdmissionPolicyData
	// AsValidatingPolicy returns the validating policy
	AsValidatingPolicy() *policiesv1beta1.ValidatingPolicy
	// AsNamespacedValidatingPolicy returns the namespaced validating policy
	AsNamespacedValidatingPolicy() *policiesv1beta1.NamespacedValidatingPolicy
	// AsImageValidatingPolicy returns the imageverificationpolicy
	AsImageValidatingPolicy() *policiesv1beta1.ImageValidatingPolicy
	// AsNamespacedImageValidatingPolicy returns the namespaced imageverificationpolicy
	AsNamespacedImageValidatingPolicy() *policiesv1beta1.NamespacedImageValidatingPolicy
	// AsMutatingAdmissionPolicy returns the mutatingadmission policy
	AsMutatingAdmissionPolicy() *MutatingAdmissionPolicyData
	// AsMutatingPolicy returns the mutating policy
	AsMutatingPolicy() *policiesv1alpha1.MutatingPolicy
	// AsGeneratingPolicy returns the generating policy
	AsGeneratingPolicy() *policiesv1alpha1.GeneratingPolicy
	// AsDeletingPolicy returns the deleting policy
	AsDeletingPolicy() policiesv1beta1.DeletingPolicyLike
}
type genericPolicy struct {
	metav1.Object
<<<<<<< HEAD
	PolicyInterface            kyvernov1.PolicyInterface
	ValidatingAdmissionPolicy  *ValidatingAdmissionPolicyData
	MutatingAdmissionPolicy    *MutatingAdmissionPolicyData
	ValidatingPolicy           *policiesv1beta1.ValidatingPolicy
	NamespacedValidatingPolicy *policiesv1beta1.NamespacedValidatingPolicy
	ImageValidatingPolicy      *policiesv1alpha1.ImageValidatingPolicy
	MutatingPolicy             *policiesv1alpha1.MutatingPolicy
	NamespacedMutatingPolicy   *policiesv1alpha1.NamespacedMutatingPolicy
	GeneratingPolicy           *policiesv1alpha1.GeneratingPolicy
	DeletingPolicy             policiesv1beta1.DeletingPolicyLike
=======
	PolicyInterface                 kyvernov1.PolicyInterface
	ValidatingAdmissionPolicy       *ValidatingAdmissionPolicyData
	MutatingAdmissionPolicy         *MutatingAdmissionPolicyData
	ValidatingPolicy                *policiesv1beta1.ValidatingPolicy
	NamespacedValidatingPolicy      *policiesv1beta1.NamespacedValidatingPolicy
	ImageValidatingPolicy           *policiesv1beta1.ImageValidatingPolicy
	NamespacedImageValidatingPolicy *policiesv1beta1.NamespacedImageValidatingPolicy
	MutatingPolicy                  *policiesv1alpha1.MutatingPolicy
	GeneratingPolicy                *policiesv1alpha1.GeneratingPolicy
	DeletingPolicy                  policiesv1beta1.DeletingPolicyLike
>>>>>>> c8078eca
	// originalAPIVersion tracks the original API version for converted policies
	originalAPIVersion string
}

func (p *genericPolicy) AsObject() any {
	return p.Object
}

func (p *genericPolicy) AsKyvernoPolicy() kyvernov1.PolicyInterface {
	return p.PolicyInterface
}

func (p *genericPolicy) AsValidatingAdmissionPolicy() *ValidatingAdmissionPolicyData {
	return p.ValidatingAdmissionPolicy
}

func (p *genericPolicy) AsMutatingAdmissionPolicy() *MutatingAdmissionPolicyData {
	return p.MutatingAdmissionPolicy
}

func (p *genericPolicy) AsValidatingPolicy() *policiesv1beta1.ValidatingPolicy {
	return p.ValidatingPolicy
}

func (p *genericPolicy) AsNamespacedValidatingPolicy() *policiesv1beta1.NamespacedValidatingPolicy {
	return p.NamespacedValidatingPolicy
}

func (p *genericPolicy) AsImageValidatingPolicy() *policiesv1beta1.ImageValidatingPolicy {
	return p.ImageValidatingPolicy
}

func (p *genericPolicy) AsNamespacedImageValidatingPolicy() *policiesv1beta1.NamespacedImageValidatingPolicy {
	return p.NamespacedImageValidatingPolicy
}

func (p *genericPolicy) AsMutatingPolicy() *policiesv1alpha1.MutatingPolicy {
	return p.MutatingPolicy
}

func (p *genericPolicy) AsNamespacedMutatingPolicy() *policiesv1alpha1.NamespacedMutatingPolicy {
	return p.NamespacedMutatingPolicy
}

func (p *genericPolicy) AsGeneratingPolicy() *policiesv1alpha1.GeneratingPolicy {
	return p.GeneratingPolicy
}

func (p *genericPolicy) AsDeletingPolicy() policiesv1beta1.DeletingPolicyLike {
	return p.DeletingPolicy
}

func (p *genericPolicy) GetAPIVersion() string {
	switch {
	case p.PolicyInterface != nil:
		return kyvernov1.GroupVersion.String()
	case p.ValidatingAdmissionPolicy != nil:
		return admissionregistrationv1.SchemeGroupVersion.String()
	case p.MutatingAdmissionPolicy != nil:
		if p.originalAPIVersion != "" {
			return p.originalAPIVersion
		}
		return admissionregistrationv1beta1.SchemeGroupVersion.String()
	case p.ValidatingPolicy != nil:
		if apiVersion := p.ValidatingPolicy.APIVersion; apiVersion != "" {
			return apiVersion
		}
		return policiesv1alpha1.GroupVersion.String()
	case p.NamespacedValidatingPolicy != nil:
		if apiVersion := p.NamespacedValidatingPolicy.APIVersion; apiVersion != "" {
			return apiVersion
		}
		return policiesv1beta1.GroupVersion.String()
	case p.ImageValidatingPolicy != nil:
		return policiesv1alpha1.GroupVersion.String()
	case p.NamespacedImageValidatingPolicy != nil:
		return policiesv1alpha1.GroupVersion.String()
	case p.MutatingPolicy != nil:
		return policiesv1alpha1.GroupVersion.String()
	case p.NamespacedMutatingPolicy != nil:
		return policiesv1alpha1.GroupVersion.String()
	case p.GeneratingPolicy != nil:
		return policiesv1alpha1.GroupVersion.String()
	case p.DeletingPolicy != nil:
		return policiesv1alpha1.GroupVersion.String()
	}
	return ""
}

func (p *genericPolicy) GetKind() string {
	switch {
	case p.PolicyInterface != nil:
		return p.PolicyInterface.GetKind()
	case p.ValidatingAdmissionPolicy != nil:
		return "ValidatingAdmissionPolicy"
	case p.MutatingAdmissionPolicy != nil:
		return "MutatingAdmissionPolicy"
	case p.ValidatingPolicy != nil:
		return p.ValidatingPolicy.GetKind()
	case p.NamespacedValidatingPolicy != nil:
		return p.NamespacedValidatingPolicy.GetKind()
	case p.ImageValidatingPolicy != nil:
		return p.ImageValidatingPolicy.GetKind()
	case p.NamespacedImageValidatingPolicy != nil:
		return p.NamespacedImageValidatingPolicy.GetKind()
	case p.MutatingPolicy != nil:
		return "MutatingPolicy"
	case p.NamespacedMutatingPolicy != nil:
		return "NamespacedMutatingPolicy"
	case p.GeneratingPolicy != nil:
		return "GeneratingPolicy"
	case p.DeletingPolicy != nil:
		return p.DeletingPolicy.GetKind()
	}
	return ""
}

func (p *genericPolicy) IsNamespaced() bool {
	switch {
	case p.PolicyInterface != nil:
		return p.PolicyInterface.IsNamespaced()
	case p.NamespacedValidatingPolicy != nil:
		return true
	case p.NamespacedImageValidatingPolicy != nil:
		return true
	case p.DeletingPolicy != nil:
		return p.DeletingPolicy.GetNamespace() != ""
	}
	return false
}

func NewKyvernoPolicy(pol kyvernov1.PolicyInterface) GenericPolicy {
	return &genericPolicy{
		Object:          pol,
		PolicyInterface: pol,
	}
}

func NewValidatingAdmissionPolicy(pol *admissionregistrationv1.ValidatingAdmissionPolicy) GenericPolicy {
	return &genericPolicy{
		Object:                    pol,
		ValidatingAdmissionPolicy: NewValidatingAdmissionPolicyData(pol),
	}
}

func NewValidatingAdmissionPolicyWithBindings(pol *admissionregistrationv1.ValidatingAdmissionPolicy, bindings ...admissionregistrationv1.ValidatingAdmissionPolicyBinding) GenericPolicy {
	return &genericPolicy{
		Object:                    pol,
		ValidatingAdmissionPolicy: NewValidatingAdmissionPolicyData(pol, bindings...),
	}
}

func NewMutatingAdmissionPolicy(pol *admissionregistrationv1beta1.MutatingAdmissionPolicy) GenericPolicy {
	return &genericPolicy{
		Object:                  pol,
		MutatingAdmissionPolicy: NewMutatingAdmissionPolicyData(pol),
	}
}

func NewMutatingAdmissionPolicyAlpha(pol *admissionregistrationv1alpha1.MutatingAdmissionPolicy) GenericPolicy {
	v1beta1Pol := &admissionregistrationv1beta1.MutatingAdmissionPolicy{
		TypeMeta: metav1.TypeMeta{
			APIVersion: admissionregistrationv1beta1.SchemeGroupVersion.String(),
			Kind:       "MutatingAdmissionPolicy",
		},
		ObjectMeta: pol.ObjectMeta,
		Spec: admissionregistrationv1beta1.MutatingAdmissionPolicySpec{
			ParamKind:          convertParamKind(pol.Spec.ParamKind),
			MatchConstraints:   convertMatchConstraints(pol.Spec.MatchConstraints),
			Variables:          convertVariables(pol.Spec.Variables),
			Mutations:          convertMutations(pol.Spec.Mutations),
			FailurePolicy:      (*admissionregistrationv1beta1.FailurePolicyType)(pol.Spec.FailurePolicy),
			MatchConditions:    convertMatchConditions(pol.Spec.MatchConditions),
			ReinvocationPolicy: pol.Spec.ReinvocationPolicy,
		},
	}
	return &genericPolicy{
		Object:                  v1beta1Pol,
		MutatingAdmissionPolicy: NewMutatingAdmissionPolicyData(v1beta1Pol),
		originalAPIVersion:      admissionregistrationv1alpha1.SchemeGroupVersion.String(),
	}
}

func convertParamKind(paramKind *admissionregistrationv1alpha1.ParamKind) *admissionregistrationv1beta1.ParamKind {
	if paramKind == nil {
		return nil
	}
	return &admissionregistrationv1beta1.ParamKind{
		APIVersion: paramKind.APIVersion,
		Kind:       paramKind.Kind,
	}
}

func convertMatchConstraints(matchConstraints *admissionregistrationv1alpha1.MatchResources) *admissionregistrationv1beta1.MatchResources {
	if matchConstraints == nil {
		return nil
	}
	return &admissionregistrationv1beta1.MatchResources{
		ResourceRules:        convertResourceRules(matchConstraints.ResourceRules),
		ExcludeResourceRules: convertResourceRules(matchConstraints.ExcludeResourceRules),
		MatchPolicy:          (*admissionregistrationv1beta1.MatchPolicyType)(matchConstraints.MatchPolicy),
	}
}

func convertResourceRules(rules []admissionregistrationv1alpha1.NamedRuleWithOperations) []admissionregistrationv1beta1.NamedRuleWithOperations {
	result := make([]admissionregistrationv1beta1.NamedRuleWithOperations, len(rules))
	for i, r := range rules {
		result[i] = admissionregistrationv1beta1.NamedRuleWithOperations{
			ResourceNames: r.ResourceNames,
			RuleWithOperations: admissionregistrationv1beta1.RuleWithOperations{
				Operations: convertOperations(r.Operations),
				Rule: admissionregistrationv1beta1.Rule{
					APIGroups:   r.APIGroups,
					APIVersions: r.APIVersions,
					Resources:   r.Resources,
					Scope:       r.Scope,
				},
			},
		}
	}
	return result
}

func convertOperations(ops []admissionregistrationv1alpha1.OperationType) []admissionregistrationv1beta1.OperationType {
	result := make([]admissionregistrationv1beta1.OperationType, len(ops))
	copy(result, ops)
	return result
}

func convertVariables(vars []admissionregistrationv1alpha1.Variable) []admissionregistrationv1beta1.Variable {
	result := make([]admissionregistrationv1beta1.Variable, len(vars))
	for i, v := range vars {
		result[i] = admissionregistrationv1beta1.Variable{
			Name:       v.Name,
			Expression: v.Expression,
		}
	}
	return result
}

func convertMutations(mutations []admissionregistrationv1alpha1.Mutation) []admissionregistrationv1beta1.Mutation {
	result := make([]admissionregistrationv1beta1.Mutation, len(mutations))
	for i, m := range mutations {
		result[i] = admissionregistrationv1beta1.Mutation{
			PatchType:          admissionregistrationv1beta1.PatchType(m.PatchType),
			ApplyConfiguration: convertApplyConfiguration(m.ApplyConfiguration),
			JSONPatch:          convertJSONPatch(m.JSONPatch),
		}
	}
	return result
}

func convertApplyConfiguration(applyConfig *admissionregistrationv1alpha1.ApplyConfiguration) *admissionregistrationv1beta1.ApplyConfiguration {
	if applyConfig == nil {
		return nil
	}
	return &admissionregistrationv1beta1.ApplyConfiguration{
		Expression: applyConfig.Expression,
	}
}

func convertJSONPatch(jsonPatch *admissionregistrationv1alpha1.JSONPatch) *admissionregistrationv1beta1.JSONPatch {
	if jsonPatch == nil {
		return nil
	}
	return &admissionregistrationv1beta1.JSONPatch{
		Expression: jsonPatch.Expression,
	}
}

func convertMatchConditions(conditions []admissionregistrationv1alpha1.MatchCondition) []admissionregistrationv1beta1.MatchCondition {
	result := make([]admissionregistrationv1beta1.MatchCondition, len(conditions))
	for i, c := range conditions {
		result[i] = admissionregistrationv1beta1.MatchCondition{
			Name:       c.Name,
			Expression: c.Expression,
		}
	}
	return result
}

func ConvertMutatingAdmissionPolicyBindingsAlpha(bindings []admissionregistrationv1alpha1.MutatingAdmissionPolicyBinding) []admissionregistrationv1beta1.MutatingAdmissionPolicyBinding {
	result := make([]admissionregistrationv1beta1.MutatingAdmissionPolicyBinding, len(bindings))
	for i, binding := range bindings {
		result[i] = admissionregistrationv1beta1.MutatingAdmissionPolicyBinding{
			TypeMeta: metav1.TypeMeta{
				APIVersion: admissionregistrationv1beta1.SchemeGroupVersion.String(),
				Kind:       "MutatingAdmissionPolicyBinding",
			},
			ObjectMeta: binding.ObjectMeta,
			Spec: admissionregistrationv1beta1.MutatingAdmissionPolicyBindingSpec{
				PolicyName:     binding.Spec.PolicyName,
				ParamRef:       convertParamRef(binding.Spec.ParamRef),
				MatchResources: convertMatchResourcesForBinding(binding.Spec.MatchResources),
			},
		}
	}
	return result
}

func convertParamRef(paramRef *admissionregistrationv1alpha1.ParamRef) *admissionregistrationv1beta1.ParamRef {
	if paramRef == nil {
		return nil
	}
	return &admissionregistrationv1beta1.ParamRef{
		Name:                    paramRef.Name,
		Namespace:               paramRef.Namespace,
		Selector:                paramRef.Selector,
		ParameterNotFoundAction: (*admissionregistrationv1beta1.ParameterNotFoundActionType)(paramRef.ParameterNotFoundAction),
	}
}

func convertMatchResourcesForBinding(matchResources *admissionregistrationv1alpha1.MatchResources) *admissionregistrationv1beta1.MatchResources {
	if matchResources == nil {
		return nil
	}
	return &admissionregistrationv1beta1.MatchResources{
		ResourceRules:        convertResourceRules(matchResources.ResourceRules),
		ExcludeResourceRules: convertResourceRules(matchResources.ExcludeResourceRules),
		MatchPolicy:          (*admissionregistrationv1beta1.MatchPolicyType)(matchResources.MatchPolicy),
	}
}

func NewMutatingAdmissionPolicyWithBindings(pol *admissionregistrationv1beta1.MutatingAdmissionPolicy, bindings ...admissionregistrationv1beta1.MutatingAdmissionPolicyBinding) GenericPolicy {
	return &genericPolicy{
		Object:                  pol,
		MutatingAdmissionPolicy: NewMutatingAdmissionPolicyData(pol, bindings...),
	}
}

func NewValidatingPolicy(pol *policiesv1beta1.ValidatingPolicy) GenericPolicy {
	return &genericPolicy{
		Object:           pol,
		ValidatingPolicy: pol,
	}
}

func NewNamespacedValidatingPolicy(pol *policiesv1beta1.NamespacedValidatingPolicy) GenericPolicy {
	return &genericPolicy{
		Object:                     pol,
		NamespacedValidatingPolicy: pol,
	}
}

func NewValidatingPolicyFromLike(pol policiesv1beta1.ValidatingPolicyLike) GenericPolicy {
	switch typed := pol.(type) {
	case *policiesv1beta1.ValidatingPolicy:
		return NewValidatingPolicy(typed)
	case *policiesv1beta1.NamespacedValidatingPolicy:
		return NewNamespacedValidatingPolicy(typed)
	default:
		return nil
	}
}

func NewImageValidatingPolicy(pol *policiesv1beta1.ImageValidatingPolicy) GenericPolicy {
	return &genericPolicy{
		Object:                pol,
		ImageValidatingPolicy: pol,
	}
}

func NewNamespacedImageValidatingPolicy(pol *policiesv1beta1.NamespacedImageValidatingPolicy) GenericPolicy {
	return &genericPolicy{
		Object:                          pol,
		NamespacedImageValidatingPolicy: pol,
	}
}

func NewImageValidatingPolicyFromLike(pol policiesv1beta1.ImageValidatingPolicyLike) GenericPolicy {
	switch typed := pol.(type) {
	case *policiesv1beta1.ImageValidatingPolicy:
		return NewImageValidatingPolicy(typed)
	case *policiesv1beta1.NamespacedImageValidatingPolicy:
		return NewNamespacedImageValidatingPolicy(typed)
	default:
		return nil
	}
}

func NewMutatingPolicy(pol *policiesv1alpha1.MutatingPolicy) GenericPolicy {
	return &genericPolicy{
		Object:         pol,
		MutatingPolicy: pol,
	}
}

func NewNamespacedMutatingPolicy(pol *policiesv1alpha1.NamespacedMutatingPolicy) GenericPolicy {
	return &genericPolicy{
		Object:                   pol,
		NamespacedMutatingPolicy: pol,
	}
}

func NewMutatingPolicyFromLike(pol policiesv1alpha1.MutatingPolicyLike) GenericPolicy {
	switch typed := pol.(type) {
	case *policiesv1alpha1.MutatingPolicy:
		return NewMutatingPolicy(typed)
	case *policiesv1alpha1.NamespacedMutatingPolicy:
		return NewNamespacedMutatingPolicy(typed)
	default:
		return nil
	}
}

func NewGeneratingPolicy(pol *policiesv1alpha1.GeneratingPolicy) GenericPolicy {
	return &genericPolicy{
		Object:           pol,
		GeneratingPolicy: pol,
	}
}

func NewDeletingPolicy(pol *policiesv1beta1.DeletingPolicy) GenericPolicy {
	return &genericPolicy{
		Object:         pol,
		DeletingPolicy: pol,
	}
}

func NewNamespacedDeletingPolicy(pol *policiesv1beta1.NamespacedDeletingPolicy) GenericPolicy {
	return &genericPolicy{
		Object:         pol,
		DeletingPolicy: pol,
	}
}

func NewDeletingPolicyFromLike(pol policiesv1beta1.DeletingPolicyLike) GenericPolicy {
	switch typed := pol.(type) {
	case *policiesv1beta1.DeletingPolicy:
		return NewDeletingPolicy(typed)
	case *policiesv1beta1.NamespacedDeletingPolicy:
		return NewNamespacedDeletingPolicy(typed)
	default:
		return nil
	}
}<|MERGE_RESOLUTION|>--- conflicted
+++ resolved
@@ -123,18 +123,6 @@
 }
 type genericPolicy struct {
 	metav1.Object
-<<<<<<< HEAD
-	PolicyInterface            kyvernov1.PolicyInterface
-	ValidatingAdmissionPolicy  *ValidatingAdmissionPolicyData
-	MutatingAdmissionPolicy    *MutatingAdmissionPolicyData
-	ValidatingPolicy           *policiesv1beta1.ValidatingPolicy
-	NamespacedValidatingPolicy *policiesv1beta1.NamespacedValidatingPolicy
-	ImageValidatingPolicy      *policiesv1alpha1.ImageValidatingPolicy
-	MutatingPolicy             *policiesv1alpha1.MutatingPolicy
-	NamespacedMutatingPolicy   *policiesv1alpha1.NamespacedMutatingPolicy
-	GeneratingPolicy           *policiesv1alpha1.GeneratingPolicy
-	DeletingPolicy             policiesv1beta1.DeletingPolicyLike
-=======
 	PolicyInterface                 kyvernov1.PolicyInterface
 	ValidatingAdmissionPolicy       *ValidatingAdmissionPolicyData
 	MutatingAdmissionPolicy         *MutatingAdmissionPolicyData
@@ -143,9 +131,9 @@
 	ImageValidatingPolicy           *policiesv1beta1.ImageValidatingPolicy
 	NamespacedImageValidatingPolicy *policiesv1beta1.NamespacedImageValidatingPolicy
 	MutatingPolicy                  *policiesv1alpha1.MutatingPolicy
+  NamespacedMutatingPolicy.       *policiesv1alpha1.NamespacedMutatingPolicy
 	GeneratingPolicy                *policiesv1alpha1.GeneratingPolicy
 	DeletingPolicy                  policiesv1beta1.DeletingPolicyLike
->>>>>>> c8078eca
 	// originalAPIVersion tracks the original API version for converted policies
 	originalAPIVersion string
 }
