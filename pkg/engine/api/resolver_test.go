package api

import (
	"context"
	"errors"
	"reflect"
	"testing"

	corev1 "k8s.io/api/core/v1"
)

type dummyResolver struct {
	err error
	cm  *corev1.ConfigMap
}

func (c dummyResolver) Get(context.Context, string, string) (*corev1.ConfigMap, error) {
	return c.cm, c.err
}

func TestNewNamespacedResourceResolver(t *testing.T) {
	type args struct {
		resolvers []ConfigmapResolver
	}
	tests := []struct {
		name    string
		args    args
		want    ConfigmapResolver
		wantErr bool
	}{{
		name:    "nil shoud return an error",
		wantErr: true,
	}, {
		name:    "empty list shoud return an error",
		args:    args{[]ConfigmapResolver{}},
		wantErr: true,
	}, {
		name:    "one nil in the list shoud return an error",
		args:    args{[]ConfigmapResolver{dummyResolver{}, nil}},
		wantErr: true,
	}, {
		name: "no nil",
		args: args{[]ConfigmapResolver{dummyResolver{}, dummyResolver{}, dummyResolver{}}},
		want: namespacedResourceResolverChain[*corev1.ConfigMap]{dummyResolver{}, dummyResolver{}, dummyResolver{}},
	}}
	for _, tt := range tests {
		t.Run(tt.name, func(t *testing.T) {
			got, err := NewNamespacedResourceResolver(tt.args.resolvers...)
			if (err != nil) != tt.wantErr {
				t.Errorf("NewResolverChain() error = %v, wantErr %v", err, tt.wantErr)
				return
			}
			if !reflect.DeepEqual(got, tt.want) {
				t.Errorf("NewResolverChain() = %v, want %v", got, tt.want)
			}
		})
	}
}

func Test_namespacedResourceResolverChain_Get(t *testing.T) {
	type fields struct {
		resolvers []ConfigmapResolver
	}
	type args struct {
		namespace string
		name      string
	}
	tests := []struct {
		name    string
		fields  fields
		args    args
		wantErr error
		wantCm  *corev1.ConfigMap
	}{{
		name: "Test0",
		fields: fields{
			resolvers: []ConfigmapResolver{
				dummyResolver{},
				dummyResolver{},
				dummyResolver{},
			},
		},
	}, {
		name: "Test1",
		fields: fields{
			resolvers: []ConfigmapResolver{
				dummyResolver{
					err: errors.New("1"),
				},
				dummyResolver{
					err: errors.New("2"),
				},
				dummyResolver{
					err: errors.New("3"),
				},
			},
		},
		wantErr: errors.New("3"),
	}, {
		name: "Test2",
		fields: fields{
			resolvers: []ConfigmapResolver{
				dummyResolver{
					err: errors.New("1"),
				},
				dummyResolver{},
				dummyResolver{
					err: errors.New("3"),
				},
			},
		},
	}, {
		name: "Test3",
		fields: fields{
			resolvers: []ConfigmapResolver{
				dummyResolver{
					err: errors.New("1"),
				},
				dummyResolver{
					err: errors.New("2"),
				},
				dummyResolver{},
			},
		},
	}}
	for _, tt := range tests {
		t.Run(tt.name, func(t *testing.T) {
			resolver, _ := NewNamespacedResourceResolver(tt.fields.resolvers...)
			got, err := resolver.Get(context.TODO(), tt.args.namespace, tt.args.name)
			if !checkError(tt.wantErr, err) {
				t.Errorf("ConfigmapResolver.Get() %s error = %v, wantErr %v", tt.name, err, tt.wantErr)
			}

			if !reflect.DeepEqual(got, tt.wantCm) {
				t.Errorf("ConfigmapResolver.Get() = %v, want %v", got, tt.wantCm)
			}
		})
	}
}

func checkError(wantErr, err error) bool {
	if wantErr != nil {
		if err == nil {
			return false
		}
<<<<<<< HEAD

		return wantErr.Error() == err.Error()
	}

=======
		return wantErr.Error() == err.Error()
	}
>>>>>>> e5ceebe4
	return err == nil
}<|MERGE_RESOLUTION|>--- conflicted
+++ resolved
@@ -143,14 +143,7 @@
 		if err == nil {
 			return false
 		}
-<<<<<<< HEAD
-
 		return wantErr.Error() == err.Error()
 	}
-
-=======
-		return wantErr.Error() == err.Error()
-	}
->>>>>>> e5ceebe4
 	return err == nil
 }