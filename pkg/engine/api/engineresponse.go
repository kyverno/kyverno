--- conflicted
+++ resolved
@@ -17,15 +17,10 @@
 	Resource unstructured.Unstructured
 	// Policy is the original policy
 	Policy kyvernov1.PolicyInterface
-<<<<<<< HEAD
 	// Policy is the validating admission policy
 	ValidatingAdmissionPolicy v1alpha1.ValidatingAdmissionPolicy
-	// NamespaceLabels given by policy context
-	NamespaceLabels map[string]string
-=======
 	// namespaceLabels given by policy context
 	namespaceLabels map[string]string
->>>>>>> 2d64cdf6
 	// PatchedResource is the resource patched with the engine action changes
 	PatchedResource unstructured.Unstructured
 	// PolicyResponse contains the engine policy response
@@ -78,7 +73,6 @@
 	return er
 }
 
-<<<<<<< HEAD
 func NewEngineResponseWithValidatingAdmissionPolicy(
 	resource unstructured.Unstructured,
 	policy v1alpha1.ValidatingAdmissionPolicy,
@@ -87,10 +81,11 @@
 	response := EngineResponse{
 		Resource:                  resource,
 		ValidatingAdmissionPolicy: policy,
-		NamespaceLabels:           namespaceLabels,
+		namespaceLabels:           namespaceLabels,
 	}
 	return response
-=======
+}
+
 func (er EngineResponse) WithNamespaceLabels(namespaceLabels map[string]string) EngineResponse {
 	er.namespaceLabels = namespaceLabels
 	return er
@@ -98,7 +93,6 @@
 
 func (er *EngineResponse) NamespaceLabels() map[string]string {
 	return er.namespaceLabels
->>>>>>> 2d64cdf6
 }
 
 // IsOneOf checks if any rule has status in a given list
