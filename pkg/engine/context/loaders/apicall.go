package loaders

import (
	"context"
	"fmt"

	"github.com/go-logr/logr"
	kyvernov1 "github.com/kyverno/kyverno/api/kyverno/v1"
	engineapi "github.com/kyverno/kyverno/pkg/engine/api"
	"github.com/kyverno/kyverno/pkg/engine/apicall"
	enginecontext "github.com/kyverno/kyverno/pkg/engine/context"
	"github.com/kyverno/kyverno/pkg/engine/jmespath"
)

type apiLoader struct {
	ctx       context.Context //nolint:containedctx
	logger    logr.Logger
	entry     kyvernov1.ContextEntry
	enginectx enginecontext.Interface
	jp        jmespath.Interface
	client    engineapi.RawClient
	config    apicall.APICallConfiguration
	data      []byte
	invalid   bool
}

func NewAPILoader(
	ctx context.Context,
	logger logr.Logger,
	entry kyvernov1.ContextEntry,
	enginectx enginecontext.Interface,
	jp jmespath.Interface,
	client engineapi.RawClient,
	apiCallConfig apicall.APICallConfiguration,
) enginecontext.Loader {
	return &apiLoader{
		ctx:       ctx,
		logger:    logger,
		entry:     entry,
		enginectx: enginectx,
		jp:        jp,
		client:    client,
		config:    apiCallConfig,
	}
}

func (a *apiLoader) HasLoaded() bool {
	return a.data != nil
}

func (a *apiLoader) LoadData() error {
	executor, err := apicall.New(a.logger, a.jp, a.entry, a.enginectx, a.client, a.config)
	if err != nil {
		return fmt.Errorf("failed to initiaize APICal: %w", err)
	}
	if a.data == nil {
		var err error
		if a.data, err = executor.Fetch(a.ctx); err != nil {
<<<<<<< HEAD
			if a.entry.APICall.Default != nil {
				a.data = a.entry.APICall.Default.Raw
				a.entry.APICall.JMESPath = ""
=======
			a.invalid = true
			if a.entry.APICall.Default != nil {
				a.data = a.entry.APICall.Default.Raw
>>>>>>> bf364eaf
			} else {
				return fmt.Errorf("failed to fetch data for APICall: %w", err)
			}
		}
	}

<<<<<<< HEAD
	if _, err := executor.Store(a.data); err != nil {
=======
	if _, err := executor.Store(a.data, a.invalid); err != nil {
>>>>>>> bf364eaf
		return fmt.Errorf("failed to store data for APICall: %w", err)
	}
	return nil
}<|MERGE_RESOLUTION|>--- conflicted
+++ resolved
@@ -56,26 +56,16 @@
 	if a.data == nil {
 		var err error
 		if a.data, err = executor.Fetch(a.ctx); err != nil {
-<<<<<<< HEAD
 			if a.entry.APICall.Default != nil {
 				a.data = a.entry.APICall.Default.Raw
 				a.entry.APICall.JMESPath = ""
-=======
-			a.invalid = true
-			if a.entry.APICall.Default != nil {
-				a.data = a.entry.APICall.Default.Raw
->>>>>>> bf364eaf
 			} else {
 				return fmt.Errorf("failed to fetch data for APICall: %w", err)
 			}
 		}
 	}
 
-<<<<<<< HEAD
 	if _, err := executor.Store(a.data); err != nil {
-=======
-	if _, err := executor.Store(a.data, a.invalid); err != nil {
->>>>>>> bf364eaf
 		return fmt.Errorf("failed to store data for APICall: %w", err)
 	}
 	return nil
