package context

import (
	"encoding/json"
	"fmt"
	"github.com/pkg/errors"
	"reflect"
	"strings"

	jmespath "github.com/kyverno/kyverno/pkg/engine/jmespath"
)

//Query the JSON context with JMESPATH search path
func (ctx *Context) Query(query string) (interface{}, error) {
	query = strings.TrimSpace(query)
	if query == "" {
		return nil, fmt.Errorf("invalid query (nil)")
	}

	var emptyResult interface{}
	// check for white-listed variables
	if !ctx.isBuiltInVariable(query) {
		return emptyResult, InvalidVariableErr{
			variable:  query,
			whiteList: ctx.getBuiltInVars(),
		}
	}

	// compile the query
	queryPath, err := jmespath.New(query)
	if err != nil {
		ctx.log.Error(err, "incorrect query", "query", query)
		return emptyResult, fmt.Errorf("incorrect query %s: %v", query, err)
	}
	// search
	ctx.mutex.RLock()
	defer ctx.mutex.RUnlock()

	var data interface{}
	if err := json.Unmarshal(ctx.jsonRaw, &data); err != nil {
		ctx.log.Error(err, "failed to unmarshal context")
		return emptyResult, fmt.Errorf("failed to unmarshal context: %v", err)
	}

	result, err := queryPath.Search(data)
	if err != nil {
<<<<<<< HEAD
=======
		if !strings.HasPrefix(err.Error(), "Unknown key") {
			ctx.log.Error(err, "JMESPath search failed", "query", query)
		}

>>>>>>> 88d16173
		return emptyResult, err
	}

	return result, nil
}

func (ctx *Context) isBuiltInVariable(variable string) bool {
	if len(ctx.getBuiltInVars()) == 0 {
		return true
	}
	for _, wVar := range ctx.getBuiltInVars() {
		if strings.HasPrefix(variable, wVar) {
			return true
		}
	}
	return false
}

func (ctx *Context) HasChanged(jmespath string) (bool, error) {
	objData, err := ctx.Query("request.object." + jmespath)
	if err != nil {
		return false, errors.Wrap(err, "failed to query request.object")
	}

	if objData == nil {
		return false, fmt.Errorf("request.object.%s not found", jmespath)
	}

	oldObjData, err := ctx.Query("request.oldObject." + jmespath)
	if err != nil {
		return false, errors.Wrap(err, "failed to query request.object")
	}

	if oldObjData == nil {
		return false, fmt.Errorf("request.oldObject.%s not found", jmespath)
	}

	if reflect.DeepEqual(objData, oldObjData) {
		return false, nil
	}

	return true, nil
}<|MERGE_RESOLUTION|>--- conflicted
+++ resolved
@@ -3,9 +3,10 @@
 import (
 	"encoding/json"
 	"fmt"
-	"github.com/pkg/errors"
 	"reflect"
 	"strings"
+
+	"github.com/pkg/errors"
 
 	jmespath "github.com/kyverno/kyverno/pkg/engine/jmespath"
 )
@@ -44,13 +45,10 @@
 
 	result, err := queryPath.Search(data)
 	if err != nil {
-<<<<<<< HEAD
-=======
 		if !strings.HasPrefix(err.Error(), "Unknown key") {
 			ctx.log.Error(err, "JMESPath search failed", "query", query)
 		}
 
->>>>>>> 88d16173
 		return emptyResult, err
 	}
 
