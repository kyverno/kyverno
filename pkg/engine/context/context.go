package context

import (
	"encoding/json"
	"fmt"
	"strings"
	"sync"

	jsonpatch "github.com/evanphx/json-patch/v5"
	"github.com/go-logr/logr"
	kyverno "github.com/kyverno/kyverno/pkg/api/kyverno/v1"
	"k8s.io/api/admission/v1beta1"
	"k8s.io/apimachinery/pkg/apis/meta/v1/unstructured"
	"sigs.k8s.io/controller-runtime/pkg/log"
)

//Interface to manage context operations
type Interface interface {

	// AddRequest marshals and adds the admission request to the context
	AddRequest(request *v1beta1.AdmissionRequest) error

	// AddJSON  merges the json with context
	AddJSON(dataRaw []byte) error

	// AddResource merges resource json under request.object
	AddResource(dataRaw []byte) error

	// AddUserInfo merges userInfo json under kyverno.userInfo
	AddUserInfo(userInfo kyverno.UserInfo) error

	// AddServiceAccount merges ServiceAccount types
	AddServiceAccount(userName string) error

	// AddNamespace merges resource json under request.namespace
	AddNamespace(namespace string) error

	EvalInterface
}

//EvalInterface is used to query and inspect context data
type EvalInterface interface {

	// Query accepts a JMESPath expression and returns matching data
	Query(query string) (interface{}, error)

	// HasChanged accepts a JMESPath expression and compares matching data in the
	// request.object and request.oldObject context fields. If the data has changed
	// it return `true`. If the data has not changed it returns false. If either
	// request.object or request.oldObject are not found, an error is returned.
	HasChanged(jmespath string) (bool, error)
}

//Context stores the data resources as JSON
type Context struct {
	mutex             sync.RWMutex
	jsonRaw           []byte
	jsonRawCheckpoint []byte
	builtInVars       []string
	images            *Images
	log               logr.Logger
}

//NewContext returns a new context
// builtInVars is the list of known variables (e.g. serviceAccountName)
func NewContext(builtInVars ...string) *Context {
	ctx := Context{
		jsonRaw:     []byte(`{}`), // empty json struct
		builtInVars: builtInVars,
		log:         log.Log.WithName("context"),
	}

	return &ctx
}

// InvalidVariableErr represents error for non-white-listed variables
type InvalidVariableErr struct {
	variable  string
	whiteList []string
}

func (i InvalidVariableErr) Error() string {
	return fmt.Sprintf("variable %s cannot be used, allowed variables: %v", i.variable, i.whiteList)
}

// AddJSON merges json data
func (ctx *Context) AddJSON(dataRaw []byte) error {
	var err error
	ctx.mutex.Lock()
	defer ctx.mutex.Unlock()
	// merge json
	ctx.jsonRaw, err = jsonpatch.MergeMergePatches(ctx.jsonRaw, dataRaw)

	if err != nil {
		ctx.log.Error(err, "failed to merge JSON data")
		return err
	}
	return nil
}

// AddRequest adds an admission request to context
func (ctx *Context) AddRequest(request *v1beta1.AdmissionRequest) error {
	modifiedResource := struct {
		Request interface{} `json:"request"`
	}{
		Request: request,
	}

	objRaw, err := json.Marshal(modifiedResource)
	if err != nil {
		ctx.log.Error(err, "failed to marshal the request")
		return err
	}

	return ctx.AddJSON(objRaw)
}

//AddResource data at path: request.object
func (ctx *Context) AddResource(dataRaw []byte) error {

	// unmarshal the resource struct
	var data interface{}
	if err := json.Unmarshal(dataRaw, &data); err != nil {
		ctx.log.Error(err, "failed to unmarshal the resource")
		return err
	}

	modifiedResource := struct {
		Request interface{} `json:"request"`
	}{
		Request: struct {
			Object interface{} `json:"object"`
		}{
			Object: data,
		},
	}

	objRaw, err := json.Marshal(modifiedResource)
	if err != nil {
		ctx.log.Error(err, "failed to marshal the resource")
		return err
	}
	return ctx.AddJSON(objRaw)
}

<<<<<<< HEAD
//AddResource data at path: request.oldObject
func (ctx *Context) AddResourceInOldObject(dataRaw []byte) error {

	// unmarshal the resource struct
	var data interface{}
	if err := json.Unmarshal(dataRaw, &data); err != nil {
		ctx.log.Error(err, "failed to unmarshal the resource")
		return err
	}

=======
func (ctx *Context) AddResourceAsObject(data interface{}) error {
>>>>>>> 8c69ce3e
	modifiedResource := struct {
		Request interface{} `json:"request"`
	}{
		Request: struct {
<<<<<<< HEAD
			OldObject interface{} `json:"oldObject"`
		}{
			OldObject: data,
=======
			Object interface{} `json:"object"`
		}{
			Object: data,
>>>>>>> 8c69ce3e
		},
	}

	objRaw, err := json.Marshal(modifiedResource)
	if err != nil {
		ctx.log.Error(err, "failed to marshal the resource")
		return err
	}
	return ctx.AddJSON(objRaw)
}

//AddUserInfo adds userInfo at path request.userInfo
func (ctx *Context) AddUserInfo(userRequestInfo kyverno.RequestInfo) error {
	modifiedResource := struct {
		Request interface{} `json:"request"`
	}{
		Request: userRequestInfo,
	}

	objRaw, err := json.Marshal(modifiedResource)
	if err != nil {
		ctx.log.Error(err, "failed to marshal the UserInfo")
		return err
	}
	return ctx.AddJSON(objRaw)
}

//AddServiceAccount removes prefix 'system:serviceaccount:' and namespace, then loads only SA name and SA namespace
func (ctx *Context) AddServiceAccount(userName string) error {
	saPrefix := "system:serviceaccount:"
	var sa string
	saName := ""
	saNamespace := ""
	if len(userName) <= len(saPrefix) {
		sa = ""
	} else {
		sa = userName[len(saPrefix):]
	}
	// filter namespace
	groups := strings.Split(sa, ":")
	if len(groups) >= 2 {
		saName = groups[1]
		saNamespace = groups[0]
	}

	saNameObj := struct {
		SA string `json:"serviceAccountName"`
	}{
		SA: saName,
	}
	saNameRaw, err := json.Marshal(saNameObj)
	if err != nil {
		ctx.log.Error(err, "failed to marshal the SA")
		return err
	}
	if err := ctx.AddJSON(saNameRaw); err != nil {
		return err
	}

	saNsObj := struct {
		SA string `json:"serviceAccountNamespace"`
	}{
		SA: saNamespace,
	}
	saNsRaw, err := json.Marshal(saNsObj)
	if err != nil {
		ctx.log.Error(err, "failed to marshal the SA namespace")
		return err
	}
	if err := ctx.AddJSON(saNsRaw); err != nil {
		return err
	}

	return nil
}

// AddNamespace merges resource json under request.namespace
func (ctx *Context) AddNamespace(namespace string) error {
	modifiedResource := struct {
		Request interface{} `json:"request"`
	}{
		Request: struct {
			Namespace string `json:"namespace"`
		}{
			Namespace: namespace,
		},
	}

	objRaw, err := json.Marshal(modifiedResource)
	if err != nil {
		ctx.log.Error(err, "failed to marshal the resource")
		return err
	}

	return ctx.AddJSON(objRaw)
}

func (ctx *Context) AddImageInfo(resource *unstructured.Unstructured) error {
	initContainersImgs, containersImgs := extractImageInfo(resource, ctx.log)
	if len(initContainersImgs) == 0 && len(containersImgs) == 0 {
		return nil
	}

	images := newImages(initContainersImgs, containersImgs)
	if images == nil {
		return nil
	}

	ctx.images = images
	imagesTag := struct {
		Images interface{} `json:"images"`
	}{
		Images: images,
	}

	objRaw, err := json.Marshal(imagesTag)
	if err != nil {
		return err
	}

	return ctx.AddJSON(objRaw)
}

func (ctx *Context) ImageInfo() *Images {
	return ctx.images
}

// Checkpoint creates a copy of the internal state.
// Prior checkpoints will be overridden.
func (ctx *Context) Checkpoint() {
	ctx.mutex.Lock()
	defer ctx.mutex.Unlock()

	ctx.jsonRawCheckpoint = make([]byte, len(ctx.jsonRaw))
	copy(ctx.jsonRawCheckpoint, ctx.jsonRaw)
}

// Restore restores internal state from a prior checkpoint, if one exists.
// If a prior checkpoint does not exist, the state will not be changed.
func (ctx *Context) Restore() {
	ctx.mutex.Lock()
	defer ctx.mutex.Unlock()

	if ctx.jsonRawCheckpoint == nil || len(ctx.jsonRawCheckpoint) == 0 {
		return
	}

	ctx.jsonRaw = make([]byte, len(ctx.jsonRawCheckpoint))
	copy(ctx.jsonRaw, ctx.jsonRawCheckpoint)
}

// AddBuiltInVars adds given pattern to the builtInVars
func (ctx *Context) AddBuiltInVars(pattern string) {
	ctx.mutex.Lock()
	defer ctx.mutex.Unlock()

	builtInVarsCopy := ctx.builtInVars
	ctx.builtInVars = append(builtInVarsCopy, pattern)
}

func (ctx *Context) getBuiltInVars() []string {
	ctx.mutex.RLock()
	defer ctx.mutex.RUnlock()

	vars := ctx.builtInVars
	return vars
}<|MERGE_RESOLUTION|>--- conflicted
+++ resolved
@@ -143,8 +143,7 @@
 	return ctx.AddJSON(objRaw)
 }
 
-<<<<<<< HEAD
-//AddResource data at path: request.oldObject
+//AddResourceInOldObject data at path: request.oldObject
 func (ctx *Context) AddResourceInOldObject(dataRaw []byte) error {
 
 	// unmarshal the resource struct
@@ -154,22 +153,32 @@
 		return err
 	}
 
-=======
-func (ctx *Context) AddResourceAsObject(data interface{}) error {
->>>>>>> 8c69ce3e
 	modifiedResource := struct {
 		Request interface{} `json:"request"`
 	}{
 		Request: struct {
-<<<<<<< HEAD
 			OldObject interface{} `json:"oldObject"`
 		}{
 			OldObject: data,
-=======
+		},
+	}
+
+	objRaw, err := json.Marshal(modifiedResource)
+	if err != nil {
+		ctx.log.Error(err, "failed to marshal the resource")
+		return err
+	}
+	return ctx.AddJSON(objRaw)
+}
+
+func (ctx *Context) AddResourceAsObject(data interface{}) error {
+	modifiedResource := struct {
+		Request interface{} `json:"request"`
+	}{
+		Request: struct {
 			Object interface{} `json:"object"`
 		}{
 			Object: data,
->>>>>>> 8c69ce3e
 		},
 	}
 
