--- conflicted
+++ resolved
@@ -78,12 +78,8 @@
 	AddImageInfos(resource *unstructured.Unstructured, cfg config.Configuration) error
 
 	// AddDeferredLoader adds a loader that is executed on first use (query)
-<<<<<<< HEAD
 	// If deferred loading is disabled the loader is immediately executed.
 	AddDeferredLoader(loader DeferredLoader) error
-=======
-	AddDeferredLoader(name string, loader Loader) error
->>>>>>> b4d2aae7
 
 	// ImageInfo returns image infos present in the context
 	ImageInfo() map[string]map[string]apiutils.ImageInfo
@@ -114,16 +110,7 @@
 	jsonRaw            []byte
 	jsonRawCheckpoints [][]byte
 	images             map[string]map[string]apiutils.ImageInfo
-<<<<<<< HEAD
 	deferred           DeferredLoaders
-=======
-	deferred           deferredLoaders
-}
-
-type deferredLoaders struct {
-	mutex   sync.Mutex
-	loaders map[string]Loader
->>>>>>> b4d2aae7
 }
 
 // NewContext returns a new context
@@ -137,13 +124,7 @@
 		jp:                 jp,
 		jsonRaw:            raw,
 		jsonRawCheckpoints: make([][]byte, 0),
-<<<<<<< HEAD
 		deferred:           NewDeferredLoaders(enableDeferredLoading),
-=======
-		deferred: deferredLoaders{
-			loaders: make(map[string]Loader),
-		},
->>>>>>> b4d2aae7
 	}
 }
 
@@ -375,18 +356,10 @@
 	return true
 }
 
-<<<<<<< HEAD
 func (ctx *context) AddDeferredLoader(dl DeferredLoader) error {
 	if !ctx.deferred.Enabled() {
 		return dl.LoadData()
 	}
-
 	ctx.deferred.Add(dl, len(ctx.jsonRawCheckpoints))
-=======
-func (ctx *context) AddDeferredLoader(name string, loader Loader) error {
-	ctx.deferred.mutex.Lock()
-	defer ctx.deferred.mutex.Unlock()
-	ctx.deferred.loaders[name] = loader
->>>>>>> b4d2aae7
 	return nil
 }