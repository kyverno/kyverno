--- conflicted
+++ resolved
@@ -8,6 +8,7 @@
 	kyvernov2alpha1 "github.com/kyverno/kyverno/api/kyverno/v2alpha1"
 	"github.com/kyverno/kyverno/pkg/config"
 	engineapi "github.com/kyverno/kyverno/pkg/engine/api"
+	"github.com/kyverno/kyverno/pkg/engine/internal"
 	matched "github.com/kyverno/kyverno/pkg/utils/match"
 	"k8s.io/apimachinery/pkg/labels"
 	"k8s.io/client-go/tools/cache"
@@ -87,22 +88,7 @@
 	rule kyvernov1.Rule,
 ) *engineapi.RuleResponse {
 	// if matches, check if there is a corresponding policy exception
-<<<<<<< HEAD
 	exception, err := matchesException(logger, e.exceptionSelector, ctx, rule, e.configuration)
-	var response *engineapi.RuleResponse
-	// if we found an exception
-	if err == nil && exception != nil {
-		key, err := cache.MetaNamespaceKeyFunc(exception)
-		if err != nil {
-			logger.Error(err, "failed to compute policy exception key", "namespace", exception.GetNamespace(), "name", exception.GetName())
-			response = internal.RuleError(rule, ruleType, "failed to compute exception key", err)
-		} else {
-			logger.V(3).Info("policy rule skipped due to policy exception", "exception", key)
-			response = internal.RuleSkip(rule, ruleType, "rule skipped due to policy exception "+key)
-			response.Exception = exception
-		}
-=======
-	exception, err := matchesException(e.exceptionSelector, ctx, rule, e.configuration)
 	if err != nil {
 		logger.Error(err, "failed to match exceptions")
 		return nil
@@ -117,6 +103,5 @@
 	} else {
 		logger.V(3).Info("policy rule skipped due to policy exception", "exception", key)
 		return engineapi.RuleSkip(rule.Name, ruleType, "rule skipped due to policy exception "+key).WithException(exception)
->>>>>>> 512e4811
 	}
 }