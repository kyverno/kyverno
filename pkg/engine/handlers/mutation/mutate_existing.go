--- conflicted
+++ resolved
@@ -84,11 +84,7 @@
 			}
 			mutateResp = m.mutateForEach(ctx)
 		} else {
-<<<<<<< HEAD
 			mutateResp = mutate.Mutate(&rule, policyContext.JSONContext(), target.unstructured, logger)
-=======
-			mutateResp = mutateResource(ctx, contextLoader, rule, policyContext, patchedResource.unstructured, logger)
->>>>>>> 0be5255b
 		}
 		if ruleResponse := buildRuleResponse(&rule, mutateResp, target.resourceInfo); ruleResponse != nil {
 			responses = append(responses, *ruleResponse)
