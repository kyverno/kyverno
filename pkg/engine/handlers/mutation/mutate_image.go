--- conflicted
+++ resolved
@@ -22,18 +22,11 @@
 )
 
 type mutateImageHandler struct {
-<<<<<<< HEAD
-	configuration config.Configuration
-	ivm           *engineapi.ImageVerificationMetadata
-	images        []apiutils.ImageInfo
-	rclientLoader engineapi.RegistryClientLoader
-=======
 	configuration            config.Configuration
 	rclient                  registryclient.Client
 	ivm                      *engineapi.ImageVerificationMetadata
 	images                   []apiutils.ImageInfo
 	imageSignatureRepository string
->>>>>>> 692d419a
 }
 
 func NewMutateImageHandler(
@@ -56,18 +49,11 @@
 		return nil, nil
 	}
 	return mutateImageHandler{
-<<<<<<< HEAD
-		configuration: configuration,
-		ivm:           ivm,
-		images:        ruleImages,
-		rclientLoader: rclientLoader,
-=======
 		configuration:            configuration,
 		rclient:                  rclient,
 		ivm:                      ivm,
 		images:                   ruleImages,
 		imageSignatureRepository: imageSignatureRepository,
->>>>>>> 692d419a
 	}, nil
 }
 
@@ -86,23 +72,10 @@
 			engineapi.RuleError(rule.Name, engineapi.ImageVerify, "failed to substitute variables", err),
 		)
 	}
-<<<<<<< HEAD
-=======
 	iv := internal.NewImageVerifier(logger, h.rclient, policyContext, *ruleCopy, h.ivm, h.imageSignatureRepository)
->>>>>>> 692d419a
 	var engineResponses []*engineapi.RuleResponse
 	var patches []jsonpatch.JsonPatchOperation
 	for _, imageVerify := range ruleCopy.VerifyImages {
-<<<<<<< HEAD
-		var rclient registryclient.Client
-		if len(imageVerify.ImageRegistryCredentials.Secrets) != 0 {
-			rclient = h.rclientLoader.Load(ctx, imageVerify, policyContext)
-		} else {
-			rclient = h.rclientLoader.GetGlobalRegistryClient()
-		}
-		iv := internal.NewImageVerifier(logger, rclient, policyContext, *ruleCopy, h.ivm)
-		engineResponses = append(engineResponses, iv.Verify(ctx, imageVerify, h.images, h.configuration)...)
-=======
 		patch, ruleResponse := iv.Verify(ctx, imageVerify, h.images, h.configuration)
 		patches = append(patches, patch...)
 		engineResponses = append(engineResponses, ruleResponse...)
@@ -133,7 +106,6 @@
 				engineapi.RuleError(rule.Name, engineapi.ImageVerify, "failed to unmarshal resource", err),
 			)
 		}
->>>>>>> 692d419a
 	}
 	return resource, handlers.WithResponses(engineResponses...)
 }
