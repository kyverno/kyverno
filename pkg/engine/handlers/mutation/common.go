--- conflicted
+++ resolved
@@ -11,6 +11,7 @@
 	"github.com/kyverno/kyverno/pkg/engine/mutate"
 	engineutils "github.com/kyverno/kyverno/pkg/engine/utils"
 	"github.com/kyverno/kyverno/pkg/utils/api"
+	"gomodules.xyz/jsonpatch/v2"
 	"k8s.io/apimachinery/pkg/apis/meta/v1/unstructured"
 )
 
@@ -61,12 +62,8 @@
 	defer f.policyContext.JSONContext().Restore()
 
 	patchedResource := f.resource
-<<<<<<< HEAD
 	var allPatches [][]byte
 	reverse := false
-=======
-	var allPatches []jsonpatch.JsonPatchOperation
->>>>>>> 5dd5b57f
 	if foreach.RawPatchStrategicMerge != nil {
 		reverse = true
 	} else if foreach.Order != nil && *foreach.Order == kyvernov1.Descending {
@@ -136,12 +133,7 @@
 			allPatches = append(allPatches, mutateResp.Patches...)
 		}
 	}
-<<<<<<< HEAD
 	return mutate.NewResponse(engineapi.RuleStatusPass, allPatches, "")
-=======
-	sortedPatches := patch.FilterAndSortPatches(allPatches)
-	return mutate.NewResponse(engineapi.RuleStatusPass, patchedResource.unstructured, sortedPatches, "")
->>>>>>> 5dd5b57f
 }
 
 func buildRuleResponse(rule *kyvernov1.Rule, mutateResp *mutate.Response, info resourceInfo) *engineapi.RuleResponse {
@@ -156,18 +148,11 @@
 		mutateResp.Status,
 	)
 	if mutateResp.Status == engineapi.RuleStatusPass {
-<<<<<<< HEAD
 		resp = resp.WithPatches(mutateResp.Patches...)
 		// TODO
 		// if len(rule.Mutation.Targets) != 0 {
 		// 	resp = resp.WithPatchedTarget(&mutateResp.PatchedResource, info.parentResourceGVR, info.subresource)
 		// }
-=======
-		resp = resp.WithPatches(patch.ConvertPatches(mutateResp.Patches...)...)
-		if len(rule.Mutation.Targets) != 0 {
-			resp = resp.WithPatchedTarget(&mutateResp.PatchedResource, info.parentResourceGVR, info.subresource)
-		}
->>>>>>> 5dd5b57f
 	}
 	return resp
 }
