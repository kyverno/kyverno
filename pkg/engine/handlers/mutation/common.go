--- conflicted
+++ resolved
@@ -132,16 +132,8 @@
 			patchedResource.unstructured = mutateResp.PatchedResource
 		}
 	}
-<<<<<<< HEAD
 
-	if len(allPatches) == 0 {
-		return mutate.NewResponse(engineapi.RuleStatusSkip, patchedResource.unstructured, nil, "no patches applied")
-	}
-
-	return mutate.NewResponse(engineapi.RuleStatusPass, patchedResource.unstructured, allPatches, "")
-=======
 	return mutate.NewResponse(engineapi.RuleStatusPass, patchedResource.unstructured, "")
->>>>>>> a345e155
 }
 
 func buildRuleResponse(rule *kyvernov1.Rule, mutateResp *mutate.Response, info resourceInfo) *engineapi.RuleResponse {
