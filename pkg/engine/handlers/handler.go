--- conflicted
+++ resolved
@@ -20,7 +20,6 @@
 	) (unstructured.Unstructured, []engineapi.RuleResponse)
 }
 
-<<<<<<< HEAD
 func WithResponses(ruleResponses ...engineapi.RuleResponse) []engineapi.RuleResponse {
 	if len(ruleResponses) == 0 {
 		return nil
@@ -42,14 +41,12 @@
 
 func WithFail(timestamp time.Time, rule kyvernov1.Rule, ruleType engineapi.RuleType, msg string) []engineapi.RuleResponse {
 	return WithResponses(engineapi.RuleFail(timestamp, rule, ruleType, msg).DoneNow())
-=======
 type HandlerFactory = func() (Handler, error)
 
 func WithHandler(handler Handler) HandlerFactory {
 	return func() (Handler, error) {
 		return handler, nil
 	}
->>>>>>> 263fd8a7
 }
 
 func RuleResponses(rrs ...*engineapi.RuleResponse) []engineapi.RuleResponse {
