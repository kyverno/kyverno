package validation

import (
	"context"
	"encoding/json"
	"fmt"
	"strings"

	"github.com/go-logr/logr"
	gojmespath "github.com/kyverno/go-jmespath"
	kyvernov1 "github.com/kyverno/kyverno/api/kyverno/v1"
	kyvernov2 "github.com/kyverno/kyverno/api/kyverno/v2"
	kyvernov2beta1 "github.com/kyverno/kyverno/api/kyverno/v2beta1"
	engineapi "github.com/kyverno/kyverno/pkg/engine/api"
	"github.com/kyverno/kyverno/pkg/engine/handlers"
	"github.com/kyverno/kyverno/pkg/engine/internal"
	engineutils "github.com/kyverno/kyverno/pkg/engine/utils"
	"github.com/kyverno/kyverno/pkg/engine/validate"
	"github.com/kyverno/kyverno/pkg/engine/variables"
	"github.com/kyverno/kyverno/pkg/utils/match"
	stringutils "github.com/kyverno/kyverno/pkg/utils/strings"
	"github.com/pkg/errors"
	"k8s.io/apiextensions-apiserver/pkg/apis/apiextensions"
	"k8s.io/apimachinery/pkg/apis/meta/v1/unstructured"
	"k8s.io/client-go/tools/cache"
)

type validateResourceHandler struct{}

func NewValidateResourceHandler() (handlers.Handler, error) {
	return validateResourceHandler{}, nil
}

func (h validateResourceHandler) Process(
	ctx context.Context,
	logger logr.Logger,
	policyContext engineapi.PolicyContext,
	resource unstructured.Unstructured,
	rule kyvernov1.Rule,
	contextLoader engineapi.EngineContextLoader,
	exceptions []*kyvernov2.PolicyException,
) (unstructured.Unstructured, []engineapi.RuleResponse) {
	// check if there are policy exceptions that match the incoming resource
	matchedExceptions := engineutils.MatchesException(exceptions, policyContext, logger)
	if len(matchedExceptions) > 0 {
		var keys []string
		for i, exception := range matchedExceptions {
			key, err := cache.MetaNamespaceKeyFunc(&matchedExceptions[i])
			if err != nil {
				logger.Error(err, "failed to compute policy exception key", "namespace", exception.GetNamespace(), "name", exception.GetName())
				return resource, handlers.WithError(rule, engineapi.Validation, "failed to compute exception key", err)
			}
			keys = append(keys, key)
		}

		logger.V(3).Info("policy rule is skipped due to policy exceptions", "exceptions", keys)
		return resource, handlers.WithResponses(
			engineapi.RuleSkip(rule.Name, engineapi.Validation, "rule is skipped due to policy exceptions"+strings.Join(keys, ", "), rule.ReportProperties).WithExceptions(matchedExceptions),
		)
	}
	v := newValidator(logger, contextLoader, policyContext, rule)
	return resource, handlers.WithResponses(v.validate(ctx))
}

type validator struct {
	log              logr.Logger
	policyContext    engineapi.PolicyContext
	rule             kyvernov1.Rule
	contextEntries   []kyvernov1.ContextEntry
	anyAllConditions any
	pattern          apiextensions.JSON
	anyPattern       apiextensions.JSON
	deny             *kyvernov1.Deny
	forEach          []kyvernov1.ForEachValidation
	contextLoader    engineapi.EngineContextLoader
	nesting          int
}

func newValidator(log logr.Logger, contextLoader engineapi.EngineContextLoader, ctx engineapi.PolicyContext, rule kyvernov1.Rule) *validator {
	return &validator{
		log:              log,
		rule:             rule,
		policyContext:    ctx,
		contextLoader:    contextLoader,
		pattern:          rule.Validation.GetPattern(),
		anyPattern:       rule.Validation.GetAnyPattern(),
		deny:             rule.Validation.Deny,
		anyAllConditions: rule.GetAnyAllConditions(),
		forEach:          rule.Validation.ForEachValidation,
	}
}

func newForEachValidator(
	foreach kyvernov1.ForEachValidation,
	contextLoader engineapi.EngineContextLoader,
	nesting int,
	rule kyvernov1.Rule,
	ctx engineapi.PolicyContext,
	log logr.Logger,
) (*validator, error) {
	var loopItems []kyvernov1.ForEachValidation
	fev := foreach.GetForEachValidation()
	if len(fev) > 0 {
		loopItems = fev
	} else {
		loopItems = make([]kyvernov1.ForEachValidation, 0)
	}
	return &validator{
		log:              log,
		policyContext:    ctx,
		rule:             rule,
		contextLoader:    contextLoader,
		contextEntries:   foreach.Context,
		anyAllConditions: foreach.AnyAllConditions,
		pattern:          foreach.GetPattern(),
		anyPattern:       foreach.GetAnyPattern(),
		deny:             foreach.Deny,
		forEach:          loopItems,
		nesting:          nesting,
	}, nil
}

func (v *validator) validate(ctx context.Context) *engineapi.RuleResponse {
	if err := v.loadContext(ctx); err != nil {
		return engineapi.RuleError(v.rule.Name, engineapi.Validation, "failed to load context", err, v.rule.ReportProperties)
	}
	preconditionsPassed, msg, err := internal.CheckPreconditions(v.log, v.policyContext.JSONContext(), v.anyAllConditions)
	if err != nil {
		return engineapi.RuleError(v.rule.Name, engineapi.Validation, "failed to evaluate preconditions", err, v.rule.ReportProperties)
	}
	if !preconditionsPassed {
		s := stringutils.JoinNonEmpty([]string{"preconditions not met", msg}, "; ")
		return engineapi.RuleSkip(v.rule.Name, engineapi.Validation, s, v.rule.ReportProperties)
	}

	var ruleResponse *engineapi.RuleResponse
	if v.deny != nil {
		ruleResponse = v.validateDeny()
	} else if v.pattern != nil || v.anyPattern != nil {
		if err = v.substitutePatterns(); err != nil {
			return engineapi.RuleError(v.rule.Name, engineapi.Validation, "variable substitution failed", err, v.rule.ReportProperties)
		}

		ruleResponse = v.validateResourceWithRule()
	} else if v.forEach != nil {
		ruleResponse = v.validateForEach(ctx)
	} else {
		v.log.V(2).Info("invalid validation rule: podSecurity, cel, patterns, or deny expected")
	}

<<<<<<< HEAD
	allowExisitingViolations := v.rule.HasValidateAllowExistingViolations()
	if engineutils.IsUpdateRequest(v.policyContext) && allowExisitingViolations && v.nesting == 0 { // is update request and is the root level validate
		priorResp, err := v.validateOldObject(ctx)
		if err != nil {
			return engineapi.RuleError(v.rule.Name, engineapi.Validation, "failed to validate old object", err)
		}

		if engineutils.IsSameRuleResponse(ruleResponse, priorResp) {
			v.log.V(3).Info("skipping modified resource as validation results have not changed")
			if ruleResponse.Status() == engineapi.RuleStatusPass {
				return ruleResponse
=======
		if engineutils.IsUpdateRequest(v.policyContext) {
			priorResp, err := v.validateOldObject(ctx)
			if err != nil {
				return engineapi.RuleError(v.rule.Name, engineapi.Validation, "failed to validate old object", err, v.rule.ReportProperties)
			}

			if engineutils.IsSameRuleResponse(ruleResponse, priorResp) {
				v.log.V(3).Info("skipping modified resource as validation results have not changed")
				if ruleResponse.Status() == engineapi.RuleStatusPass {
					return ruleResponse
				}
				return engineapi.RuleSkip(v.rule.Name, engineapi.Validation, "skipping modified resource as validation results have not changed", v.rule.ReportProperties)
>>>>>>> fb753e06
			}
			return engineapi.RuleSkip(v.rule.Name, engineapi.Validation, "skipping modified resource as validation results have not changed")
		}
	}

	return ruleResponse
}

func (v *validator) validateOldObject(ctx context.Context) (*engineapi.RuleResponse, error) {
	if v.policyContext.Operation() != kyvernov1.Update {
		return nil, errors.New("invalid operation")
	}

	newResource := v.policyContext.NewResource()
	oldResource := v.policyContext.OldResource()
	emptyResource := unstructured.Unstructured{}

	if v.rule.MatchResources.All != nil || v.rule.MatchResources.Any != nil {
		matched := match.CheckMatchesResources(
			v.policyContext.OldResource(),
			kyvernov2beta1.MatchResources{
				Any: v.rule.MatchResources.Any,
				All: v.rule.MatchResources.All,
			},
			make(map[string]string),
			kyvernov2.RequestInfo{},
			oldResource.GroupVersionKind(),
			"",
		)
		if matched != nil {
			return engineapi.RuleSkip(v.rule.Name, engineapi.Validation, "resource not matched"), nil
		}
	}

	if v.rule.ExcludeResources.All != nil || v.rule.ExcludeResources.Any != nil {
		excluded := match.CheckMatchesResources(
			v.policyContext.OldResource(),
			kyvernov2beta1.MatchResources{
				Any: v.rule.ExcludeResources.Any,
				All: v.rule.ExcludeResources.All,
			},
			make(map[string]string),
			kyvernov2.RequestInfo{},
			oldResource.GroupVersionKind(),
			"",
		)
		if excluded == nil {
			return engineapi.RuleSkip(v.rule.Name, engineapi.Validation, "resource excluded"), nil
		}
	}

	if err := v.policyContext.SetResources(emptyResource, oldResource); err != nil {
		return nil, errors.Wrapf(err, "failed to set resources")
	}
	if err := v.policyContext.SetOperation(kyvernov1.Create); err != nil { // simulates the condition when old object was "created"
		return nil, errors.Wrapf(err, "failed to set operation")
	}

	resp := v.validate(ctx)

	if err := v.policyContext.SetResources(oldResource, newResource); err != nil {
		return nil, errors.Wrapf(err, "failed to reset resources")
	}

	if err := v.policyContext.SetOperation(kyvernov1.Update); err != nil {
		return nil, errors.Wrapf(err, "failed to reset operation")
	}

	return resp, nil
}

func (v *validator) validateForEach(ctx context.Context) *engineapi.RuleResponse {
	applyCount := 0
	for _, foreach := range v.forEach {
		elements, err := engineutils.EvaluateList(foreach.List, v.policyContext.JSONContext())
		if err != nil {
			v.log.V(2).Info("failed to evaluate list", "list", foreach.List, "error", err.Error())
			continue
		}
		resp, count := v.validateElements(ctx, foreach, elements, foreach.ElementScope)
		if resp.Status() != engineapi.RuleStatusPass {
			return resp
		}
		applyCount += count
	}
	if applyCount == 0 {
		return nil
	}
	return engineapi.RulePass(v.rule.Name, engineapi.Validation, "rule passed", v.rule.ReportProperties)
}

func (v *validator) validateElements(ctx context.Context, foreach kyvernov1.ForEachValidation, elements []interface{}, elementScope *bool) (*engineapi.RuleResponse, int) {
	v.policyContext.JSONContext().Checkpoint()
	defer v.policyContext.JSONContext().Restore()
	applyCount := 0

	for index, element := range elements {
		if element == nil {
			continue
		}

		v.policyContext.JSONContext().Reset()
		policyContext := v.policyContext.Copy()
		if err := engineutils.AddElementToContext(policyContext, element, index, v.nesting, elementScope); err != nil {
			v.log.Error(err, "failed to add element to context")
			return engineapi.RuleError(v.rule.Name, engineapi.Validation, "failed to process foreach", err, v.rule.ReportProperties), applyCount
		}

		foreachValidator, err := newForEachValidator(foreach, v.contextLoader, v.nesting+1, v.rule, policyContext, v.log)
		if err != nil {
			v.log.Error(err, "failed to create foreach validator")
			return engineapi.RuleError(v.rule.Name, engineapi.Validation, "failed to create foreach validator", err, v.rule.ReportProperties), applyCount
		}

		r := foreachValidator.validate(ctx)
		if r == nil {
			v.log.V(2).Info("skip rule due to empty result")
			continue
		}
		status := r.Status()
		if status == engineapi.RuleStatusSkip {
			v.log.V(2).Info("skip rule", "reason", r.Message())
			continue
		} else if status != engineapi.RuleStatusPass {
			if status == engineapi.RuleStatusError {
				if index < len(elements)-1 {
					continue
				}
				msg := fmt.Sprintf("validation failure: %v", r.Message())
				return engineapi.NewRuleResponse(v.rule.Name, engineapi.Validation, msg, status, v.rule.ReportProperties), applyCount
			}
			msg := fmt.Sprintf("validation failure: %v", r.Message())
			return engineapi.NewRuleResponse(v.rule.Name, engineapi.Validation, msg, status, v.rule.ReportProperties), applyCount
		}

		applyCount++
	}

	return engineapi.RulePass(v.rule.Name, engineapi.Validation, "", v.rule.ReportProperties), applyCount
}

func (v *validator) loadContext(ctx context.Context) error {
	if err := v.contextLoader(ctx, v.contextEntries, v.policyContext.JSONContext()); err != nil {
		if _, ok := err.(gojmespath.NotFoundError); ok {
			v.log.V(3).Info("failed to load context", "reason", err.Error())
		} else {
			v.log.Error(err, "failed to load context")
		}
		return err
	}
	return nil
}

func (v *validator) validateDeny() *engineapi.RuleResponse {
	if deny, msg, err := internal.CheckDenyPreconditions(v.log, v.policyContext.JSONContext(), v.deny.GetAnyAllConditions()); err != nil {
		return engineapi.RuleError(v.rule.Name, engineapi.Validation, "failed to check deny conditions", err, v.rule.ReportProperties)
	} else {
		if deny {
			return engineapi.RuleFail(v.rule.Name, engineapi.Validation, v.getDenyMessage(deny, msg), v.rule.ReportProperties)
		}
		return engineapi.RulePass(v.rule.Name, engineapi.Validation, v.getDenyMessage(deny, msg), v.rule.ReportProperties)
	}
}

func (v *validator) getDenyMessage(deny bool, msg string) string {
	if !deny {
		return fmt.Sprintf("validation rule '%s' passed.", v.rule.Name)
	}

	if v.rule.Validation.Message == "" && msg == "" {
		return fmt.Sprintf("validation error: rule %s failed", v.rule.Name)
	}

	s := stringutils.JoinNonEmpty([]string{v.rule.Validation.Message, msg}, "; ")
	raw, err := variables.SubstituteAll(v.log, v.policyContext.JSONContext(), s)
	if err != nil {
		return msg
	}

	switch typed := raw.(type) {
	case string:
		return typed
	default:
		return "the produced message didn't resolve to a string, check your policy definition."
	}
}

func (v *validator) validateResourceWithRule() *engineapi.RuleResponse {
	element := v.policyContext.Element()
	if !engineutils.IsEmptyUnstructured(&element) {
		return v.validatePatterns(element)
	}
	if engineutils.IsDeleteRequest(v.policyContext) {
		v.log.V(3).Info("skipping validation on deleted resource")
		return nil
	}
	resp := v.validatePatterns(v.policyContext.NewResource())
	return resp
}

// validatePatterns validate pattern and anyPattern
func (v *validator) validatePatterns(resource unstructured.Unstructured) *engineapi.RuleResponse {
	if v.pattern != nil {
		if err := validate.MatchPattern(v.log, resource.Object, v.pattern); err != nil {
			pe, ok := err.(*validate.PatternError)
			if ok {
				v.log.V(3).Info("validation error", "path", pe.Path, "error", err.Error())

				if pe.Skip {
					return engineapi.RuleSkip(v.rule.Name, engineapi.Validation, pe.Error(), v.rule.ReportProperties)
				}

				if pe.Path == "" {
					return engineapi.RuleError(v.rule.Name, engineapi.Validation, v.buildErrorMessage(err, ""), nil, v.rule.ReportProperties)
				}

				return engineapi.RuleFail(v.rule.Name, engineapi.Validation, v.buildErrorMessage(err, pe.Path), v.rule.ReportProperties)
			}

			return engineapi.RuleError(v.rule.Name, engineapi.Validation, v.buildErrorMessage(err, ""), nil, v.rule.ReportProperties)
		}

		v.log.V(4).Info("successfully processed rule")
		msg := fmt.Sprintf("validation rule '%s' passed.", v.rule.Name)
		return engineapi.RulePass(v.rule.Name, engineapi.Validation, msg, v.rule.ReportProperties)
	}

	if v.anyPattern != nil {
		var failedAnyPatternsErrors []error
		var skippedAnyPatternErrors []error
		var err error

		anyPatterns, err := deserializeAnyPattern(v.anyPattern)
		if err != nil {
			return engineapi.RuleError(v.rule.Name, engineapi.Validation, "failed to deserialize anyPattern, expected type array", err, v.rule.ReportProperties)
		}

		for idx, pattern := range anyPatterns {
			err := validate.MatchPattern(v.log, resource.Object, pattern)
			if err == nil {
				msg := fmt.Sprintf("validation rule '%s' anyPattern[%d] passed.", v.rule.Name, idx)
				return engineapi.RulePass(v.rule.Name, engineapi.Validation, msg, v.rule.ReportProperties)
			}

			if pe, ok := err.(*validate.PatternError); ok {
				var patternErr error
				v.log.V(3).Info("validation rule failed", "anyPattern[%d]", idx, "path", pe.Path)

				if pe.Skip {
					patternErr = fmt.Errorf("rule %s[%d] skipped: %s", v.rule.Name, idx, err.Error())
					skippedAnyPatternErrors = append(skippedAnyPatternErrors, patternErr)
				} else {
					if pe.Path == "" {
						patternErr = fmt.Errorf("rule %s[%d] failed: %s", v.rule.Name, idx, err.Error())
					} else {
						patternErr = fmt.Errorf("rule %s[%d] failed at path %s", v.rule.Name, idx, pe.Path)
					}
					failedAnyPatternsErrors = append(failedAnyPatternsErrors, patternErr)
				}
			}
		}

		// Any Pattern validation errors
		if len(skippedAnyPatternErrors) > 0 && len(failedAnyPatternsErrors) == 0 {
			var errorStr []string
			for _, err := range skippedAnyPatternErrors {
				errorStr = append(errorStr, err.Error())
			}
			v.log.V(4).Info(fmt.Sprintf("Validation rule '%s' skipped. %s", v.rule.Name, errorStr))
			return engineapi.RuleSkip(v.rule.Name, engineapi.Validation, strings.Join(errorStr, " "), v.rule.ReportProperties)
		} else if len(failedAnyPatternsErrors) > 0 {
			var errorStr []string
			for _, err := range failedAnyPatternsErrors {
				errorStr = append(errorStr, err.Error())
			}

			v.log.V(4).Info(fmt.Sprintf("Validation rule '%s' failed. %s", v.rule.Name, errorStr))
			msg := v.buildAnyPatternErrorMessage(errorStr)
			return engineapi.RuleFail(v.rule.Name, engineapi.Validation, msg, v.rule.ReportProperties)
		}
	}

	return engineapi.RulePass(v.rule.Name, engineapi.Validation, v.rule.Validation.Message, v.rule.ReportProperties)
}

func deserializeAnyPattern(anyPattern apiextensions.JSON) ([]interface{}, error) {
	if anyPattern == nil {
		return nil, nil
	}

	ap, err := json.Marshal(anyPattern)
	if err != nil {
		return nil, err
	}

	var res []interface{}
	if err := json.Unmarshal(ap, &res); err != nil {
		return nil, err
	}

	return res, nil
}

func (v *validator) buildErrorMessage(err error, path string) string {
	if v.rule.Validation.Message == "" {
		if path != "" {
			return fmt.Sprintf("validation error: rule %s failed at path %s", v.rule.Name, path)
		}

		return fmt.Sprintf("validation error: rule %s execution error: %s", v.rule.Name, err.Error())
	}

	msgRaw, sErr := variables.SubstituteAll(v.log, v.policyContext.JSONContext(), v.rule.Validation.Message)
	if sErr != nil {
		v.log.V(2).Info("failed to substitute variables in message", "error", sErr)
		return fmt.Sprintf("validation error: variables substitution error in rule %s execution error: %s", v.rule.Name, err.Error())
	} else {
		msg := msgRaw.(string)
		if !strings.HasSuffix(msg, ".") {
			msg = msg + "."
		}
		if path != "" {
			return fmt.Sprintf("validation error: %s rule %s failed at path %s", msg, v.rule.Name, path)
		}
		return fmt.Sprintf("validation error: %s rule %s execution error: %s", msg, v.rule.Name, err.Error())
	}
}

func (v *validator) buildAnyPatternErrorMessage(errors []string) string {
	errStr := strings.Join(errors, " ")
	if v.rule.Validation.Message == "" {
		return fmt.Sprintf("validation error: %s", errStr)
	}
	msgRaw, sErr := variables.SubstituteAll(v.log, v.policyContext.JSONContext(), v.rule.Validation.Message)
	if sErr != nil {
		v.log.V(2).Info("failed to substitute variables in message", "error", sErr)
		return fmt.Sprintf("validation error: variables substitution error in rule %s execution error: %s", v.rule.Name, errStr)
	} else {
		msg := msgRaw.(string)
		if strings.HasSuffix(msg, ".") {
			return fmt.Sprintf("validation error: %s %s", msg, errStr)
		}
		return fmt.Sprintf("validation error: %s. %s", msg, errStr)
	}
}

func (v *validator) substitutePatterns() error {
	if v.pattern != nil {
		i, err := variables.SubstituteAll(v.log, v.policyContext.JSONContext(), v.pattern)
		if err != nil {
			return err
		}
		v.pattern = i.(apiextensions.JSON)
		return nil
	}

	if v.anyPattern != nil {
		i, err := variables.SubstituteAll(v.log, v.policyContext.JSONContext(), v.anyPattern)
		if err != nil {
			return err
		}
		v.anyPattern = i.(apiextensions.JSON)
		return nil
	}

	return nil
}<|MERGE_RESOLUTION|>--- conflicted
+++ resolved
@@ -148,32 +148,17 @@
 		v.log.V(2).Info("invalid validation rule: podSecurity, cel, patterns, or deny expected")
 	}
 
-<<<<<<< HEAD
 	allowExisitingViolations := v.rule.HasValidateAllowExistingViolations()
 	if engineutils.IsUpdateRequest(v.policyContext) && allowExisitingViolations && v.nesting == 0 { // is update request and is the root level validate
 		priorResp, err := v.validateOldObject(ctx)
 		if err != nil {
-			return engineapi.RuleError(v.rule.Name, engineapi.Validation, "failed to validate old object", err)
+			return engineapi.RuleError(v.rule.Name, engineapi.Validation, "failed to validate old object", err, ruleResponse.Properties())
 		}
 
 		if engineutils.IsSameRuleResponse(ruleResponse, priorResp) {
 			v.log.V(3).Info("skipping modified resource as validation results have not changed")
 			if ruleResponse.Status() == engineapi.RuleStatusPass {
 				return ruleResponse
-=======
-		if engineutils.IsUpdateRequest(v.policyContext) {
-			priorResp, err := v.validateOldObject(ctx)
-			if err != nil {
-				return engineapi.RuleError(v.rule.Name, engineapi.Validation, "failed to validate old object", err, v.rule.ReportProperties)
-			}
-
-			if engineutils.IsSameRuleResponse(ruleResponse, priorResp) {
-				v.log.V(3).Info("skipping modified resource as validation results have not changed")
-				if ruleResponse.Status() == engineapi.RuleStatusPass {
-					return ruleResponse
-				}
-				return engineapi.RuleSkip(v.rule.Name, engineapi.Validation, "skipping modified resource as validation results have not changed", v.rule.ReportProperties)
->>>>>>> fb753e06
 			}
 			return engineapi.RuleSkip(v.rule.Name, engineapi.Validation, "skipping modified resource as validation results have not changed")
 		}
