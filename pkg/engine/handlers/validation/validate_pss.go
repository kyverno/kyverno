--- conflicted
+++ resolved
@@ -81,13 +81,7 @@
 				return resource, engineapi.RuleError(rule.Name, engineapi.Validation, "failed to compute exception key", err)
 			}
 			logger.V(3).Info("policy rule is skipped due to policy exception", "exception", key)
-<<<<<<< HEAD
-			return resource, engineapi.RuleSkip(rule.Name, engineapi.Validation, "rule is skipped due to policy exception "+key).WithExceptions([]kyvernov2.PolicyException{polex})
-=======
-			return resource, handlers.WithResponses(
-				engineapi.RuleSkip(rule.Name, engineapi.Validation, "rule is skipped due to policy exception "+key, rule.ReportProperties).WithExceptions([]kyvernov2.PolicyException{polex}),
-			)
->>>>>>> fb753e06
+			return resource, engineapi.RuleSkip(rule.Name, engineapi.Validation, "rule is skipped due to policy exception "+key, rule.ReportProperties).WithExceptions([]kyvernov2.PolicyException{polex})
 		}
 	}
 
@@ -118,13 +112,7 @@
 	}
 	if allowed {
 		msg := fmt.Sprintf("Validation rule '%s' passed.", rule.Name)
-<<<<<<< HEAD
-		return resource, engineapi.RulePass(rule.Name, engineapi.Validation, msg).WithPodSecurityChecks(podSecurityChecks)
-=======
-		return resource, handlers.WithResponses(
-			engineapi.RulePass(rule.Name, engineapi.Validation, msg, rule.ReportProperties).WithPodSecurityChecks(podSecurityChecks),
-		)
->>>>>>> fb753e06
+		return resource, engineapi.RulePass(rule.Name, engineapi.Validation, msg, rule.ReportProperties).WithPodSecurityChecks(podSecurityChecks)
 	} else {
 		// apply pod security exceptions if exist
 		var excludes []kyvernov1.PodSecurityStandard
@@ -143,17 +131,16 @@
 		if len(pssChecks) == 0 && err == nil {
 			podSecurityChecks.Checks = pssChecks
 			logger.V(3).Info("policy rule is skipped due to policy exceptions", "exceptions", keys)
-<<<<<<< HEAD
 			return resource, engineapi.RuleSkip(rule.Name, engineapi.Validation, "rule is skipped due to policy exceptions "+strings.Join(keys, ", ")).WithExceptions(matchedExceptions).WithPodSecurityChecks(podSecurityChecks)
 		}
 		msg := fmt.Sprintf(`Validation rule '%s' failed. It violates PodSecurity "%s:%s": %s`, rule.Name, podSecurity.Level, podSecurity.Version, pss.FormatChecksPrint(pssChecks))
-		ruleResponse := engineapi.RuleFail(rule.Name, engineapi.Validation, msg).WithPodSecurityChecks(podSecurityChecks)
+		ruleResponse := engineapi.RuleFail(rule.Name, engineapi.Validation, msg, rule.ReportProperties).WithPodSecurityChecks(podSecurityChecks)
 		allowExisitingViolations := rule.HasValidateAllowExistingViolations()
 		if engineutils.IsUpdateRequest(policyContext) && allowExisitingViolations {
 			logger.V(4).Info("is update request")
 			priorResp, err := h.validateOldObject(ctx, logger, policyContext, resource, rule, engineLoader, exceptions)
 			if err != nil {
-				return resource, engineapi.RuleError(rule.Name, engineapi.Validation, "failed to validate old object", err)
+				return resource, engineapi.RuleError(rule.Name, engineapi.Validation, "failed to validate old object", err, rule.ReportProperties)
 			}
 
 			if ruleResponse.Status() == priorResp.Status() {
@@ -215,15 +202,6 @@
 			kyvernov2.RequestInfo{},
 			oldResource.GroupVersionKind(),
 			"",
-=======
-			return resource, handlers.WithResponses(
-				engineapi.RuleSkip(rule.Name, engineapi.Validation, "rule is skipped due to policy exceptions "+strings.Join(keys, ", "), rule.ReportProperties).WithExceptions(matchedExceptions).WithPodSecurityChecks(podSecurityChecks),
-			)
-		}
-		msg := fmt.Sprintf(`Validation rule '%s' failed. It violates PodSecurity "%s:%s": %s`, rule.Name, podSecurity.Level, podSecurity.Version, pss.FormatChecksPrint(pssChecks))
-		return resource, handlers.WithResponses(
-			engineapi.RuleFail(rule.Name, engineapi.Validation, msg, rule.ReportProperties).WithPodSecurityChecks(podSecurityChecks),
->>>>>>> fb753e06
 		)
 		if excluded == nil {
 			return nil, nil
