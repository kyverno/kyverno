--- conflicted
+++ resolved
@@ -171,10 +171,7 @@
 }
 
 // return an image references for a container name
-<<<<<<< HEAD
-=======
 // if the image is not found, the name is returned
->>>>>>> 429e84be
 func getImageReference(name string, imageInfos map[string]map[string]api.ImageInfo) string {
 	if containers, ok := imageInfos["containers"]; ok {
 		if imageInfo, ok := containers[name]; ok {
@@ -191,11 +188,7 @@
 			return imageInfo.String()
 		}
 	}
-<<<<<<< HEAD
-	return ""
-=======
 	return name
->>>>>>> 429e84be
 }
 
 func getSpec(resource unstructured.Unstructured) (podSpec *corev1.PodSpec, metadata *metav1.ObjectMeta, err error) {
