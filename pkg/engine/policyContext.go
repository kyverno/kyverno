package engine

import (
	kyverno "github.com/nirmata/kyverno/pkg/api/kyverno/v1"
	client "github.com/nirmata/kyverno/pkg/dclient"
	"github.com/nirmata/kyverno/pkg/engine/context"
<<<<<<< HEAD
=======
	authenticationv1 "k8s.io/api/authentication/v1"
>>>>>>> 5b8ab384
	"k8s.io/apimachinery/pkg/apis/meta/v1/unstructured"
)

// PolicyContext contains the contexts for engine to process
type PolicyContext struct {
	// policy to be processed
	Policy kyverno.ClusterPolicy
	// resource to be processed
	NewResource unstructured.Unstructured
	// old Resource - Update operations
	OldResource   unstructured.Unstructured
	AdmissionInfo kyverno.RequestInfo
	// Dynamic client - used by generate
	Client *client.Client
	// Contexts to store resources
	Context context.EvalInterface
<<<<<<< HEAD
=======
}

// RequestInfo contains permission info carried in an admission request
type RequestInfo struct {
	// Roles is a list of possible role send the request
	Roles []string
	// ClusterRoles is a list of possible clusterRoles send the request
	ClusterRoles []string
	// UserInfo is the userInfo carried in the admission request
	AdmissionUserInfo authenticationv1.UserInfo
>>>>>>> 5b8ab384
}<|MERGE_RESOLUTION|>--- conflicted
+++ resolved
@@ -4,10 +4,7 @@
 	kyverno "github.com/nirmata/kyverno/pkg/api/kyverno/v1"
 	client "github.com/nirmata/kyverno/pkg/dclient"
 	"github.com/nirmata/kyverno/pkg/engine/context"
-<<<<<<< HEAD
-=======
 	authenticationv1 "k8s.io/api/authentication/v1"
->>>>>>> 5b8ab384
 	"k8s.io/apimachinery/pkg/apis/meta/v1/unstructured"
 )
 
@@ -24,8 +21,6 @@
 	Client *client.Client
 	// Contexts to store resources
 	Context context.EvalInterface
-<<<<<<< HEAD
-=======
 }
 
 // RequestInfo contains permission info carried in an admission request
@@ -36,5 +31,4 @@
 	ClusterRoles []string
 	// UserInfo is the userInfo carried in the admission request
 	AdmissionUserInfo authenticationv1.UserInfo
->>>>>>> 5b8ab384
 }