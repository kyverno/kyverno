package engine

import (
	"context"
	"encoding/json"
	"fmt"

	"github.com/go-logr/logr"
	kyvernov1 "github.com/kyverno/kyverno/api/kyverno/v1"
	"github.com/kyverno/kyverno/cmd/cli/kubectl-kyverno/utils/store"
<<<<<<< HEAD
=======
	"github.com/kyverno/kyverno/pkg/clients/dclient"
>>>>>>> 848596ca
	engineapi "github.com/kyverno/kyverno/pkg/engine/api"
	"github.com/kyverno/kyverno/pkg/engine/apicall"
	enginecontext "github.com/kyverno/kyverno/pkg/engine/context"
	jmespath "github.com/kyverno/kyverno/pkg/engine/jmespath"
	"github.com/kyverno/kyverno/pkg/engine/variables"
	"github.com/kyverno/kyverno/pkg/logging"
	"github.com/kyverno/kyverno/pkg/registryclient"
	"github.com/pkg/errors"
)

<<<<<<< HEAD
// LoadContext - Fetches and adds external data to the Context.
func LoadContext(ctx context.Context, logger logr.Logger, rclient registryclient.Client, contextEntries []kyvernov1.ContextEntry, enginectx engineapi.PolicyContext, ruleName string) error {
	if len(contextEntries) == 0 {
		return nil
	}

	policyName := enginectx.Policy().GetName()
	if store.IsMock() {
		rule := store.GetPolicyRule(policyName, ruleName)
		if rule != nil && len(rule.Values) > 0 {
			variables := rule.Values
			for key, value := range variables {
				if err := enginectx.JSONContext().AddVariable(key, value); err != nil {
					return err
				}
=======
type ContextLoaderFactory = func(pContext *PolicyContext, ruleName string) engineapi.ContextLoader

func LegacyContextLoaderFactory(rclient registryclient.Client) ContextLoaderFactory {
	if store.IsMock() {
		return func(pContext *PolicyContext, ruleName string) engineapi.ContextLoader {
			policy := pContext.Policy()
			return &mockContextLoader{
				logger:     logging.WithName("MockContextLoaderFactory"),
				policyName: policy.GetName(),
				ruleName:   ruleName,
				client:     pContext.Client(),
				rclient:    rclient,
				cmResolver: pContext.informerCacheResolvers,
>>>>>>> 848596ca
			}
		}
	}
	return func(pContext *PolicyContext, ruleName string) engineapi.ContextLoader {
		return &contextLoader{
			logger:     logging.WithName("LegacyContextLoaderFactory"),
			client:     pContext.Client(),
			rclient:    rclient,
			cmResolver: pContext.informerCacheResolvers,
		}
	}
}

type contextLoader struct {
	logger     logr.Logger
	rclient    registryclient.Client
	client     dclient.Interface
	cmResolver engineapi.ConfigmapResolver
}

func (l *contextLoader) Load(ctx context.Context, contextEntries []kyvernov1.ContextEntry, enginectx enginecontext.Interface) error {
	for _, entry := range contextEntries {
		if entry.ConfigMap != nil {
			if err := loadConfigMap(ctx, l.logger, entry, enginectx, l.cmResolver); err != nil {
				return err
			}
		} else if entry.APICall != nil {
			if err := loadAPIData(ctx, l.logger, entry, enginectx, l.client); err != nil {
				return err
			}
		} else if entry.ImageRegistry != nil {
			if err := loadImageData(ctx, l.rclient, l.logger, entry, enginectx); err != nil {
				return err
			}
		} else if entry.Variable != nil {
			if err := loadVariable(l.logger, entry, enginectx); err != nil {
				return err
			}
		}
	}
	return nil
}

type mockContextLoader struct {
	logger     logr.Logger
	policyName string
	ruleName   string
	rclient    registryclient.Client
	client     dclient.Interface
	cmResolver engineapi.ConfigmapResolver
}

<<<<<<< HEAD
		if rule != nil && len(rule.ForEachValues) > 0 {
			for key, value := range rule.ForEachValues {
				if err := enginectx.JSONContext().AddVariable(key, value[store.GetForeachElement()]); err != nil {
					return err
				}
=======
func (l *mockContextLoader) Load(ctx context.Context, contextEntries []kyvernov1.ContextEntry, enginectx enginecontext.Interface) error {
	rule := store.GetPolicyRule(l.policyName, l.ruleName)
	if rule != nil && len(rule.Values) > 0 {
		variables := rule.Values
		for key, value := range variables {
			if err := enginectx.AddVariable(key, value); err != nil {
				return err
>>>>>>> 848596ca
			}
		}
	}
	hasRegistryAccess := store.GetRegistryAccess()
	// Context Variable should be loaded after the values loaded from values file
	for _, entry := range contextEntries {
		if entry.ImageRegistry != nil && hasRegistryAccess {
			rclient := store.GetRegistryClient()
			if err := loadImageData(ctx, rclient, l.logger, entry, enginectx); err != nil {
				return err
			}
		} else if entry.Variable != nil {
			if err := loadVariable(l.logger, entry, enginectx); err != nil {
				return err
			}
		} else if entry.APICall != nil && store.IsApiCallAllowed() {
			if err := loadAPIData(ctx, l.logger, entry, enginectx, l.client); err != nil {
				return err
			}
		}
	}
	if rule != nil && len(rule.ForEachValues) > 0 {
		for key, value := range rule.ForEachValues {
			if err := enginectx.AddVariable(key, value[store.GetForeachElement()]); err != nil {
				return err
			}
		}
	}
	return nil
}

<<<<<<< HEAD
func loadVariable(logger logr.Logger, entry kyvernov1.ContextEntry, ctx engineapi.PolicyContext) (err error) {
	path := ""
	if entry.Variable.JMESPath != "" {
		jp, err := variables.SubstituteAll(logger, ctx.JSONContext(), entry.Variable.JMESPath)
=======
func LoadContext(ctx context.Context, factory ContextLoaderFactory, contextEntries []kyvernov1.ContextEntry, pContext *PolicyContext, ruleName string) error {
	return factory(pContext, ruleName).Load(ctx, contextEntries, pContext.JSONContext())
}

func loadVariable(logger logr.Logger, entry kyvernov1.ContextEntry, ctx enginecontext.Interface) (err error) {
	path := ""
	if entry.Variable.JMESPath != "" {
		jp, err := variables.SubstituteAll(logger, ctx, entry.Variable.JMESPath)
>>>>>>> 848596ca
		if err != nil {
			return fmt.Errorf("failed to substitute variables in context entry %s %s: %v", entry.Name, entry.Variable.JMESPath, err)
		}
		path = jp.(string)
		logger.V(4).Info("evaluated jmespath", "variable name", entry.Name, "jmespath", path)
	}
	var defaultValue interface{} = nil
	if entry.Variable.Default != nil {
		value, err := variables.DocumentToUntyped(entry.Variable.Default)
		if err != nil {
			return fmt.Errorf("invalid default for variable %s", entry.Name)
		}
<<<<<<< HEAD
		defaultValue, err = variables.SubstituteAll(logger, ctx.JSONContext(), value)
=======
		defaultValue, err = variables.SubstituteAll(logger, ctx, value)
>>>>>>> 848596ca
		if err != nil {
			return fmt.Errorf("failed to substitute variables in context entry %s %s: %v", entry.Name, entry.Variable.Default, err)
		}
		logger.V(4).Info("evaluated default value", "variable name", entry.Name, "jmespath", defaultValue)
	}
	var output interface{} = defaultValue
	if entry.Variable.Value != nil {
		value, _ := variables.DocumentToUntyped(entry.Variable.Value)
<<<<<<< HEAD
		variable, err := variables.SubstituteAll(logger, ctx.JSONContext(), value)
=======
		variable, err := variables.SubstituteAll(logger, ctx, value)
>>>>>>> 848596ca
		if err != nil {
			return fmt.Errorf("failed to substitute variables in context entry %s %s: %v", entry.Name, entry.Variable.Value, err)
		}
		if path != "" {
			variable, err := applyJMESPath(path, variable)
			if err == nil {
				output = variable
			} else if defaultValue == nil {
				return fmt.Errorf("failed to apply jmespath %s to variable %s: %v", path, entry.Variable.Value, err)
			}
		} else {
			output = variable
		}
	} else {
		if path != "" {
<<<<<<< HEAD
			if variable, err := ctx.JSONContext().Query(path); err == nil {
=======
			if variable, err := ctx.Query(path); err == nil {
>>>>>>> 848596ca
				output = variable
			} else if defaultValue == nil {
				return fmt.Errorf("failed to apply jmespath %s to variable %v", path, err)
			}
		}
	}
	logger.V(4).Info("evaluated output", "variable name", entry.Name, "output", output)
	if output == nil {
		return fmt.Errorf("unable to add context entry for variable %s since it evaluated to nil", entry.Name)
	}
	if outputBytes, err := json.Marshal(output); err == nil {
<<<<<<< HEAD
		return ctx.JSONContext().ReplaceContextEntry(entry.Name, outputBytes)
=======
		return ctx.ReplaceContextEntry(entry.Name, outputBytes)
>>>>>>> 848596ca
	} else {
		return fmt.Errorf("unable to add context entry for variable %s: %w", entry.Name, err)
	}
}

<<<<<<< HEAD
func loadImageData(ctx context.Context, rclient registryclient.Client, logger logr.Logger, entry kyvernov1.ContextEntry, enginectx engineapi.PolicyContext) error {
=======
func loadImageData(ctx context.Context, rclient registryclient.Client, logger logr.Logger, entry kyvernov1.ContextEntry, enginectx enginecontext.Interface) error {
>>>>>>> 848596ca
	imageData, err := fetchImageData(ctx, rclient, logger, entry, enginectx)
	if err != nil {
		return err
	}
	jsonBytes, err := json.Marshal(imageData)
	if err != nil {
		return err
	}
<<<<<<< HEAD
	if err := enginectx.JSONContext().AddContextEntry(entry.Name, jsonBytes); err != nil {
=======
	if err := enginectx.AddContextEntry(entry.Name, jsonBytes); err != nil {
>>>>>>> 848596ca
		return fmt.Errorf("failed to add resource data to context: contextEntry: %v, error: %v", entry, err)
	}
	return nil
}

<<<<<<< HEAD
func fetchImageData(ctx context.Context, rclient registryclient.Client, logger logr.Logger, entry kyvernov1.ContextEntry, enginectx engineapi.PolicyContext) (interface{}, error) {
	ref, err := variables.SubstituteAll(logger, enginectx.JSONContext(), entry.ImageRegistry.Reference)
=======
func fetchImageData(ctx context.Context, rclient registryclient.Client, logger logr.Logger, entry kyvernov1.ContextEntry, enginectx enginecontext.Interface) (interface{}, error) {
	ref, err := variables.SubstituteAll(logger, enginectx, entry.ImageRegistry.Reference)
>>>>>>> 848596ca
	if err != nil {
		return nil, fmt.Errorf("ailed to substitute variables in context entry %s %s: %v", entry.Name, entry.ImageRegistry.Reference, err)
	}
	refString, ok := ref.(string)
	if !ok {
		return nil, fmt.Errorf("invalid image reference %s, image reference must be a string", ref)
	}
<<<<<<< HEAD
	path, err := variables.SubstituteAll(logger, enginectx.JSONContext(), entry.ImageRegistry.JMESPath)
=======
	path, err := variables.SubstituteAll(logger, enginectx, entry.ImageRegistry.JMESPath)
>>>>>>> 848596ca
	if err != nil {
		return nil, fmt.Errorf("failed to substitute variables in context entry %s %s: %v", entry.Name, entry.ImageRegistry.JMESPath, err)
	}
	imageData, err := fetchImageDataMap(ctx, rclient, refString)
	if err != nil {
		return nil, err
	}
	if path != "" {
		imageData, err = applyJMESPath(path.(string), imageData)
		if err != nil {
			return nil, fmt.Errorf("failed to apply JMESPath (%s) results to context entry %s, error: %v", entry.ImageRegistry.JMESPath, entry.Name, err)
		}
	}
	return imageData, nil
}

// FetchImageDataMap fetches image information from the remote registry.
func fetchImageDataMap(ctx context.Context, rclient registryclient.Client, ref string) (interface{}, error) {
	desc, err := rclient.FetchImageDescriptor(ctx, ref)
	if err != nil {
		return nil, err
	}
	image, err := desc.Image()
	if err != nil {
		return nil, fmt.Errorf("failed to resolve image reference: %s, error: %v", ref, err)
	}
	// We need to use the raw config and manifest to avoid dropping unknown keys
	// which are not defined in GGCR structs.
	rawManifest, err := image.RawManifest()
	if err != nil {
		return nil, fmt.Errorf("failed to fetch manifest for image reference: %s, error: %v", ref, err)
	}
	var manifest interface{}
	if err := json.Unmarshal(rawManifest, &manifest); err != nil {
		return nil, fmt.Errorf("failed to decode manifest for image reference: %s, error: %v", ref, err)
	}
	rawConfig, err := image.RawConfigFile()
	if err != nil {
		return nil, fmt.Errorf("failed to fetch config for image reference: %s, error: %v", ref, err)
	}
	var configData interface{}
	if err := json.Unmarshal(rawConfig, &configData); err != nil {
		return nil, fmt.Errorf("failed to decode config for image reference: %s, error: %v", ref, err)
	}

	data := map[string]interface{}{
		"image":         ref,
		"resolvedImage": fmt.Sprintf("%s@%s", desc.Ref.Context().Name(), desc.Digest.String()),
		"registry":      desc.Ref.Context().RegistryStr(),
		"repository":    desc.Ref.Context().RepositoryStr(),
		"identifier":    desc.Ref.Identifier(),
		"manifest":      manifest,
		"configData":    configData,
	}
	// we need to do the conversion from struct types to an interface type so that jmespath
	// evaluation works correctly. go-jmespath cannot handle function calls like max/sum
	// for types like integers for eg. the conversion to untyped allows the stdlib json
	// to convert all the types to types that are compatible with jmespath.
	jsonDoc, err := json.Marshal(data)
	if err != nil {
		return nil, err
	}

	var untyped interface{}
	err = json.Unmarshal(jsonDoc, &untyped)
	if err != nil {
		return nil, err
	}
	return untyped, nil
}

<<<<<<< HEAD
func loadAPIData(ctx context.Context, logger logr.Logger, entry kyvernov1.ContextEntry, enginectx engineapi.PolicyContext) error {
	executor, err := apicall.New(ctx, entry, enginectx.JSONContext(), enginectx.Client(), logger)
=======
func loadAPIData(ctx context.Context, logger logr.Logger, entry kyvernov1.ContextEntry, enginectx enginecontext.Interface, client dclient.Interface) error {
	executor, err := apicall.New(ctx, entry, enginectx, client, logger)
>>>>>>> 848596ca
	if err != nil {
		return errors.Wrapf(err, "failed to initialize APICall")
	}
	if _, err := executor.Execute(); err != nil {
		return errors.Wrapf(err, "failed to execute APICall")
	}
	return nil
}

func applyJMESPath(jmesPath string, data interface{}) (interface{}, error) {
	jp, err := jmespath.New(jmesPath)
	if err != nil {
		return nil, fmt.Errorf("failed to compile JMESPath: %s, error: %v", jmesPath, err)
	}
	return jp.Search(data)
}

<<<<<<< HEAD
func loadConfigMap(ctx context.Context, logger logr.Logger, entry kyvernov1.ContextEntry, enginectx engineapi.PolicyContext) error {
	data, err := fetchConfigMap(ctx, logger, entry, enginectx)
	if err != nil {
		return fmt.Errorf("failed to retrieve config map for context entry %s: %v", entry.Name, err)
	}

	err = enginectx.JSONContext().AddContextEntry(entry.Name, data)
=======
func loadConfigMap(ctx context.Context, logger logr.Logger, entry kyvernov1.ContextEntry, enginectx enginecontext.Interface, resolver engineapi.ConfigmapResolver) error {
	data, err := fetchConfigMap(ctx, logger, entry, enginectx, resolver)
	if err != nil {
		return fmt.Errorf("failed to retrieve config map for context entry %s: %v", entry.Name, err)
	}
	err = enginectx.AddContextEntry(entry.Name, data)
>>>>>>> 848596ca
	if err != nil {
		return fmt.Errorf("failed to add config map for context entry %s: %v", entry.Name, err)
	}
	return nil
}

<<<<<<< HEAD
func fetchConfigMap(ctx context.Context, logger logr.Logger, entry kyvernov1.ContextEntry, enginectx engineapi.PolicyContext) ([]byte, error) {
	contextData := make(map[string]interface{})

	name, err := variables.SubstituteAll(logger, enginectx.JSONContext(), entry.ConfigMap.Name)
=======
func fetchConfigMap(ctx context.Context, logger logr.Logger, entry kyvernov1.ContextEntry, enginectx enginecontext.Interface, resolver engineapi.ConfigmapResolver) ([]byte, error) {
	contextData := make(map[string]interface{})

	name, err := variables.SubstituteAll(logger, enginectx, entry.ConfigMap.Name)
>>>>>>> 848596ca
	if err != nil {
		return nil, fmt.Errorf("failed to substitute variables in context %s configMap.name %s: %v", entry.Name, entry.ConfigMap.Name, err)
	}

<<<<<<< HEAD
	namespace, err := variables.SubstituteAll(logger, enginectx.JSONContext(), entry.ConfigMap.Namespace)
=======
	namespace, err := variables.SubstituteAll(logger, enginectx, entry.ConfigMap.Namespace)
>>>>>>> 848596ca
	if err != nil {
		return nil, fmt.Errorf("failed to substitute variables in context %s configMap.namespace %s: %v", entry.Name, entry.ConfigMap.Namespace, err)
	}

	if namespace == "" {
		namespace = "default"
	}

<<<<<<< HEAD
	obj, err := enginectx.ResolveConfigMap(ctx, namespace.(string), name.(string))
=======
	obj, err := resolver.Get(ctx, namespace.(string), name.(string))
>>>>>>> 848596ca
	if err != nil {
		return nil, fmt.Errorf("failed to get configmap %s/%s : %v", namespace, name, err)
	}

	// extract configmap data
	contextData["data"] = obj.Data
	contextData["metadata"] = obj.ObjectMeta
	data, err := json.Marshal(contextData)
	if err != nil {
		return nil, fmt.Errorf("failed to unmarshal configmap %s/%s: %v", namespace, name, err)
	}

	return data, nil
}<|MERGE_RESOLUTION|>--- conflicted
+++ resolved
@@ -8,10 +8,7 @@
 	"github.com/go-logr/logr"
 	kyvernov1 "github.com/kyverno/kyverno/api/kyverno/v1"
 	"github.com/kyverno/kyverno/cmd/cli/kubectl-kyverno/utils/store"
-<<<<<<< HEAD
-=======
 	"github.com/kyverno/kyverno/pkg/clients/dclient"
->>>>>>> 848596ca
 	engineapi "github.com/kyverno/kyverno/pkg/engine/api"
 	"github.com/kyverno/kyverno/pkg/engine/apicall"
 	enginecontext "github.com/kyverno/kyverno/pkg/engine/context"
@@ -20,30 +17,14 @@
 	"github.com/kyverno/kyverno/pkg/logging"
 	"github.com/kyverno/kyverno/pkg/registryclient"
 	"github.com/pkg/errors"
+	corev1 "k8s.io/api/core/v1"
 )
 
-<<<<<<< HEAD
-// LoadContext - Fetches and adds external data to the Context.
-func LoadContext(ctx context.Context, logger logr.Logger, rclient registryclient.Client, contextEntries []kyvernov1.ContextEntry, enginectx engineapi.PolicyContext, ruleName string) error {
-	if len(contextEntries) == 0 {
-		return nil
-	}
-
-	policyName := enginectx.Policy().GetName()
-	if store.IsMock() {
-		rule := store.GetPolicyRule(policyName, ruleName)
-		if rule != nil && len(rule.Values) > 0 {
-			variables := rule.Values
-			for key, value := range variables {
-				if err := enginectx.JSONContext().AddVariable(key, value); err != nil {
-					return err
-				}
-=======
-type ContextLoaderFactory = func(pContext *PolicyContext, ruleName string) engineapi.ContextLoader
+type ContextLoaderFactory = func(pContext engineapi.PolicyContext, ruleName string) engineapi.ContextLoader
 
 func LegacyContextLoaderFactory(rclient registryclient.Client) ContextLoaderFactory {
 	if store.IsMock() {
-		return func(pContext *PolicyContext, ruleName string) engineapi.ContextLoader {
+		return func(pContext engineapi.PolicyContext, ruleName string) engineapi.ContextLoader {
 			policy := pContext.Policy()
 			return &mockContextLoader{
 				logger:     logging.WithName("MockContextLoaderFactory"),
@@ -51,17 +32,16 @@
 				ruleName:   ruleName,
 				client:     pContext.Client(),
 				rclient:    rclient,
-				cmResolver: pContext.informerCacheResolvers,
->>>>>>> 848596ca
-			}
-		}
-	}
-	return func(pContext *PolicyContext, ruleName string) engineapi.ContextLoader {
+				cmResolver: pContext.ResolveConfigMap,
+			}
+		}
+	}
+	return func(pContext engineapi.PolicyContext, ruleName string) engineapi.ContextLoader {
 		return &contextLoader{
 			logger:     logging.WithName("LegacyContextLoaderFactory"),
 			client:     pContext.Client(),
 			rclient:    rclient,
-			cmResolver: pContext.informerCacheResolvers,
+			cmResolver: pContext.ResolveConfigMap,
 		}
 	}
 }
@@ -70,7 +50,7 @@
 	logger     logr.Logger
 	rclient    registryclient.Client
 	client     dclient.Interface
-	cmResolver engineapi.ConfigmapResolver
+	cmResolver func(context.Context, string, string) (*corev1.ConfigMap, error)
 }
 
 func (l *contextLoader) Load(ctx context.Context, contextEntries []kyvernov1.ContextEntry, enginectx enginecontext.Interface) error {
@@ -102,16 +82,9 @@
 	ruleName   string
 	rclient    registryclient.Client
 	client     dclient.Interface
-	cmResolver engineapi.ConfigmapResolver
-}
-
-<<<<<<< HEAD
-		if rule != nil && len(rule.ForEachValues) > 0 {
-			for key, value := range rule.ForEachValues {
-				if err := enginectx.JSONContext().AddVariable(key, value[store.GetForeachElement()]); err != nil {
-					return err
-				}
-=======
+	cmResolver func(context.Context, string, string) (*corev1.ConfigMap, error)
+}
+
 func (l *mockContextLoader) Load(ctx context.Context, contextEntries []kyvernov1.ContextEntry, enginectx enginecontext.Interface) error {
 	rule := store.GetPolicyRule(l.policyName, l.ruleName)
 	if rule != nil && len(rule.Values) > 0 {
@@ -119,7 +92,6 @@
 		for key, value := range variables {
 			if err := enginectx.AddVariable(key, value); err != nil {
 				return err
->>>>>>> 848596ca
 			}
 		}
 	}
@@ -151,13 +123,7 @@
 	return nil
 }
 
-<<<<<<< HEAD
-func loadVariable(logger logr.Logger, entry kyvernov1.ContextEntry, ctx engineapi.PolicyContext) (err error) {
-	path := ""
-	if entry.Variable.JMESPath != "" {
-		jp, err := variables.SubstituteAll(logger, ctx.JSONContext(), entry.Variable.JMESPath)
-=======
-func LoadContext(ctx context.Context, factory ContextLoaderFactory, contextEntries []kyvernov1.ContextEntry, pContext *PolicyContext, ruleName string) error {
+func LoadContext(ctx context.Context, factory ContextLoaderFactory, contextEntries []kyvernov1.ContextEntry, pContext engineapi.PolicyContext, ruleName string) error {
 	return factory(pContext, ruleName).Load(ctx, contextEntries, pContext.JSONContext())
 }
 
@@ -165,7 +131,6 @@
 	path := ""
 	if entry.Variable.JMESPath != "" {
 		jp, err := variables.SubstituteAll(logger, ctx, entry.Variable.JMESPath)
->>>>>>> 848596ca
 		if err != nil {
 			return fmt.Errorf("failed to substitute variables in context entry %s %s: %v", entry.Name, entry.Variable.JMESPath, err)
 		}
@@ -178,11 +143,7 @@
 		if err != nil {
 			return fmt.Errorf("invalid default for variable %s", entry.Name)
 		}
-<<<<<<< HEAD
-		defaultValue, err = variables.SubstituteAll(logger, ctx.JSONContext(), value)
-=======
 		defaultValue, err = variables.SubstituteAll(logger, ctx, value)
->>>>>>> 848596ca
 		if err != nil {
 			return fmt.Errorf("failed to substitute variables in context entry %s %s: %v", entry.Name, entry.Variable.Default, err)
 		}
@@ -191,11 +152,7 @@
 	var output interface{} = defaultValue
 	if entry.Variable.Value != nil {
 		value, _ := variables.DocumentToUntyped(entry.Variable.Value)
-<<<<<<< HEAD
-		variable, err := variables.SubstituteAll(logger, ctx.JSONContext(), value)
-=======
 		variable, err := variables.SubstituteAll(logger, ctx, value)
->>>>>>> 848596ca
 		if err != nil {
 			return fmt.Errorf("failed to substitute variables in context entry %s %s: %v", entry.Name, entry.Variable.Value, err)
 		}
@@ -211,11 +168,7 @@
 		}
 	} else {
 		if path != "" {
-<<<<<<< HEAD
-			if variable, err := ctx.JSONContext().Query(path); err == nil {
-=======
 			if variable, err := ctx.Query(path); err == nil {
->>>>>>> 848596ca
 				output = variable
 			} else if defaultValue == nil {
 				return fmt.Errorf("failed to apply jmespath %s to variable %v", path, err)
@@ -227,21 +180,13 @@
 		return fmt.Errorf("unable to add context entry for variable %s since it evaluated to nil", entry.Name)
 	}
 	if outputBytes, err := json.Marshal(output); err == nil {
-<<<<<<< HEAD
-		return ctx.JSONContext().ReplaceContextEntry(entry.Name, outputBytes)
-=======
 		return ctx.ReplaceContextEntry(entry.Name, outputBytes)
->>>>>>> 848596ca
 	} else {
 		return fmt.Errorf("unable to add context entry for variable %s: %w", entry.Name, err)
 	}
 }
 
-<<<<<<< HEAD
-func loadImageData(ctx context.Context, rclient registryclient.Client, logger logr.Logger, entry kyvernov1.ContextEntry, enginectx engineapi.PolicyContext) error {
-=======
 func loadImageData(ctx context.Context, rclient registryclient.Client, logger logr.Logger, entry kyvernov1.ContextEntry, enginectx enginecontext.Interface) error {
->>>>>>> 848596ca
 	imageData, err := fetchImageData(ctx, rclient, logger, entry, enginectx)
 	if err != nil {
 		return err
@@ -250,23 +195,14 @@
 	if err != nil {
 		return err
 	}
-<<<<<<< HEAD
-	if err := enginectx.JSONContext().AddContextEntry(entry.Name, jsonBytes); err != nil {
-=======
 	if err := enginectx.AddContextEntry(entry.Name, jsonBytes); err != nil {
->>>>>>> 848596ca
 		return fmt.Errorf("failed to add resource data to context: contextEntry: %v, error: %v", entry, err)
 	}
 	return nil
 }
 
-<<<<<<< HEAD
-func fetchImageData(ctx context.Context, rclient registryclient.Client, logger logr.Logger, entry kyvernov1.ContextEntry, enginectx engineapi.PolicyContext) (interface{}, error) {
-	ref, err := variables.SubstituteAll(logger, enginectx.JSONContext(), entry.ImageRegistry.Reference)
-=======
 func fetchImageData(ctx context.Context, rclient registryclient.Client, logger logr.Logger, entry kyvernov1.ContextEntry, enginectx enginecontext.Interface) (interface{}, error) {
 	ref, err := variables.SubstituteAll(logger, enginectx, entry.ImageRegistry.Reference)
->>>>>>> 848596ca
 	if err != nil {
 		return nil, fmt.Errorf("ailed to substitute variables in context entry %s %s: %v", entry.Name, entry.ImageRegistry.Reference, err)
 	}
@@ -274,11 +210,7 @@
 	if !ok {
 		return nil, fmt.Errorf("invalid image reference %s, image reference must be a string", ref)
 	}
-<<<<<<< HEAD
-	path, err := variables.SubstituteAll(logger, enginectx.JSONContext(), entry.ImageRegistry.JMESPath)
-=======
 	path, err := variables.SubstituteAll(logger, enginectx, entry.ImageRegistry.JMESPath)
->>>>>>> 848596ca
 	if err != nil {
 		return nil, fmt.Errorf("failed to substitute variables in context entry %s %s: %v", entry.Name, entry.ImageRegistry.JMESPath, err)
 	}
@@ -350,13 +282,8 @@
 	return untyped, nil
 }
 
-<<<<<<< HEAD
-func loadAPIData(ctx context.Context, logger logr.Logger, entry kyvernov1.ContextEntry, enginectx engineapi.PolicyContext) error {
-	executor, err := apicall.New(ctx, entry, enginectx.JSONContext(), enginectx.Client(), logger)
-=======
 func loadAPIData(ctx context.Context, logger logr.Logger, entry kyvernov1.ContextEntry, enginectx enginecontext.Interface, client dclient.Interface) error {
 	executor, err := apicall.New(ctx, entry, enginectx, client, logger)
->>>>>>> 848596ca
 	if err != nil {
 		return errors.Wrapf(err, "failed to initialize APICall")
 	}
@@ -374,48 +301,27 @@
 	return jp.Search(data)
 }
 
-<<<<<<< HEAD
-func loadConfigMap(ctx context.Context, logger logr.Logger, entry kyvernov1.ContextEntry, enginectx engineapi.PolicyContext) error {
-	data, err := fetchConfigMap(ctx, logger, entry, enginectx)
+func loadConfigMap(ctx context.Context, logger logr.Logger, entry kyvernov1.ContextEntry, enginectx enginecontext.Interface, resolver func(context.Context, string, string) (*corev1.ConfigMap, error)) error {
+	data, err := fetchConfigMap(ctx, logger, entry, enginectx, resolver)
 	if err != nil {
 		return fmt.Errorf("failed to retrieve config map for context entry %s: %v", entry.Name, err)
 	}
-
-	err = enginectx.JSONContext().AddContextEntry(entry.Name, data)
-=======
-func loadConfigMap(ctx context.Context, logger logr.Logger, entry kyvernov1.ContextEntry, enginectx enginecontext.Interface, resolver engineapi.ConfigmapResolver) error {
-	data, err := fetchConfigMap(ctx, logger, entry, enginectx, resolver)
-	if err != nil {
-		return fmt.Errorf("failed to retrieve config map for context entry %s: %v", entry.Name, err)
-	}
 	err = enginectx.AddContextEntry(entry.Name, data)
->>>>>>> 848596ca
 	if err != nil {
 		return fmt.Errorf("failed to add config map for context entry %s: %v", entry.Name, err)
 	}
 	return nil
 }
 
-<<<<<<< HEAD
-func fetchConfigMap(ctx context.Context, logger logr.Logger, entry kyvernov1.ContextEntry, enginectx engineapi.PolicyContext) ([]byte, error) {
+func fetchConfigMap(ctx context.Context, logger logr.Logger, entry kyvernov1.ContextEntry, enginectx enginecontext.Interface, resolver func(context.Context, string, string) (*corev1.ConfigMap, error)) ([]byte, error) {
 	contextData := make(map[string]interface{})
 
-	name, err := variables.SubstituteAll(logger, enginectx.JSONContext(), entry.ConfigMap.Name)
-=======
-func fetchConfigMap(ctx context.Context, logger logr.Logger, entry kyvernov1.ContextEntry, enginectx enginecontext.Interface, resolver engineapi.ConfigmapResolver) ([]byte, error) {
-	contextData := make(map[string]interface{})
-
 	name, err := variables.SubstituteAll(logger, enginectx, entry.ConfigMap.Name)
->>>>>>> 848596ca
 	if err != nil {
 		return nil, fmt.Errorf("failed to substitute variables in context %s configMap.name %s: %v", entry.Name, entry.ConfigMap.Name, err)
 	}
 
-<<<<<<< HEAD
-	namespace, err := variables.SubstituteAll(logger, enginectx.JSONContext(), entry.ConfigMap.Namespace)
-=======
 	namespace, err := variables.SubstituteAll(logger, enginectx, entry.ConfigMap.Namespace)
->>>>>>> 848596ca
 	if err != nil {
 		return nil, fmt.Errorf("failed to substitute variables in context %s configMap.namespace %s: %v", entry.Name, entry.ConfigMap.Namespace, err)
 	}
@@ -424,11 +330,7 @@
 		namespace = "default"
 	}
 
-<<<<<<< HEAD
-	obj, err := enginectx.ResolveConfigMap(ctx, namespace.(string), name.(string))
-=======
-	obj, err := resolver.Get(ctx, namespace.(string), name.(string))
->>>>>>> 848596ca
+	obj, err := resolver(ctx, namespace.(string), name.(string))
 	if err != nil {
 		return nil, fmt.Errorf("failed to get configmap %s/%s : %v", namespace, name, err)
 	}
