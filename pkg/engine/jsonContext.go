package engine

import (
	"context"
	"encoding/json"
	"fmt"

	"github.com/go-logr/logr"
	kyvernov1 "github.com/kyverno/kyverno/api/kyverno/v1"
	"github.com/kyverno/kyverno/cmd/cli/kubectl-kyverno/utils/store"
	jmespath "github.com/kyverno/kyverno/pkg/engine/jmespath"
	"github.com/kyverno/kyverno/pkg/engine/variables"
	"github.com/kyverno/kyverno/pkg/registryclient"
)

// LoadContext - Fetches and adds external data to the Context.
<<<<<<< HEAD
func LoadContext(ctx context.Context, logger logr.Logger, rclient registryclient.Client, contextEntries []kyvernov1.ContextEntry, polCtx *PolicyContext, ruleName string) error {
=======
func LoadContext(ctx context.Context, logger logr.Logger, rclient registryclient.Client, contextEntries []kyvernov1.ContextEntry, enginectx *PolicyContext, ruleName string) error {
>>>>>>> ff728d5f
	if len(contextEntries) == 0 {
		return nil
	}

<<<<<<< HEAD
	policyName := polCtx.policy.GetName()
=======
	policyName := enginectx.policy.GetName()
>>>>>>> ff728d5f
	if store.GetMock() {
		rule := store.GetPolicyRuleFromContext(policyName, ruleName)
		if rule != nil && len(rule.Values) > 0 {
			variables := rule.Values
			for key, value := range variables {
<<<<<<< HEAD
				if err := polCtx.jsonContext.AddVariable(key, value); err != nil {
=======
				if err := enginectx.jsonContext.AddVariable(key, value); err != nil {
>>>>>>> ff728d5f
					return err
				}
			}
		}

		hasRegistryAccess := store.GetRegistryAccess()

		// Context Variable should be loaded after the values loaded from values file
		for _, entry := range contextEntries {
			if entry.ImageRegistry != nil && hasRegistryAccess {
				rclient := store.GetRegistryClient()
<<<<<<< HEAD
				if err := loadImageData(ctx, rclient, logger, entry, polCtx); err != nil {
					return err
				}
			} else if entry.Variable != nil {
				if err := loadVariable(logger, entry, polCtx); err != nil {
					return err
				}
			} else if entry.APICall != nil && store.IsAllowApiCall() {
				if err := loadAPIData(logger, entry, polCtx); err != nil {
=======
				if err := loadImageData(ctx, rclient, logger, entry, enginectx); err != nil {
					return err
				}
			} else if entry.Variable != nil {
				if err := loadVariable(logger, entry, enginectx); err != nil {
					return err
				}
			} else if entry.APICall != nil && store.IsAllowApiCall() {
				if err := loadAPIData(ctx, logger, entry, enginectx); err != nil {
>>>>>>> ff728d5f
					return err
				}
			}
		}

		if rule != nil && len(rule.ForeachValues) > 0 {
			for key, value := range rule.ForeachValues {
<<<<<<< HEAD
				if err := polCtx.jsonContext.AddVariable(key, value[store.ForeachElement]); err != nil {
=======
				if err := enginectx.jsonContext.AddVariable(key, value[store.ForeachElement]); err != nil {
>>>>>>> ff728d5f
					return err
				}
			}
		}
	} else {
		for _, entry := range contextEntries {
			if entry.ConfigMap != nil {
<<<<<<< HEAD
				if err := loadConfigMap(logger, entry, polCtx); err != nil {
					return err
				}
			} else if entry.APICall != nil {
				if err := loadAPIData(logger, entry, polCtx); err != nil {
					return err
				}
			} else if entry.ImageRegistry != nil {
				if err := loadImageData(ctx, rclient, logger, entry, polCtx); err != nil {
					return err
				}
			} else if entry.Variable != nil {
				if err := loadVariable(logger, entry, polCtx); err != nil {
=======
				if err := loadConfigMap(ctx, logger, entry, enginectx); err != nil {
					return err
				}
			} else if entry.APICall != nil {
				if err := loadAPIData(ctx, logger, entry, enginectx); err != nil {
					return err
				}
			} else if entry.ImageRegistry != nil {
				if err := loadImageData(ctx, rclient, logger, entry, enginectx); err != nil {
					return err
				}
			} else if entry.Variable != nil {
				if err := loadVariable(logger, entry, enginectx); err != nil {
>>>>>>> ff728d5f
					return err
				}
			}
		}
	}
	return nil
}

func loadVariable(logger logr.Logger, entry kyvernov1.ContextEntry, ctx *PolicyContext) (err error) {
	path := ""
	if entry.Variable.JMESPath != "" {
		jp, err := variables.SubstituteAll(logger, ctx.jsonContext, entry.Variable.JMESPath)
		if err != nil {
			return fmt.Errorf("failed to substitute variables in context entry %s %s: %v", entry.Name, entry.Variable.JMESPath, err)
		}
		path = jp.(string)
		logger.V(4).Info("evaluated jmespath", "variable name", entry.Name, "jmespath", path)
	}
	var defaultValue interface{} = nil
	if entry.Variable.Default != nil {
		value, err := variables.DocumentToUntyped(entry.Variable.Default)
		if err != nil {
			return fmt.Errorf("invalid default for variable %s", entry.Name)
		}
		defaultValue, err = variables.SubstituteAll(logger, ctx.jsonContext, value)
		if err != nil {
			return fmt.Errorf("failed to substitute variables in context entry %s %s: %v", entry.Name, entry.Variable.Default, err)
		}
		logger.V(4).Info("evaluated default value", "variable name", entry.Name, "jmespath", defaultValue)
	}
	var output interface{} = defaultValue
	if entry.Variable.Value != nil {
		value, _ := variables.DocumentToUntyped(entry.Variable.Value)
		variable, err := variables.SubstituteAll(logger, ctx.jsonContext, value)
		if err != nil {
			return fmt.Errorf("failed to substitute variables in context entry %s %s: %v", entry.Name, entry.Variable.Value, err)
		}
		if path != "" {
			variable, err := applyJMESPath(path, variable)
			if err == nil {
				output = variable
			} else if defaultValue == nil {
				return fmt.Errorf("failed to apply jmespath %s to variable %s: %v", path, entry.Variable.Value, err)
			}
		} else {
			output = variable
		}
	} else {
		if path != "" {
			if variable, err := ctx.jsonContext.Query(path); err == nil {
				output = variable
			} else if defaultValue == nil {
				return fmt.Errorf("failed to apply jmespath %s to variable %v", path, err)
			}
		}
	}
	logger.V(4).Info("evaluated output", "variable name", entry.Name, "output", output)
	if output == nil {
		return fmt.Errorf("unable to add context entry for variable %s since it evaluated to nil", entry.Name)
	}
	if outputBytes, err := json.Marshal(output); err == nil {
		return ctx.jsonContext.ReplaceContextEntry(entry.Name, outputBytes)
	} else {
		return fmt.Errorf("unable to add context entry for variable %s: %w", entry.Name, err)
	}
}

<<<<<<< HEAD
func loadImageData(ctx context.Context, rclient registryclient.Client, logger logr.Logger, entry kyvernov1.ContextEntry, polCtx *PolicyContext) error {
	imageData, err := fetchImageData(ctx, rclient, logger, entry, polCtx)
=======
func loadImageData(ctx context.Context, rclient registryclient.Client, logger logr.Logger, entry kyvernov1.ContextEntry, enginectx *PolicyContext) error {
	imageData, err := fetchImageData(ctx, rclient, logger, entry, enginectx)
>>>>>>> ff728d5f
	if err != nil {
		return err
	}
	jsonBytes, err := json.Marshal(imageData)
	if err != nil {
		return err
	}
<<<<<<< HEAD
	if err := polCtx.jsonContext.AddContextEntry(entry.Name, jsonBytes); err != nil {
=======
	if err := enginectx.jsonContext.AddContextEntry(entry.Name, jsonBytes); err != nil {
>>>>>>> ff728d5f
		return fmt.Errorf("failed to add resource data to context: contextEntry: %v, error: %v", entry, err)
	}
	return nil
}

<<<<<<< HEAD
func fetchImageData(ctx context.Context, rclient registryclient.Client, logger logr.Logger, entry kyvernov1.ContextEntry, polCtx *PolicyContext) (interface{}, error) {
	ref, err := variables.SubstituteAll(logger, polCtx.jsonContext, entry.ImageRegistry.Reference)
=======
func fetchImageData(ctx context.Context, rclient registryclient.Client, logger logr.Logger, entry kyvernov1.ContextEntry, enginectx *PolicyContext) (interface{}, error) {
	ref, err := variables.SubstituteAll(logger, enginectx.jsonContext, entry.ImageRegistry.Reference)
>>>>>>> ff728d5f
	if err != nil {
		return nil, fmt.Errorf("ailed to substitute variables in context entry %s %s: %v", entry.Name, entry.ImageRegistry.Reference, err)
	}
	refString, ok := ref.(string)
	if !ok {
		return nil, fmt.Errorf("invalid image reference %s, image reference must be a string", ref)
	}
<<<<<<< HEAD
	path, err := variables.SubstituteAll(logger, polCtx.jsonContext, entry.ImageRegistry.JMESPath)
=======
	path, err := variables.SubstituteAll(logger, enginectx.jsonContext, entry.ImageRegistry.JMESPath)
>>>>>>> ff728d5f
	if err != nil {
		return nil, fmt.Errorf("failed to substitute variables in context entry %s %s: %v", entry.Name, entry.ImageRegistry.JMESPath, err)
	}
	imageData, err := fetchImageDataMap(ctx, rclient, refString)
	if err != nil {
		return nil, err
	}
	if path != "" {
		imageData, err = applyJMESPath(path.(string), imageData)
		if err != nil {
			return nil, fmt.Errorf("failed to apply JMESPath (%s) results to context entry %s, error: %v", entry.ImageRegistry.JMESPath, entry.Name, err)
		}
	}
	return imageData, nil
}

// FetchImageDataMap fetches image information from the remote registry.
func fetchImageDataMap(ctx context.Context, rclient registryclient.Client, ref string) (interface{}, error) {
	desc, err := rclient.FetchImageDescriptor(ctx, ref)
	if err != nil {
		return nil, err
	}
	image, err := desc.Image()
	if err != nil {
		return nil, fmt.Errorf("failed to resolve image reference: %s, error: %v", ref, err)
	}
	// We need to use the raw config and manifest to avoid dropping unknown keys
	// which are not defined in GGCR structs.
	rawManifest, err := image.RawManifest()
	if err != nil {
		return nil, fmt.Errorf("failed to fetch manifest for image reference: %s, error: %v", ref, err)
	}
	var manifest interface{}
	if err := json.Unmarshal(rawManifest, &manifest); err != nil {
		return nil, fmt.Errorf("failed to decode manifest for image reference: %s, error: %v", ref, err)
	}
	rawConfig, err := image.RawConfigFile()
	if err != nil {
		return nil, fmt.Errorf("failed to fetch config for image reference: %s, error: %v", ref, err)
	}
	var configData interface{}
	if err := json.Unmarshal(rawConfig, &configData); err != nil {
		return nil, fmt.Errorf("failed to decode config for image reference: %s, error: %v", ref, err)
	}

	data := map[string]interface{}{
		"image":         ref,
		"resolvedImage": fmt.Sprintf("%s@%s", desc.Ref.Context().Name(), desc.Digest.String()),
		"registry":      desc.Ref.Context().RegistryStr(),
		"repository":    desc.Ref.Context().RepositoryStr(),
		"identifier":    desc.Ref.Identifier(),
		"manifest":      manifest,
		"configData":    configData,
	}
	// we need to do the conversion from struct types to an interface type so that jmespath
	// evaluation works correctly. go-jmespath cannot handle function calls like max/sum
	// for types like integers for eg. the conversion to untyped allows the stdlib json
	// to convert all the types to types that are compatible with jmespath.
	jsonDoc, err := json.Marshal(data)
	if err != nil {
		return nil, err
	}

	var untyped interface{}
	err = json.Unmarshal(jsonDoc, &untyped)
	if err != nil {
		return nil, err
	}
	return untyped, nil
}

func loadAPIData(ctx context.Context, logger logr.Logger, entry kyvernov1.ContextEntry, enginectx *PolicyContext) error {
	jsonData, err := fetchAPIData(ctx, logger, entry, enginectx)
	if err != nil {
		return err
	}

	if entry.APICall.JMESPath == "" {
		err = enginectx.jsonContext.AddContextEntry(entry.Name, jsonData)
		if err != nil {
			return fmt.Errorf("failed to add resource data to context: contextEntry: %v, error: %v", entry, err)
		}

		return nil
	}

	path, err := variables.SubstituteAll(logger, enginectx.jsonContext, entry.APICall.JMESPath)
	if err != nil {
		return fmt.Errorf("failed to substitute variables in context entry %s %s: %v", entry.Name, entry.APICall.JMESPath, err)
	}

	results, err := applyJMESPathJSON(path.(string), jsonData)
	if err != nil {
		return err
	}

	contextData, err := json.Marshal(results)
	if err != nil {
		return fmt.Errorf("failed to marshall data %v for context entry %v: %v", contextData, entry, err)
	}

	err = enginectx.jsonContext.AddContextEntry(entry.Name, contextData)
	if err != nil {
		return fmt.Errorf("failed to add JMESPath (%s) results to context, error: %v", entry.APICall.JMESPath, err)
	}

	logger.V(4).Info("added APICall context entry", "len", len(contextData))
	return nil
}

func applyJMESPath(jmesPath string, data interface{}) (interface{}, error) {
	jp, err := jmespath.New(jmesPath)
	if err != nil {
		return nil, fmt.Errorf("failed to compile JMESPath: %s, error: %v", jmesPath, err)
	}

	return jp.Search(data)
}

func applyJMESPathJSON(jmesPath string, jsonData []byte) (interface{}, error) {
	var data interface{}
	err := json.Unmarshal(jsonData, &data)
	if err != nil {
		return nil, fmt.Errorf("failed to unmarshal JSON: %s, error: %v", string(jsonData), err)
	}
	return applyJMESPath(jmesPath, data)
}

func fetchAPIData(ctx context.Context, log logr.Logger, entry kyvernov1.ContextEntry, enginectx *PolicyContext) ([]byte, error) {
	if entry.APICall == nil {
		return nil, fmt.Errorf("missing APICall in context entry %s %v", entry.Name, entry.APICall)
	}

	path, err := variables.SubstituteAll(log, enginectx.jsonContext, entry.APICall.URLPath)
	if err != nil {
		return nil, fmt.Errorf("failed to substitute variables in context entry %s %s: %v", entry.Name, entry.APICall.URLPath, err)
	}

	pathStr := path.(string)

	jsonData, err := getResource(ctx, enginectx, pathStr)
	if err != nil {
		return nil, fmt.Errorf("failed to get resource with raw url\n: %s: %v", pathStr, err)
	}

	return jsonData, nil
}

func getResource(ctx context.Context, enginectx *PolicyContext, p string) ([]byte, error) {
	return enginectx.client.RawAbsPath(ctx, p)
}

func loadConfigMap(ctx context.Context, logger logr.Logger, entry kyvernov1.ContextEntry, enginectx *PolicyContext) error {
	data, err := fetchConfigMap(ctx, logger, entry, enginectx)
	if err != nil {
		return fmt.Errorf("failed to retrieve config map for context entry %s: %v", entry.Name, err)
	}

	err = enginectx.jsonContext.AddContextEntry(entry.Name, data)
	if err != nil {
		return fmt.Errorf("failed to add config map for context entry %s: %v", entry.Name, err)
	}

	return nil
}

func fetchConfigMap(ctx context.Context, logger logr.Logger, entry kyvernov1.ContextEntry, enginectx *PolicyContext) ([]byte, error) {
	contextData := make(map[string]interface{})

	name, err := variables.SubstituteAll(logger, enginectx.jsonContext, entry.ConfigMap.Name)
	if err != nil {
		return nil, fmt.Errorf("failed to substitute variables in context %s configMap.name %s: %v", entry.Name, entry.ConfigMap.Name, err)
	}

	namespace, err := variables.SubstituteAll(logger, enginectx.jsonContext, entry.ConfigMap.Namespace)
	if err != nil {
		return nil, fmt.Errorf("failed to substitute variables in context %s configMap.namespace %s: %v", entry.Name, entry.ConfigMap.Namespace, err)
	}

	if namespace == "" {
		namespace = "default"
	}

	obj, err := enginectx.informerCacheResolvers.Get(ctx, namespace.(string), name.(string))
	if err != nil {
		return nil, fmt.Errorf("failed to get configmap %s/%s : %v", namespace, name, err)
	}

	// extract configmap data
	contextData["data"] = obj.Data
	contextData["metadata"] = obj.ObjectMeta
	data, err := json.Marshal(contextData)
	if err != nil {
		return nil, fmt.Errorf("failed to unmarshal configmap %s/%s: %v", namespace, name, err)
	}

	return data, nil
}<|MERGE_RESOLUTION|>--- conflicted
+++ resolved
@@ -14,30 +14,18 @@
 )
 
 // LoadContext - Fetches and adds external data to the Context.
-<<<<<<< HEAD
-func LoadContext(ctx context.Context, logger logr.Logger, rclient registryclient.Client, contextEntries []kyvernov1.ContextEntry, polCtx *PolicyContext, ruleName string) error {
-=======
 func LoadContext(ctx context.Context, logger logr.Logger, rclient registryclient.Client, contextEntries []kyvernov1.ContextEntry, enginectx *PolicyContext, ruleName string) error {
->>>>>>> ff728d5f
 	if len(contextEntries) == 0 {
 		return nil
 	}
 
-<<<<<<< HEAD
-	policyName := polCtx.policy.GetName()
-=======
 	policyName := enginectx.policy.GetName()
->>>>>>> ff728d5f
 	if store.GetMock() {
 		rule := store.GetPolicyRuleFromContext(policyName, ruleName)
 		if rule != nil && len(rule.Values) > 0 {
 			variables := rule.Values
 			for key, value := range variables {
-<<<<<<< HEAD
-				if err := polCtx.jsonContext.AddVariable(key, value); err != nil {
-=======
 				if err := enginectx.jsonContext.AddVariable(key, value); err != nil {
->>>>>>> ff728d5f
 					return err
 				}
 			}
@@ -49,17 +37,6 @@
 		for _, entry := range contextEntries {
 			if entry.ImageRegistry != nil && hasRegistryAccess {
 				rclient := store.GetRegistryClient()
-<<<<<<< HEAD
-				if err := loadImageData(ctx, rclient, logger, entry, polCtx); err != nil {
-					return err
-				}
-			} else if entry.Variable != nil {
-				if err := loadVariable(logger, entry, polCtx); err != nil {
-					return err
-				}
-			} else if entry.APICall != nil && store.IsAllowApiCall() {
-				if err := loadAPIData(logger, entry, polCtx); err != nil {
-=======
 				if err := loadImageData(ctx, rclient, logger, entry, enginectx); err != nil {
 					return err
 				}
@@ -69,7 +46,6 @@
 				}
 			} else if entry.APICall != nil && store.IsAllowApiCall() {
 				if err := loadAPIData(ctx, logger, entry, enginectx); err != nil {
->>>>>>> ff728d5f
 					return err
 				}
 			}
@@ -77,11 +53,7 @@
 
 		if rule != nil && len(rule.ForeachValues) > 0 {
 			for key, value := range rule.ForeachValues {
-<<<<<<< HEAD
-				if err := polCtx.jsonContext.AddVariable(key, value[store.ForeachElement]); err != nil {
-=======
 				if err := enginectx.jsonContext.AddVariable(key, value[store.ForeachElement]); err != nil {
->>>>>>> ff728d5f
 					return err
 				}
 			}
@@ -89,21 +61,6 @@
 	} else {
 		for _, entry := range contextEntries {
 			if entry.ConfigMap != nil {
-<<<<<<< HEAD
-				if err := loadConfigMap(logger, entry, polCtx); err != nil {
-					return err
-				}
-			} else if entry.APICall != nil {
-				if err := loadAPIData(logger, entry, polCtx); err != nil {
-					return err
-				}
-			} else if entry.ImageRegistry != nil {
-				if err := loadImageData(ctx, rclient, logger, entry, polCtx); err != nil {
-					return err
-				}
-			} else if entry.Variable != nil {
-				if err := loadVariable(logger, entry, polCtx); err != nil {
-=======
 				if err := loadConfigMap(ctx, logger, entry, enginectx); err != nil {
 					return err
 				}
@@ -117,7 +74,6 @@
 				}
 			} else if entry.Variable != nil {
 				if err := loadVariable(logger, entry, enginectx); err != nil {
->>>>>>> ff728d5f
 					return err
 				}
 			}
@@ -185,13 +141,8 @@
 	}
 }
 
-<<<<<<< HEAD
-func loadImageData(ctx context.Context, rclient registryclient.Client, logger logr.Logger, entry kyvernov1.ContextEntry, polCtx *PolicyContext) error {
-	imageData, err := fetchImageData(ctx, rclient, logger, entry, polCtx)
-=======
 func loadImageData(ctx context.Context, rclient registryclient.Client, logger logr.Logger, entry kyvernov1.ContextEntry, enginectx *PolicyContext) error {
 	imageData, err := fetchImageData(ctx, rclient, logger, entry, enginectx)
->>>>>>> ff728d5f
 	if err != nil {
 		return err
 	}
@@ -199,23 +150,14 @@
 	if err != nil {
 		return err
 	}
-<<<<<<< HEAD
-	if err := polCtx.jsonContext.AddContextEntry(entry.Name, jsonBytes); err != nil {
-=======
 	if err := enginectx.jsonContext.AddContextEntry(entry.Name, jsonBytes); err != nil {
->>>>>>> ff728d5f
 		return fmt.Errorf("failed to add resource data to context: contextEntry: %v, error: %v", entry, err)
 	}
 	return nil
 }
 
-<<<<<<< HEAD
-func fetchImageData(ctx context.Context, rclient registryclient.Client, logger logr.Logger, entry kyvernov1.ContextEntry, polCtx *PolicyContext) (interface{}, error) {
-	ref, err := variables.SubstituteAll(logger, polCtx.jsonContext, entry.ImageRegistry.Reference)
-=======
 func fetchImageData(ctx context.Context, rclient registryclient.Client, logger logr.Logger, entry kyvernov1.ContextEntry, enginectx *PolicyContext) (interface{}, error) {
 	ref, err := variables.SubstituteAll(logger, enginectx.jsonContext, entry.ImageRegistry.Reference)
->>>>>>> ff728d5f
 	if err != nil {
 		return nil, fmt.Errorf("ailed to substitute variables in context entry %s %s: %v", entry.Name, entry.ImageRegistry.Reference, err)
 	}
@@ -223,11 +165,7 @@
 	if !ok {
 		return nil, fmt.Errorf("invalid image reference %s, image reference must be a string", ref)
 	}
-<<<<<<< HEAD
-	path, err := variables.SubstituteAll(logger, polCtx.jsonContext, entry.ImageRegistry.JMESPath)
-=======
 	path, err := variables.SubstituteAll(logger, enginectx.jsonContext, entry.ImageRegistry.JMESPath)
->>>>>>> ff728d5f
 	if err != nil {
 		return nil, fmt.Errorf("failed to substitute variables in context entry %s %s: %v", entry.Name, entry.ImageRegistry.JMESPath, err)
 	}
