package engine

import (
	"context"
	"fmt"
	"reflect"
	"time"

	"github.com/go-logr/logr"
	gojmespath "github.com/jmespath/go-jmespath"
	kyvernov1 "github.com/kyverno/kyverno/api/kyverno/v1"
	"github.com/kyverno/kyverno/cmd/cli/kubectl-kyverno/utils/store"
	"github.com/kyverno/kyverno/pkg/autogen"
	"github.com/kyverno/kyverno/pkg/engine/mutate"
	"github.com/kyverno/kyverno/pkg/engine/response"
	"github.com/kyverno/kyverno/pkg/logging"
	"github.com/kyverno/kyverno/pkg/registryclient"
<<<<<<< HEAD
	"github.com/kyverno/kyverno/pkg/tracing"
	"go.opentelemetry.io/otel/trace"
=======
	metav1 "k8s.io/apimachinery/pkg/apis/meta/v1"
>>>>>>> 718f80c5
	"k8s.io/apimachinery/pkg/apis/meta/v1/unstructured"
)

// Mutate performs mutation. Overlay first and then mutation patches
func Mutate(ctx context.Context, rclient registryclient.Client, policyContext *PolicyContext) (resp *response.EngineResponse) {
	startTime := time.Now()
	policy := policyContext.policy
	resp = &response.EngineResponse{
		Policy: policy,
	}
	matchedResource := policyContext.newResource
	enginectx := policyContext.jsonContext
	var skippedRules []string

	logger := logging.WithName("EngineMutate").WithValues("policy", policy.GetName(), "kind", matchedResource.GetKind(),
		"namespace", matchedResource.GetNamespace(), "name", matchedResource.GetName())

	logger.V(4).Info("start mutate policy processing", "startTime", startTime)

	startMutateResultResponse(resp, policy, matchedResource)
	defer endMutateResultResponse(logger, resp, startTime)

	policyContext.jsonContext.Checkpoint()
	defer policyContext.jsonContext.Restore()

	var err error
	applyRules := policy.GetSpec().GetApplyRules()

	for _, rule := range autogen.ComputeRules(policy) {
		if !rule.HasMutate() {
			continue
		}

<<<<<<< HEAD
		tracing.ChildSpan(
			ctx,
			"pkg/engine",
			fmt.Sprintf("RULE %s", rule.Name),
			func(ctx context.Context, span trace.Span) {
				logger := logger.WithValues("rule", rule.Name)
				var excludeResource []string
				if len(policyContext.excludeGroupRole) > 0 {
					excludeResource = policyContext.excludeGroupRole
				}

				if err = MatchesResourceDescription(matchedResource, rule, policyContext.admissionInfo, excludeResource, policyContext.namespaceLabels, policyContext.policy.GetNamespace()); err != nil {
					logger.V(4).Info("rule not matched", "reason", err.Error())
					skippedRules = append(skippedRules, rule.Name)
					return
=======
		logger := logger.WithValues("rule", rule.Name)
		var excludeResource []string
		if len(policyContext.excludeGroupRole) > 0 {
			excludeResource = policyContext.excludeGroupRole
		}

		kindsInPolicy := append(rule.MatchResources.GetKinds(), rule.ExcludeResources.GetKinds()...)
		subresourceGVKToAPIResource := GetSubresourceGVKToAPIResourceMap(kindsInPolicy, policyContext)
		if err = MatchesResourceDescription(subresourceGVKToAPIResource, matchedResource, rule, policyContext.admissionInfo, excludeResource, policyContext.namespaceLabels, policyContext.policy.GetNamespace(), policyContext.subresource); err != nil {
			logger.V(4).Info("rule not matched", "reason", err.Error())
			skippedRules = append(skippedRules, rule.Name)
			continue
		}

		logger.V(3).Info("processing mutate rule", "applyRules", applyRules)
		resource, err := policyContext.jsonContext.Query("request.object")
		policyContext.jsonContext.Reset()
		if err == nil && resource != nil {
			if err := enginectx.AddResource(resource.(map[string]interface{})); err != nil {
				logger.Error(err, "unable to update resource object")
			}
		} else {
			logger.Error(err, "failed to query resource object")
		}

		if err := LoadContext(ctx, logger, rclient, rule.Context, policyContext, rule.Name); err != nil {
			if _, ok := err.(gojmespath.NotFoundError); ok {
				logger.V(3).Info("failed to load context", "reason", err.Error())
			} else {
				logger.Error(err, "failed to load context")
			}
			continue
		}

		ruleCopy := rule.DeepCopy()
		var patchedResources []resourceInfo
		if !policyContext.admissionOperation && rule.IsMutateExisting() {
			targets, err := loadTargets(ruleCopy.Mutation.Targets, policyContext, logger)
			if err != nil {
				rr := ruleResponse(rule, response.Mutation, err.Error(), response.RuleStatusError)
				resp.PolicyResponse.Rules = append(resp.PolicyResponse.Rules, *rr)
			} else {
				patchedResources = append(patchedResources, targets...)
			}
		} else {
			var parentResourceGVR metav1.GroupVersionResource
			if policyContext.subresource != "" {
				parentResourceGVR = policyContext.requestResource
			}
			patchedResources = append(patchedResources, resourceInfo{
				unstructured: matchedResource, subresource: policyContext.subresource, parentResourceGVR: parentResourceGVR,
			})
		}

		for _, patchedResource := range patchedResources {
			if reflect.DeepEqual(patchedResource, unstructured.Unstructured{}) {
				continue
			}

			if !policyContext.admissionOperation && rule.IsMutateExisting() {
				policyContext := policyContext.Copy()
				if err := policyContext.jsonContext.AddTargetResource(patchedResource.unstructured.Object); err != nil {
					logging.Error(err, "failed to add target resource to the context")
					continue
>>>>>>> 718f80c5
				}

<<<<<<< HEAD
				logger.V(3).Info("processing mutate rule", "applyRules", applyRules)
				resource, err := policyContext.jsonContext.Query("request.object")
				policyContext.jsonContext.Reset()
				if err == nil && resource != nil {
					if err := enginectx.AddResource(resource.(map[string]interface{})); err != nil {
						logger.Error(err, "unable to update resource object")
					}
				} else {
					logger.Error(err, "failed to query resource object")
				}

				if err := LoadContext(ctx, logger, rclient, rule.Context, policyContext, rule.Name); err != nil {
					if _, ok := err.(gojmespath.NotFoundError); ok {
						logger.V(3).Info("failed to load context", "reason", err.Error())
					} else {
						logger.Error(err, "failed to load context")
					}
					return
				}
=======
			logger.V(4).Info("apply rule to resource", "rule", rule.Name, "resource namespace", patchedResource.unstructured.GetNamespace(), "resource name", patchedResource.unstructured.GetName())
			var ruleResp *response.RuleResponse
			if rule.Mutation.ForEachMutation != nil {
				ruleResp, patchedResource.unstructured = mutateForEach(ctx, rclient, ruleCopy, policyContext, patchedResource.unstructured, patchedResource.subresource, patchedResource.parentResourceGVR, logger)
			} else {
				ruleResp, patchedResource.unstructured = mutateResource(ruleCopy, policyContext, patchedResource.unstructured, patchedResource.subresource, patchedResource.parentResourceGVR, logger)
			}

			matchedResource = patchedResource.unstructured
>>>>>>> 718f80c5

				ruleCopy := rule.DeepCopy()
				var patchedResources []unstructured.Unstructured
				if !policyContext.admissionOperation && rule.IsMutateExisting() {
					targets, err := loadTargets(ruleCopy.Mutation.Targets, policyContext, logger)
					if err != nil {
						rr := ruleResponse(rule, response.Mutation, err.Error(), response.RuleStatusError, nil)
						resp.PolicyResponse.Rules = append(resp.PolicyResponse.Rules, *rr)
					} else {
						patchedResources = append(patchedResources, targets...)
					}
				} else {
					patchedResources = append(patchedResources, matchedResource)
				}

				for _, patchedResource := range patchedResources {
					if reflect.DeepEqual(patchedResource, unstructured.Unstructured{}) {
						continue
					}

					if !policyContext.admissionOperation && rule.IsMutateExisting() {
						policyContext := policyContext.Copy()
						if err := policyContext.jsonContext.AddTargetResource(patchedResource.Object); err != nil {
							logging.Error(err, "failed to add target resource to the context")
							continue
						}
					}

					logger.V(4).Info("apply rule to resource", "rule", rule.Name, "resource namespace", patchedResource.GetNamespace(), "resource name", patchedResource.GetName())
					var ruleResp *response.RuleResponse
					if rule.Mutation.ForEachMutation != nil {
						ruleResp, patchedResource = mutateForEach(ctx, rclient, ruleCopy, policyContext, patchedResource, logger)
					} else {
						ruleResp, patchedResource = mutateResource(ruleCopy, policyContext, patchedResource, logger)
					}

					matchedResource = patchedResource

					if ruleResp != nil {
						resp.PolicyResponse.Rules = append(resp.PolicyResponse.Rules, *ruleResp)
						if ruleResp.Status == response.RuleStatusError {
							incrementErrorCount(resp)
						} else {
							incrementAppliedCount(resp)
						}
					}
				}
			},
		)

		if applyRules == kyvernov1.ApplyOne && resp.PolicyResponse.RulesAppliedCount > 0 {
			break
		}
	}

	for _, r := range resp.PolicyResponse.Rules {
		for _, n := range skippedRules {
			if r.Name == n {
				r.Status = response.RuleStatusSkip
				logger.V(4).Info("rule Status set as skip", "rule skippedRules", r.Name)
			}
		}
	}

	resp.PatchedResource = matchedResource
	return resp
}

func mutateResource(rule *kyvernov1.Rule, ctx *PolicyContext, resource unstructured.Unstructured, subresourceName string, parentResourceGVR metav1.GroupVersionResource, logger logr.Logger) (*response.RuleResponse, unstructured.Unstructured) {
	preconditionsPassed, err := checkPreconditions(logger, ctx, rule.GetAnyAllConditions())
	if err != nil {
		return ruleError(rule, response.Mutation, "failed to evaluate preconditions", err), resource
	}

	if !preconditionsPassed {
		return ruleResponseWithPatchedTarget(*rule, response.Mutation, "preconditions not met", response.RuleStatusSkip, &resource, subresourceName, parentResourceGVR), resource
	}

	mutateResp := mutate.Mutate(rule, ctx.jsonContext, resource, logger)
	ruleResp := buildRuleResponse(rule, mutateResp, &mutateResp.PatchedResource, subresourceName, parentResourceGVR)
	return ruleResp, mutateResp.PatchedResource
}

func mutateForEach(ctx context.Context, rclient registryclient.Client, rule *kyvernov1.Rule, enginectx *PolicyContext, resource unstructured.Unstructured, subresourceName string, parentResourceGVR metav1.GroupVersionResource, logger logr.Logger) (*response.RuleResponse, unstructured.Unstructured) {
	foreachList := rule.Mutation.ForEachMutation
	if foreachList == nil {
		return nil, resource
	}

	patchedResource := resource
	var applyCount int
	allPatches := make([][]byte, 0)

	for _, foreach := range foreachList {
		if err := LoadContext(ctx, logger, rclient, rule.Context, enginectx, rule.Name); err != nil {
			logger.Error(err, "failed to load context")
			return ruleError(rule, response.Mutation, "failed to load context", err), resource
		}

		preconditionsPassed, err := checkPreconditions(logger, enginectx, rule.GetAnyAllConditions())
		if err != nil {
			return ruleError(rule, response.Mutation, "failed to evaluate preconditions", err), resource
		}

		if !preconditionsPassed {
			return ruleResponseWithPatchedTarget(*rule, response.Mutation, "preconditions not met", response.RuleStatusSkip, &patchedResource, subresourceName, parentResourceGVR), resource
		}

		elements, err := evaluateList(foreach.List, enginectx.jsonContext)
		if err != nil {
			msg := fmt.Sprintf("failed to evaluate list %s", foreach.List)
			return ruleError(rule, response.Mutation, msg, err), resource
		}

		mutateResp := mutateElements(ctx, rclient, rule.Name, foreach, enginectx, elements, patchedResource, logger)
		if mutateResp.Status == response.RuleStatusError {
			logger.Error(err, "failed to mutate elements")
			return buildRuleResponse(rule, mutateResp, nil, "", metav1.GroupVersionResource{}), resource
		}

		if mutateResp.Status != response.RuleStatusSkip {
			applyCount++
			if len(mutateResp.Patches) > 0 {
				patchedResource = mutateResp.PatchedResource
				allPatches = append(allPatches, mutateResp.Patches...)
			}
		}
	}

	if applyCount == 0 {
		return ruleResponseWithPatchedTarget(*rule, response.Mutation, "0 elements processed", response.RuleStatusSkip, &resource, subresourceName, parentResourceGVR), resource
	}

	r := ruleResponseWithPatchedTarget(*rule, response.Mutation, fmt.Sprintf("%d elements processed", applyCount), response.RuleStatusPass, &patchedResource, subresourceName, parentResourceGVR)
	r.Patches = allPatches
	return r, patchedResource
}

func mutateElements(ctx context.Context, rclient registryclient.Client, name string, foreach kyvernov1.ForEachMutation, enginectx *PolicyContext, elements []interface{}, resource unstructured.Unstructured, logger logr.Logger) *mutate.Response {
	enginectx.jsonContext.Checkpoint()
	defer enginectx.jsonContext.Restore()

	patchedResource := resource
	var allPatches [][]byte
	if foreach.RawPatchStrategicMerge != nil {
		invertedElement(elements)
	}

	for i, e := range elements {
		if e == nil {
			continue
		}
		enginectx.jsonContext.Reset()
		enginectx := enginectx.Copy()
		store.SetForeachElement(i)
		falseVar := false
		if err := addElementToContext(enginectx, e, i, &falseVar); err != nil {
			return mutateError(err, fmt.Sprintf("failed to add element to mutate.foreach[%d].context", i))
		}

		if err := LoadContext(ctx, logger, rclient, foreach.Context, enginectx, name); err != nil {
			return mutateError(err, fmt.Sprintf("failed to load to mutate.foreach[%d].context", i))
		}

		preconditionsPassed, err := checkPreconditions(logger, enginectx, foreach.AnyAllConditions)
		if err != nil {
			return mutateError(err, fmt.Sprintf("failed to evaluate mutate.foreach[%d].preconditions", i))
		}

		if !preconditionsPassed {
			logger.Info("mutate.foreach.preconditions not met", "elementIndex", i)
			continue
		}

		mutateResp := mutate.ForEach(name, foreach, enginectx.jsonContext, patchedResource, logger)
		if mutateResp.Status == response.RuleStatusFail || mutateResp.Status == response.RuleStatusError {
			return mutateResp
		}

		if len(mutateResp.Patches) > 0 {
			patchedResource = mutateResp.PatchedResource
			allPatches = append(allPatches, mutateResp.Patches...)
		}
	}

	return &mutate.Response{
		Status:          response.RuleStatusPass,
		PatchedResource: patchedResource,
		Patches:         allPatches,
		Message:         "foreach mutation applied",
	}
}

func mutateError(err error, message string) *mutate.Response {
	return &mutate.Response{
		Status:          response.RuleStatusFail,
		PatchedResource: unstructured.Unstructured{},
		Patches:         nil,
		Message:         fmt.Sprintf("failed to add element to context: %v", err),
	}
}

func buildRuleResponse(rule *kyvernov1.Rule, mutateResp *mutate.Response, patchedResource *unstructured.Unstructured, patchedSubresourceName string, parentResourceGVR metav1.GroupVersionResource) *response.RuleResponse {
	resp := ruleResponseWithPatchedTarget(*rule, response.Mutation, mutateResp.Message, mutateResp.Status, patchedResource, patchedSubresourceName, parentResourceGVR)
	if resp.Status == response.RuleStatusPass {
		resp.Patches = mutateResp.Patches
		resp.Message = buildSuccessMessage(mutateResp.PatchedResource)
	}

	return resp
}

func buildSuccessMessage(r unstructured.Unstructured) string {
	if reflect.DeepEqual(unstructured.Unstructured{}, r) {
		return "mutated resource"
	}

	if r.GetNamespace() == "" {
		return fmt.Sprintf("mutated %s/%s", r.GetKind(), r.GetName())
	}

	return fmt.Sprintf("mutated %s/%s in namespace %s", r.GetKind(), r.GetName(), r.GetNamespace())
}

func startMutateResultResponse(resp *response.EngineResponse, policy kyvernov1.PolicyInterface, resource unstructured.Unstructured) {
	if resp == nil {
		return
	}

	resp.PolicyResponse.Policy.Name = policy.GetName()
	resp.PolicyResponse.Policy.Namespace = policy.GetNamespace()
	resp.PolicyResponse.Resource.Name = resource.GetName()
	resp.PolicyResponse.Resource.Namespace = resource.GetNamespace()
	resp.PolicyResponse.Resource.Kind = resource.GetKind()
	resp.PolicyResponse.Resource.APIVersion = resource.GetAPIVersion()
}

func endMutateResultResponse(logger logr.Logger, resp *response.EngineResponse, startTime time.Time) {
	if resp == nil {
		return
	}

	resp.PolicyResponse.ProcessingTime = time.Since(startTime)
	resp.PolicyResponse.PolicyExecutionTimestamp = startTime.Unix()
	logger.V(5).Info("finished processing policy", "processingTime", resp.PolicyResponse.ProcessingTime.String(), "mutationRulesApplied", resp.PolicyResponse.RulesAppliedCount)
}<|MERGE_RESOLUTION|>--- conflicted
+++ resolved
@@ -15,12 +15,8 @@
 	"github.com/kyverno/kyverno/pkg/engine/response"
 	"github.com/kyverno/kyverno/pkg/logging"
 	"github.com/kyverno/kyverno/pkg/registryclient"
-<<<<<<< HEAD
 	"github.com/kyverno/kyverno/pkg/tracing"
 	"go.opentelemetry.io/otel/trace"
-=======
-	metav1 "k8s.io/apimachinery/pkg/apis/meta/v1"
->>>>>>> 718f80c5
 	"k8s.io/apimachinery/pkg/apis/meta/v1/unstructured"
 )
 
@@ -54,23 +50,6 @@
 			continue
 		}
 
-<<<<<<< HEAD
-		tracing.ChildSpan(
-			ctx,
-			"pkg/engine",
-			fmt.Sprintf("RULE %s", rule.Name),
-			func(ctx context.Context, span trace.Span) {
-				logger := logger.WithValues("rule", rule.Name)
-				var excludeResource []string
-				if len(policyContext.excludeGroupRole) > 0 {
-					excludeResource = policyContext.excludeGroupRole
-				}
-
-				if err = MatchesResourceDescription(matchedResource, rule, policyContext.admissionInfo, excludeResource, policyContext.namespaceLabels, policyContext.policy.GetNamespace()); err != nil {
-					logger.V(4).Info("rule not matched", "reason", err.Error())
-					skippedRules = append(skippedRules, rule.Name)
-					return
-=======
 		logger := logger.WithValues("rule", rule.Name)
 		var excludeResource []string
 		if len(policyContext.excludeGroupRole) > 0 {
@@ -135,30 +114,8 @@
 				if err := policyContext.jsonContext.AddTargetResource(patchedResource.unstructured.Object); err != nil {
 					logging.Error(err, "failed to add target resource to the context")
 					continue
->>>>>>> 718f80c5
-				}
-
-<<<<<<< HEAD
-				logger.V(3).Info("processing mutate rule", "applyRules", applyRules)
-				resource, err := policyContext.jsonContext.Query("request.object")
-				policyContext.jsonContext.Reset()
-				if err == nil && resource != nil {
-					if err := enginectx.AddResource(resource.(map[string]interface{})); err != nil {
-						logger.Error(err, "unable to update resource object")
-					}
-				} else {
-					logger.Error(err, "failed to query resource object")
-				}
-
-				if err := LoadContext(ctx, logger, rclient, rule.Context, policyContext, rule.Name); err != nil {
-					if _, ok := err.(gojmespath.NotFoundError); ok {
-						logger.V(3).Info("failed to load context", "reason", err.Error())
-					} else {
-						logger.Error(err, "failed to load context")
-					}
-					return
-				}
-=======
+				}
+
 			logger.V(4).Info("apply rule to resource", "rule", rule.Name, "resource namespace", patchedResource.unstructured.GetNamespace(), "resource name", patchedResource.unstructured.GetName())
 			var ruleResp *response.RuleResponse
 			if rule.Mutation.ForEachMutation != nil {
@@ -168,7 +125,23 @@
 			}
 
 			matchedResource = patchedResource.unstructured
->>>>>>> 718f80c5
+
+			if ruleResp != nil {
+				resp.PolicyResponse.Rules = append(resp.PolicyResponse.Rules, *ruleResp)
+				if ruleResp.Status == response.RuleStatusError {
+					incrementErrorCount(resp)
+				} else {
+					logger.Error(err, "failed to query resource object")
+				}
+
+				if err := LoadContext(ctx, logger, rclient, rule.Context, policyContext, rule.Name); err != nil {
+					if _, ok := err.(gojmespath.NotFoundError); ok {
+						logger.V(3).Info("failed to load context", "reason", err.Error())
+					} else {
+						logger.Error(err, "failed to load context")
+					}
+					return
+				}
 
 				ruleCopy := rule.DeepCopy()
 				var patchedResources []unstructured.Unstructured
