--- conflicted
+++ resolved
@@ -25,21 +25,14 @@
 	ctx context.Context,
 	logger logr.Logger,
 	policyContext engineapi.PolicyContext,
-) (resp *engineapi.EngineResponse) {
+) *engineapi.EngineResponse {
 	policy := policyContext.Policy()
-<<<<<<< HEAD
-	resp = &engineapi.EngineResponse{
-		Policy: policy,
-	}
+	resp := engineapi.NewEngineResponse(policy)
 	if !internal.MatchPolicyContext(logger, policyContext, e.configuration) {
 		return resp
 	}
 
 	startTime := time.Now()
-
-=======
-	resp = engineapi.NewEngineResponse(policy)
->>>>>>> ed5cf2cd
 	matchedResource := policyContext.NewResource()
 	enginectx := policyContext.JSONContext()
 	var skippedRules []string
