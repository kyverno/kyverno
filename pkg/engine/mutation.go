package engine

import (
	"context"
	"time"

	"github.com/go-logr/logr"
	kyvernov1 "github.com/kyverno/kyverno/api/kyverno/v1"
	"github.com/kyverno/kyverno/pkg/autogen"
	engineapi "github.com/kyverno/kyverno/pkg/engine/api"
	"github.com/kyverno/kyverno/pkg/engine/handlers"
	"github.com/kyverno/kyverno/pkg/engine/handlers/mutation"
	"github.com/kyverno/kyverno/pkg/engine/internal"
	"k8s.io/apimachinery/pkg/apis/meta/v1/unstructured"
)

// mutate performs mutation. Overlay first and then mutation patches
func (e *engine) mutate(
	ctx context.Context,
	logger logr.Logger,
	policyContext engineapi.PolicyContext,
) (engineapi.PolicyResponse, unstructured.Unstructured) {
	resp := engineapi.NewPolicyResponse()
	policy := policyContext.Policy()
	matchedResource := policyContext.NewResource()
	applyRules := policy.GetSpec().GetApplyRules()

	policyContext.JSONContext().Checkpoint()
	defer policyContext.JSONContext().Restore()

	for _, rule := range autogen.ComputeRules(policy) {
		startTime := time.Now()
		logger := internal.LoggerWithRule(logger, rule)
		handlerFactory := func() (handlers.Handler, error) {
			if !rule.HasMutate() {
				return nil, nil
			}
			if !policyContext.AdmissionOperation() && rule.IsMutateExisting() {
				return mutation.NewMutateExistingHandler(e.client)
			}
			return mutation.NewMutateResourceHandler()
		}
		resource, ruleResp := e.invokeRuleHandler(
			ctx,
			logger,
			handlerFactory,
			policyContext,
			matchedResource,
			rule,
			engineapi.Mutation,
		)
		matchedResource = resource
		resp.Add(engineapi.NewExecutionStats(startTime, time.Now()), ruleResp...)
		if applyRules == kyvernov1.ApplyOne && resp.Stats.RulesAppliedCount > 0 {
			break
		}
	}
<<<<<<< HEAD

	for _, r := range resp.PolicyResponse.Rules {
		for _, n := range skippedRules {
			if r.Name == n {
				r.Status = engineapi.RuleStatusSkip
				logger.V(4).Info("rule Status set as skip", "rule skippedRules", r.Name)
			}
		}
	}

	resp.PatchedResource = matchedResource
	return resp
}

func mutateResource(rule *kyvernov1.Rule, ctx engineapi.PolicyContext, resource unstructured.Unstructured, logger logr.Logger) *mutate.Response {
	preconditionsPassed, err := internal.CheckPreconditions(logger, ctx, rule.GetAnyAllConditions())
	if err != nil {
		return mutate.NewErrorResponse("failed to evaluate preconditions", err)
	}

	if !preconditionsPassed {
		return mutate.NewResponse(engineapi.RuleStatusSkip, resource, nil, "preconditions not met")
	}

	return mutate.Mutate(rule, ctx.JSONContext(), resource, logger)
}

type forEachMutator struct {
	rule          *kyvernov1.Rule
	policyContext engineapi.PolicyContext
	foreach       []kyvernov1.ForEachMutation
	resource      resourceInfo
	nesting       int
	contextLoader engineapi.EngineContextLoader
	log           logr.Logger
}

func (f *forEachMutator) mutateForEach(ctx context.Context) *mutate.Response {
	var applyCount int
	allPatches := make([][]byte, 0)

	for _, foreach := range f.foreach {
		if err := f.contextLoader(ctx, f.rule.Context, f.policyContext.JSONContext()); err != nil {
			f.log.Error(err, "failed to load context")
			return mutate.NewErrorResponse("failed to load context", err)
		}

		preconditionsPassed, err := internal.CheckPreconditions(f.log, f.policyContext, f.rule.GetAnyAllConditions())
		if err != nil {
			return mutate.NewErrorResponse("failed to evaluate preconditions", err)
		}

		if !preconditionsPassed {
			return mutate.NewResponse(engineapi.RuleStatusSkip, f.resource.unstructured, nil, "preconditions not met")
		}

		elements, err := evaluateList(foreach.List, f.policyContext.JSONContext())
		if err != nil {
			msg := fmt.Sprintf("failed to evaluate list %s: %v", foreach.List, err)
			return mutate.NewErrorResponse(msg, err)
		}

		mutateResp := f.mutateElements(ctx, foreach, elements)
		if mutateResp.Status == engineapi.RuleStatusError {
			return mutate.NewErrorResponse("failed to mutate elements", err)
		}

		if mutateResp.Status != engineapi.RuleStatusSkip {
			applyCount++
			if len(mutateResp.Patches) > 0 {
				f.resource.unstructured = mutateResp.PatchedResource
				allPatches = append(allPatches, mutateResp.Patches...)
			}
		}
	}

	msg := fmt.Sprintf("%d elements processed", applyCount)
	if applyCount == 0 {
		return mutate.NewResponse(engineapi.RuleStatusSkip, f.resource.unstructured, allPatches, msg)
	}

	return mutate.NewResponse(engineapi.RuleStatusPass, f.resource.unstructured, allPatches, msg)
}

func (f *forEachMutator) mutateElements(ctx context.Context, foreach kyvernov1.ForEachMutation, elements []interface{}) *mutate.Response {
	f.policyContext.JSONContext().Checkpoint()
	defer f.policyContext.JSONContext().Restore()

	patchedResource := f.resource
	var allPatches [][]byte
	if foreach.RawPatchStrategicMerge != nil {
		invertedElement(elements)
	}

	// processing the elements in reverse order to handle removal of multiple elements
	for i := range elements {
		index := len(elements) - 1 - i
		element := elements[index]
		if element == nil {
			continue
		}

		f.policyContext.JSONContext().Reset()
		policyContext := f.policyContext.Copy()

		falseVar := false
		if err := addElementToContext(policyContext, element, index, f.nesting, &falseVar); err != nil {
			return mutate.NewErrorResponse(fmt.Sprintf("failed to add element to mutate.foreach[%d].context", index), err)
		}

		if err := f.contextLoader(ctx, foreach.Context, policyContext.JSONContext()); err != nil {
			return mutate.NewErrorResponse(fmt.Sprintf("failed to load to mutate.foreach[%d].context", index), err)
		}

		preconditionsPassed, err := internal.CheckPreconditions(f.log, policyContext, foreach.AnyAllConditions)
		if err != nil {
			return mutate.NewErrorResponse(fmt.Sprintf("failed to evaluate mutate.foreach[%d].preconditions", index), err)
		}

		if !preconditionsPassed {
			f.log.Info("mutate.foreach.preconditions not met", "elementIndex", index)
			continue
		}

		var mutateResp *mutate.Response
		if foreach.ForEachMutation != nil {
			nestedForEach, err := api.DeserializeJSONArray[kyvernov1.ForEachMutation](foreach.ForEachMutation)
			if err != nil {
				return mutate.NewErrorResponse("failed to deserialize foreach", err)
			}

			m := &forEachMutator{
				rule:          f.rule,
				policyContext: f.policyContext,
				resource:      patchedResource,
				log:           f.log,
				foreach:       nestedForEach,
				nesting:       f.nesting + 1,
				contextLoader: f.contextLoader,
			}

			mutateResp = m.mutateForEach(ctx)
		} else {
			mutateResp = mutate.ForEach(f.rule.Name, foreach, policyContext.JSONContext(), patchedResource.unstructured, f.log)
		}

		if mutateResp.Status == engineapi.RuleStatusFail || mutateResp.Status == engineapi.RuleStatusError {
			return mutateResp
		}

		if len(mutateResp.Patches) > 0 {
			patchedResource.unstructured = mutateResp.PatchedResource
			allPatches = append(allPatches, mutateResp.Patches...)
		}
	}

	return mutate.NewResponse(engineapi.RuleStatusPass, patchedResource.unstructured, allPatches, "")
}

func buildRuleResponse(rule *kyvernov1.Rule, mutateResp *mutate.Response, info resourceInfo) *engineapi.RuleResponse {
	resp := internal.RuleResponse(*rule, engineapi.Mutation, mutateResp.Message, mutateResp.Status)
	if resp.Status == engineapi.RuleStatusPass {
		resp.Patches = mutateResp.Patches
		resp.Message = buildSuccessMessage(mutateResp.PatchedResource)
	}

	if len(rule.Mutation.Targets) != 0 {
		resp.PatchedTarget = &mutateResp.PatchedResource
		resp.PatchedTargetSubresourceName = info.subresource
		resp.PatchedTargetParentResourceGVR = info.parentResourceGVR
	}

	return resp
}

func buildSuccessMessage(r unstructured.Unstructured) string {
	if reflect.DeepEqual(unstructured.Unstructured{}, r) {
		return "mutated resource"
	}

	if r.GetNamespace() == "" {
		return fmt.Sprintf("mutated %s/%s", r.GetKind(), r.GetName())
	}

	return fmt.Sprintf("mutated %s/%s in namespace %s", r.GetKind(), r.GetName(), r.GetNamespace())
}

func startMutateResultResponse(resp *engineapi.EngineResponse, policy kyvernov1.PolicyInterface, resource unstructured.Unstructured) {
	if resp == nil {
		return
	}
}

func endMutateResultResponse(logger logr.Logger, resp *engineapi.EngineResponse, startTime time.Time) {
	if resp == nil {
		return
	}
	resp.PolicyResponse.Stats.ProcessingTime = time.Since(startTime)
	resp.PolicyResponse.Stats.Timestamp = startTime.Unix()
	logger.V(5).Info("finished processing policy", "processingTime", resp.PolicyResponse.Stats.ProcessingTime.String(), "mutationRulesApplied", resp.PolicyResponse.Stats.RulesAppliedCount)
=======
	return resp, matchedResource
>>>>>>> 9220f84d
}<|MERGE_RESOLUTION|>--- conflicted
+++ resolved
@@ -55,208 +55,5 @@
 			break
 		}
 	}
-<<<<<<< HEAD
-
-	for _, r := range resp.PolicyResponse.Rules {
-		for _, n := range skippedRules {
-			if r.Name == n {
-				r.Status = engineapi.RuleStatusSkip
-				logger.V(4).Info("rule Status set as skip", "rule skippedRules", r.Name)
-			}
-		}
-	}
-
-	resp.PatchedResource = matchedResource
-	return resp
-}
-
-func mutateResource(rule *kyvernov1.Rule, ctx engineapi.PolicyContext, resource unstructured.Unstructured, logger logr.Logger) *mutate.Response {
-	preconditionsPassed, err := internal.CheckPreconditions(logger, ctx, rule.GetAnyAllConditions())
-	if err != nil {
-		return mutate.NewErrorResponse("failed to evaluate preconditions", err)
-	}
-
-	if !preconditionsPassed {
-		return mutate.NewResponse(engineapi.RuleStatusSkip, resource, nil, "preconditions not met")
-	}
-
-	return mutate.Mutate(rule, ctx.JSONContext(), resource, logger)
-}
-
-type forEachMutator struct {
-	rule          *kyvernov1.Rule
-	policyContext engineapi.PolicyContext
-	foreach       []kyvernov1.ForEachMutation
-	resource      resourceInfo
-	nesting       int
-	contextLoader engineapi.EngineContextLoader
-	log           logr.Logger
-}
-
-func (f *forEachMutator) mutateForEach(ctx context.Context) *mutate.Response {
-	var applyCount int
-	allPatches := make([][]byte, 0)
-
-	for _, foreach := range f.foreach {
-		if err := f.contextLoader(ctx, f.rule.Context, f.policyContext.JSONContext()); err != nil {
-			f.log.Error(err, "failed to load context")
-			return mutate.NewErrorResponse("failed to load context", err)
-		}
-
-		preconditionsPassed, err := internal.CheckPreconditions(f.log, f.policyContext, f.rule.GetAnyAllConditions())
-		if err != nil {
-			return mutate.NewErrorResponse("failed to evaluate preconditions", err)
-		}
-
-		if !preconditionsPassed {
-			return mutate.NewResponse(engineapi.RuleStatusSkip, f.resource.unstructured, nil, "preconditions not met")
-		}
-
-		elements, err := evaluateList(foreach.List, f.policyContext.JSONContext())
-		if err != nil {
-			msg := fmt.Sprintf("failed to evaluate list %s: %v", foreach.List, err)
-			return mutate.NewErrorResponse(msg, err)
-		}
-
-		mutateResp := f.mutateElements(ctx, foreach, elements)
-		if mutateResp.Status == engineapi.RuleStatusError {
-			return mutate.NewErrorResponse("failed to mutate elements", err)
-		}
-
-		if mutateResp.Status != engineapi.RuleStatusSkip {
-			applyCount++
-			if len(mutateResp.Patches) > 0 {
-				f.resource.unstructured = mutateResp.PatchedResource
-				allPatches = append(allPatches, mutateResp.Patches...)
-			}
-		}
-	}
-
-	msg := fmt.Sprintf("%d elements processed", applyCount)
-	if applyCount == 0 {
-		return mutate.NewResponse(engineapi.RuleStatusSkip, f.resource.unstructured, allPatches, msg)
-	}
-
-	return mutate.NewResponse(engineapi.RuleStatusPass, f.resource.unstructured, allPatches, msg)
-}
-
-func (f *forEachMutator) mutateElements(ctx context.Context, foreach kyvernov1.ForEachMutation, elements []interface{}) *mutate.Response {
-	f.policyContext.JSONContext().Checkpoint()
-	defer f.policyContext.JSONContext().Restore()
-
-	patchedResource := f.resource
-	var allPatches [][]byte
-	if foreach.RawPatchStrategicMerge != nil {
-		invertedElement(elements)
-	}
-
-	// processing the elements in reverse order to handle removal of multiple elements
-	for i := range elements {
-		index := len(elements) - 1 - i
-		element := elements[index]
-		if element == nil {
-			continue
-		}
-
-		f.policyContext.JSONContext().Reset()
-		policyContext := f.policyContext.Copy()
-
-		falseVar := false
-		if err := addElementToContext(policyContext, element, index, f.nesting, &falseVar); err != nil {
-			return mutate.NewErrorResponse(fmt.Sprintf("failed to add element to mutate.foreach[%d].context", index), err)
-		}
-
-		if err := f.contextLoader(ctx, foreach.Context, policyContext.JSONContext()); err != nil {
-			return mutate.NewErrorResponse(fmt.Sprintf("failed to load to mutate.foreach[%d].context", index), err)
-		}
-
-		preconditionsPassed, err := internal.CheckPreconditions(f.log, policyContext, foreach.AnyAllConditions)
-		if err != nil {
-			return mutate.NewErrorResponse(fmt.Sprintf("failed to evaluate mutate.foreach[%d].preconditions", index), err)
-		}
-
-		if !preconditionsPassed {
-			f.log.Info("mutate.foreach.preconditions not met", "elementIndex", index)
-			continue
-		}
-
-		var mutateResp *mutate.Response
-		if foreach.ForEachMutation != nil {
-			nestedForEach, err := api.DeserializeJSONArray[kyvernov1.ForEachMutation](foreach.ForEachMutation)
-			if err != nil {
-				return mutate.NewErrorResponse("failed to deserialize foreach", err)
-			}
-
-			m := &forEachMutator{
-				rule:          f.rule,
-				policyContext: f.policyContext,
-				resource:      patchedResource,
-				log:           f.log,
-				foreach:       nestedForEach,
-				nesting:       f.nesting + 1,
-				contextLoader: f.contextLoader,
-			}
-
-			mutateResp = m.mutateForEach(ctx)
-		} else {
-			mutateResp = mutate.ForEach(f.rule.Name, foreach, policyContext.JSONContext(), patchedResource.unstructured, f.log)
-		}
-
-		if mutateResp.Status == engineapi.RuleStatusFail || mutateResp.Status == engineapi.RuleStatusError {
-			return mutateResp
-		}
-
-		if len(mutateResp.Patches) > 0 {
-			patchedResource.unstructured = mutateResp.PatchedResource
-			allPatches = append(allPatches, mutateResp.Patches...)
-		}
-	}
-
-	return mutate.NewResponse(engineapi.RuleStatusPass, patchedResource.unstructured, allPatches, "")
-}
-
-func buildRuleResponse(rule *kyvernov1.Rule, mutateResp *mutate.Response, info resourceInfo) *engineapi.RuleResponse {
-	resp := internal.RuleResponse(*rule, engineapi.Mutation, mutateResp.Message, mutateResp.Status)
-	if resp.Status == engineapi.RuleStatusPass {
-		resp.Patches = mutateResp.Patches
-		resp.Message = buildSuccessMessage(mutateResp.PatchedResource)
-	}
-
-	if len(rule.Mutation.Targets) != 0 {
-		resp.PatchedTarget = &mutateResp.PatchedResource
-		resp.PatchedTargetSubresourceName = info.subresource
-		resp.PatchedTargetParentResourceGVR = info.parentResourceGVR
-	}
-
-	return resp
-}
-
-func buildSuccessMessage(r unstructured.Unstructured) string {
-	if reflect.DeepEqual(unstructured.Unstructured{}, r) {
-		return "mutated resource"
-	}
-
-	if r.GetNamespace() == "" {
-		return fmt.Sprintf("mutated %s/%s", r.GetKind(), r.GetName())
-	}
-
-	return fmt.Sprintf("mutated %s/%s in namespace %s", r.GetKind(), r.GetName(), r.GetNamespace())
-}
-
-func startMutateResultResponse(resp *engineapi.EngineResponse, policy kyvernov1.PolicyInterface, resource unstructured.Unstructured) {
-	if resp == nil {
-		return
-	}
-}
-
-func endMutateResultResponse(logger logr.Logger, resp *engineapi.EngineResponse, startTime time.Time) {
-	if resp == nil {
-		return
-	}
-	resp.PolicyResponse.Stats.ProcessingTime = time.Since(startTime)
-	resp.PolicyResponse.Stats.Timestamp = startTime.Unix()
-	logger.V(5).Info("finished processing policy", "processingTime", resp.PolicyResponse.Stats.ProcessingTime.String(), "mutationRulesApplied", resp.PolicyResponse.Stats.RulesAppliedCount)
-=======
 	return resp, matchedResource
->>>>>>> 9220f84d
 }