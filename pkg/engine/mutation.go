--- conflicted
+++ resolved
@@ -13,11 +13,8 @@
 	"github.com/kyverno/kyverno/pkg/engine/mutate"
 	"github.com/kyverno/kyverno/pkg/engine/response"
 	"github.com/kyverno/kyverno/pkg/logging"
-<<<<<<< HEAD
+	"github.com/kyverno/kyverno/pkg/registryclient"
 	"github.com/kyverno/kyverno/pkg/utils/api"
-=======
-	"github.com/kyverno/kyverno/pkg/registryclient"
->>>>>>> a666474d
 	"k8s.io/apimachinery/pkg/apis/meta/v1/unstructured"
 )
 
@@ -113,20 +110,17 @@
 			logger.V(4).Info("apply rule to resource", "rule", rule.Name, "resource namespace", patchedResource.GetNamespace(), "resource name", patchedResource.GetName())
 			var mutateResp *mutate.Response
 			if rule.Mutation.ForEachMutation != nil {
-<<<<<<< HEAD
 				m := &forEachMutator{
 					rule:     ruleCopy,
 					foreach:  rule.Mutation.ForEachMutation,
 					ctx:      policyContext,
 					resource: patchedResource,
 					log:      logger,
+					rclient:  rclient,
 					nesting:  0,
 				}
 
 				mutateResp = m.mutateForEach()
-=======
-				ruleResp, patchedResource = mutateForEach(rclient, ruleCopy, policyContext, patchedResource, logger)
->>>>>>> a666474d
 			} else {
 				mutateResp = mutateResource(ruleCopy, policyContext, patchedResource, logger)
 			}
@@ -175,39 +169,25 @@
 	return mutate.Mutate(rule, ctx.JSONContext(), resource, logger)
 }
 
-<<<<<<< HEAD
 type forEachMutator struct {
 	rule     *kyvernov1.Rule
 	ctx      *PolicyContext
 	foreach  []kyvernov1.ForEachMutation
 	resource unstructured.Unstructured
 	nesting  int
+	rclient  registryclient.Client
 	log      logr.Logger
 }
-=======
-func mutateForEach(rclient registryclient.Client, rule *kyvernov1.Rule, ctx *PolicyContext, resource unstructured.Unstructured, logger logr.Logger) (*response.RuleResponse, unstructured.Unstructured) {
-	foreachList := rule.Mutation.ForEachMutation
-	if foreachList == nil {
-		return nil, resource
-	}
->>>>>>> a666474d
 
 func (f *forEachMutator) mutateForEach() *mutate.Response {
 	patchedResource := f.resource
 	var applyCount int
 	allPatches := make([][]byte, 0)
 
-<<<<<<< HEAD
 	for _, foreach := range f.foreach {
-		if err := LoadContext(f.log, f.rule.Context, f.ctx, f.rule.Name); err != nil {
+		if err := LoadContext(f.log, f.rclient, f.rule.Context, f.ctx, f.rule.Name); err != nil {
 			f.log.Error(err, "failed to load context")
 			return mutate.NewErrorResponse("failed to load context", err)
-=======
-	for _, foreach := range foreachList {
-		if err := LoadContext(logger, rclient, rule.Context, ctx, rule.Name); err != nil {
-			logger.Error(err, "failed to load context")
-			return ruleError(rule, response.Mutation, "failed to load context", err), resource
->>>>>>> a666474d
 		}
 
 		preconditionsPassed, err := checkPreconditions(f.log, f.ctx, f.rule.GetAnyAllConditions())
@@ -226,11 +206,7 @@
 			return mutate.NewErrorResponse(msg, err)
 		}
 
-<<<<<<< HEAD
 		mutateResp := f.mutateElements(foreach, elements)
-=======
-		mutateResp := mutateElements(rclient, rule.Name, foreach, ctx, elements, patchedResource, logger)
->>>>>>> a666474d
 		if mutateResp.Status == response.RuleStatusError {
 			return mutate.NewErrorResponse("failed to mutate elements", err)
 		}
@@ -252,15 +228,9 @@
 	return mutate.NewResponse(response.RuleStatusPass, patchedResource, allPatches, msg)
 }
 
-<<<<<<< HEAD
 func (f *forEachMutator) mutateElements(foreach kyvernov1.ForEachMutation, elements []interface{}) *mutate.Response {
 	f.ctx.JSONContext().Checkpoint()
 	defer f.ctx.JSONContext().Restore()
-=======
-func mutateElements(rclient registryclient.Client, name string, foreach kyvernov1.ForEachMutation, ctx *PolicyContext, elements []interface{}, resource unstructured.Unstructured, logger logr.Logger) *mutate.Response {
-	ctx.jsonContext.Checkpoint()
-	defer ctx.jsonContext.Restore()
->>>>>>> a666474d
 
 	patchedResource := f.resource
 	var allPatches [][]byte
@@ -284,13 +254,8 @@
 			return mutate.NewErrorResponse(fmt.Sprintf("failed to add element to mutate.foreach[%d].context", i), err)
 		}
 
-<<<<<<< HEAD
-		if err := LoadContext(f.log, foreach.Context, ctx, f.rule.Name); err != nil {
+		if err := LoadContext(f.log, f.rclient, foreach.Context, ctx, f.rule.Name); err != nil {
 			return mutate.NewErrorResponse(fmt.Sprintf("failed to load to mutate.foreach[%d].context", i), err)
-=======
-		if err := LoadContext(logger, rclient, foreach.Context, ctx, name); err != nil {
-			return mutateError(err, fmt.Sprintf("failed to load to mutate.foreach[%d].context", i))
->>>>>>> a666474d
 		}
 
 		preconditionsPassed, err := checkPreconditions(f.log, ctx, foreach.AnyAllConditions)
