package engine

import (
	"context"
	"fmt"
	"reflect"
	"time"

	"github.com/go-logr/logr"
	gojmespath "github.com/jmespath/go-jmespath"
	kyvernov1 "github.com/kyverno/kyverno/api/kyverno/v1"
	"github.com/kyverno/kyverno/cmd/cli/kubectl-kyverno/utils/store"
	"github.com/kyverno/kyverno/pkg/autogen"
	"github.com/kyverno/kyverno/pkg/engine/mutate"
	"github.com/kyverno/kyverno/pkg/engine/response"
	"github.com/kyverno/kyverno/pkg/logging"
	"github.com/kyverno/kyverno/pkg/registryclient"
	"k8s.io/apimachinery/pkg/apis/meta/v1/unstructured"
)

// Mutate performs mutation. Overlay first and then mutation patches
func Mutate(ctx context.Context, rclient registryclient.Client, policyContext *PolicyContext) (resp *response.EngineResponse) {
	startTime := time.Now()
	policy := policyContext.policy
	resp = &response.EngineResponse{
		Policy: policy,
	}
	matchedResource := policyContext.newResource
<<<<<<< HEAD
	engineCtx := policyContext.jsonContext
=======
	enginectx := policyContext.jsonContext
>>>>>>> ff728d5f
	var skippedRules []string

	logger := logging.WithName("EngineMutate").WithValues("policy", policy.GetName(), "kind", matchedResource.GetKind(),
		"namespace", matchedResource.GetNamespace(), "name", matchedResource.GetName())

	logger.V(4).Info("start mutate policy processing", "startTime", startTime)

	startMutateResultResponse(resp, policy, matchedResource)
	defer endMutateResultResponse(logger, resp, startTime)

	policyContext.jsonContext.Checkpoint()
	defer policyContext.jsonContext.Restore()

	var err error
	applyRules := policy.GetSpec().GetApplyRules()

	for _, rule := range autogen.ComputeRules(policy) {
		if !rule.HasMutate() {
			continue
		}

		logger := logger.WithValues("rule", rule.Name)
		var excludeResource []string
		if len(policyContext.excludeGroupRole) > 0 {
			excludeResource = policyContext.excludeGroupRole
		}

		if err = MatchesResourceDescription(matchedResource, rule, policyContext.admissionInfo, excludeResource, policyContext.namespaceLabels, policyContext.policy.GetNamespace()); err != nil {
			logger.V(4).Info("rule not matched", "reason", err.Error())
			skippedRules = append(skippedRules, rule.Name)
			continue
		}

		logger.V(3).Info("processing mutate rule", "applyRules", applyRules)
		resource, err := policyContext.jsonContext.Query("request.object")
		policyContext.jsonContext.Reset()
		if err == nil && resource != nil {
<<<<<<< HEAD
			if err := engineCtx.AddResource(resource.(map[string]interface{})); err != nil {
=======
			if err := enginectx.AddResource(resource.(map[string]interface{})); err != nil {
>>>>>>> ff728d5f
				logger.Error(err, "unable to update resource object")
			}
		} else {
			logger.Error(err, "failed to query resource object")
		}

		if err := LoadContext(ctx, logger, rclient, rule.Context, policyContext, rule.Name); err != nil {
			if _, ok := err.(gojmespath.NotFoundError); ok {
				logger.V(3).Info("failed to load context", "reason", err.Error())
			} else {
				logger.Error(err, "failed to load context")
			}
			continue
		}

		ruleCopy := rule.DeepCopy()
		var patchedResources []unstructured.Unstructured
		if !policyContext.admissionOperation && rule.IsMutateExisting() {
			targets, err := loadTargets(ruleCopy.Mutation.Targets, policyContext, logger)
			if err != nil {
				rr := ruleResponse(rule, response.Mutation, err.Error(), response.RuleStatusError, nil)
				resp.PolicyResponse.Rules = append(resp.PolicyResponse.Rules, *rr)
			} else {
				patchedResources = append(patchedResources, targets...)
			}
		} else {
			patchedResources = append(patchedResources, matchedResource)
		}

		for _, patchedResource := range patchedResources {
			if reflect.DeepEqual(patchedResource, unstructured.Unstructured{}) {
				continue
			}

			if !policyContext.admissionOperation && rule.IsMutateExisting() {
				policyContext := policyContext.Copy()
				if err := policyContext.jsonContext.AddTargetResource(patchedResource.Object); err != nil {
					logging.Error(err, "failed to add target resource to the context")
					continue
				}
			}

			logger.V(4).Info("apply rule to resource", "rule", rule.Name, "resource namespace", patchedResource.GetNamespace(), "resource name", patchedResource.GetName())
			var ruleResp *response.RuleResponse
			if rule.Mutation.ForEachMutation != nil {
				ruleResp, patchedResource = mutateForEach(ctx, rclient, ruleCopy, policyContext, patchedResource, logger)
			} else {
				ruleResp, patchedResource = mutateResource(ruleCopy, policyContext, patchedResource, logger)
			}

			matchedResource = patchedResource

			if ruleResp != nil {
				resp.PolicyResponse.Rules = append(resp.PolicyResponse.Rules, *ruleResp)
				if ruleResp.Status == response.RuleStatusError {
					incrementErrorCount(resp)
				} else {
					incrementAppliedCount(resp)
				}
			}
		}

		if applyRules == kyvernov1.ApplyOne && resp.PolicyResponse.RulesAppliedCount > 0 {
			break
		}
	}

	for _, r := range resp.PolicyResponse.Rules {
		for _, n := range skippedRules {
			if r.Name == n {
				r.Status = response.RuleStatusSkip
				logger.V(4).Info("rule Status set as skip", "rule skippedRules", r.Name)
			}
		}
	}

	resp.PatchedResource = matchedResource
	return resp
}

func mutateResource(rule *kyvernov1.Rule, ctx *PolicyContext, resource unstructured.Unstructured, logger logr.Logger) (*response.RuleResponse, unstructured.Unstructured) {
	preconditionsPassed, err := checkPreconditions(logger, ctx, rule.GetAnyAllConditions())
	if err != nil {
		return ruleError(rule, response.Mutation, "failed to evaluate preconditions", err), resource
	}

	if !preconditionsPassed {
		return ruleResponse(*rule, response.Mutation, "preconditions not met", response.RuleStatusSkip, &resource), resource
	}

	mutateResp := mutate.Mutate(rule, ctx.jsonContext, resource, logger)
	ruleResp := buildRuleResponse(rule, mutateResp, &mutateResp.PatchedResource)
	return ruleResp, mutateResp.PatchedResource
}

func mutateForEach(ctx context.Context, rclient registryclient.Client, rule *kyvernov1.Rule, enginectx *PolicyContext, resource unstructured.Unstructured, logger logr.Logger) (*response.RuleResponse, unstructured.Unstructured) {
	foreachList := rule.Mutation.ForEachMutation
	if foreachList == nil {
		return nil, resource
	}

	patchedResource := resource
	var applyCount int
	allPatches := make([][]byte, 0)

	for _, foreach := range foreachList {
<<<<<<< HEAD
		if err := LoadContext(context.TODO(), logger, rclient, rule.Context, ctx, rule.Name); err != nil {
=======
		if err := LoadContext(ctx, logger, rclient, rule.Context, enginectx, rule.Name); err != nil {
>>>>>>> ff728d5f
			logger.Error(err, "failed to load context")
			return ruleError(rule, response.Mutation, "failed to load context", err), resource
		}

		preconditionsPassed, err := checkPreconditions(logger, enginectx, rule.GetAnyAllConditions())
		if err != nil {
			return ruleError(rule, response.Mutation, "failed to evaluate preconditions", err), resource
		}

		if !preconditionsPassed {
			return ruleResponse(*rule, response.Mutation, "preconditions not met", response.RuleStatusSkip, &patchedResource), resource
		}

		elements, err := evaluateList(foreach.List, enginectx.jsonContext)
		if err != nil {
			msg := fmt.Sprintf("failed to evaluate list %s", foreach.List)
			return ruleError(rule, response.Mutation, msg, err), resource
		}

		mutateResp := mutateElements(ctx, rclient, rule.Name, foreach, enginectx, elements, patchedResource, logger)
		if mutateResp.Status == response.RuleStatusError {
			logger.Error(err, "failed to mutate elements")
			return buildRuleResponse(rule, mutateResp, nil), resource
		}

		if mutateResp.Status != response.RuleStatusSkip {
			applyCount++
			if len(mutateResp.Patches) > 0 {
				patchedResource = mutateResp.PatchedResource
				allPatches = append(allPatches, mutateResp.Patches...)
			}
		}
	}

	if applyCount == 0 {
		return ruleResponse(*rule, response.Mutation, "0 elements processed", response.RuleStatusSkip, &resource), resource
	}

	r := ruleResponse(*rule, response.Mutation, fmt.Sprintf("%d elements processed", applyCount), response.RuleStatusPass, &patchedResource)
	r.Patches = allPatches
	return r, patchedResource
}

func mutateElements(ctx context.Context, rclient registryclient.Client, name string, foreach kyvernov1.ForEachMutation, enginectx *PolicyContext, elements []interface{}, resource unstructured.Unstructured, logger logr.Logger) *mutate.Response {
	enginectx.jsonContext.Checkpoint()
	defer enginectx.jsonContext.Restore()

	patchedResource := resource
	var allPatches [][]byte
	if foreach.RawPatchStrategicMerge != nil {
		invertedElement(elements)
	}

	for i, e := range elements {
		if e == nil {
			continue
		}
		enginectx.jsonContext.Reset()
		enginectx := enginectx.Copy()
		store.SetForeachElement(i)
		falseVar := false
		if err := addElementToContext(enginectx, e, i, &falseVar); err != nil {
			return mutateError(err, fmt.Sprintf("failed to add element to mutate.foreach[%d].context", i))
		}

<<<<<<< HEAD
		if err := LoadContext(context.TODO(), logger, rclient, foreach.Context, ctx, name); err != nil {
=======
		if err := LoadContext(ctx, logger, rclient, foreach.Context, enginectx, name); err != nil {
>>>>>>> ff728d5f
			return mutateError(err, fmt.Sprintf("failed to load to mutate.foreach[%d].context", i))
		}

		preconditionsPassed, err := checkPreconditions(logger, enginectx, foreach.AnyAllConditions)
		if err != nil {
			return mutateError(err, fmt.Sprintf("failed to evaluate mutate.foreach[%d].preconditions", i))
		}

		if !preconditionsPassed {
			logger.Info("mutate.foreach.preconditions not met", "elementIndex", i)
			continue
		}

		mutateResp := mutate.ForEach(name, foreach, enginectx.jsonContext, patchedResource, logger)
		if mutateResp.Status == response.RuleStatusFail || mutateResp.Status == response.RuleStatusError {
			return mutateResp
		}

		if len(mutateResp.Patches) > 0 {
			patchedResource = mutateResp.PatchedResource
			allPatches = append(allPatches, mutateResp.Patches...)
		}
	}

	return &mutate.Response{
		Status:          response.RuleStatusPass,
		PatchedResource: patchedResource,
		Patches:         allPatches,
		Message:         "foreach mutation applied",
	}
}

func mutateError(err error, message string) *mutate.Response {
	return &mutate.Response{
		Status:          response.RuleStatusFail,
		PatchedResource: unstructured.Unstructured{},
		Patches:         nil,
		Message:         fmt.Sprintf("failed to add element to context: %v", err),
	}
}

func buildRuleResponse(rule *kyvernov1.Rule, mutateResp *mutate.Response, patchedResource *unstructured.Unstructured) *response.RuleResponse {
	resp := ruleResponse(*rule, response.Mutation, mutateResp.Message, mutateResp.Status, patchedResource)
	if resp.Status == response.RuleStatusPass {
		resp.Patches = mutateResp.Patches
		resp.Message = buildSuccessMessage(mutateResp.PatchedResource)
	}

	return resp
}

func buildSuccessMessage(r unstructured.Unstructured) string {
	if reflect.DeepEqual(unstructured.Unstructured{}, r) {
		return "mutated resource"
	}

	if r.GetNamespace() == "" {
		return fmt.Sprintf("mutated %s/%s", r.GetKind(), r.GetName())
	}

	return fmt.Sprintf("mutated %s/%s in namespace %s", r.GetKind(), r.GetName(), r.GetNamespace())
}

func startMutateResultResponse(resp *response.EngineResponse, policy kyvernov1.PolicyInterface, resource unstructured.Unstructured) {
	if resp == nil {
		return
	}

	resp.PolicyResponse.Policy.Name = policy.GetName()
	resp.PolicyResponse.Policy.Namespace = policy.GetNamespace()
	resp.PolicyResponse.Resource.Name = resource.GetName()
	resp.PolicyResponse.Resource.Namespace = resource.GetNamespace()
	resp.PolicyResponse.Resource.Kind = resource.GetKind()
	resp.PolicyResponse.Resource.APIVersion = resource.GetAPIVersion()
}

func endMutateResultResponse(logger logr.Logger, resp *response.EngineResponse, startTime time.Time) {
	if resp == nil {
		return
	}

	resp.PolicyResponse.ProcessingTime = time.Since(startTime)
	resp.PolicyResponse.PolicyExecutionTimestamp = startTime.Unix()
	logger.V(5).Info("finished processing policy", "processingTime", resp.PolicyResponse.ProcessingTime.String(), "mutationRulesApplied", resp.PolicyResponse.RulesAppliedCount)
}<|MERGE_RESOLUTION|>--- conflicted
+++ resolved
@@ -26,11 +26,7 @@
 		Policy: policy,
 	}
 	matchedResource := policyContext.newResource
-<<<<<<< HEAD
-	engineCtx := policyContext.jsonContext
-=======
 	enginectx := policyContext.jsonContext
->>>>>>> ff728d5f
 	var skippedRules []string
 
 	logger := logging.WithName("EngineMutate").WithValues("policy", policy.GetName(), "kind", matchedResource.GetKind(),
@@ -68,11 +64,7 @@
 		resource, err := policyContext.jsonContext.Query("request.object")
 		policyContext.jsonContext.Reset()
 		if err == nil && resource != nil {
-<<<<<<< HEAD
-			if err := engineCtx.AddResource(resource.(map[string]interface{})); err != nil {
-=======
 			if err := enginectx.AddResource(resource.(map[string]interface{})); err != nil {
->>>>>>> ff728d5f
 				logger.Error(err, "unable to update resource object")
 			}
 		} else {
@@ -179,11 +171,7 @@
 	allPatches := make([][]byte, 0)
 
 	for _, foreach := range foreachList {
-<<<<<<< HEAD
-		if err := LoadContext(context.TODO(), logger, rclient, rule.Context, ctx, rule.Name); err != nil {
-=======
 		if err := LoadContext(ctx, logger, rclient, rule.Context, enginectx, rule.Name); err != nil {
->>>>>>> ff728d5f
 			logger.Error(err, "failed to load context")
 			return ruleError(rule, response.Mutation, "failed to load context", err), resource
 		}
@@ -249,11 +237,7 @@
 			return mutateError(err, fmt.Sprintf("failed to add element to mutate.foreach[%d].context", i))
 		}
 
-<<<<<<< HEAD
-		if err := LoadContext(context.TODO(), logger, rclient, foreach.Context, ctx, name); err != nil {
-=======
 		if err := LoadContext(ctx, logger, rclient, foreach.Context, enginectx, name); err != nil {
->>>>>>> ff728d5f
 			return mutateError(err, fmt.Sprintf("failed to load to mutate.foreach[%d].context", i))
 		}
 
