package engine

import (
	"encoding/json"
	"reflect"
	"strings"
	"time"

	"github.com/go-logr/logr"
	kyverno "github.com/nirmata/kyverno/pkg/api/kyverno/v1"
	"github.com/nirmata/kyverno/pkg/engine/mutate"
	"github.com/nirmata/kyverno/pkg/engine/response"
	"github.com/nirmata/kyverno/pkg/engine/variables"
	"k8s.io/apimachinery/pkg/apis/meta/v1/unstructured"
	"sigs.k8s.io/controller-runtime/pkg/log"
)

const (
	//PodControllers stores the list of Pod-controllers in csv string
	PodControllers = "DaemonSet,Deployment,Job,StatefulSet"
	//PodControllersAnnotation defines the annotation key for Pod-Controllers
	PodControllersAnnotation = "pod-policies.kyverno.io/autogen-controllers"
	//PodTemplateAnnotation defines the annotation key for Pod-Template
	PodTemplateAnnotation = "pod-policies.kyverno.io/autogen-applied"
	PodControllerRuleName = "podControllerAnnotation"
)

// Mutate performs mutation. Overlay first and then mutation patches
func Mutate(policyContext PolicyContext) (resp response.EngineResponse) {
	startTime := time.Now()
	policy := policyContext.Policy
	resource := policyContext.NewResource
	ctx := policyContext.Context
	logger := log.Log.WithName("Mutate").WithValues("policy", policy.Name, "kind", resource.GetKind(), "namespace", resource.GetNamespace(), "name", resource.GetName())
	logger.V(4).Info("start policy processing", "startTime", startTime)
	startMutateResultResponse(&resp, policy, resource)
	defer endMutateResultResponse(logger, &resp, startTime)

	patchedResource := policyContext.NewResource

	if autoGenAnnotationApplied(patchedResource) && policy.HasAutoGenAnnotation() {
		resp.PatchedResource = patchedResource
		return
	}

	for _, rule := range policy.Spec.Rules {
		var ruleResponse response.RuleResponse
		logger := logger.WithValues("rule", rule.Name)
		//TODO: to be checked before calling the resources as well
		if !rule.HasMutate() && !strings.Contains(PodControllers, resource.GetKind()) {
			continue
		}

		// check if the resource satisfies the filter conditions defined in the rule
		//TODO: this needs to be extracted, to filter the resource so that we can avoid passing resources that
		// dont satisfy a policy rule resource description
		if err := MatchesResourceDescription(resource, rule, policyContext.AdmissionInfo); err != nil {
			logger.V(3).Info("resource not matched", "reason", err.Error())
			continue
		}

		// operate on the copy of the conditions, as we perform variable substitution
		copyConditions := copyConditions(rule.Conditions)
		// evaluate pre-conditions
		// - handle variable subsitutions
		if !variables.EvaluateConditions(logger, ctx, copyConditions) {
			logger.V(3).Info("resource fails the preconditions")
			continue
		}

		mutation := rule.Mutation.DeepCopy()
		// Process Overlay
		if mutation.Overlay != nil {
			overlay := mutation.Overlay
			// subsiitue the variables
			var err error
			if overlay, err = variables.SubstituteVars(logger, ctx, overlay); err != nil {
				// variable subsitution failed
				ruleResponse.Success = false
				ruleResponse.Message = err.Error()
				resp.PolicyResponse.Rules = append(resp.PolicyResponse.Rules, ruleResponse)
				continue
			}

			ruleResponse, patchedResource = mutate.ProcessOverlay(logger, rule.Name, overlay, patchedResource)
			if ruleResponse.Success {
				// - overlay pattern does not match the resource conditions
				if ruleResponse.Patches == nil {
					continue
				}
				logger.V(4).Info("overlay applied succesfully")
			}

			resp.PolicyResponse.Rules = append(resp.PolicyResponse.Rules, ruleResponse)
			incrementAppliedRuleCount(&resp)
		}

		// Process Patches
		if rule.Mutation.Patches != nil {
			var ruleResponse response.RuleResponse
			ruleResponse, patchedResource = mutate.ProcessPatches(logger, rule, patchedResource)
			logger.V(4).Info("patches applied successfully")
			resp.PolicyResponse.Rules = append(resp.PolicyResponse.Rules, ruleResponse)
			incrementAppliedRuleCount(&resp)
		}
	}

	// insert annotation to podtemplate if resource is pod controller
<<<<<<< HEAD
	// skip inserting on UPDATE request
	if !reflect.DeepEqual(policyContext.OldResource, unstructured.Unstructured{}) {
		resp.PatchedResource = patchedResource
		return resp
	}

	if autoGenPolicy(&policy) && strings.Contains(PodControllers, resource.GetKind()) {
=======
	// skip inserting on existing resource
	if policy.HasAutoGenAnnotation() && strings.Contains(PodControllers, resource.GetKind()) {
>>>>>>> 7ffeb6ef
		if !patchedResourceHasPodControllerAnnotation(patchedResource) {
			var ruleResponse response.RuleResponse
			ruleResponse, patchedResource = mutate.ProcessOverlay(logger, PodControllerRuleName, podTemplateRule.Mutation.Overlay, patchedResource)
			if !ruleResponse.Success {
				logger.Info("failed to insert annotation for podTemplate", "error", ruleResponse.Message)
			} else {
				if ruleResponse.Success && ruleResponse.Patches != nil {
					logger.V(3).Info("inserted annotation for podTemplate")
					resp.PolicyResponse.Rules = append(resp.PolicyResponse.Rules, ruleResponse)
				}
			}
		}
	}

	// send the patched resource
	resp.PatchedResource = patchedResource
	return resp
}

func patchedResourceHasPodControllerAnnotation(resource unstructured.Unstructured) bool {
	var podController struct {
		Spec struct {
			Template struct {
				Metadata struct {
					Annotations map[string]interface{} `json:"annotations"`
				} `json:"metadata"`
			} `json:"template"`
		} `json:"spec"`
	}

	resourceRaw, _ := json.Marshal(resource.Object)
	_ = json.Unmarshal(resourceRaw, &podController)

	val, ok := podController.Spec.Template.Metadata.Annotations[PodTemplateAnnotation]

	log.Log.V(4).Info("patchedResourceHasPodControllerAnnotation", "resourceRaw", string(resourceRaw), "val", val, "ok", ok)

	return ok
}
func incrementAppliedRuleCount(resp *response.EngineResponse) {
	resp.PolicyResponse.RulesAppliedCount++
}

func startMutateResultResponse(resp *response.EngineResponse, policy kyverno.ClusterPolicy, resource unstructured.Unstructured) {
	// set policy information
	resp.PolicyResponse.Policy = policy.Name
	// resource details
	resp.PolicyResponse.Resource.Name = resource.GetName()
	resp.PolicyResponse.Resource.Namespace = resource.GetNamespace()
	resp.PolicyResponse.Resource.Kind = resource.GetKind()
	resp.PolicyResponse.Resource.APIVersion = resource.GetAPIVersion()
	// TODO(shuting): set response with mutationFailureAction
}

func endMutateResultResponse(logger logr.Logger, resp *response.EngineResponse, startTime time.Time) {
	resp.PolicyResponse.ProcessingTime = time.Since(startTime)
	logger.V(4).Info("finished processing policy", "processingTime", resp.PolicyResponse.ProcessingTime, "mutationRulesApplied", resp.PolicyResponse.RulesAppliedCount)
}

// podTemplateRule mutate pod template with annotation
// pod-policies.kyverno.io/autogen-applied=true
var podTemplateRule = kyverno.Rule{
	Mutation: kyverno.Mutation{
		Overlay: map[string]interface{}{
			"spec": map[string]interface{}{
				"template": map[string]interface{}{
					"metadata": map[string]interface{}{
						"annotations": map[string]interface{}{
							"+(" + PodTemplateAnnotation + ")": "true",
						},
					},
				},
			},
		},
	},
}<|MERGE_RESOLUTION|>--- conflicted
+++ resolved
@@ -106,18 +106,14 @@
 	}
 
 	// insert annotation to podtemplate if resource is pod controller
-<<<<<<< HEAD
 	// skip inserting on UPDATE request
 	if !reflect.DeepEqual(policyContext.OldResource, unstructured.Unstructured{}) {
 		resp.PatchedResource = patchedResource
 		return resp
 	}
 
-	if autoGenPolicy(&policy) && strings.Contains(PodControllers, resource.GetKind()) {
-=======
 	// skip inserting on existing resource
 	if policy.HasAutoGenAnnotation() && strings.Contains(PodControllers, resource.GetKind()) {
->>>>>>> 7ffeb6ef
 		if !patchedResourceHasPodControllerAnnotation(patchedResource) {
 			var ruleResponse response.RuleResponse
 			ruleResponse, patchedResource = mutate.ProcessOverlay(logger, PodControllerRuleName, podTemplateRule.Mutation.Overlay, patchedResource)
