--- conflicted
+++ resolved
@@ -76,10 +76,6 @@
 		// while we need to keep updated resource in the JSON context as rules can be chained
 		resource, err := policyContext.JSONContext.Query("request.object")
 		policyContext.JSONContext.Restore()
-<<<<<<< HEAD
-		if err = LoadContext(logger, rule.Context, resCache, policyContext, rule.Name); err != nil {
-			logger.Error(err, "failed to load context")
-=======
 		if err == nil && resource != nil {
 			if err := ctx.AddResourceAsObject(resource.(map[string]interface{})); err != nil {
 				logger.WithName("RestoreContext").Error(err, "unable to update resource object")
@@ -94,7 +90,6 @@
 			} else {
 				logger.Error(err, "failed to load context")
 			}
->>>>>>> 88d16173
 			continue
 		}
 
@@ -110,14 +105,9 @@
 			logger.V(2).Info("failed to load context", "reason", err.Error())
 			continue
 		}
-<<<<<<< HEAD
-
-		if !variables.EvaluateConditions(logger, ctx, copyConditions) {
-=======
 		// evaluate pre-conditions
 		// - handle variable substitutions
 		if !variables.EvaluateConditions(logger, ctx, copyConditions, true) {
->>>>>>> 88d16173
 			logger.V(3).Info("resource fails the preconditions")
 			continue
 		}
