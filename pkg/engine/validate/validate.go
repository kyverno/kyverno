--- conflicted
+++ resolved
@@ -139,13 +139,8 @@
 }
 
 func validateArray(log logr.Logger, resourceArray, patternArray []interface{}, originPattern interface{}, path string, ac *common.AnchorKey) (string, error) {
-<<<<<<< HEAD
 	if len(patternArray) == 0 {
-		return path, fmt.Errorf("Pattern Array empty")
-=======
-	if 0 == len(patternArray) {
 		return path, fmt.Errorf("pattern Array empty")
->>>>>>> 9aad9cdb
 	}
 
 	switch typedPatternElement := patternArray[0].(type) {
