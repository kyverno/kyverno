--- conflicted
+++ resolved
@@ -18,10 +18,7 @@
 	Less Operator = "<"
 )
 
-<<<<<<< HEAD
-//ReferenceSign defines the operator for anchor
-=======
->>>>>>> 1171ac69
+//ReferenceSign defines the operator for anchor reference
 const ReferenceSign Operator = "$()"
 
 // GetOperatorFromStringPattern parses opeartor from pattern
