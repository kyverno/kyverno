package operator

import (
	"regexp"
)

// Operator is string alias that represents selection operators enum
type Operator string

const (
	// Equal stands for ==
	Equal Operator = ""
	// MoreEqual stands for >=
	MoreEqual Operator = ">="
	// LessEqual stands for <=
	LessEqual Operator = "<="
	// NotEqual stands for !
	NotEqual Operator = "!"
	// More stands for >
	More Operator = ">"
	// Less stands for <
	Less Operator = "<"
	// InRange stands for -
	InRange Operator = "-"
	// NotInRange stands for !-
	NotInRange Operator = "!-"
)

<<<<<<< HEAD
=======
var (
	InRangeRegex    = regexp.MustCompile(`^([-|\+]?\d+(?:\.\d+)?[A-Za-z]*)-([-|\+]?\d+(?:\.\d+)?[A-Za-z]*)$`)
	NotInRangeRegex = regexp.MustCompile(`^([-|\+]?\d+(?:\.\d+)?[A-Za-z]*)!-([-|\+]?\d+(?:\.\d+)?[A-Za-z]*)$`)
)

>>>>>>> 97f42cfe
// GetOperatorFromStringPattern parses opeartor from pattern
func GetOperatorFromStringPattern(pattern string) Operator {
	if len(pattern) < 2 {
		return Equal
	}
	if pattern[:len(MoreEqual)] == string(MoreEqual) {
		return MoreEqual
	}
	if pattern[:len(LessEqual)] == string(LessEqual) {
		return LessEqual
	}
	if pattern[:len(More)] == string(More) {
		return More
	}
	if pattern[:len(Less)] == string(Less) {
		return Less
	}
	if pattern[:len(NotEqual)] == string(NotEqual) {
		return NotEqual
	}
<<<<<<< HEAD
	if match, _ := regexp.Match(`^(\d+(\.\d+)?)([^-]*)!-(\d+(\.\d+)?)([^-]*)$`, []byte(pattern)); match {
		return NotInRange
	}
	if match, _ := regexp.Match(`^(\d+(\.\d+)?)([^-]*)-(\d+(\.\d+)?)([^-]*)$`, []byte(pattern)); match {
=======
	if match := NotInRangeRegex.Match([]byte(pattern)); match {
		return NotInRange
	}
	if match := InRangeRegex.Match([]byte(pattern)); match {
>>>>>>> 97f42cfe
		return InRange
	}
	return Equal
}<|MERGE_RESOLUTION|>--- conflicted
+++ resolved
@@ -26,14 +26,11 @@
 	NotInRange Operator = "!-"
 )
 
-<<<<<<< HEAD
-=======
 var (
 	InRangeRegex    = regexp.MustCompile(`^([-|\+]?\d+(?:\.\d+)?[A-Za-z]*)-([-|\+]?\d+(?:\.\d+)?[A-Za-z]*)$`)
 	NotInRangeRegex = regexp.MustCompile(`^([-|\+]?\d+(?:\.\d+)?[A-Za-z]*)!-([-|\+]?\d+(?:\.\d+)?[A-Za-z]*)$`)
 )
 
->>>>>>> 97f42cfe
 // GetOperatorFromStringPattern parses opeartor from pattern
 func GetOperatorFromStringPattern(pattern string) Operator {
 	if len(pattern) < 2 {
@@ -54,17 +51,10 @@
 	if pattern[:len(NotEqual)] == string(NotEqual) {
 		return NotEqual
 	}
-<<<<<<< HEAD
-	if match, _ := regexp.Match(`^(\d+(\.\d+)?)([^-]*)!-(\d+(\.\d+)?)([^-]*)$`, []byte(pattern)); match {
-		return NotInRange
-	}
-	if match, _ := regexp.Match(`^(\d+(\.\d+)?)([^-]*)-(\d+(\.\d+)?)([^-]*)$`, []byte(pattern)); match {
-=======
 	if match := NotInRangeRegex.Match([]byte(pattern)); match {
 		return NotInRange
 	}
 	if match := InRangeRegex.Match([]byte(pattern)); match {
->>>>>>> 97f42cfe
 		return InRange
 	}
 	return Equal
