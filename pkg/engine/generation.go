--- conflicted
+++ resolved
@@ -8,12 +8,7 @@
 	kyvernov1beta1 "github.com/kyverno/kyverno/api/kyverno/v1beta1"
 	"github.com/kyverno/kyverno/pkg/autogen"
 	engineapi "github.com/kyverno/kyverno/pkg/engine/api"
-<<<<<<< HEAD
-	"github.com/kyverno/kyverno/pkg/logging"
-=======
 	"github.com/kyverno/kyverno/pkg/engine/internal"
-	"k8s.io/client-go/tools/cache"
->>>>>>> 7337d099
 )
 
 // GenerateResponse checks for validity of generate rule on the resource
@@ -37,34 +32,11 @@
 	name := newResource.GetName()
 	namespace := newResource.GetNamespace()
 	apiVersion := newResource.GetAPIVersion()
-<<<<<<< HEAD
 	resp := engineapi.NewEngineResponse(policyContext.Policy())
 	resp.PolicyResponse = engineapi.PolicyResponse{
 		PolicyStats: engineapi.PolicyStats{
 			ExecutionStats: engineapi.ExecutionStats{
 				Timestamp: startTime.Unix(),
-=======
-	pNamespace, pName, err := cache.SplitMetaNamespaceKey(policyNameKey)
-	if err != nil {
-		logger.Error(err, "failed to spilt name and namespace", "policy.key", policyNameKey)
-	}
-	resp := &engineapi.EngineResponse{
-		PolicyResponse: engineapi.PolicyResponse{
-			Policy: engineapi.PolicySpec{
-				Name:      pName,
-				Namespace: pNamespace,
-			},
-			PolicyStats: engineapi.PolicyStats{
-				ExecutionStats: engineapi.ExecutionStats{
-					Timestamp: startTime.Unix(),
-				},
-			},
-			Resource: engineapi.ResourceSpec{
-				Kind:       kind,
-				Name:       name,
-				Namespace:  namespace,
-				APIVersion: apiVersion,
->>>>>>> 7337d099
 			},
 		},
 		Resource: engineapi.ResourceSpec{
