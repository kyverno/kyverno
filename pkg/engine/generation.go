package engine

import (
	"fmt"
	"log"

	client "github.com/nirmata/kube-policy/client"
	kubepolicy "github.com/nirmata/kube-policy/pkg/apis/policy/v1alpha1"
	metav1 "k8s.io/apimachinery/pkg/apis/meta/v1"
)

// Generate should be called to process generate rules on the resource
func Generate(client *client.Client, logger *log.Logger, policy kubepolicy.Policy, rawResource []byte, gvk metav1.GroupVersionKind) {
	// configMapGenerator and secretGenerator can be applied only to namespaces
	// TODO: support for any resource
	if gvk.Kind != "Namespace" {
		return
	}

<<<<<<< HEAD
	for i, rule := range policy.Spec.Rules {
		// Checks for preconditions
		// TODO: Rework PolicyEngine interface that it receives not a policy, but mutation object for
		// Mutate, validation for Validate and so on. It will allow to bring this checks outside of PolicyEngine
		// to common part as far as they present for all: mutation, validation, generation

		err := rule.Validate()
		if err != nil {
			logger.Printf("Rule has invalid structure: rule number = %d, rule name = %s in policy %s, err: %v\n", i, rule.Name, policy.ObjectMeta.Name, err)
			continue
		}

		ok, err := ResourceMeetsRules(rawResource, rule.ResourceDescription, gvk)
		if err != nil {
			logger.Printf("Rule has invalid data: rule number = %d, rule name = %s in policy %s, err: %v\n", i, rule.Name, policy.ObjectMeta.Name, err)
			continue
		}
=======
	for _, rule := range policy.Spec.Rules {
		ok := ResourceMeetsDescription(rawResource, rule.ResourceDescription, gvk)
>>>>>>> a5daee04

		if !ok {
			logger.Printf("Rule is not applicable to the request: rule name = %s in policy %s \n", rule.Name, policy.ObjectMeta.Name)
			continue
		}

<<<<<<< HEAD
		err = applyRuleGenerator(client, rawResource, rule.Generation, gvk)
=======
		err := applyRuleGenerator(rawResource, rule.Generation, kubeClient)
>>>>>>> a5daee04
		if err != nil {
			logger.Printf("Failed to apply rule generator: %v", err)
		}
	}
}

// Applies "configMapGenerator" and "secretGenerator" described in PolicyRule
// TODO: plan to support all kinds of generator
func applyRuleGenerator(client *client.Client, rawResource []byte, generator *kubepolicy.Generation, gvk metav1.GroupVersionKind) error {
	if generator == nil {
		return nil
	}

	var err error

	namespace := ParseNameFromObject(rawResource)
	switch generator.Kind {
	case "ConfigMap":
		err = client.GenerateConfigMap(*generator, namespace)
	case "Secret":
		err = client.GenerateSecret(*generator, namespace)
	default:
		err = fmt.Errorf("Unsupported config Kind '%s'", generator.Kind)
	}

	if err != nil {
		return fmt.Errorf("Unable to apply generator for %s '%s/%s' : %v", generator.Kind, namespace, generator.Name, err)
	}

	log.Printf("Successfully applied generator %s/%s", generator.Kind, generator.Name)
	return nil
}<|MERGE_RESOLUTION|>--- conflicted
+++ resolved
@@ -17,39 +17,15 @@
 		return
 	}
 
-<<<<<<< HEAD
-	for i, rule := range policy.Spec.Rules {
-		// Checks for preconditions
-		// TODO: Rework PolicyEngine interface that it receives not a policy, but mutation object for
-		// Mutate, validation for Validate and so on. It will allow to bring this checks outside of PolicyEngine
-		// to common part as far as they present for all: mutation, validation, generation
-
-		err := rule.Validate()
-		if err != nil {
-			logger.Printf("Rule has invalid structure: rule number = %d, rule name = %s in policy %s, err: %v\n", i, rule.Name, policy.ObjectMeta.Name, err)
-			continue
-		}
-
-		ok, err := ResourceMeetsRules(rawResource, rule.ResourceDescription, gvk)
-		if err != nil {
-			logger.Printf("Rule has invalid data: rule number = %d, rule name = %s in policy %s, err: %v\n", i, rule.Name, policy.ObjectMeta.Name, err)
-			continue
-		}
-=======
 	for _, rule := range policy.Spec.Rules {
 		ok := ResourceMeetsDescription(rawResource, rule.ResourceDescription, gvk)
->>>>>>> a5daee04
 
 		if !ok {
 			logger.Printf("Rule is not applicable to the request: rule name = %s in policy %s \n", rule.Name, policy.ObjectMeta.Name)
 			continue
 		}
 
-<<<<<<< HEAD
-		err = applyRuleGenerator(client, rawResource, rule.Generation, gvk)
-=======
-		err := applyRuleGenerator(rawResource, rule.Generation, kubeClient)
->>>>>>> a5daee04
+		err := applyRuleGenerator(client, rawResource, rule.Generation, gvk)
 		if err != nil {
 			logger.Printf("Failed to apply rule generator: %v", err)
 		}
