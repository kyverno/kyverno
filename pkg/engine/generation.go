package engine

import (
	"context"
	"time"

	"github.com/go-logr/logr"
	kyvernov1beta1 "github.com/kyverno/kyverno/api/kyverno/v1beta1"
	"github.com/kyverno/kyverno/pkg/autogen"
	engineapi "github.com/kyverno/kyverno/pkg/engine/api"
	"github.com/kyverno/kyverno/pkg/engine/internal"
)

// GenerateResponse checks for validity of generate rule on the resource
func (e *engine) generateResponse(
	ctx context.Context,
	logger logr.Logger,
	policyContext engineapi.PolicyContext,
	gr kyvernov1beta1.UpdateRequest,
) engineapi.EngineResponse {
	return e.filterGenerateRules(policyContext, logger, gr.Spec.Policy, time.Now())
}

func (e *engine) filterGenerateRules(
	policyContext engineapi.PolicyContext,
	logger logr.Logger,
	policyNameKey string,
	startTime time.Time,
<<<<<<< HEAD
) *engineapi.EngineResponse {
=======
) engineapi.EngineResponse {
	newResource := policyContext.NewResource()
	kind := newResource.GetKind()
	name := newResource.GetName()
	namespace := newResource.GetNamespace()
>>>>>>> 6a0a3367
	resp := engineapi.NewEngineResponseFromPolicyContext(policyContext, nil)
	resp.PolicyResponse = engineapi.PolicyResponse{
		Stats: engineapi.PolicyStats{
			ExecutionStats: engineapi.ExecutionStats{
				Timestamp: startTime.Unix(),
			},
		},
	}
<<<<<<< HEAD
=======
	if e.configuration.ToFilter(kind, namespace, name) {
		logger.Info("resource excluded")
		return *resp
	}
>>>>>>> 6a0a3367
	for _, rule := range autogen.ComputeRules(policyContext.Policy()) {
		logger := internal.LoggerWithRule(logger, rule)
		if ruleResp := e.filterRule(rule, logger, policyContext); ruleResp != nil {
			resp.PolicyResponse.Rules = append(resp.PolicyResponse.Rules, *ruleResp)
		}
	}
	return *resp
}<|MERGE_RESOLUTION|>--- conflicted
+++ resolved
@@ -26,15 +26,7 @@
 	logger logr.Logger,
 	policyNameKey string,
 	startTime time.Time,
-<<<<<<< HEAD
-) *engineapi.EngineResponse {
-=======
 ) engineapi.EngineResponse {
-	newResource := policyContext.NewResource()
-	kind := newResource.GetKind()
-	name := newResource.GetName()
-	namespace := newResource.GetNamespace()
->>>>>>> 6a0a3367
 	resp := engineapi.NewEngineResponseFromPolicyContext(policyContext, nil)
 	resp.PolicyResponse = engineapi.PolicyResponse{
 		Stats: engineapi.PolicyStats{
@@ -43,13 +35,6 @@
 			},
 		},
 	}
-<<<<<<< HEAD
-=======
-	if e.configuration.ToFilter(kind, namespace, name) {
-		logger.Info("resource excluded")
-		return *resp
-	}
->>>>>>> 6a0a3367
 	for _, rule := range autogen.ComputeRules(policyContext.Policy()) {
 		logger := internal.LoggerWithRule(logger, rule)
 		if ruleResp := e.filterRule(rule, logger, policyContext); ruleResp != nil {
