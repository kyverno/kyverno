package engine

import (
<<<<<<< HEAD
	"errors"
	"fmt"
=======
>>>>>>> e4991889
	"log"

	client "github.com/nirmata/kube-policy/client"
	kubepolicy "github.com/nirmata/kube-policy/pkg/apis/policy/v1alpha1"
	metav1 "k8s.io/apimachinery/pkg/apis/meta/v1"
)

// Generate should be called to process generate rules on the resource
func Generate(client *client.Client, logger *log.Logger, policy kubepolicy.Policy, rawResource []byte, gvk metav1.GroupVersionKind) {
	// configMapGenerator and secretGenerator can be applied only to namespaces
	if gvk.Kind != "Namespace" {
		return
	}

	for i, rule := range policy.Spec.Rules {
		// Checks for preconditions
		// TODO: Rework PolicyEngine interface that it receives not a policy, but mutation object for
		// Mutate, validation for Validate and so on. It will allow to bring this checks outside of PolicyEngine
		// to common part as far as they present for all: mutation, validation, generation

		err := rule.Validate()
		if err != nil {
			logger.Printf("Rule has invalid structure: rule number = %d, rule name = %s in policy %s, err: %v\n", i, rule.Name, policy.ObjectMeta.Name, err)
			continue
		}

		ok, err := ResourceMeetsRules(rawResource, rule.ResourceDescription, gvk)
		if err != nil {
			logger.Printf("Rule has invalid data: rule number = %d, rule name = %s in policy %s, err: %v\n", i, rule.Name, policy.ObjectMeta.Name, err)
			continue
		}

		if !ok {
			logger.Printf("Rule is not applicable to the request: rule name = %s in policy %s \n", rule.Name, policy.ObjectMeta.Name)
			continue
		}

		err = applyRuleGenerator(client, rawResource, rule.Generation, gvk)
		if err != nil {
			logger.Printf("Failed to apply rule generator: %v", err)
		}
	}
}

// Applies "configMapGenerator" and "secretGenerator" described in PolicyRule
// TODO: plan to support all kinds of generator
<<<<<<< HEAD
func applyRuleGenerator(client *client.Client, rawResource []byte, generator *kubepolicy.Generation, gvk metav1.GroupVersionKind) error {
=======
func applyRuleGenerator(rawResource []byte, generator *kubepolicy.Generation) ([]GenerationResponse, error) {
	var generationResponse []GenerationResponse
>>>>>>> e4991889
	if generator == nil {
		return nil
	}

<<<<<<< HEAD
	err := generator.Validate()
	if err != nil {
		return fmt.Errorf("Generator for '%s' is invalid: %s", generator.Kind, err)
	}

	namespaceName := mutation.ParseNameFromObject(rawResource)
	// Generate the resource
	switch gvk.Kind {
	case "configmap":
		err = client.GenerateConfigMap(*generator, namespaceName)
	case "secret":
		err = client.GenerateSecret(*generator, namespaceName)
	case "default":
		err = errors.New("resource not supported")
	}
	return err
=======
	namespaceName := ParseNameFromObject(rawResource)
	generationResponse = append(generationResponse, GenerationResponse{generator, namespaceName})
	return generationResponse, nil
>>>>>>> e4991889
}<|MERGE_RESOLUTION|>--- conflicted
+++ resolved
@@ -1,11 +1,8 @@
 package engine
 
 import (
-<<<<<<< HEAD
 	"errors"
 	"fmt"
-=======
->>>>>>> e4991889
 	"log"
 
 	client "github.com/nirmata/kube-policy/client"
@@ -52,23 +49,17 @@
 
 // Applies "configMapGenerator" and "secretGenerator" described in PolicyRule
 // TODO: plan to support all kinds of generator
-<<<<<<< HEAD
 func applyRuleGenerator(client *client.Client, rawResource []byte, generator *kubepolicy.Generation, gvk metav1.GroupVersionKind) error {
-=======
-func applyRuleGenerator(rawResource []byte, generator *kubepolicy.Generation) ([]GenerationResponse, error) {
-	var generationResponse []GenerationResponse
->>>>>>> e4991889
 	if generator == nil {
 		return nil
 	}
 
-<<<<<<< HEAD
 	err := generator.Validate()
 	if err != nil {
 		return fmt.Errorf("Generator for '%s' is invalid: %s", generator.Kind, err)
 	}
 
-	namespaceName := mutation.ParseNameFromObject(rawResource)
+	namespaceName := ParseNameFromObject(rawResource)
 	// Generate the resource
 	switch gvk.Kind {
 	case "configmap":
@@ -79,9 +70,4 @@
 		err = errors.New("resource not supported")
 	}
 	return err
-=======
-	namespaceName := ParseNameFromObject(rawResource)
-	generationResponse = append(generationResponse, GenerationResponse{generator, namespaceName})
-	return generationResponse, nil
->>>>>>> e4991889
 }