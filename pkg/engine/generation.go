--- conflicted
+++ resolved
@@ -18,21 +18,8 @@
 	logger logr.Logger,
 	policyContext engineapi.PolicyContext,
 	gr kyvernov1beta1.UpdateRequest,
-<<<<<<< HEAD
 ) *engineapi.PolicyResponse {
 	startTime := time.Now()
-=======
-) (resp *engineapi.EngineResponse) {
-	return e.filterGenerateRules(policyContext, logger, gr.Spec.Policy, time.Now())
-}
-
-func (e *engine) filterGenerateRules(
-	policyContext engineapi.PolicyContext,
-	logger logr.Logger,
-	policyNameKey string,
-	startTime time.Time,
-) *engineapi.EngineResponse {
->>>>>>> 7337d099
 	newResource := policyContext.NewResource()
 	kind := newResource.GetKind()
 	name := newResource.GetName()
@@ -40,11 +27,7 @@
 	apiVersion := newResource.GetAPIVersion()
 	pNamespace, pName, err := cache.SplitMetaNamespaceKey(gr.Spec.Policy)
 	if err != nil {
-<<<<<<< HEAD
-		logging.Error(err, "failed to spilt name and namespace", gr.Spec.Policy)
-=======
-		logger.Error(err, "failed to spilt name and namespace", "policy.key", policyNameKey)
->>>>>>> 7337d099
+		logger.Error(err, "failed to spilt name and namespace", "policy.key", gr.Spec.Policy)
 	}
 	resp := &engineapi.PolicyResponse{
 		Policy: engineapi.PolicySpec{
@@ -68,14 +51,9 @@
 		return resp
 	}
 	for _, rule := range autogen.ComputeRules(policyContext.Policy()) {
-<<<<<<< HEAD
-		if ruleResp := e.filterRule(rule, policyContext); ruleResp != nil {
-			resp.Rules = append(resp.Rules, *ruleResp)
-=======
 		logger := internal.LoggerWithRule(logger, rule)
 		if ruleResp := e.filterRule(rule, logger, policyContext); ruleResp != nil {
-			resp.PolicyResponse.Rules = append(resp.PolicyResponse.Rules, *ruleResp)
->>>>>>> 7337d099
+			resp.Rules = append(resp.Rules, *ruleResp)
 		}
 	}
 	return resp
