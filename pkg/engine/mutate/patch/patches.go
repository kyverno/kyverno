package patch

import (
	"github.com/go-logr/logr"
<<<<<<< HEAD
	engineapi "github.com/kyverno/kyverno/pkg/engine/api"
=======
>>>>>>> 5dd5b57f
	"github.com/mattbaird/jsonpatch"
	"k8s.io/apiextensions-apiserver/pkg/apis/apiextensions"
)

type (
	resource = []byte
	patches  = []jsonpatch.JsonPatchOperation
)

type resource = []byte
type patches = []jsonpatch.JsonPatchOperation

// Patcher patches the resource
type Patcher interface {
<<<<<<< HEAD
	Patch() (resp engineapi.RuleResponse, newPatchedResource unstructured.Unstructured)
	Patch2(resource) (resource, patches, error)
=======
	Patch(logr.Logger, resource) (resource, patches, error)
>>>>>>> 5dd5b57f
}

// patchStrategicMergeHandler
type patchStrategicMergeHandler struct {
	patch apiextensions.JSON
}

func NewPatchStrategicMerge(patch apiextensions.JSON) Patcher {
	return patchStrategicMergeHandler{
		patch: patch,
	}
}

func (h patchStrategicMergeHandler) Patch(logger logr.Logger, resource resource) (resource, patches, error) {
	return ProcessStrategicMergePatch(logger, h.patch, resource)
}

// patchesJSON6902Handler
type patchesJSON6902Handler struct {
	patches string
}

func NewPatchesJSON6902(patches string) Patcher {
	return patchesJSON6902Handler{
		patches: patches,
	}
}

func (h patchesJSON6902Handler) Patch(logger logr.Logger, resource resource) (resource, patches, error) {
	patchesJSON6902, err := ConvertPatchesToJSON(h.patches)
	if err != nil {
		logger.Error(err, "error in type conversion")
		return nil, nil, err
	}
<<<<<<< HEAD

	return ProcessPatchJSON6902(h.ruleName, patchesJSON6902, h.patchedResource, h.logger)
}

func (h patchesJSON6902Handler) Patch2(resource resource) (resource, patches, error) {
	patchesJSON6902, err := ConvertPatchesToJSON(h.patches)
	if err != nil {
		return nil, nil, err
	}
	return ProcessPatchJSON6902_New(resource, patchesJSON6902)
=======
	return ProcessPatchJSON6902(logger, patchesJSON6902, resource)
>>>>>>> 5dd5b57f
}<|MERGE_RESOLUTION|>--- conflicted
+++ resolved
@@ -2,10 +2,6 @@
 
 import (
 	"github.com/go-logr/logr"
-<<<<<<< HEAD
-	engineapi "github.com/kyverno/kyverno/pkg/engine/api"
-=======
->>>>>>> 5dd5b57f
 	"github.com/mattbaird/jsonpatch"
 	"k8s.io/apiextensions-apiserver/pkg/apis/apiextensions"
 )
@@ -20,12 +16,7 @@
 
 // Patcher patches the resource
 type Patcher interface {
-<<<<<<< HEAD
-	Patch() (resp engineapi.RuleResponse, newPatchedResource unstructured.Unstructured)
-	Patch2(resource) (resource, patches, error)
-=======
 	Patch(logr.Logger, resource) (resource, patches, error)
->>>>>>> 5dd5b57f
 }
 
 // patchStrategicMergeHandler
@@ -60,9 +51,7 @@
 		logger.Error(err, "error in type conversion")
 		return nil, nil, err
 	}
-<<<<<<< HEAD
-
-	return ProcessPatchJSON6902(h.ruleName, patchesJSON6902, h.patchedResource, h.logger)
+	return ProcessPatchJSON6902(logger, patchesJSON6902, resource)
 }
 
 func (h patchesJSON6902Handler) Patch2(resource resource) (resource, patches, error) {
@@ -71,7 +60,4 @@
 		return nil, nil, err
 	}
 	return ProcessPatchJSON6902_New(resource, patchesJSON6902)
-=======
-	return ProcessPatchJSON6902(logger, patchesJSON6902, resource)
->>>>>>> 5dd5b57f
 }