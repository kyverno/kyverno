package mutate

import (
	"encoding/json"
	"fmt"
	"strings"
	"time"

	"github.com/go-logr/logr"
	kyverno "github.com/kyverno/kyverno/pkg/api/kyverno/v1"
	"github.com/kyverno/kyverno/pkg/engine/response"
	"github.com/kyverno/kyverno/pkg/engine/utils"
	"k8s.io/apimachinery/pkg/apis/meta/v1/unstructured"
)

// applyPatch applies patch for resource, returns patched resource.
func applyPatch(resource []byte, patchRaw []byte) ([]byte, error) {
	patchesList := [][]byte{patchRaw}
	return utils.ApplyPatches(resource, patchesList)
}

//ProcessPatches applies the patches on the resource and returns the patched resource
func ProcessPatches(log logr.Logger, ruleName string, mutation kyverno.Mutation, resource unstructured.Unstructured) (resp response.RuleResponse, patchedResource unstructured.Unstructured) {
	logger := log.WithValues("rule", ruleName)
	startTime := time.Now()
	logger.V(4).Info("started JSON patch", "startTime", startTime)
	resp.Name = ruleName
	resp.Type = utils.Mutation.String()
	defer func() {
		resp.RuleStats.ProcessingTime = time.Since(startTime)
		resp.RuleStats.RuleExecutionTimestamp = startTime.Unix()
		logger.V(4).Info("applied JSON patch", "processingTime", resp.RuleStats.ProcessingTime.String())
	}()

	// convert to RAW
	resourceRaw, err := resource.MarshalJSON()
	if err != nil {
		resp.Status = response.RuleStatusFail
		logger.Error(err, "failed to marshal resource")
		resp.Message = fmt.Sprintf("failed to process JSON patches: %v", err)
		return resp, resource
	}

	var errs []error
	var patches [][]byte
	for _, patch := range mutation.Patches {
		// JSON patch
		patchRaw, err := json.Marshal(patch)
		if err != nil {
			logger.Error(err, "failed to marshal JSON patch")
			errs = append(errs, err)
			continue
		}
		patchResource, err := applyPatch(resourceRaw, patchRaw)
		if err != nil && patch.Operation == "remove" {
			log.Error(err, "failed to process JSON path or patch is a 'remove' operation")
			continue
		}
		if err != nil {
			errs = append(errs, err)
			continue
		}
		resourceRaw = patchResource
		patches = append(patches, patchRaw)
	}

	// error while processing JSON patches
	if len(errs) > 0 {
		resp.Status = response.RuleStatusFail
		resp.Message = fmt.Sprintf("failed to process JSON patches: %v", func() string {
			var str []string
			for _, err := range errs {
				str = append(str, err.Error())
			}
			return strings.Join(str, ";")
		}())
		return resp, resource
	}
	err = patchedResource.UnmarshalJSON(resourceRaw)
	if err != nil {
<<<<<<< HEAD
		logger.Error(err, "failed to unmarshal resource")
		resp.Success = false
=======
		logger.Error(err, "failed to unmmarshal resource")
		resp.Status = response.RuleStatusFail
>>>>>>> 9541d2be
		resp.Message = fmt.Sprintf("failed to process JSON patches: %v", err)
		return resp, resource
	}

	// JSON patches processed successfully
	resp.Status = response.RuleStatusPass
	resp.Message = fmt.Sprintf("successfully process JSON patches")
	resp.Patches = patches
	return resp, patchedResource
}<|MERGE_RESOLUTION|>--- conflicted
+++ resolved
@@ -78,13 +78,8 @@
 	}
 	err = patchedResource.UnmarshalJSON(resourceRaw)
 	if err != nil {
-<<<<<<< HEAD
 		logger.Error(err, "failed to unmarshal resource")
-		resp.Success = false
-=======
-		logger.Error(err, "failed to unmmarshal resource")
 		resp.Status = response.RuleStatusFail
->>>>>>> 9541d2be
 		resp.Message = fmt.Sprintf("failed to process JSON patches: %v", err)
 		return resp, resource
 	}
