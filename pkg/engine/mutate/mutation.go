package mutate

import (
	"github.com/go-logr/logr"
	kyverno "github.com/kyverno/kyverno/pkg/api/kyverno/v1"
	"github.com/kyverno/kyverno/pkg/engine/context"
	"github.com/kyverno/kyverno/pkg/engine/response"
	"github.com/kyverno/kyverno/pkg/engine/utils"
	"k8s.io/apimachinery/pkg/apis/meta/v1/unstructured"
)

// Handler knows how to mutate resources with given pattern
type Handler interface {
	Handle() (resp response.RuleResponse, newPatchedResource unstructured.Unstructured)
}

// CreateMutateHandler initilizes a new instance of mutation handler
func CreateMutateHandler(ruleName string, mutate *kyverno.Mutation, patchedResource unstructured.Unstructured, context context.EvalInterface, logger logr.Logger) Handler {

	switch {
	case isPatchStrategicMerge(mutate):
		return newPatchStrategicMergeHandler(ruleName, mutate, patchedResource, context, logger)
	case isPatchesJSON6902(mutate):
		return newPatchesJSON6902Handler(ruleName, mutate, patchedResource, logger)
	case isOverlay(mutate):
		// return newOverlayHandler(ruleName, mutate, patchedResource, context, logger)
		mutate.PatchStrategicMerge = mutate.Overlay
<<<<<<< HEAD
		var a []byte
		mutate.Overlay.Raw = a
		return newpatchStrategicMergeHandler(ruleName, mutate, patchedResource, context, logger)
=======
		var a interface{}
		mutate.Overlay = a
		return newPatchStrategicMergeHandler(ruleName, mutate, patchedResource, context, logger)
>>>>>>> acc9f665
	case isPatches(mutate):
		return newPatchesHandler(ruleName, mutate, patchedResource, context, logger)
	default:
		return newEmptyHandler(patchedResource)
	}
}

// patchStrategicMergeHandler
type patchStrategicMergeHandler struct {
	ruleName        string
	mutation        *kyverno.Mutation
	patchedResource unstructured.Unstructured
	evalCtx         context.EvalInterface
	logger          logr.Logger
}

func newPatchStrategicMergeHandler(ruleName string, mutate *kyverno.Mutation, patchedResource unstructured.Unstructured, context context.EvalInterface, logger logr.Logger) Handler {
	return patchStrategicMergeHandler{
		ruleName:        ruleName,
		mutation:        mutate,
		patchedResource: patchedResource,
		evalCtx:         context,
		logger:          logger,
	}
}

func (h patchStrategicMergeHandler) Handle() (response.RuleResponse, unstructured.Unstructured) {
	return ProcessStrategicMergePatch(h.ruleName, h.mutation.PatchStrategicMerge, h.patchedResource, h.logger)
}

// overlayHandler
type overlayHandler struct {
	ruleName        string
	mutation        *kyverno.Mutation
	patchedResource unstructured.Unstructured
	evalCtx         context.EvalInterface
	logger          logr.Logger
}

func newOverlayHandler(ruleName string, mutate *kyverno.Mutation, patchedResource unstructured.Unstructured, context context.EvalInterface, logger logr.Logger) Handler {
	return overlayHandler{
		ruleName:        ruleName,
		mutation:        mutate,
		patchedResource: patchedResource,
		evalCtx:         context,
		logger:          logger,
	}
}

// patchesJSON6902Handler
type patchesJSON6902Handler struct {
	ruleName        string
	mutation        *kyverno.Mutation
	patchedResource unstructured.Unstructured
	evalCtx         context.EvalInterface
	logger          logr.Logger
}

func newPatchesJSON6902Handler(ruleName string, mutate *kyverno.Mutation, patchedResource unstructured.Unstructured, logger logr.Logger) Handler {
	return patchesJSON6902Handler{
		ruleName:        ruleName,
		mutation:        mutate,
		patchedResource: patchedResource,
		logger:          logger,
	}
}

func (h patchesJSON6902Handler) Handle() (resp response.RuleResponse, patchedResource unstructured.Unstructured) {
	resp.Name = h.ruleName
	resp.Type = utils.Mutation.String()

	patchesJSON6902, err := convertPatchesToJSON(h.mutation.PatchesJSON6902)
	if err != nil {
		resp.Success = false
		h.logger.Error(err, "error in type conversion")
		resp.Message = err.Error()
		return resp, h.patchedResource
	}

	return ProcessPatchJSON6902(h.ruleName, patchesJSON6902, h.patchedResource, h.logger)
}

func (h overlayHandler) Handle() (response.RuleResponse, unstructured.Unstructured) {
	return ProcessOverlay(h.logger, h.ruleName, h.mutation.Overlay, h.patchedResource)
}

// patchesHandler
type patchesHandler struct {
	ruleName        string
	mutation        *kyverno.Mutation
	patchedResource unstructured.Unstructured
	evalCtx         context.EvalInterface
	logger          logr.Logger
}

func newPatchesHandler(ruleName string, mutate *kyverno.Mutation, patchedResource unstructured.Unstructured, context context.EvalInterface, logger logr.Logger) Handler {
	return patchesHandler{
		ruleName:        ruleName,
		mutation:        mutate,
		patchedResource: patchedResource,
		evalCtx:         context,
		logger:          logger,
	}
}

func (h patchesHandler) Handle() (resp response.RuleResponse, patchedResource unstructured.Unstructured) {
	resp.Name = h.ruleName
	resp.Type = utils.Mutation.String()

	return ProcessPatches(h.logger, h.ruleName, *h.mutation, h.patchedResource)
}

// emptyHandler
type emptyHandler struct {
	patchedResource unstructured.Unstructured
}

func newEmptyHandler(patchedResource unstructured.Unstructured) Handler {
	return emptyHandler{
		patchedResource: patchedResource,
	}
}

func (h emptyHandler) Handle() (response.RuleResponse, unstructured.Unstructured) {
	return response.RuleResponse{}, h.patchedResource
}

func isPatchStrategicMerge(mutate *kyverno.Mutation) bool {
	if mutate.PatchStrategicMerge.Raw != nil {
		return true
	}
	return false
}

func isPatchesJSON6902(mutate *kyverno.Mutation) bool {
	if len(mutate.PatchesJSON6902) > 0 {
		return true
	}
	return false
}

func isOverlay(mutate *kyverno.Mutation) bool {
	if mutate.Overlay.Raw != nil {
		return true
	}
	return false
}

func isPatches(mutate *kyverno.Mutation) bool {
	if len(mutate.Patches) != 0 {
		return true
	}
	return false
}<|MERGE_RESOLUTION|>--- conflicted
+++ resolved
@@ -25,15 +25,9 @@
 	case isOverlay(mutate):
 		// return newOverlayHandler(ruleName, mutate, patchedResource, context, logger)
 		mutate.PatchStrategicMerge = mutate.Overlay
-<<<<<<< HEAD
 		var a []byte
 		mutate.Overlay.Raw = a
-		return newpatchStrategicMergeHandler(ruleName, mutate, patchedResource, context, logger)
-=======
-		var a interface{}
-		mutate.Overlay = a
 		return newPatchStrategicMergeHandler(ruleName, mutate, patchedResource, context, logger)
->>>>>>> acc9f665
 	case isPatches(mutate):
 		return newPatchesHandler(ruleName, mutate, patchedResource, context, logger)
 	default:
