package webhookconfig

import (
	"errors"
	"sync"
	"time"

	"github.com/golang/glog"
	"github.com/nirmata/kyverno/pkg/config"
	client "github.com/nirmata/kyverno/pkg/dclient"
	admregapi "k8s.io/api/admissionregistration/v1beta1"
	errorsapi "k8s.io/apimachinery/pkg/api/errors"
	v1 "k8s.io/apimachinery/pkg/apis/meta/v1"
	admregclient "k8s.io/client-go/kubernetes/typed/admissionregistration/v1beta1"
	rest "k8s.io/client-go/rest"
)

// WebhookRegistrationClient is client for registration webhooks on cluster
type WebhookRegistrationClient struct {
	registrationClient *admregclient.AdmissionregistrationV1beta1Client
	client             *client.Client
	clientConfig       *rest.Config
	// serverIP should be used if running Kyverno out of clutser
	serverIP       string
	timeoutSeconds int32
}

// NewWebhookRegistrationClient creates new WebhookRegistrationClient instance
func NewWebhookRegistrationClient(clientConfig *rest.Config, client *client.Client, serverIP string, webhookTimeout int32) (*WebhookRegistrationClient, error) {
	registrationClient, err := admregclient.NewForConfig(clientConfig)
	if err != nil {
		return nil, err
	}

	glog.V(4).Infof("Registering webhook client using serverIP %s\n", serverIP)

	return &WebhookRegistrationClient{
		registrationClient: registrationClient,
		client:             client,
		clientConfig:       clientConfig,
		serverIP:           serverIP,
		timeoutSeconds:     webhookTimeout,
	}, nil
}

// Register creates admission webhooks configs on cluster
func (wrc *WebhookRegistrationClient) Register() error {
	if wrc.serverIP != "" {
		glog.Infof("Registering webhook with url https://%s\n", wrc.serverIP)
	}

	// For the case if cluster already has this configs
	// remove previously create webhookconfigurations if any
	// webhook configurations are created dynamically based on the policy resources
	wrc.removeWebhookConfigurations()

	// Static Webhook configuration on Policy CRD
	// create Policy CRD validating webhook configuration resource
	// used for validating Policy CR
	if err := wrc.createPolicyValidatingWebhookConfiguration(); err != nil {
		return err
	}
	// create Policy CRD validating webhook configuration resource
	// used for defauling values in Policy CR
	if err := wrc.createPolicyMutatingWebhookConfiguration(); err != nil {
		return err
	}

	// create Verify mutating webhook configuration resource
	// that is used to check if admission control is enabled or not
	if err := wrc.createVerifyMutatingWebhookConfiguration(); err != nil {
		return err
	}

	return nil
}

// RemoveWebhookConfigurations removes webhook configurations for reosurces and policy
// called during webhook server shutdown
func (wrc *WebhookRegistrationClient) RemoveWebhookConfigurations(cleanUp chan<- struct{}) {
	//TODO: dupliate, but a placeholder to perform more error handlind during cleanup
	wrc.removeWebhookConfigurations()
	// close channel to notify cleanup is complete
	close(cleanUp)
}

//CreateResourceMutatingWebhookConfiguration create a Mutatingwebhookconfiguration resource for all resource type
// used to forward request to kyverno webhooks to apply policeis
// Mutationg webhook is be used for Mutating & Validating purpose
func (wrc *WebhookRegistrationClient) CreateResourceMutatingWebhookConfiguration() error {
	var caData []byte
	var config *admregapi.MutatingWebhookConfiguration

	// read CA data from
	// 1) secret(config)
	// 2) kubeconfig
	if caData = wrc.readCaData(); caData == nil {
		return errors.New("Unable to extract CA data from configuration")
	}
	// if serverIP is specified we assume its debug mode
	if wrc.serverIP != "" {
		// debug mode
		// clientConfig - URL
		config = wrc.contructDebugMutatingWebhookConfig(caData)
	} else {
		// clientConfig - service
		config = wrc.constructMutatingWebhookConfig(caData)
	}

	_, err := wrc.registrationClient.MutatingWebhookConfigurations().Create(config)
	if errorsapi.IsAlreadyExists(err) {
		glog.V(4).Infof("resource mutating webhook configuration %s, already exists. not creating one", config.Name)
		return nil
	}
	if err != nil {
		glog.V(4).Infof("failed to create resource mutating webhook configuration %s: %v", config.Name, err)
		return err
	}
	return nil
}

//GetResourceMutatingWebhookConfiguration returns the MutatingWebhookConfiguration
func (wrc *WebhookRegistrationClient) GetResourceMutatingWebhookConfiguration() (*admregapi.MutatingWebhookConfiguration, error) {
	var name string
	if wrc.serverIP != "" {
		name = config.MutatingWebhookConfigurationDebugName
	} else {
		name = config.MutatingWebhookConfigurationName
	}

	return wrc.registrationClient.MutatingWebhookConfigurations().Get(name, v1.GetOptions{})
}

//registerPolicyValidatingWebhookConfiguration create a Validating webhook configuration for Policy CRD
func (wrc *WebhookRegistrationClient) createPolicyValidatingWebhookConfiguration() error {
	var caData []byte
	var config *admregapi.ValidatingWebhookConfiguration

	// read CA data from
	// 1) secret(config)
	// 2) kubeconfig
	if caData = wrc.readCaData(); caData == nil {
		return errors.New("Unable to extract CA data from configuration")
	}

	// if serverIP is specified we assume its debug mode
	if wrc.serverIP != "" {
		// debug mode
		// clientConfig - URL
		config = wrc.contructDebugPolicyValidatingWebhookConfig(caData)
	} else {
		// clientConfig - service
		config = wrc.contructPolicyValidatingWebhookConfig(caData)
	}

	// create validating webhook configuration resource
	if _, err := wrc.registrationClient.ValidatingWebhookConfigurations().Create(config); err != nil {
		return err
	}

	glog.V(4).Infof("created Validating Webhook Configuration %s ", config.Name)
	return nil
}

func (wrc *WebhookRegistrationClient) createPolicyMutatingWebhookConfiguration() error {
	var caData []byte
	var config *admregapi.MutatingWebhookConfiguration

	// read CA data from
	// 1) secret(config)
	// 2) kubeconfig
	if caData = wrc.readCaData(); caData == nil {
		return errors.New("Unable to extract CA data from configuration")
	}

	// if serverIP is specified we assume its debug mode
	if wrc.serverIP != "" {
		// debug mode
		// clientConfig - URL
		config = wrc.contructDebugPolicyMutatingWebhookConfig(caData)
	} else {
		// clientConfig - service
		config = wrc.contructPolicyMutatingWebhookConfig(caData)
	}

	// create mutating webhook configuration resource
	if _, err := wrc.registrationClient.MutatingWebhookConfigurations().Create(config); err != nil {
		return err
	}

	glog.V(4).Infof("created Mutating Webhook Configuration %s ", config.Name)
	return nil
}

func (wrc *WebhookRegistrationClient) createVerifyMutatingWebhookConfiguration() error {
	var caData []byte
	var config *admregapi.MutatingWebhookConfiguration

	// read CA data from
	// 1) secret(config)
	// 2) kubeconfig
	if caData = wrc.readCaData(); caData == nil {
		return errors.New("Unable to extract CA data from configuration")
	}

	// if serverIP is specified we assume its debug mode
	if wrc.serverIP != "" {
		// debug mode
		// clientConfig - URL
		config = wrc.constructDebugVerifyMutatingWebhookConfig(caData)
	} else {
		// clientConfig - service
		config = wrc.constructVerifyMutatingWebhookConfig(caData)
	}

	// create mutating webhook configuration resource
	if _, err := wrc.registrationClient.MutatingWebhookConfigurations().Create(config); err != nil {
		return err
	}

	glog.V(4).Infof("created Mutating Webhook Configuration %s ", config.Name)
	return nil
}

// DeregisterAll deletes webhook configs from cluster
// This function does not fail on error:
// Register will fail if the config exists, so there is no need to fail on error
func (wrc *WebhookRegistrationClient) removeWebhookConfigurations() {
	startTime := time.Now()
	glog.V(4).Infof("Started cleaning up webhookconfigurations")
	defer func() {
		glog.V(4).Infof("Finished cleaning up webhookcongfigurations (%v)", time.Since(startTime))
	}()

	var wg sync.WaitGroup

	wg.Add(3)
	// mutating and validating webhook configuration for Kubernetes resources
	go wrc.removeResourceMutatingWebhookConfiguration(&wg)
	// mutating and validating webhook configurtion for Policy CRD resource
	go wrc.removePolicyMutatingWebhookConfiguration(&wg)
	go wrc.removePolicyValidatingWebhookConfiguration(&wg)

	// wait for the removal go routines to return
	wg.Wait()
}

// wrapper to handle wait group
// TODO: re-work with RemoveResourceMutatingWebhookConfiguration, as the only difference is wg handling
func (wrc *WebhookRegistrationClient) removeResourceMutatingWebhookConfiguration(wg *sync.WaitGroup) {
	defer wg.Done()
	wrc.RemoveResourceMutatingWebhookConfiguration()
}

<<<<<<< HEAD
// delete policy mutating webhookconfigurations
// handle wait group
func (wrc *WebhookRegistrationClient) removePolicyMutatingWebhookConfiguration(wg *sync.WaitGroup) {
	defer wg.Done()
	// Mutating webhook configuration
	var mutatingConfig string
	if wrc.serverIP != "" {
		mutatingConfig = config.PolicyMutatingWebhookConfigurationDebugName
	} else {
		mutatingConfig = config.PolicyMutatingWebhookConfigurationName
	}

	glog.V(4).Infof("removing webhook configuration %s", mutatingConfig)
	err := wrc.registrationClient.MutatingWebhookConfigurations().Delete(mutatingConfig, &v1.DeleteOptions{})
	if errorsapi.IsNotFound(err) {
		glog.V(4).Infof("policy webhook configuration %s, does not exits. not deleting", mutatingConfig)
	} else if err != nil {
		glog.Errorf("failed to delete policy webhook configuration %s: %v", mutatingConfig, err)
	} else {
		glog.V(4).Infof("succesfully deleted policy webhook configuration %s", mutatingConfig)
	}
}

// delete policy validating webhookconfigurations
// handle wait group
func (wrc *WebhookRegistrationClient) removePolicyValidatingWebhookConfiguration(wg *sync.WaitGroup) {
	defer wg.Done()
	// Validating webhook configuration
	var err error
	var validatingConfig string
	if wrc.serverIP != "" {
		validatingConfig = config.PolicyValidatingWebhookConfigurationDebugName
	} else {
		validatingConfig = config.PolicyValidatingWebhookConfigurationName
	}
	glog.V(4).Infof("removing webhook configuration %s", validatingConfig)
	err = wrc.registrationClient.ValidatingWebhookConfigurations().Delete(validatingConfig, &v1.DeleteOptions{})
	if errorsapi.IsNotFound(err) {
		glog.V(4).Infof("policy webhook configuration %s, does not exits. not deleting", validatingConfig)
	} else if err != nil {
		glog.Errorf("failed to delete policy webhook configuration %s: %v", validatingConfig, err)
	} else {
		glog.V(4).Infof("succesfully deleted policy webhook configuration %s", validatingConfig)
	}
=======
	// mutating and validating webhook configurtion for Policy CRD resource
	wrc.removePolicyWebhookConfigurations()

	// muating webhook configuration use to verify if admission control flow is working or not
	wrc.removeVerifyWebhookMutatingWebhookConfig()
>>>>>>> 86563765
}<|MERGE_RESOLUTION|>--- conflicted
+++ resolved
@@ -252,7 +252,6 @@
 	wrc.RemoveResourceMutatingWebhookConfiguration()
 }
 
-<<<<<<< HEAD
 // delete policy mutating webhookconfigurations
 // handle wait group
 func (wrc *WebhookRegistrationClient) removePolicyMutatingWebhookConfiguration(wg *sync.WaitGroup) {
@@ -297,11 +296,4 @@
 	} else {
 		glog.V(4).Infof("succesfully deleted policy webhook configuration %s", validatingConfig)
 	}
-=======
-	// mutating and validating webhook configurtion for Policy CRD resource
-	wrc.removePolicyWebhookConfigurations()
-
-	// muating webhook configuration use to verify if admission control flow is working or not
-	wrc.removeVerifyWebhookMutatingWebhookConfig()
->>>>>>> 86563765
 }