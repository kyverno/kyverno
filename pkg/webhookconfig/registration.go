--- conflicted
+++ resolved
@@ -239,32 +239,6 @@
 	return json.Unmarshal([]byte(webhooks), &webhookCfgs)
 }
 
-<<<<<<< HEAD
-=======
-func (wrc *Register) shouldCleanupKyvernoResource() bool {
-	logger := wrc.log.WithName("cleanupKyvernoResource")
-	deploy, err := wrc.kubeClient.AppsV1().Deployments(config.KyvernoNamespace).Get(context.TODO(), config.KyvernoDeploymentName, metav1.GetOptions{})
-	if err != nil {
-		if errorsapi.IsNotFound(err) {
-			logger.Info("Kyverno deployment not found, cleanup Kyverno resources")
-			return true
-		}
-		logger.Error(err, "failed to get deployment, not cleaning up kyverno resources")
-		return false
-	}
-	if deploy.GetDeletionTimestamp() != nil {
-		logger.Info("Kyverno is terminating, cleanup Kyverno resources")
-		return true
-	}
-	if deploy.Spec.Replicas != nil && *deploy.Spec.Replicas == 0 {
-		logger.Info("Kyverno is scaled to zero, cleanup Kyverno resources")
-		return true
-	}
-	logger.Info("updating Kyverno Pod, won't clean up Kyverno resources")
-	return false
-}
-
->>>>>>> af56adb0
 func (wrc *Register) createMutatingWebhookConfiguration(config *admregapi.MutatingWebhookConfiguration) error {
 	logger := wrc.log.WithValues("kind", kindMutating, "name", config.Name)
 	if _, err := wrc.kubeClient.AdmissionregistrationV1().MutatingWebhookConfigurations().Create(context.TODO(), config, metav1.CreateOptions{}); err != nil {
@@ -288,7 +262,6 @@
 		}
 		logger.Error(err, "failed to create resource validating webhook configuration", "name", config.Name)
 		return err
-<<<<<<< HEAD
 	}
 	logger.Info("created webhook")
 	return nil
@@ -301,19 +274,6 @@
 		config = constructDefaultDebugMutatingWebhookConfig(wrc.serverIP, caData, wrc.timeoutSeconds, wrc.autoUpdateWebhooks, owner)
 	} else {
 		config = constructDefaultMutatingWebhookConfig(caData, wrc.timeoutSeconds, wrc.autoUpdateWebhooks, owner)
-=======
-	}
-	logger.Info("created webhook")
-	return nil
-}
-
-func (wrc *Register) createResourceMutatingWebhookConfiguration(caData []byte) error {
-	owner := wrc.constructOwner()
-	var config *admregapi.MutatingWebhookConfiguration
-	if wrc.serverIP != "" {
-		config = constructDefaultDebugMutatingWebhookConfig(wrc.serverIP, caData, wrc.timeoutSeconds, wrc.autoUpdateWebhooks, owner)
-	} else {
-		config = constructDefaultMutatingWebhookConfig(caData, wrc.timeoutSeconds, wrc.autoUpdateWebhooks, owner)
 	}
 	return wrc.createMutatingWebhookConfiguration(config)
 }
@@ -347,31 +307,10 @@
 		config = constructDebugPolicyMutatingWebhookConfig(wrc.serverIP, caData, wrc.timeoutSeconds, owner)
 	} else {
 		config = constructPolicyMutatingWebhookConfig(caData, wrc.timeoutSeconds, owner)
->>>>>>> af56adb0
 	}
 	return wrc.createMutatingWebhookConfiguration(config)
 }
 
-<<<<<<< HEAD
-func (wrc *Register) createResourceValidatingWebhookConfiguration(caData []byte) error {
-	owner := wrc.constructOwner()
-	var config *admregapi.ValidatingWebhookConfiguration
-	if wrc.serverIP != "" {
-		config = constructDefaultDebugValidatingWebhookConfig(wrc.serverIP, caData, wrc.timeoutSeconds, wrc.autoUpdateWebhooks, owner)
-	} else {
-		config = constructDefaultValidatingWebhookConfig(caData, wrc.timeoutSeconds, wrc.autoUpdateWebhooks, owner)
-	}
-	return wrc.createValidatingWebhookConfiguration(config)
-}
-
-func (wrc *Register) createPolicyValidatingWebhookConfiguration(caData []byte) error {
-	owner := wrc.constructOwner()
-	var config *admregapi.ValidatingWebhookConfiguration
-	if wrc.serverIP != "" {
-		config = constructDebugPolicyValidatingWebhookConfig(wrc.serverIP, caData, wrc.timeoutSeconds, owner)
-	} else {
-		config = constructPolicyValidatingWebhookConfig(caData, wrc.timeoutSeconds, owner)
-=======
 func (wrc *Register) createVerifyMutatingWebhookConfiguration(caData []byte) error {
 	owner := wrc.constructOwner()
 	var config *admregapi.MutatingWebhookConfiguration
@@ -379,168 +318,6 @@
 		config = constructDebugVerifyMutatingWebhookConfig(wrc.serverIP, caData, wrc.timeoutSeconds, owner)
 	} else {
 		config = constructVerifyMutatingWebhookConfig(caData, wrc.timeoutSeconds, owner)
-	}
-	return wrc.createMutatingWebhookConfiguration(config)
-}
-
-func (wrc *Register) removeWebhookConfigurations() {
-	startTime := time.Now()
-	wrc.log.V(3).Info("deleting all webhook configurations")
-	defer func() {
-		wrc.log.V(4).Info("removed webhook configurations", "processingTime", time.Since(startTime).String())
-	}()
-
-	var wg sync.WaitGroup
-	wg.Add(5)
-
-	go wrc.removeResourceMutatingWebhookConfiguration(&wg)
-	go wrc.removeResourceValidatingWebhookConfiguration(&wg)
-	go wrc.removePolicyMutatingWebhookConfiguration(&wg)
-	go wrc.removePolicyValidatingWebhookConfiguration(&wg)
-	go wrc.removeVerifyWebhookMutatingWebhookConfig(&wg)
-
-	wg.Wait()
-}
-
-func (wrc *Register) removeResourceMutatingWebhookConfiguration(wg *sync.WaitGroup) {
-	defer wg.Done()
-
-	configName := getResourceMutatingWebhookConfigName(wrc.serverIP)
-	logger := wrc.log.WithValues("kind", kindMutating, "name", configName)
-
-	if _, err := wrc.mwcLister.Get(configName); err != nil && errorsapi.IsNotFound(err) {
-		logger.V(4).Info("webhook not found")
-		return
-	}
-
-	err := wrc.kubeClient.AdmissionregistrationV1().MutatingWebhookConfigurations().Delete(context.TODO(), configName, metav1.DeleteOptions{})
-	if errorsapi.IsNotFound(err) {
-		logger.V(4).Info("webhook configuration not found")
-		return
-	}
-
-	if err != nil {
-		logger.Error(err, "failed to delete the mutating webhook configuration")
-		return
-	}
-
-	logger.Info("webhook configuration deleted")
-}
-
-func (wrc *Register) removeResourceValidatingWebhookConfiguration(wg *sync.WaitGroup) {
-	defer wg.Done()
-
-	configName := getResourceValidatingWebhookConfigName(wrc.serverIP)
-	logger := wrc.log.WithValues("kind", kindValidating, "name", configName)
-
-	if _, err := wrc.vwcLister.Get(configName); err != nil && errorsapi.IsNotFound(err) {
-		logger.V(4).Info("webhook not found")
-		return
-	}
-
-	err := wrc.kubeClient.AdmissionregistrationV1().ValidatingWebhookConfigurations().Delete(context.TODO(), configName, metav1.DeleteOptions{})
-	if errorsapi.IsNotFound(err) {
-		logger.V(5).Info("webhook configuration not found")
-		return
-	}
-
-	if err != nil {
-		logger.Error(err, "failed to delete the validating webhook configuration")
-		return
-	}
-
-	logger.Info("webhook configuration deleted")
-}
-
-func (wrc *Register) removePolicyMutatingWebhookConfiguration(wg *sync.WaitGroup) {
-	defer wg.Done()
-
-	mutatingConfig := getPolicyMutatingWebhookConfigName(wrc.serverIP)
-
-	logger := wrc.log.WithValues("kind", kindMutating, "name", mutatingConfig)
-
-	if _, err := wrc.mwcLister.Get(mutatingConfig); err != nil && errorsapi.IsNotFound(err) {
-		logger.V(4).Info("webhook not found")
-		return
-	}
-
-	err := wrc.kubeClient.AdmissionregistrationV1().MutatingWebhookConfigurations().Delete(context.TODO(), mutatingConfig, metav1.DeleteOptions{})
-	if errorsapi.IsNotFound(err) {
-		logger.V(5).Info("policy mutating webhook configuration not found")
-		return
-	}
-
-	if err != nil {
-		logger.Error(err, "failed to delete policy mutating webhook configuration")
-		return
-	}
-
-	logger.Info("webhook configuration deleted")
-}
-
-func (wrc *Register) removePolicyValidatingWebhookConfiguration(wg *sync.WaitGroup) {
-	defer wg.Done()
-
-	validatingConfig := getPolicyValidatingWebhookConfigName(wrc.serverIP)
-
-	logger := wrc.log.WithValues("kind", kindValidating, "name", validatingConfig)
-	if _, err := wrc.vwcLister.Get(validatingConfig); err != nil && errorsapi.IsNotFound(err) {
-		logger.V(4).Info("webhook not found")
-		return
-	}
-
-	logger.V(4).Info("removing validating webhook configuration")
-	err := wrc.kubeClient.AdmissionregistrationV1().ValidatingWebhookConfigurations().Delete(context.TODO(), validatingConfig, metav1.DeleteOptions{})
-	if errorsapi.IsNotFound(err) {
-		logger.V(5).Info("policy validating webhook configuration not found")
-		return
->>>>>>> af56adb0
-	}
-	return wrc.createValidatingWebhookConfiguration(config)
-}
-
-<<<<<<< HEAD
-func (wrc *Register) createPolicyMutatingWebhookConfiguration(caData []byte) error {
-	owner := wrc.constructOwner()
-	var config *admregapi.MutatingWebhookConfiguration
-	if wrc.serverIP != "" {
-		config = constructDebugPolicyMutatingWebhookConfig(wrc.serverIP, caData, wrc.timeoutSeconds, owner)
-	} else {
-		config = constructPolicyMutatingWebhookConfig(caData, wrc.timeoutSeconds, owner)
-	}
-	return wrc.createMutatingWebhookConfiguration(config)
-}
-
-func (wrc *Register) createVerifyMutatingWebhookConfiguration(caData []byte) error {
-	owner := wrc.constructOwner()
-	var config *admregapi.MutatingWebhookConfiguration
-	if wrc.serverIP != "" {
-		config = constructDebugVerifyMutatingWebhookConfig(wrc.serverIP, caData, wrc.timeoutSeconds, owner)
-	} else {
-		config = constructVerifyMutatingWebhookConfig(caData, wrc.timeoutSeconds, owner)
-=======
-func (wrc *Register) removeVerifyWebhookMutatingWebhookConfig(wg *sync.WaitGroup) {
-	defer wg.Done()
-
-	var err error
-	mutatingConfig := getVerifyMutatingWebhookConfigName(wrc.serverIP)
-	logger := wrc.log.WithValues("kind", kindMutating, "name", mutatingConfig)
-
-	if _, err := wrc.mwcLister.Get(mutatingConfig); err != nil && errorsapi.IsNotFound(err) {
-		logger.V(4).Info("webhook not found")
-		return
-	}
-
-	err = wrc.kubeClient.AdmissionregistrationV1().MutatingWebhookConfigurations().Delete(context.TODO(), mutatingConfig, metav1.DeleteOptions{})
-	if errorsapi.IsNotFound(err) {
-		logger.V(5).Info("verify webhook configuration not found")
-		return
-	}
-
-	if err != nil {
-		logger.Error(err, "failed to delete verify webhook configuration")
-		return
->>>>>>> af56adb0
 	}
 	return wrc.createMutatingWebhookConfiguration(config)
 }
