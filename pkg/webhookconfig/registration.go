package webhookconfig

import (
	"encoding/json"
	"fmt"
	"reflect"
	"strings"
	"sync"
	"time"

	"github.com/go-logr/logr"
	kyvernoclient "github.com/kyverno/kyverno/pkg/client/clientset/versioned"
	kyvernoinformer "github.com/kyverno/kyverno/pkg/client/informers/externalversions/kyverno/v1"
	"github.com/kyverno/kyverno/pkg/config"
	client "github.com/kyverno/kyverno/pkg/dclient"
	"github.com/kyverno/kyverno/pkg/resourcecache"
	"github.com/kyverno/kyverno/pkg/tls"
	"github.com/kyverno/kyverno/pkg/utils"
	"github.com/pkg/errors"
	admregapi "k8s.io/api/admissionregistration/v1"
	corev1 "k8s.io/api/core/v1"
	errorsapi "k8s.io/apimachinery/pkg/api/errors"
	v1 "k8s.io/apimachinery/pkg/apis/meta/v1"
	"k8s.io/apimachinery/pkg/apis/meta/v1/unstructured"
	"k8s.io/apimachinery/pkg/runtime"
	"k8s.io/apimachinery/pkg/runtime/schema"
	adminformers "k8s.io/client-go/informers/admissionregistration/v1"
	informers "k8s.io/client-go/informers/apps/v1"
	coreinformers "k8s.io/client-go/informers/core/v1"
	admlisters "k8s.io/client-go/listers/admissionregistration/v1"
	listers "k8s.io/client-go/listers/apps/v1"
	rest "k8s.io/client-go/rest"
	"k8s.io/client-go/tools/cache"
)

const (
	kindMutating   string = "MutatingWebhookConfiguration"
	kindValidating string = "ValidatingWebhookConfiguration"
)

// Register manages webhook registration. There are five webhooks:
// 1. Policy Validation
// 2. Policy Mutation
// 3. Resource Validation
// 4. Resource Mutation
// 5. Webhook Status Mutation
type Register struct {
	client       *client.Client
	clientConfig *rest.Config
	resCache     resourcecache.ResourceCache

	mwcLister admlisters.MutatingWebhookConfigurationLister
	vwcLister admlisters.ValidatingWebhookConfigurationLister

	mwcListerSynced func() bool
	vwcListerSynced func() bool

	serverIP           string // when running outside a cluster
	timeoutSeconds     int32
	log                logr.Logger
	debug              bool
	autoUpdateWebhooks bool
	stopCh             <-chan struct{}

	UpdateWebhookChan    chan bool
	createDefaultWebhook chan string

	kDeplLister       listers.DeploymentLister
	kDeplListerSynced func() bool

	// manage implements methods to manage webhook configurations
	manage
}

// NewRegister creates new Register instance
func NewRegister(
	clientConfig *rest.Config,
	client *client.Client,
	kyvernoClient *kyvernoclient.Clientset,
	mwcInformer adminformers.MutatingWebhookConfigurationInformer,
	vwcInformer adminformers.ValidatingWebhookConfigurationInformer,
	resCache resourcecache.ResourceCache,
	kDeplInformer informers.DeploymentInformer,
	nsInformer coreinformers.NamespaceInformer,
	pInformer kyvernoinformer.ClusterPolicyInformer,
	npInformer kyvernoinformer.PolicyInformer,
	serverIP string,
	webhookTimeout int32,
	debug bool,
	autoUpdateWebhooks bool,
	stopCh <-chan struct{},
	log logr.Logger) *Register {
	register := &Register{
		clientConfig:         clientConfig,
		client:               client,
		resCache:             resCache,
		serverIP:             serverIP,
		timeoutSeconds:       webhookTimeout,
		log:                  log.WithName("Register"),
		debug:                debug,
		autoUpdateWebhooks:   autoUpdateWebhooks,
		UpdateWebhookChan:    make(chan bool),
		createDefaultWebhook: make(chan string),
		kDeplLister:          kDeplInformer.Lister(),
		kDeplListerSynced:    kDeplInformer.Informer().HasSynced,
		mwcLister:            mwcInformer.Lister(),
		vwcLister:            vwcInformer.Lister(),
		mwcListerSynced:      mwcInformer.Informer().HasSynced,
		vwcListerSynced:      vwcInformer.Informer().HasSynced,
		stopCh:               stopCh,
	}

	register.manage = newWebhookConfigManager(client, kyvernoClient, pInformer, npInformer, mwcInformer, vwcInformer, resCache, nsInformer, serverIP, register.autoUpdateWebhooks, register.createDefaultWebhook, stopCh, log.WithName("WebhookConfigManager"))

	return register
}

// Register clean up the old webhooks and re-creates admission webhooks configs on cluster
func (wrc *Register) Register() error {
	logger := wrc.log
	if wrc.serverIP != "" {
		logger.Info("Registering webhook", "url", fmt.Sprintf("https://%s", wrc.serverIP))
	}
	if !wrc.debug {
		if err := wrc.checkEndpoint(); err != nil {
			return err
		}
	}
	wrc.removeWebhookConfigurations()

	caData := wrc.readCaData()
	if caData == nil {
		return errors.New("Unable to extract CA data from configuration")
	}

	errors := make([]string, 0)
	if err := wrc.createVerifyMutatingWebhookConfiguration(caData); err != nil {
		errors = append(errors, err.Error())
	}

	if err := wrc.createPolicyValidatingWebhookConfiguration(caData); err != nil {
		errors = append(errors, err.Error())
	}

	if err := wrc.createPolicyMutatingWebhookConfiguration(caData); err != nil {
		errors = append(errors, err.Error())
	}

	if err := wrc.createResourceValidatingWebhookConfiguration(caData); err != nil {
		errors = append(errors, err.Error())
	}

	if err := wrc.createResourceMutatingWebhookConfiguration(caData); err != nil {
		errors = append(errors, err.Error())
	}

	if len(errors) > 0 {
		return fmt.Errorf("%s", strings.Join(errors, ","))
	}

	go wrc.manage.start()
	return nil
}

func (wrc *Register) Start() {
	if !cache.WaitForCacheSync(wrc.stopCh, wrc.mwcListerSynced, wrc.vwcListerSynced, wrc.kDeplListerSynced) {
		wrc.log.Info("failed to sync kyverno deployment informer cache")
	}
}

// Check returns an error if any of the webhooks are not configured
func (wrc *Register) Check() error {
	if _, err := wrc.mwcLister.Get(wrc.getVerifyWebhookMutatingWebhookName()); err != nil {
		return err
	}

	if _, err := wrc.mwcLister.Get(getResourceMutatingWebhookConfigName(wrc.serverIP)); err != nil {
		return err
	}

	if _, err := wrc.vwcLister.Get(getResourceValidatingWebhookConfigName(wrc.serverIP)); err != nil {
		return err
	}

	if _, err := wrc.mwcLister.Get(getPolicyMutatingWebhookConfigurationName(wrc.serverIP)); err != nil {
		return err
	}

	if _, err := wrc.vwcLister.Get(getPolicyValidatingWebhookConfigurationName(wrc.serverIP)); err != nil {
		return err
	}

	return nil
}

// Remove removes all webhook configurations
func (wrc *Register) Remove(cleanUp chan<- struct{}) {
	defer close(cleanUp)
	if !wrc.cleanupKyvernoResource() {
		return
	}

	wrc.removeWebhookConfigurations()
	wrc.removeSecrets()
	err := wrc.client.DeleteResource("coordination.k8s.io/v1", "Lease", config.KyvernoNamespace, "kyvernopre-lock", false)
	if err != nil && errorsapi.IsNotFound(err) {
		wrc.log.WithName("cleanup").Error(err, "failed to clean up Lease lock")
	}

}

// UpdateWebhookConfigurations updates resource webhook configurations dynamically
// based on the UPDATEs of Kyverno ConfigMap defined in INIT_CONFIG env
//
// it currently updates namespaceSelector only, can be extend to update other fields
// +deprecated
func (wrc *Register) UpdateWebhookConfigurations(configHandler config.Interface) {
	logger := wrc.log.WithName("UpdateWebhookConfigurations")
	for {
		<-wrc.UpdateWebhookChan
		logger.V(4).Info("received the signal to update webhook configurations")

		// var nsSelector map[string]interface{}
		webhookCfgs := configHandler.GetWebhooks()
		webhookCfg := config.WebhookConfig{}
		if len(webhookCfgs) > 0 {
			webhookCfg = webhookCfgs[0]
		}

<<<<<<< HEAD
		if err := wrc.updateResourceMutatingWebhookConfiguration(webhookCfg); err != nil {
=======
		retry := false

		if err := wrc.updateResourceMutatingWebhookConfiguration(nsSelector); err != nil {
>>>>>>> 4ce5c972
			logger.Error(err, "unable to update mutatingWebhookConfigurations", "name", getResourceMutatingWebhookConfigName(wrc.serverIP))
			retry = true
		}

		if err := wrc.updateResourceValidatingWebhookConfiguration(webhookCfg); err != nil {
			logger.Error(err, "unable to update validatingWebhookConfigurations", "name", getResourceValidatingWebhookConfigName(wrc.serverIP))
			retry = true
		}

		if retry {
			go func() {
				time.Sleep(1 * time.Second)
				wrc.UpdateWebhookChan <- true
			}()
		}
	}
}

func (wrc *Register) ValidateWebhookConfigurations(namespace, name string) error {
	logger := wrc.log.WithName("ValidateWebhookConfigurations")

	cm, err := wrc.client.GetResource("", "ConfigMap", namespace, name)
	if err != nil {
		logger.Error(err, "unable to fetch ConfigMap", "namespace", namespace, "name", name)
		return nil
	}

	webhooks, ok, err := unstructured.NestedString(cm.UnstructuredContent(), "data", "webhooks")
	if err != nil {
		logger.Error(err, "failed to fetch tag 'webhooks' from the ConfigMap")
		return nil
	}

	if !ok {
		logger.V(4).Info("webhook configurations not defined")
		return nil
	}

	webhookCfgs := make([]config.WebhookConfig, 0, 10)
	return json.Unmarshal([]byte(webhooks), &webhookCfgs)
}

// cleanupKyvernoResource returns true if Kyverno deployment is terminating
func (wrc *Register) cleanupKyvernoResource() bool {
	logger := wrc.log.WithName("cleanupKyvernoResource")
	deploy, err := wrc.client.GetResource("", "Deployment", deployNamespace, deployName)
	if err != nil {
		if errorsapi.IsNotFound(err) {
			logger.Info("Kyverno deployment not found, cleanup Kyverno resources")
			return true
		}

		logger.Error(err, "failed to get deployment, not cleaning up kyverno resources")
		return false
	}
	if deploy.GetDeletionTimestamp() != nil {
		logger.Info("Kyverno is terminating, cleanup Kyverno resources")
		return true
	}

	replicas, _, err := unstructured.NestedInt64(deploy.UnstructuredContent(), "spec", "replicas")
	if err != nil {
		logger.Error(err, "unable to fetch spec.replicas of Kyverno deployment")
	}

	if replicas == 0 {
		logger.Info("Kyverno is scaled to zero, cleanup Kyverno resources")
		return true
	}

	logger.Info("updating Kyverno Pod, won't clean up Kyverno resources")
	return false
}

func (wrc *Register) createResourceMutatingWebhookConfiguration(caData []byte) error {
	var config *admregapi.MutatingWebhookConfiguration

	if wrc.serverIP != "" {
		config = wrc.constructDefaultDebugMutatingWebhookConfig(caData)
	} else {
		config = wrc.constructDefaultMutatingWebhookConfig(caData)
	}

	logger := wrc.log.WithValues("kind", kindMutating, "name", config.Name)

	_, err := wrc.client.CreateResource("", kindMutating, "", *config, false)
	if errorsapi.IsAlreadyExists(err) {
		logger.V(6).Info("resource mutating webhook configuration already exists", "name", config.Name)
		return nil
	}

	if err != nil {
		logger.Error(err, "failed to create resource mutating webhook configuration", "name", config.Name)
		return err
	}

	logger.Info("created webhook")
	return nil
}

func (wrc *Register) createResourceValidatingWebhookConfiguration(caData []byte) error {
	var config *admregapi.ValidatingWebhookConfiguration

	if wrc.serverIP != "" {
		config = wrc.constructDefaultDebugValidatingWebhookConfig(caData)
	} else {
		config = wrc.constructDefaultValidatingWebhookConfig(caData)
	}

	logger := wrc.log.WithValues("kind", kindValidating, "name", config.Name)

	_, err := wrc.client.CreateResource("", kindValidating, "", *config, false)
	if errorsapi.IsAlreadyExists(err) {
		logger.V(6).Info("resource validating webhook configuration already exists", "name", config.Name)
		return nil
	}

	if err != nil {
		logger.Error(err, "failed to create resource")
		return err
	}

	logger.Info("created webhook")
	return nil
}

//registerPolicyValidatingWebhookConfiguration create a Validating webhook configuration for Policy CRD
func (wrc *Register) createPolicyValidatingWebhookConfiguration(caData []byte) error {
	var config *admregapi.ValidatingWebhookConfiguration

	if wrc.serverIP != "" {
		config = wrc.constructDebugPolicyValidatingWebhookConfig(caData)
	} else {
		config = wrc.constructPolicyValidatingWebhookConfig(caData)
	}

	if _, err := wrc.client.CreateResource("", kindValidating, "", *config, false); err != nil {
		if errorsapi.IsAlreadyExists(err) {
			wrc.log.V(6).Info("webhook already exists", "kind", kindValidating, "name", config.Name)
			return nil
		}

		return err
	}

	wrc.log.Info("created webhook", "kind", kindValidating, "name", config.Name)
	return nil
}

func (wrc *Register) createPolicyMutatingWebhookConfiguration(caData []byte) error {
	var config *admregapi.MutatingWebhookConfiguration

	if wrc.serverIP != "" {
		config = wrc.constructDebugPolicyMutatingWebhookConfig(caData)
	} else {
		config = wrc.constructPolicyMutatingWebhookConfig(caData)
	}

	// create mutating webhook configuration resource
	if _, err := wrc.client.CreateResource("", kindMutating, "", *config, false); err != nil {
		if errorsapi.IsAlreadyExists(err) {
			wrc.log.V(6).Info("webhook already exists", "kind", kindMutating, "name", config.Name)
			return nil
		}

		return err
	}

	wrc.log.Info("created webhook", "kind", kindMutating, "name", config.Name)
	return nil
}

func (wrc *Register) createVerifyMutatingWebhookConfiguration(caData []byte) error {
	var config *admregapi.MutatingWebhookConfiguration

	if wrc.serverIP != "" {
		config = wrc.constructDebugVerifyMutatingWebhookConfig(caData)
	} else {
		config = wrc.constructVerifyMutatingWebhookConfig(caData)
	}

	if _, err := wrc.client.CreateResource("", kindMutating, "", *config, false); err != nil {
		if errorsapi.IsAlreadyExists(err) {
			wrc.log.V(6).Info("webhook already exists", "kind", kindMutating, "name", config.Name)
			return nil
		}

		return err
	}

	wrc.log.Info("created webhook", "kind", kindMutating, "name", config.Name)
	return nil
}

func (wrc *Register) removeWebhookConfigurations() {
	startTime := time.Now()
	wrc.log.V(3).Info("deleting all webhook configurations")
	defer func() {
		wrc.log.V(4).Info("removed webhook configurations", "processingTime", time.Since(startTime).String())
	}()

	var wg sync.WaitGroup
	wg.Add(5)

	go wrc.removeResourceMutatingWebhookConfiguration(&wg)
	go wrc.removeResourceValidatingWebhookConfiguration(&wg)
	go wrc.removePolicyMutatingWebhookConfiguration(&wg)
	go wrc.removePolicyValidatingWebhookConfiguration(&wg)
	go wrc.removeVerifyWebhookMutatingWebhookConfig(&wg)

	wg.Wait()
}

func (wrc *Register) removePolicyMutatingWebhookConfiguration(wg *sync.WaitGroup) {
	defer wg.Done()

	mutatingConfig := getPolicyMutatingWebhookConfigurationName(wrc.serverIP)

	logger := wrc.log.WithValues("kind", kindMutating, "name", mutatingConfig)

	if _, err := wrc.mwcLister.Get(mutatingConfig); err != nil && errorsapi.IsNotFound(err) {
		logger.V(4).Info("webhook not found")
		return
	}

	err := wrc.client.DeleteResource("", kindMutating, "", mutatingConfig, false)
	if errorsapi.IsNotFound(err) {
		logger.V(5).Info("policy mutating webhook configuration not found")
		return
	}

	if err != nil {
		logger.Error(err, "failed to delete policy mutating webhook configuration")
		return
	}

	logger.Info("webhook configuration deleted")
}

func getPolicyMutatingWebhookConfigurationName(serverIP string) string {
	var mutatingConfig string
	if serverIP != "" {
		mutatingConfig = config.PolicyMutatingWebhookConfigurationDebugName
	} else {
		mutatingConfig = config.PolicyMutatingWebhookConfigurationName
	}
	return mutatingConfig
}

func (wrc *Register) removePolicyValidatingWebhookConfiguration(wg *sync.WaitGroup) {
	defer wg.Done()

	validatingConfig := getPolicyValidatingWebhookConfigurationName(wrc.serverIP)

	logger := wrc.log.WithValues("kind", kindValidating, "name", validatingConfig)
	if _, err := wrc.vwcLister.Get(validatingConfig); err != nil && errorsapi.IsNotFound(err) {
		logger.V(4).Info("webhook not found")
		return
	}

	logger.V(4).Info("removing validating webhook configuration")
	err := wrc.client.DeleteResource("", kindValidating, "", validatingConfig, false)
	if errorsapi.IsNotFound(err) {
		logger.V(5).Info("policy validating webhook configuration not found")
		return
	}

	if err != nil {
		logger.Error(err, "failed to delete policy validating webhook configuration")
		return
	}

	logger.Info("webhook configuration deleted")
}

func getPolicyValidatingWebhookConfigurationName(serverIP string) string {
	var validatingConfig string
	if serverIP != "" {
		validatingConfig = config.PolicyValidatingWebhookConfigurationDebugName
	} else {
		validatingConfig = config.PolicyValidatingWebhookConfigurationName
	}
	return validatingConfig
}

func (wrc *Register) constructVerifyMutatingWebhookConfig(caData []byte) *admregapi.MutatingWebhookConfiguration {
	return &admregapi.MutatingWebhookConfiguration{
		ObjectMeta: v1.ObjectMeta{
			Name: config.VerifyMutatingWebhookConfigurationName,
			OwnerReferences: []v1.OwnerReference{
				wrc.constructOwner(),
			},
		},
		Webhooks: []admregapi.MutatingWebhook{
			generateMutatingWebhook(
				config.VerifyMutatingWebhookName,
				config.VerifyMutatingWebhookServicePath,
				caData,
				true,
				wrc.timeoutSeconds,
				admregapi.Rule{
					Resources:   []string{"deployments"},
					APIGroups:   []string{"apps"},
					APIVersions: []string{"v1"},
				},
				[]admregapi.OperationType{admregapi.Update},
				admregapi.Ignore,
			),
		},
	}
}

func (wrc *Register) constructDebugVerifyMutatingWebhookConfig(caData []byte) *admregapi.MutatingWebhookConfiguration {
	logger := wrc.log
	url := fmt.Sprintf("https://%s%s", wrc.serverIP, config.VerifyMutatingWebhookServicePath)
	logger.V(4).Info("Debug VerifyMutatingWebhookConfig is registered with url", "url", url)
	return &admregapi.MutatingWebhookConfiguration{
		ObjectMeta: v1.ObjectMeta{
			Name: config.VerifyMutatingWebhookConfigurationDebugName,
		},
		Webhooks: []admregapi.MutatingWebhook{
			generateDebugMutatingWebhook(
				config.VerifyMutatingWebhookName,
				url,
				caData,
				true,
				wrc.timeoutSeconds,
				admregapi.Rule{
					Resources:   []string{"deployments"},
					APIGroups:   []string{"apps"},
					APIVersions: []string{"v1"},
				},
				[]admregapi.OperationType{admregapi.Update},
				admregapi.Ignore,
			),
		},
	}
}

func (wrc *Register) removeVerifyWebhookMutatingWebhookConfig(wg *sync.WaitGroup) {
	defer wg.Done()

	var err error
	mutatingConfig := wrc.getVerifyWebhookMutatingWebhookName()
	logger := wrc.log.WithValues("kind", kindMutating, "name", mutatingConfig)

	if _, err := wrc.mwcLister.Get(mutatingConfig); err != nil && errorsapi.IsNotFound(err) {
		logger.V(4).Info("webhook not found")
		return
	}

	err = wrc.client.DeleteResource("", kindMutating, "", mutatingConfig, false)
	if errorsapi.IsNotFound(err) {
		logger.V(5).Info("verify webhook configuration not found")
		return
	}

	if err != nil {
		logger.Error(err, "failed to delete verify webhook configuration")
		return
	}

	logger.Info("webhook configuration deleted")
}

func (wrc *Register) getVerifyWebhookMutatingWebhookName() string {
	var mutatingConfig string
	if wrc.serverIP != "" {
		mutatingConfig = config.VerifyMutatingWebhookConfigurationDebugName
	} else {
		mutatingConfig = config.VerifyMutatingWebhookConfigurationName
	}
	return mutatingConfig
}

// GetWebhookTimeOut returns the value of webhook timeout
func (wrc *Register) GetWebhookTimeOut() time.Duration {
	return time.Duration(wrc.timeoutSeconds)
}

// removeSecrets removes Kyverno managed secrets
func (wrc *Register) removeSecrets() {
	selector := &v1.LabelSelector{
		MatchLabels: map[string]string{
			tls.ManagedByLabel: "kyverno",
		},
	}

	secretList, err := wrc.client.ListResource("", "Secret", config.KyvernoNamespace, selector)
	if err != nil {
		wrc.log.Error(err, "failed to clean up Kyverno managed secrets")
		return
	}

	for _, secret := range secretList.Items {
		if err := wrc.client.DeleteResource("", "Secret", secret.GetNamespace(), secret.GetName(), false); err != nil {
			if !errorsapi.IsNotFound(err) {
				wrc.log.Error(err, "failed to delete secret", "ns", secret.GetNamespace(), "name", secret.GetName())
			}
		}
	}
}

func (wrc *Register) checkEndpoint() error {
	obj, err := wrc.client.GetResource("", "Endpoints", config.KyvernoNamespace, config.KyvernoServiceName)
	if err != nil {
		return fmt.Errorf("failed to get endpoint %s/%s: %v", config.KyvernoNamespace, config.KyvernoServiceName, err)
	}
	var endpoint corev1.Endpoints
	err = runtime.DefaultUnstructuredConverter.FromUnstructured(obj.UnstructuredContent(), &endpoint)
	if err != nil {
		return fmt.Errorf("failed to convert endpoint %s/%s from unstructured: %v", config.KyvernoNamespace, config.KyvernoServiceName, err)
	}

	pods, err := wrc.client.ListResource("", "Pod", config.KyvernoNamespace, &v1.LabelSelector{MatchLabels: map[string]string{"app.kubernetes.io/name": "kyverno"}})
	if err != nil {
		return fmt.Errorf("failed to list Kyverno Pod: %v", err)
	}

	ips, errs := getHealthyPodsIP(pods.Items)
	if len(errs) != 0 {
		return fmt.Errorf("error getting pod's IP: %v", errs)
	}

	if len(ips) == 0 {
		return fmt.Errorf("pod is not assigned to any node yet")
	}

	for _, subset := range endpoint.Subsets {
		if len(subset.Addresses) == 0 {
			continue
		}

		for _, addr := range subset.Addresses {
			if utils.ContainsString(ips, addr.IP) {
				wrc.log.Info("Endpoint ready", "ns", config.KyvernoNamespace, "name", config.KyvernoServiceName)
				return nil
			}
		}
	}

	// clean up old webhook configurations, if any
	wrc.removeWebhookConfigurations()

	err = fmt.Errorf("endpoint not ready")
	wrc.log.V(3).Info(err.Error(), "ns", config.KyvernoNamespace, "name", config.KyvernoServiceName)
	return err
}

func getHealthyPodsIP(pods []unstructured.Unstructured) (ips []string, errs []error) {
	for _, pod := range pods {
		phase, _, err := unstructured.NestedString(pod.UnstructuredContent(), "status", "phase")
		if err != nil {
			errs = append(errs, fmt.Errorf("failed to get pod %s status: %v", pod.GetName(), err))
			continue
		}

		if phase != "Running" {
			continue
		}

		ip, _, err := unstructured.NestedString(pod.UnstructuredContent(), "status", "podIP")
		if err != nil {
			errs = append(errs, fmt.Errorf("failed to extract pod %s IP: %v", pod.GetName(), err))
			continue
		}

		ips = append(ips, ip)
	}

	return
}

func convertLabelSelector(selector *v1.LabelSelector) (map[string]interface{}, error) {
	if selector == nil {
		return nil, nil
	}
	return runtime.DefaultUnstructuredConverter.ToUnstructured(selector)
}

func (wrc *Register) updateResourceValidatingWebhookConfiguration(webhookCfg config.WebhookConfig) error {
	resourceValidatingTyped, err := wrc.vwcLister.Get(getResourceValidatingWebhookConfigName(wrc.serverIP))
	if err != nil {
		return errors.Wrapf(err, "unable to get validatingWebhookConfigurations")
	}
	resourceValidatingTyped.SetGroupVersionKind(schema.GroupVersionKind{Group: "", Version: "admissionregistration.k8s.io/v1", Kind: kindValidating})

	resourceValidating := &unstructured.Unstructured{}
	rawResc, err := json.Marshal(resourceValidatingTyped)
	if err != nil {
		return err
	}
	err = json.Unmarshal(rawResc, &resourceValidating.Object)
	if err != nil {
		return err
	}

	webhooksUntyped, _, err := unstructured.NestedSlice(resourceValidating.UnstructuredContent(), "webhooks")
	if err != nil {
		return errors.Wrapf(err, "unable to load validatingWebhookConfigurations.webhooks")
	}

	var (
		webhook  map[string]interface{}
		webhooks []interface{}
		ok       bool
	)

	webhookChanged := false
	for i, whu := range webhooksUntyped {
		webhook, ok = whu.(map[string]interface{})
		if !ok {
			return errors.Wrapf(err, "type mismatched, expected map[string]interface{}, got %T", webhooksUntyped[i])
		}
		{
			currentSelector, _, err := unstructured.NestedMap(webhook, "objectSelector")
			if err != nil {
				return errors.Wrapf(err, "unable to get validatingWebhookConfigurations.webhooks["+fmt.Sprint(i)+"].objectSelector")
			}

			if expectedSelector, err := convertLabelSelector(webhookCfg.ObjectSelector); err != nil {
				return err
			} else {
				if !reflect.DeepEqual(expectedSelector, currentSelector) {
					webhookChanged = true
				}
				if err = unstructured.SetNestedMap(webhook, expectedSelector, "objectSelector"); err != nil {
					return errors.Wrapf(err, "unable to set validatingWebhookConfigurations.webhooks["+fmt.Sprint(i)+"].objectSelector")
				}
			}
		}
		{
			currentSelector, _, err := unstructured.NestedMap(webhook, "namespaceSelector")
			if err != nil {
				return errors.Wrapf(err, "unable to get validatingWebhookConfigurations.webhooks["+fmt.Sprint(i)+"].namespaceSelector")
			}

			if expectedSelector, err := convertLabelSelector(webhookCfg.NamespaceSelector); err != nil {
				return err
			} else {
				if !reflect.DeepEqual(expectedSelector, currentSelector) {
					webhookChanged = true
				}
				if err = unstructured.SetNestedMap(webhook, expectedSelector, "namespaceSelector"); err != nil {
					return errors.Wrapf(err, "unable to set validatingWebhookConfigurations.webhooks["+fmt.Sprint(i)+"].namespaceSelector")
				}
			}
		}
		webhooks = append(webhooks, webhook)
	}

	if !webhookChanged {
		wrc.log.V(4).Info("namespaceSelector unchanged, skip updating validatingWebhookConfigurations")
		return nil
	}

	if err = unstructured.SetNestedSlice(resourceValidating.UnstructuredContent(), webhooks, "webhooks"); err != nil {
		return errors.Wrapf(err, "unable to set validatingWebhookConfigurations.webhooks")
	}

	if _, err := wrc.client.UpdateResource(resourceValidating.GetAPIVersion(), resourceValidating.GetKind(), "", resourceValidating, false); err != nil {
		return err
	}

	wrc.log.V(3).Info("successfully updated validatingWebhookConfigurations", "name", getResourceMutatingWebhookConfigName(wrc.serverIP))

	return nil
}

func (wrc *Register) updateResourceMutatingWebhookConfiguration(webhookCfg config.WebhookConfig) error {
	resourceMutatingTyped, err := wrc.mwcLister.Get(getResourceMutatingWebhookConfigName(wrc.serverIP))
	if err != nil {
		return errors.Wrapf(err, "unable to get mutatingWebhookConfigurations")
	}
	resourceMutatingTyped.SetGroupVersionKind(schema.GroupVersionKind{Group: "", Version: "admissionregistration.k8s.io/v1", Kind: kindMutating})

	resourceMutating := &unstructured.Unstructured{}
	rawResc, err := json.Marshal(resourceMutatingTyped)
	if err != nil {
		return err
	}
	err = json.Unmarshal(rawResc, &resourceMutating.Object)
	if err != nil {
		return err
	}

	webhooksUntyped, _, err := unstructured.NestedSlice(resourceMutating.UnstructuredContent(), "webhooks")
	if err != nil {
		return errors.Wrapf(err, "unable to load mutatingWebhookConfigurations.webhooks")
	}

	var (
		webhook  map[string]interface{}
		webhooks []interface{}
		ok       bool
	)

	webhookChanged := false
	for i, whu := range webhooksUntyped {
		webhook, ok = whu.(map[string]interface{})
		if !ok {
			return errors.Wrapf(err, "type mismatched, expected map[string]interface{}, got %T", webhooksUntyped[i])
		}
		{
			currentSelector, _, err := unstructured.NestedMap(webhook, "objectSelector")
			if err != nil {
				return errors.Wrapf(err, "unable to get mutatingWebhookConfigurations.webhooks["+fmt.Sprint(i)+"].objectSelector")
			}

			if expectedSelector, err := convertLabelSelector(webhookCfg.ObjectSelector); err != nil {
				return err
			} else {
				if !reflect.DeepEqual(expectedSelector, currentSelector) {
					webhookChanged = true
				}
				if err = unstructured.SetNestedMap(webhook, expectedSelector, "objectSelector"); err != nil {
					return errors.Wrapf(err, "unable to set mutatingWebhookConfigurations.webhooks["+fmt.Sprint(i)+"].objectSelector")
				}
			}
		}
		{
			currentSelector, _, err := unstructured.NestedMap(webhook, "namespaceSelector")
			if err != nil {
				return errors.Wrapf(err, "unable to get mutatingWebhookConfigurations.webhooks["+fmt.Sprint(i)+"].namespaceSelector")
			}

			if expectedSelector, err := convertLabelSelector(webhookCfg.NamespaceSelector); err != nil {
				return err
			} else {
				if !reflect.DeepEqual(expectedSelector, currentSelector) {
					webhookChanged = true
				}
				if err = unstructured.SetNestedMap(webhook, expectedSelector, "namespaceSelector"); err != nil {
					return errors.Wrapf(err, "unable to set mutatingWebhookConfigurations.webhooks["+fmt.Sprint(i)+"].namespaceSelector")
				}
			}
		}
		webhooks = append(webhooks, webhook)
	}

	if !webhookChanged {
		wrc.log.V(4).Info("namespaceSelector unchanged, skip updating mutatingWebhookConfigurations")
		return nil
	}

	if err = unstructured.SetNestedSlice(resourceMutating.UnstructuredContent(), webhooks, "webhooks"); err != nil {
		return errors.Wrapf(err, "unable to set mutatingWebhookConfigurations.webhooks")
	}

	if _, err := wrc.client.UpdateResource(resourceMutating.GetAPIVersion(), resourceMutating.GetKind(), "", resourceMutating, false); err != nil {
		return err
	}

	wrc.log.V(3).Info("successfully updated mutatingWebhookConfigurations", "name", getResourceMutatingWebhookConfigName(wrc.serverIP))

	return nil
}<|MERGE_RESOLUTION|>--- conflicted
+++ resolved
@@ -220,20 +220,14 @@
 		<-wrc.UpdateWebhookChan
 		logger.V(4).Info("received the signal to update webhook configurations")
 
-		// var nsSelector map[string]interface{}
 		webhookCfgs := configHandler.GetWebhooks()
 		webhookCfg := config.WebhookConfig{}
 		if len(webhookCfgs) > 0 {
 			webhookCfg = webhookCfgs[0]
 		}
 
-<<<<<<< HEAD
+		retry := false
 		if err := wrc.updateResourceMutatingWebhookConfiguration(webhookCfg); err != nil {
-=======
-		retry := false
-
-		if err := wrc.updateResourceMutatingWebhookConfiguration(nsSelector); err != nil {
->>>>>>> 4ce5c972
 			logger.Error(err, "unable to update mutatingWebhookConfigurations", "name", getResourceMutatingWebhookConfigName(wrc.serverIP))
 			retry = true
 		}
