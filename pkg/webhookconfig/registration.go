package webhookconfig

import (
	"context"
	"encoding/json"
	"fmt"
	"reflect"
	"strings"
	"sync"
	"time"

	"github.com/go-logr/logr"
	kyvernoclient "github.com/kyverno/kyverno/pkg/client/clientset/versioned"
	kyvernoinformer "github.com/kyverno/kyverno/pkg/client/informers/externalversions/kyverno/v1"
	"github.com/kyverno/kyverno/pkg/config"
	client "github.com/kyverno/kyverno/pkg/dclient"
	"github.com/kyverno/kyverno/pkg/tls"
	"github.com/kyverno/kyverno/pkg/utils"
	"github.com/pkg/errors"
	admregapi "k8s.io/api/admissionregistration/v1"
	corev1 "k8s.io/api/core/v1"
	errorsapi "k8s.io/apimachinery/pkg/api/errors"
	metav1 "k8s.io/apimachinery/pkg/apis/meta/v1"
	adminformers "k8s.io/client-go/informers/admissionregistration/v1"
	informers "k8s.io/client-go/informers/apps/v1"
	"k8s.io/client-go/kubernetes"
	admlisters "k8s.io/client-go/listers/admissionregistration/v1"
	listers "k8s.io/client-go/listers/apps/v1"
	rest "k8s.io/client-go/rest"
)

const (
	kindMutating   string = "MutatingWebhookConfiguration"
	kindValidating string = "ValidatingWebhookConfiguration"
)

// Register manages webhook registration. There are five webhooks:
// 1. Policy Validation
// 2. Policy Mutation
// 3. Resource Validation
// 4. Resource Mutation
// 5. Webhook Status Mutation
type Register struct {
	// clients
	kubeClient   kubernetes.Interface
	clientConfig *rest.Config

	// listers
	mwcLister   admlisters.MutatingWebhookConfigurationLister
	vwcLister   admlisters.ValidatingWebhookConfigurationLister
	kDeplLister listers.DeploymentLister

	serverIP           string // when running outside a cluster
	timeoutSeconds     int32
	log                logr.Logger
	debug              bool
	autoUpdateWebhooks bool
	stopCh             <-chan struct{}

	UpdateWebhookChan    chan bool
	createDefaultWebhook chan string

	// manage implements methods to manage webhook configurations
	manage
}

// NewRegister creates new Register instance
func NewRegister(
	clientConfig *rest.Config,
	client client.Interface,
	kubeClient kubernetes.Interface,
	kyvernoClient kyvernoclient.Interface,
	mwcInformer adminformers.MutatingWebhookConfigurationInformer,
	vwcInformer adminformers.ValidatingWebhookConfigurationInformer,
	kDeplInformer informers.DeploymentInformer,
	pInformer kyvernoinformer.ClusterPolicyInformer,
	npInformer kyvernoinformer.PolicyInformer,
	serverIP string,
	webhookTimeout int32,
	debug bool,
	autoUpdateWebhooks bool,
	stopCh <-chan struct{},
	log logr.Logger) *Register {
	register := &Register{
		clientConfig:         clientConfig,
		kubeClient:           kubeClient,
		mwcLister:            mwcInformer.Lister(),
		vwcLister:            vwcInformer.Lister(),
		kDeplLister:          kDeplInformer.Lister(),
		serverIP:             serverIP,
		timeoutSeconds:       webhookTimeout,
		log:                  log.WithName("Register"),
		debug:                debug,
		autoUpdateWebhooks:   autoUpdateWebhooks,
		UpdateWebhookChan:    make(chan bool),
		createDefaultWebhook: make(chan string),
		stopCh:               stopCh,
	}

	register.manage = newWebhookConfigManager(client, kyvernoClient, pInformer, npInformer, mwcInformer, vwcInformer, serverIP, register.autoUpdateWebhooks, register.createDefaultWebhook, stopCh, log.WithName("WebhookConfigManager"))

	return register
}

// Register clean up the old webhooks and re-creates admission webhooks configs on cluster
func (wrc *Register) Register() error {
	logger := wrc.log
	if wrc.serverIP != "" {
		logger.Info("Registering webhook", "url", fmt.Sprintf("https://%s", wrc.serverIP))
	}
	if !wrc.debug {
		if err := wrc.checkEndpoint(); err != nil {
			return err
		}
	}

	caData := wrc.readCaData()
	if caData == nil {
		return errors.New("Unable to extract CA data from configuration")
	}

	errors := make([]string, 0)
	if err := wrc.createVerifyMutatingWebhookConfiguration(caData); err != nil {
		errors = append(errors, err.Error())
	}

	if err := wrc.createPolicyValidatingWebhookConfiguration(caData); err != nil {
		errors = append(errors, err.Error())
	}

	if err := wrc.createPolicyMutatingWebhookConfiguration(caData); err != nil {
		errors = append(errors, err.Error())
	}

	if err := wrc.createResourceValidatingWebhookConfiguration(caData); err != nil {
		errors = append(errors, err.Error())
	}

	if err := wrc.createResourceMutatingWebhookConfiguration(caData); err != nil {
		errors = append(errors, err.Error())
	}

	if len(errors) > 0 {
		return fmt.Errorf("%s", strings.Join(errors, ","))
	}

	go wrc.manage.start()
	return nil
}

// Check returns an error if any of the webhooks are not configured
func (wrc *Register) Check() error {
	if _, err := wrc.mwcLister.Get(getVerifyMutatingWebhookConfigName(wrc.serverIP)); err != nil {
		return err
	}

	if _, err := wrc.mwcLister.Get(getResourceMutatingWebhookConfigName(wrc.serverIP)); err != nil {
		return err
	}

	if _, err := wrc.vwcLister.Get(getResourceValidatingWebhookConfigName(wrc.serverIP)); err != nil {
		return err
	}

	if _, err := wrc.mwcLister.Get(getPolicyMutatingWebhookConfigName(wrc.serverIP)); err != nil {
		return err
	}

	if _, err := wrc.vwcLister.Get(getPolicyValidatingWebhookConfigName(wrc.serverIP)); err != nil {
		return err
	}

	return nil
}

// Remove removes all webhook configurations
func (wrc *Register) Remove(cleanUp chan<- struct{}) {
	defer close(cleanUp)
	// delete Lease object to let init container do the cleanup
<<<<<<< HEAD
	err := wrc.kubeClient.CoordinationV1().Leases(config.KyvernoNamespace()).Delete(context.TODO(), "kyvernopre-lock", metav1.DeleteOptions{})
	if err != nil && errorsapi.IsNotFound(err) {
=======
	if err := wrc.kubeClient.CoordinationV1().Leases(config.KyvernoNamespace).Delete(context.TODO(), "kyvernopre-lock", metav1.DeleteOptions{}); err != nil && errorsapi.IsNotFound(err) {
>>>>>>> bbe65959
		wrc.log.WithName("cleanup").Error(err, "failed to clean up Lease lock")
	}
	if wrc.shouldCleanupKyvernoResource() {
		wrc.removeWebhookConfigurations()
		wrc.removeSecrets()
	}
}

// UpdateWebhookConfigurations updates resource webhook configurations dynamically
// based on the UPDATEs of Kyverno ConfigMap defined in INIT_CONFIG env
//
// it currently updates namespaceSelector only, can be extend to update other fields
// +deprecated
func (wrc *Register) UpdateWebhookConfigurations(configHandler config.Configuration) {
	logger := wrc.log.WithName("UpdateWebhookConfigurations")
	for {
		<-wrc.UpdateWebhookChan
		logger.V(4).Info("received the signal to update webhook configurations")

		webhookCfgs := configHandler.GetWebhooks()
		webhookCfg := config.WebhookConfig{}
		if len(webhookCfgs) > 0 {
			webhookCfg = webhookCfgs[0]
		}

		retry := false
		if err := wrc.updateResourceMutatingWebhookConfiguration(webhookCfg); err != nil {
			logger.Error(err, "unable to update mutatingWebhookConfigurations", "name", getResourceMutatingWebhookConfigName(wrc.serverIP))
			retry = true
		}

		if err := wrc.updateResourceValidatingWebhookConfiguration(webhookCfg); err != nil {
			logger.Error(err, "unable to update validatingWebhookConfigurations", "name", getResourceValidatingWebhookConfigName(wrc.serverIP))
			retry = true
		}

		if retry {
			go func() {
				time.Sleep(1 * time.Second)
				wrc.UpdateWebhookChan <- true
			}()
		}
	}
}

func (wrc *Register) ValidateWebhookConfigurations(namespace, name string) error {
	logger := wrc.log.WithName("ValidateWebhookConfigurations")
	cm, err := wrc.kubeClient.CoreV1().ConfigMaps(namespace).Get(context.TODO(), name, metav1.GetOptions{})
	if err != nil {
		logger.Error(err, "unable to fetch ConfigMap", "namespace", namespace, "name", name)
		return nil
	}
	webhooks, ok := cm.Data["webhooks"]
	if !ok {
		logger.V(4).Info("webhook configurations not defined")
		return nil
	}
	webhookCfgs := make([]config.WebhookConfig, 0, 10)
	return json.Unmarshal([]byte(webhooks), &webhookCfgs)
}

<<<<<<< HEAD
// cleanupKyvernoResource returns true if Kyverno is terminating
func (wrc *Register) cleanupKyvernoResource() bool {
	logger := wrc.log.WithName("cleanupKyvernoResource")
	deploy, err := wrc.kubeClient.AppsV1().Deployments(config.KyvernoNamespace()).Get(context.TODO(), config.KyvernoDeploymentName(), metav1.GetOptions{})
	if err != nil {
		if errorsapi.IsNotFound(err) {
			logger.Info("Kyverno deployment not found, cleanup Kyverno resources")
			return true
		}
		logger.Error(err, "failed to get deployment, not cleaning up kyverno resources")
		return false
	}
	if deploy.GetDeletionTimestamp() != nil {
		logger.Info("Kyverno is terminating, cleanup Kyverno resources")
		return true
	}
	if deploy.Spec.Replicas != nil && *deploy.Spec.Replicas == 0 {
		logger.Info("Kyverno is scaled to zero, cleanup Kyverno resources")
		return true
	}
	logger.Info("updating Kyverno Pod, won't clean up Kyverno resources")
	return false
}

func (wrc *Register) createResourceMutatingWebhookConfiguration(caData []byte) error {
	var config *admregapi.MutatingWebhookConfiguration

	if wrc.serverIP != "" {
		config = wrc.constructDefaultDebugMutatingWebhookConfig(caData)
	} else {
		config = wrc.constructDefaultMutatingWebhookConfig(caData)
	}

=======
func (wrc *Register) createMutatingWebhookConfiguration(config *admregapi.MutatingWebhookConfiguration) error {
>>>>>>> bbe65959
	logger := wrc.log.WithValues("kind", kindMutating, "name", config.Name)
	if _, err := wrc.kubeClient.AdmissionregistrationV1().MutatingWebhookConfigurations().Create(context.TODO(), config, metav1.CreateOptions{}); err != nil {
		if errorsapi.IsAlreadyExists(err) {
			logger.V(6).Info("resource mutating webhook configuration already exists", "name", config.Name)
			return wrc.updateMutatingWebhookConfiguration(config)
		}
		logger.Error(err, "failed to create resource mutating webhook configuration", "name", config.Name)
		return err
	}
	logger.Info("created webhook")
	return nil
}

func (wrc *Register) createValidatingWebhookConfiguration(config *admregapi.ValidatingWebhookConfiguration) error {
	logger := wrc.log.WithValues("kind", kindValidating, "name", config.Name)
	if _, err := wrc.kubeClient.AdmissionregistrationV1().ValidatingWebhookConfigurations().Create(context.TODO(), config, metav1.CreateOptions{}); err != nil {
		if errorsapi.IsAlreadyExists(err) {
			logger.V(6).Info("resource validating webhook configuration already exists", "name", config.Name)
			return wrc.updateValidatingWebhookConfiguration(config)
		}
		logger.Error(err, "failed to create resource validating webhook configuration", "name", config.Name)
		return err
	}
	logger.Info("created webhook")
	return nil
}

func (wrc *Register) createResourceMutatingWebhookConfiguration(caData []byte) error {
	owner := wrc.constructOwner()
	var config *admregapi.MutatingWebhookConfiguration
	if wrc.serverIP != "" {
		config = constructDefaultDebugMutatingWebhookConfig(wrc.serverIP, caData, wrc.timeoutSeconds, wrc.autoUpdateWebhooks, owner)
	} else {
		config = constructDefaultMutatingWebhookConfig(caData, wrc.timeoutSeconds, wrc.autoUpdateWebhooks, owner)
	}
	return wrc.createMutatingWebhookConfiguration(config)
}

func (wrc *Register) createResourceValidatingWebhookConfiguration(caData []byte) error {
	owner := wrc.constructOwner()
	var config *admregapi.ValidatingWebhookConfiguration
	if wrc.serverIP != "" {
		config = constructDefaultDebugValidatingWebhookConfig(wrc.serverIP, caData, wrc.timeoutSeconds, wrc.autoUpdateWebhooks, owner)
	} else {
		config = constructDefaultValidatingWebhookConfig(caData, wrc.timeoutSeconds, wrc.autoUpdateWebhooks, owner)
	}
	return wrc.createValidatingWebhookConfiguration(config)
}

func (wrc *Register) createPolicyValidatingWebhookConfiguration(caData []byte) error {
	owner := wrc.constructOwner()
	var config *admregapi.ValidatingWebhookConfiguration
	if wrc.serverIP != "" {
		config = constructDebugPolicyValidatingWebhookConfig(wrc.serverIP, caData, wrc.timeoutSeconds, owner)
	} else {
		config = constructPolicyValidatingWebhookConfig(caData, wrc.timeoutSeconds, owner)
	}
	return wrc.createValidatingWebhookConfiguration(config)
}

func (wrc *Register) createPolicyMutatingWebhookConfiguration(caData []byte) error {
	owner := wrc.constructOwner()
	var config *admregapi.MutatingWebhookConfiguration
	if wrc.serverIP != "" {
		config = constructDebugPolicyMutatingWebhookConfig(wrc.serverIP, caData, wrc.timeoutSeconds, owner)
	} else {
		config = constructPolicyMutatingWebhookConfig(caData, wrc.timeoutSeconds, owner)
	}
	return wrc.createMutatingWebhookConfiguration(config)
}

func (wrc *Register) createVerifyMutatingWebhookConfiguration(caData []byte) error {
	owner := wrc.constructOwner()
	var config *admregapi.MutatingWebhookConfiguration
	if wrc.serverIP != "" {
		config = constructDebugVerifyMutatingWebhookConfig(wrc.serverIP, caData, wrc.timeoutSeconds, owner)
	} else {
		config = constructVerifyMutatingWebhookConfig(caData, wrc.timeoutSeconds, owner)
	}
	return wrc.createMutatingWebhookConfiguration(config)
}

// GetWebhookTimeOut returns the value of webhook timeout
func (wrc *Register) GetWebhookTimeOut() time.Duration {
	return time.Duration(wrc.timeoutSeconds)
}

<<<<<<< HEAD
// removeSecrets removes Kyverno managed secrets
func (wrc *Register) removeSecrets() {
	selector := &metav1.LabelSelector{
		MatchLabels: map[string]string{
			tls.ManagedByLabel: "kyverno",
		},
	}
	if err := wrc.kubeClient.CoreV1().Secrets(config.KyvernoNamespace()).DeleteCollection(context.TODO(), metav1.DeleteOptions{}, metav1.ListOptions{LabelSelector: metav1.FormatLabelSelector(selector)}); err != nil {
		wrc.log.Error(err, "failed to clean up Kyverno managed secrets")
		return
	}
}

=======
>>>>>>> bbe65959
func (wrc *Register) checkEndpoint() error {
	endpoint, err := wrc.kubeClient.CoreV1().Endpoints(config.KyvernoNamespace()).Get(context.TODO(), config.KyvernoServiceName(), metav1.GetOptions{})
	if err != nil {
		return fmt.Errorf("failed to get endpoint %s/%s: %v", config.KyvernoNamespace(), config.KyvernoServiceName(), err)
	}
	selector := &metav1.LabelSelector{
		MatchLabels: map[string]string{
			"app.kubernetes.io/name": "kyverno",
		},
	}
	pods, err := wrc.kubeClient.CoreV1().Pods(config.KyvernoNamespace()).List(context.TODO(), metav1.ListOptions{LabelSelector: metav1.FormatLabelSelector(selector)})
	if err != nil {
		return fmt.Errorf("failed to list Kyverno Pod: %v", err)
	}
	ips, errs := getHealthyPodsIP(pods.Items)
	if len(errs) != 0 {
		return fmt.Errorf("error getting pod's IP: %v", errs)
	}
	if len(ips) == 0 {
		return fmt.Errorf("pod is not assigned to any node yet")
	}
	for _, subset := range endpoint.Subsets {
		if len(subset.Addresses) == 0 {
			continue
		}
		for _, addr := range subset.Addresses {
			if utils.ContainsString(ips, addr.IP) {
				wrc.log.Info("Endpoint ready", "ns", config.KyvernoNamespace(), "name", config.KyvernoServiceName())
				return nil
			}
		}
	}
	err = fmt.Errorf("endpoint not ready")
	wrc.log.V(3).Info(err.Error(), "ns", config.KyvernoNamespace(), "name", config.KyvernoServiceName())
	return err
}

func getHealthyPodsIP(pods []corev1.Pod) (ips []string, errs []error) {
	for _, pod := range pods {
		if pod.Status.Phase != "Running" {
			continue
		}
		ips = append(ips, pod.Status.PodIP)
	}
	return
}

func (wrc *Register) updateResourceValidatingWebhookConfiguration(webhookCfg config.WebhookConfig) error {
	resource, err := wrc.vwcLister.Get(getResourceValidatingWebhookConfigName(wrc.serverIP))
	if err != nil {
		return errors.Wrapf(err, "unable to get validatingWebhookConfigurations")
	}
	copy := resource.DeepCopy()
	for i := range copy.Webhooks {
		copy.Webhooks[i].ObjectSelector = webhookCfg.ObjectSelector
		copy.Webhooks[i].NamespaceSelector = webhookCfg.NamespaceSelector
	}
	if reflect.DeepEqual(resource.Webhooks, copy.Webhooks) {
		wrc.log.V(4).Info("namespaceSelector unchanged, skip updating validatingWebhookConfigurations")
		return nil
	}
	if _, err := wrc.kubeClient.AdmissionregistrationV1().ValidatingWebhookConfigurations().Update(context.TODO(), copy, metav1.UpdateOptions{}); err != nil {
		return err
	}
	wrc.log.V(3).Info("successfully updated validatingWebhookConfigurations", "name", getResourceMutatingWebhookConfigName(wrc.serverIP))
	return nil
}

func (wrc *Register) updateResourceMutatingWebhookConfiguration(webhookCfg config.WebhookConfig) error {
	resource, err := wrc.mwcLister.Get(getResourceMutatingWebhookConfigName(wrc.serverIP))
	if err != nil {
		return errors.Wrapf(err, "unable to get mutatingWebhookConfigurations")
	}
	copy := resource.DeepCopy()
	for i := range copy.Webhooks {
		copy.Webhooks[i].ObjectSelector = webhookCfg.ObjectSelector
		copy.Webhooks[i].NamespaceSelector = webhookCfg.NamespaceSelector
	}
	if reflect.DeepEqual(resource.Webhooks, copy.Webhooks) {
		wrc.log.V(4).Info("namespaceSelector unchanged, skip updating mutatingWebhookConfigurations")
		return nil
	}
	if _, err := wrc.kubeClient.AdmissionregistrationV1().MutatingWebhookConfigurations().Update(context.TODO(), copy, metav1.UpdateOptions{}); err != nil {
		return err
	}
	wrc.log.V(3).Info("successfully updated mutatingWebhookConfigurations", "name", getResourceMutatingWebhookConfigName(wrc.serverIP))
	return nil
}

// updateMutatingWebhookConfiguration updates an existing MutatingWebhookConfiguration with the rules provided by
// the targetConfig. If the targetConfig doesn't provide any rules, the existing rules will be preserved.
func (wrc *Register) updateMutatingWebhookConfiguration(targetConfig *admregapi.MutatingWebhookConfiguration) error {
	// Fetch the existing webhook.
	currentConfiguration, err := wrc.mwcLister.Get(targetConfig.Name)
	if err != nil {
		return fmt.Errorf("failed to get %s %s: %v", kindMutating, targetConfig.Name, err)
	}
	// Create a map of the target webhooks.
	targetWebhooksMap := make(map[string]admregapi.MutatingWebhook)
	for _, w := range targetConfig.Webhooks {
		targetWebhooksMap[w.Name] = w
	}
	// Update the webhooks.
	newWebhooks := make([]admregapi.MutatingWebhook, 0)
	for _, w := range currentConfiguration.Webhooks {
		target, exist := targetWebhooksMap[w.Name]
		if !exist {
			continue
		}
		delete(targetWebhooksMap, w.Name)
		// Update the webhook configuration
		w.ClientConfig.URL = target.ClientConfig.URL
		w.ClientConfig.Service = target.ClientConfig.Service
		w.ClientConfig.CABundle = target.ClientConfig.CABundle
		if target.Rules != nil {
			// If the target webhook has rule definitions override the current.
			w.Rules = target.Rules
		}
		newWebhooks = append(newWebhooks, w)
	}
	// Check if there are additional webhooks defined and add them.
	for _, w := range targetWebhooksMap {
		newWebhooks = append(newWebhooks, w)
	}
	// Update the current configuration.
	currentConfiguration.Webhooks = newWebhooks
	if _, err := wrc.kubeClient.AdmissionregistrationV1().MutatingWebhookConfigurations().Update(context.TODO(), currentConfiguration, metav1.UpdateOptions{}); err != nil {
		return err
	}
	wrc.log.V(3).Info("successfully updated mutatingWebhookConfigurations", "name", targetConfig.Name)
	return nil
}

// updateValidatingWebhookConfiguration updates an existing ValidatingWebhookConfiguration with the rules provided by
// the targetConfig. If the targetConfig doesn't provide any rules, the existing rules will be preserved.
func (wrc *Register) updateValidatingWebhookConfiguration(targetConfig *admregapi.ValidatingWebhookConfiguration) error {
	// Fetch the existing webhook.
	currentConfiguration, err := wrc.vwcLister.Get(targetConfig.Name)
	if err != nil {
		return fmt.Errorf("failed to get %s %s: %v", kindValidating, targetConfig.Name, err)
	}
	// Create a map of the target webhooks.
	targetWebhooksMap := make(map[string]admregapi.ValidatingWebhook)
	for _, w := range targetConfig.Webhooks {
		targetWebhooksMap[w.Name] = w
	}
	// Update the webhooks.
	newWebhooks := make([]admregapi.ValidatingWebhook, 0)
	for _, w := range currentConfiguration.Webhooks {
		target, exist := targetWebhooksMap[w.Name]
		if !exist {
			continue
		}
		delete(targetWebhooksMap, w.Name)
		// Update the webhook configuration
		w.ClientConfig.URL = target.ClientConfig.URL
		w.ClientConfig.Service = target.ClientConfig.Service
		w.ClientConfig.CABundle = target.ClientConfig.CABundle
		if target.Rules != nil {
			// If the target webhook has rule definitions override the current.
			w.Rules = target.Rules
		}
		newWebhooks = append(newWebhooks, w)
	}
	// Check if there are additional webhooks defined and add them.
	for _, w := range targetWebhooksMap {
		newWebhooks = append(newWebhooks, w)
	}
	// Update the current configuration.
	currentConfiguration.Webhooks = newWebhooks
	if _, err := wrc.kubeClient.AdmissionregistrationV1().ValidatingWebhookConfigurations().Update(context.TODO(), currentConfiguration, metav1.UpdateOptions{}); err != nil {
		return err
	}
	wrc.log.V(3).Info("successfully updated validatingWebhookConfigurations", "name", targetConfig.Name)
	return nil
}

func (wrc *Register) shouldCleanupKyvernoResource() bool {
	logger := wrc.log.WithName("cleanupKyvernoResource")
	deploy, err := wrc.kubeClient.AppsV1().Deployments(config.KyvernoNamespace).Get(context.TODO(), config.KyvernoDeploymentName, metav1.GetOptions{})
	if err != nil {
		if errorsapi.IsNotFound(err) {
			logger.Info("Kyverno deployment not found, cleanup Kyverno resources")
			return true
		}
		logger.Error(err, "failed to get deployment, not cleaning up kyverno resources")
		return false
	}
	if deploy.GetDeletionTimestamp() != nil {
		logger.Info("Kyverno is terminating, cleanup Kyverno resources")
		return true
	}
	if deploy.Spec.Replicas != nil && *deploy.Spec.Replicas == 0 {
		logger.Info("Kyverno is scaled to zero, cleanup Kyverno resources")
		return true
	}
	logger.Info("updating Kyverno Pod, won't clean up Kyverno resources")
	return false
}

func (wrc *Register) removeSecrets() {
	selector := &metav1.LabelSelector{
		MatchLabels: map[string]string{
			tls.ManagedByLabel: "kyverno",
		},
	}
	if err := wrc.kubeClient.CoreV1().Secrets(config.KyvernoNamespace).DeleteCollection(context.TODO(), metav1.DeleteOptions{}, metav1.ListOptions{LabelSelector: metav1.FormatLabelSelector(selector)}); err != nil {
		wrc.log.Error(err, "failed to clean up Kyverno managed secrets")
	}
}

func (wrc *Register) removeWebhookConfigurations() {
	startTime := time.Now()
	wrc.log.V(3).Info("deleting all webhook configurations")
	defer wrc.log.V(4).Info("removed webhook configurations", "processingTime", time.Since(startTime).String())
	var wg sync.WaitGroup
	wg.Add(5)
	go wrc.removeResourceMutatingWebhookConfiguration(&wg)
	go wrc.removeResourceValidatingWebhookConfiguration(&wg)
	go wrc.removePolicyMutatingWebhookConfiguration(&wg)
	go wrc.removePolicyValidatingWebhookConfiguration(&wg)
	go wrc.removeVerifyWebhookMutatingWebhookConfig(&wg)
	wg.Wait()
}

func (wrc *Register) removeResourceMutatingWebhookConfiguration(wg *sync.WaitGroup) {
	defer wg.Done()
	wrc.removeMutatingWebhookConfiguration(getResourceMutatingWebhookConfigName(wrc.serverIP))
}

func (wrc *Register) removeResourceValidatingWebhookConfiguration(wg *sync.WaitGroup) {
	defer wg.Done()
	wrc.removeValidatingWebhookConfiguration(getResourceValidatingWebhookConfigName(wrc.serverIP))
}

func (wrc *Register) removePolicyMutatingWebhookConfiguration(wg *sync.WaitGroup) {
	defer wg.Done()
	wrc.removeMutatingWebhookConfiguration(getPolicyMutatingWebhookConfigName(wrc.serverIP))
}

func (wrc *Register) removePolicyValidatingWebhookConfiguration(wg *sync.WaitGroup) {
	defer wg.Done()
	wrc.removeValidatingWebhookConfiguration(getPolicyValidatingWebhookConfigName(wrc.serverIP))
}

func (wrc *Register) removeVerifyWebhookMutatingWebhookConfig(wg *sync.WaitGroup) {
	defer wg.Done()
	wrc.removeMutatingWebhookConfiguration(getVerifyMutatingWebhookConfigName(wrc.serverIP))
}

func (wrc *Register) removeMutatingWebhookConfiguration(name string) {
	logger := wrc.log.WithValues("kind", kindMutating, "name", name)
	if err := wrc.kubeClient.AdmissionregistrationV1().MutatingWebhookConfigurations().Delete(context.TODO(), name, metav1.DeleteOptions{}); err != nil && !errorsapi.IsNotFound(err) {
		logger.Error(err, "failed to delete the mutating webhook configuration")
	} else {
		logger.Info("webhook configuration deleted")
	}
}

func (wrc *Register) removeValidatingWebhookConfiguration(name string) {
	logger := wrc.log.WithValues("kind", kindValidating, "name", name)
	if err := wrc.kubeClient.AdmissionregistrationV1().ValidatingWebhookConfigurations().Delete(context.TODO(), name, metav1.DeleteOptions{}); err != nil && !errorsapi.IsNotFound(err) {
		logger.Error(err, "failed to delete the validating webhook configuration")
	} else {
		logger.Info("webhook configuration deleted")
	}
}<|MERGE_RESOLUTION|>--- conflicted
+++ resolved
@@ -177,12 +177,7 @@
 func (wrc *Register) Remove(cleanUp chan<- struct{}) {
 	defer close(cleanUp)
 	// delete Lease object to let init container do the cleanup
-<<<<<<< HEAD
-	err := wrc.kubeClient.CoordinationV1().Leases(config.KyvernoNamespace()).Delete(context.TODO(), "kyvernopre-lock", metav1.DeleteOptions{})
-	if err != nil && errorsapi.IsNotFound(err) {
-=======
-	if err := wrc.kubeClient.CoordinationV1().Leases(config.KyvernoNamespace).Delete(context.TODO(), "kyvernopre-lock", metav1.DeleteOptions{}); err != nil && errorsapi.IsNotFound(err) {
->>>>>>> bbe65959
+  if err := wrc.kubeClient.CoordinationV1().Leases(config.KyvernoNamespace()).Delete(context.TODO(), "kyvernopre-lock", metav1.DeleteOptions{}); err != nil && errorsapi.IsNotFound(err) {
 		wrc.log.WithName("cleanup").Error(err, "failed to clean up Lease lock")
 	}
 	if wrc.shouldCleanupKyvernoResource() {
@@ -244,43 +239,7 @@
 	return json.Unmarshal([]byte(webhooks), &webhookCfgs)
 }
 
-<<<<<<< HEAD
-// cleanupKyvernoResource returns true if Kyverno is terminating
-func (wrc *Register) cleanupKyvernoResource() bool {
-	logger := wrc.log.WithName("cleanupKyvernoResource")
-	deploy, err := wrc.kubeClient.AppsV1().Deployments(config.KyvernoNamespace()).Get(context.TODO(), config.KyvernoDeploymentName(), metav1.GetOptions{})
-	if err != nil {
-		if errorsapi.IsNotFound(err) {
-			logger.Info("Kyverno deployment not found, cleanup Kyverno resources")
-			return true
-		}
-		logger.Error(err, "failed to get deployment, not cleaning up kyverno resources")
-		return false
-	}
-	if deploy.GetDeletionTimestamp() != nil {
-		logger.Info("Kyverno is terminating, cleanup Kyverno resources")
-		return true
-	}
-	if deploy.Spec.Replicas != nil && *deploy.Spec.Replicas == 0 {
-		logger.Info("Kyverno is scaled to zero, cleanup Kyverno resources")
-		return true
-	}
-	logger.Info("updating Kyverno Pod, won't clean up Kyverno resources")
-	return false
-}
-
-func (wrc *Register) createResourceMutatingWebhookConfiguration(caData []byte) error {
-	var config *admregapi.MutatingWebhookConfiguration
-
-	if wrc.serverIP != "" {
-		config = wrc.constructDefaultDebugMutatingWebhookConfig(caData)
-	} else {
-		config = wrc.constructDefaultMutatingWebhookConfig(caData)
-	}
-
-=======
 func (wrc *Register) createMutatingWebhookConfiguration(config *admregapi.MutatingWebhookConfiguration) error {
->>>>>>> bbe65959
 	logger := wrc.log.WithValues("kind", kindMutating, "name", config.Name)
 	if _, err := wrc.kubeClient.AdmissionregistrationV1().MutatingWebhookConfigurations().Create(context.TODO(), config, metav1.CreateOptions{}); err != nil {
 		if errorsapi.IsAlreadyExists(err) {
@@ -368,22 +327,6 @@
 	return time.Duration(wrc.timeoutSeconds)
 }
 
-<<<<<<< HEAD
-// removeSecrets removes Kyverno managed secrets
-func (wrc *Register) removeSecrets() {
-	selector := &metav1.LabelSelector{
-		MatchLabels: map[string]string{
-			tls.ManagedByLabel: "kyverno",
-		},
-	}
-	if err := wrc.kubeClient.CoreV1().Secrets(config.KyvernoNamespace()).DeleteCollection(context.TODO(), metav1.DeleteOptions{}, metav1.ListOptions{LabelSelector: metav1.FormatLabelSelector(selector)}); err != nil {
-		wrc.log.Error(err, "failed to clean up Kyverno managed secrets")
-		return
-	}
-}
-
-=======
->>>>>>> bbe65959
 func (wrc *Register) checkEndpoint() error {
 	endpoint, err := wrc.kubeClient.CoreV1().Endpoints(config.KyvernoNamespace()).Get(context.TODO(), config.KyvernoServiceName(), metav1.GetOptions{})
 	if err != nil {
