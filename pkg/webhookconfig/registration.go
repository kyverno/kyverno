package webhookconfig

import (
	"context"
	"encoding/json"
	"fmt"
	"reflect"
	"strings"
	"sync"
	"time"

	"github.com/go-logr/logr"
	kyvernoclient "github.com/kyverno/kyverno/pkg/client/clientset/versioned"
	kyvernoinformer "github.com/kyverno/kyverno/pkg/client/informers/externalversions/kyverno/v1"
	"github.com/kyverno/kyverno/pkg/config"
	client "github.com/kyverno/kyverno/pkg/dclient"
	"github.com/kyverno/kyverno/pkg/tls"
	"github.com/kyverno/kyverno/pkg/utils"
	"github.com/pkg/errors"
	admregapi "k8s.io/api/admissionregistration/v1"
	errorsapi "k8s.io/apimachinery/pkg/api/errors"
	metav1 "k8s.io/apimachinery/pkg/apis/meta/v1"
	adminformers "k8s.io/client-go/informers/admissionregistration/v1"
	informers "k8s.io/client-go/informers/apps/v1"
	"k8s.io/client-go/kubernetes"
	admlisters "k8s.io/client-go/listers/admissionregistration/v1"
	listers "k8s.io/client-go/listers/apps/v1"
	rest "k8s.io/client-go/rest"
)

const (
	kindMutating   string = "MutatingWebhookConfiguration"
	kindValidating string = "ValidatingWebhookConfiguration"
)

// Register manages webhook registration. There are five webhooks:
// 1. Policy Validation
// 2. Policy Mutation
// 3. Resource Validation
// 4. Resource Mutation
// 5. Webhook Status Mutation
type Register struct {
	// clients
	kubeClient   kubernetes.Interface
	clientConfig *rest.Config

	// listers
	mwcLister   admlisters.MutatingWebhookConfigurationLister
	vwcLister   admlisters.ValidatingWebhookConfigurationLister
	kDeplLister listers.DeploymentLister

	serverIP           string // when running outside a cluster
	timeoutSeconds     int32
	log                logr.Logger
	debug              bool
	autoUpdateWebhooks bool
	stopCh             <-chan struct{}

	UpdateWebhookChan    chan bool
	createDefaultWebhook chan string

	// manage implements methods to manage webhook configurations
	manage
}

// NewRegister creates new Register instance
func NewRegister(
	clientConfig *rest.Config,
	client client.Interface,
	kubeClient kubernetes.Interface,
	kyvernoClient kyvernoclient.Interface,
	mwcInformer adminformers.MutatingWebhookConfigurationInformer,
	vwcInformer adminformers.ValidatingWebhookConfigurationInformer,
	kDeplInformer informers.DeploymentInformer,
	pInformer kyvernoinformer.ClusterPolicyInformer,
	npInformer kyvernoinformer.PolicyInformer,
	serverIP string,
	webhookTimeout int32,
	debug bool,
	autoUpdateWebhooks bool,
	stopCh <-chan struct{},
	log logr.Logger) *Register {
	register := &Register{
		clientConfig:         clientConfig,
		kubeClient:           kubeClient,
		mwcLister:            mwcInformer.Lister(),
		vwcLister:            vwcInformer.Lister(),
		kDeplLister:          kDeplInformer.Lister(),
		serverIP:             serverIP,
		timeoutSeconds:       webhookTimeout,
		log:                  log.WithName("Register"),
		debug:                debug,
		autoUpdateWebhooks:   autoUpdateWebhooks,
		UpdateWebhookChan:    make(chan bool),
		createDefaultWebhook: make(chan string),
		stopCh:               stopCh,
	}

	register.manage = newWebhookConfigManager(client.Discovery(), kubeClient, kyvernoClient, pInformer, npInformer, mwcInformer, vwcInformer, serverIP, register.autoUpdateWebhooks, register.createDefaultWebhook, stopCh, log.WithName("WebhookConfigManager"))

	return register
}

// Register clean up the old webhooks and re-creates admission webhooks configs on cluster
func (wrc *Register) Register() error {
	logger := wrc.log
	if wrc.serverIP != "" {
		logger.Info("Registering webhook", "url", fmt.Sprintf("https://%s", wrc.serverIP))
	}
	if !wrc.debug {
		if err := wrc.checkEndpoint(); err != nil {
			return err
		}
	}

	caData := wrc.readCaData()
	if caData == nil {
		return errors.New("Unable to extract CA data from configuration")
	}

	errors := make([]string, 0)
	if err := wrc.createVerifyMutatingWebhookConfiguration(caData); err != nil {
		errors = append(errors, err.Error())
	}

	if err := wrc.createPolicyValidatingWebhookConfiguration(caData); err != nil {
		errors = append(errors, err.Error())
	}

	if err := wrc.createPolicyMutatingWebhookConfiguration(caData); err != nil {
		errors = append(errors, err.Error())
	}

	if err := wrc.createResourceValidatingWebhookConfiguration(caData); err != nil {
		errors = append(errors, err.Error())
	}

	if err := wrc.createResourceMutatingWebhookConfiguration(caData); err != nil {
		errors = append(errors, err.Error())
	}

	if len(errors) > 0 {
		return fmt.Errorf("%s", strings.Join(errors, ","))
	}

	go wrc.manage.start()
	return nil
}

// Check returns an error if any of the webhooks are not configured
func (wrc *Register) Check() error {
	if _, err := wrc.mwcLister.Get(getVerifyMutatingWebhookConfigName(wrc.serverIP)); err != nil {
		return err
	}

	if _, err := wrc.mwcLister.Get(getResourceMutatingWebhookConfigName(wrc.serverIP)); err != nil {
		return err
	}

	if _, err := wrc.vwcLister.Get(getResourceValidatingWebhookConfigName(wrc.serverIP)); err != nil {
		return err
	}

	if _, err := wrc.mwcLister.Get(getPolicyMutatingWebhookConfigName(wrc.serverIP)); err != nil {
		return err
	}

	if _, err := wrc.vwcLister.Get(getPolicyValidatingWebhookConfigName(wrc.serverIP)); err != nil {
		return err
	}

	return nil
}

// Remove removes all webhook configurations
func (wrc *Register) Remove(cleanUp chan<- struct{}) {
	defer close(cleanUp)
	// delete Lease object to let init container do the cleanup
	if err := wrc.kubeClient.CoordinationV1().Leases(config.KyvernoNamespace).Delete(context.TODO(), "kyvernopre-lock", metav1.DeleteOptions{}); err != nil && errorsapi.IsNotFound(err) {
		wrc.log.WithName("cleanup").Error(err, "failed to clean up Lease lock")
	}
	if wrc.shouldCleanupKyvernoResource() {
		wrc.removeWebhookConfigurations()
		wrc.removeSecrets()
	}
}

// UpdateWebhookConfigurations updates resource webhook configurations dynamically
// based on the UPDATEs of Kyverno ConfigMap defined in INIT_CONFIG env
//
// it currently updates namespaceSelector only, can be extend to update other fields
// +deprecated
func (wrc *Register) UpdateWebhookConfigurations(configHandler config.Configuration) {
	logger := wrc.log.WithName("UpdateWebhookConfigurations")
	for {
		<-wrc.UpdateWebhookChan
		logger.V(4).Info("received the signal to update webhook configurations")

		webhookCfgs := configHandler.GetWebhooks()
		webhookCfg := config.WebhookConfig{}
		if len(webhookCfgs) > 0 {
			webhookCfg = webhookCfgs[0]
		}

		retry := false
		if err := wrc.updateResourceMutatingWebhookConfiguration(webhookCfg); err != nil {
			logger.Error(err, "unable to update mutatingWebhookConfigurations", "name", getResourceMutatingWebhookConfigName(wrc.serverIP))
			retry = true
		}

		if err := wrc.updateResourceValidatingWebhookConfiguration(webhookCfg); err != nil {
			logger.Error(err, "unable to update validatingWebhookConfigurations", "name", getResourceValidatingWebhookConfigName(wrc.serverIP))
			retry = true
		}

		if retry {
			go func() {
				time.Sleep(1 * time.Second)
				wrc.UpdateWebhookChan <- true
			}()
		}
	}
}

func (wrc *Register) ValidateWebhookConfigurations(namespace, name string) error {
	logger := wrc.log.WithName("ValidateWebhookConfigurations")
	cm, err := wrc.kubeClient.CoreV1().ConfigMaps(namespace).Get(context.TODO(), name, metav1.GetOptions{})
	if err != nil {
		logger.Error(err, "unable to fetch ConfigMap", "namespace", namespace, "name", name)
		return nil
	}
	webhooks, ok := cm.Data["webhooks"]
	if !ok {
		logger.V(4).Info("webhook configurations not defined")
		return nil
	}
	webhookCfgs := make([]config.WebhookConfig, 0, 10)
	return json.Unmarshal([]byte(webhooks), &webhookCfgs)
}

func (wrc *Register) createMutatingWebhookConfiguration(config *admregapi.MutatingWebhookConfiguration) error {
	logger := wrc.log.WithValues("kind", kindMutating, "name", config.Name)
	if _, err := wrc.kubeClient.AdmissionregistrationV1().MutatingWebhookConfigurations().Create(context.TODO(), config, metav1.CreateOptions{}); err != nil {
		if errorsapi.IsAlreadyExists(err) {
			logger.V(6).Info("resource mutating webhook configuration already exists", "name", config.Name)
			return wrc.updateMutatingWebhookConfiguration(config)
		}
		logger.Error(err, "failed to create resource mutating webhook configuration", "name", config.Name)
		return err
	}
	logger.Info("created webhook")
	return nil
}

func (wrc *Register) createValidatingWebhookConfiguration(config *admregapi.ValidatingWebhookConfiguration) error {
	logger := wrc.log.WithValues("kind", kindValidating, "name", config.Name)
	if _, err := wrc.kubeClient.AdmissionregistrationV1().ValidatingWebhookConfigurations().Create(context.TODO(), config, metav1.CreateOptions{}); err != nil {
		if errorsapi.IsAlreadyExists(err) {
			logger.V(6).Info("resource validating webhook configuration already exists", "name", config.Name)
			return wrc.updateValidatingWebhookConfiguration(config)
		}
		logger.Error(err, "failed to create resource validating webhook configuration", "name", config.Name)
		return err
	}
	logger.Info("created webhook")
	return nil
}

func (wrc *Register) createResourceMutatingWebhookConfiguration(caData []byte) error {
	owner := wrc.constructOwner()
	var config *admregapi.MutatingWebhookConfiguration
	if wrc.serverIP != "" {
		config = constructDefaultDebugMutatingWebhookConfig(wrc.serverIP, caData, wrc.timeoutSeconds, wrc.autoUpdateWebhooks, owner)
	} else {
		config = constructDefaultMutatingWebhookConfig(caData, wrc.timeoutSeconds, wrc.autoUpdateWebhooks, owner)
	}
	return wrc.createMutatingWebhookConfiguration(config)
}

func (wrc *Register) createResourceValidatingWebhookConfiguration(caData []byte) error {
	owner := wrc.constructOwner()
	var config *admregapi.ValidatingWebhookConfiguration
	if wrc.serverIP != "" {
		config = constructDefaultDebugValidatingWebhookConfig(wrc.serverIP, caData, wrc.timeoutSeconds, wrc.autoUpdateWebhooks, owner)
	} else {
		config = constructDefaultValidatingWebhookConfig(caData, wrc.timeoutSeconds, wrc.autoUpdateWebhooks, owner)
	}
	return wrc.createValidatingWebhookConfiguration(config)
}

func (wrc *Register) createPolicyValidatingWebhookConfiguration(caData []byte) error {
	owner := wrc.constructOwner()
	var config *admregapi.ValidatingWebhookConfiguration
	if wrc.serverIP != "" {
		config = constructDebugPolicyValidatingWebhookConfig(wrc.serverIP, caData, wrc.timeoutSeconds, owner)
	} else {
		config = constructPolicyValidatingWebhookConfig(caData, wrc.timeoutSeconds, owner)
	}
	return wrc.createValidatingWebhookConfiguration(config)
}

func (wrc *Register) createPolicyMutatingWebhookConfiguration(caData []byte) error {
	owner := wrc.constructOwner()
	var config *admregapi.MutatingWebhookConfiguration
	if wrc.serverIP != "" {
		config = constructDebugPolicyMutatingWebhookConfig(wrc.serverIP, caData, wrc.timeoutSeconds, owner)
	} else {
		config = constructPolicyMutatingWebhookConfig(caData, wrc.timeoutSeconds, owner)
	}
	return wrc.createMutatingWebhookConfiguration(config)
}

func (wrc *Register) createVerifyMutatingWebhookConfiguration(caData []byte) error {
	owner := wrc.constructOwner()
	var config *admregapi.MutatingWebhookConfiguration
<<<<<<< HEAD
	if wrc.serverIP != "" {
		config = constructDebugVerifyMutatingWebhookConfig(wrc.serverIP, caData, wrc.timeoutSeconds, owner)
	} else {
		config = constructVerifyMutatingWebhookConfig(caData, wrc.timeoutSeconds, owner)
	}
	return wrc.createMutatingWebhookConfiguration(config)
}

func (wrc *Register) getVerifyWebhookMutatingWebhookName() string {
	var mutatingConfig string
=======
>>>>>>> bbe65959
	if wrc.serverIP != "" {
		config = constructDebugVerifyMutatingWebhookConfig(wrc.serverIP, caData, wrc.timeoutSeconds, owner)
	} else {
		config = constructVerifyMutatingWebhookConfig(caData, wrc.timeoutSeconds, owner)
	}
	return wrc.createMutatingWebhookConfiguration(config)
}

// GetWebhookTimeOut returns the value of webhook timeout
func (wrc *Register) GetWebhookTimeOut() time.Duration {
	return time.Duration(wrc.timeoutSeconds)
}

func (wrc *Register) checkEndpoint() error {
	endpoint, err := wrc.kubeClient.CoreV1().Endpoints(config.KyvernoNamespace).Get(context.TODO(), config.KyvernoServiceName, metav1.GetOptions{})
	if err != nil {
		return fmt.Errorf("failed to get endpoint %s/%s: %v", config.KyvernoNamespace, config.KyvernoServiceName, err)
	}
	selector := &metav1.LabelSelector{
		MatchLabels: map[string]string{
			"app.kubernetes.io/name": "kyverno",
		},
	}
	pods, err := wrc.kubeClient.CoreV1().Pods(config.KyvernoNamespace).List(context.TODO(), metav1.ListOptions{LabelSelector: metav1.FormatLabelSelector(selector)})
	if err != nil {
		return fmt.Errorf("failed to list Kyverno Pod: %v", err)
	}
	ips, errs := getHealthyPodsIP(pods.Items)
	if len(errs) != 0 {
		return fmt.Errorf("error getting pod's IP: %v", errs)
	}
	if len(ips) == 0 {
		return fmt.Errorf("pod is not assigned to any node yet")
	}
	for _, subset := range endpoint.Subsets {
		if len(subset.Addresses) == 0 {
			continue
		}
		for _, addr := range subset.Addresses {
			if utils.ContainsString(ips, addr.IP) {
				wrc.log.Info("Endpoint ready", "ns", config.KyvernoNamespace, "name", config.KyvernoServiceName)
				return nil
			}
		}
	}
	err = fmt.Errorf("endpoint not ready")
	wrc.log.V(3).Info(err.Error(), "ns", config.KyvernoNamespace, "name", config.KyvernoServiceName)
	return err
}

func (wrc *Register) updateResourceValidatingWebhookConfiguration(webhookCfg config.WebhookConfig) error {
	resource, err := wrc.vwcLister.Get(getResourceValidatingWebhookConfigName(wrc.serverIP))
	if err != nil {
		return errors.Wrapf(err, "unable to get validatingWebhookConfigurations")
	}
	copy := resource.DeepCopy()
	for i := range copy.Webhooks {
		copy.Webhooks[i].ObjectSelector = webhookCfg.ObjectSelector
		copy.Webhooks[i].NamespaceSelector = webhookCfg.NamespaceSelector
	}
	if reflect.DeepEqual(resource.Webhooks, copy.Webhooks) {
		wrc.log.V(4).Info("namespaceSelector unchanged, skip updating validatingWebhookConfigurations")
		return nil
	}
	if _, err := wrc.kubeClient.AdmissionregistrationV1().ValidatingWebhookConfigurations().Update(context.TODO(), copy, metav1.UpdateOptions{}); err != nil {
		return err
	}
	wrc.log.V(3).Info("successfully updated validatingWebhookConfigurations", "name", getResourceMutatingWebhookConfigName(wrc.serverIP))
	return nil
}

func (wrc *Register) updateResourceMutatingWebhookConfiguration(webhookCfg config.WebhookConfig) error {
	resource, err := wrc.mwcLister.Get(getResourceMutatingWebhookConfigName(wrc.serverIP))
	if err != nil {
		return errors.Wrapf(err, "unable to get mutatingWebhookConfigurations")
	}
	copy := resource.DeepCopy()
	for i := range copy.Webhooks {
		copy.Webhooks[i].ObjectSelector = webhookCfg.ObjectSelector
		copy.Webhooks[i].NamespaceSelector = webhookCfg.NamespaceSelector
	}
	if reflect.DeepEqual(resource.Webhooks, copy.Webhooks) {
		wrc.log.V(4).Info("namespaceSelector unchanged, skip updating mutatingWebhookConfigurations")
		return nil
	}
	if _, err := wrc.kubeClient.AdmissionregistrationV1().MutatingWebhookConfigurations().Update(context.TODO(), copy, metav1.UpdateOptions{}); err != nil {
		return err
	}
	wrc.log.V(3).Info("successfully updated mutatingWebhookConfigurations", "name", getResourceMutatingWebhookConfigName(wrc.serverIP))
	return nil
}

// updateMutatingWebhookConfiguration updates an existing MutatingWebhookConfiguration with the rules provided by
// the targetConfig. If the targetConfig doesn't provide any rules, the existing rules will be preserved.
func (wrc *Register) updateMutatingWebhookConfiguration(targetConfig *admregapi.MutatingWebhookConfiguration) error {
	// Fetch the existing webhook.
	currentConfiguration, err := wrc.mwcLister.Get(targetConfig.Name)
	if err != nil {
		return fmt.Errorf("failed to get %s %s: %v", kindMutating, targetConfig.Name, err)
	}
	// Create a map of the target webhooks.
	targetWebhooksMap := make(map[string]admregapi.MutatingWebhook)
	for _, w := range targetConfig.Webhooks {
		targetWebhooksMap[w.Name] = w
	}
	// Update the webhooks.
	newWebhooks := make([]admregapi.MutatingWebhook, 0)
	for _, w := range currentConfiguration.Webhooks {
		target, exist := targetWebhooksMap[w.Name]
		if !exist {
			continue
		}
		delete(targetWebhooksMap, w.Name)
		// Update the webhook configuration
		w.ClientConfig.URL = target.ClientConfig.URL
		w.ClientConfig.Service = target.ClientConfig.Service
		w.ClientConfig.CABundle = target.ClientConfig.CABundle
		if target.Rules != nil {
			// If the target webhook has rule definitions override the current.
			w.Rules = target.Rules
		}
		newWebhooks = append(newWebhooks, w)
	}
	// Check if there are additional webhooks defined and add them.
	for _, w := range targetWebhooksMap {
		newWebhooks = append(newWebhooks, w)
	}
	// Update the current configuration.
	currentConfiguration.Webhooks = newWebhooks
	if _, err := wrc.kubeClient.AdmissionregistrationV1().MutatingWebhookConfigurations().Update(context.TODO(), currentConfiguration, metav1.UpdateOptions{}); err != nil {
		return err
	}
	wrc.log.V(3).Info("successfully updated mutatingWebhookConfigurations", "name", targetConfig.Name)
	return nil
}

// updateValidatingWebhookConfiguration updates an existing ValidatingWebhookConfiguration with the rules provided by
// the targetConfig. If the targetConfig doesn't provide any rules, the existing rules will be preserved.
func (wrc *Register) updateValidatingWebhookConfiguration(targetConfig *admregapi.ValidatingWebhookConfiguration) error {
	// Fetch the existing webhook.
	currentConfiguration, err := wrc.vwcLister.Get(targetConfig.Name)
	if err != nil {
		return fmt.Errorf("failed to get %s %s: %v", kindValidating, targetConfig.Name, err)
	}
	// Create a map of the target webhooks.
	targetWebhooksMap := make(map[string]admregapi.ValidatingWebhook)
	for _, w := range targetConfig.Webhooks {
		targetWebhooksMap[w.Name] = w
	}
	// Update the webhooks.
	newWebhooks := make([]admregapi.ValidatingWebhook, 0)
	for _, w := range currentConfiguration.Webhooks {
		target, exist := targetWebhooksMap[w.Name]
		if !exist {
			continue
		}
		delete(targetWebhooksMap, w.Name)
		// Update the webhook configuration
		w.ClientConfig.URL = target.ClientConfig.URL
		w.ClientConfig.Service = target.ClientConfig.Service
		w.ClientConfig.CABundle = target.ClientConfig.CABundle
		if target.Rules != nil {
			// If the target webhook has rule definitions override the current.
			w.Rules = target.Rules
		}
		newWebhooks = append(newWebhooks, w)
	}
	// Check if there are additional webhooks defined and add them.
	for _, w := range targetWebhooksMap {
		newWebhooks = append(newWebhooks, w)
	}
	// Update the current configuration.
	currentConfiguration.Webhooks = newWebhooks
	if _, err := wrc.kubeClient.AdmissionregistrationV1().ValidatingWebhookConfigurations().Update(context.TODO(), currentConfiguration, metav1.UpdateOptions{}); err != nil {
		return err
	}
	wrc.log.V(3).Info("successfully updated validatingWebhookConfigurations", "name", targetConfig.Name)
	return nil
}

func (wrc *Register) shouldCleanupKyvernoResource() bool {
	logger := wrc.log.WithName("cleanupKyvernoResource")
	deploy, err := wrc.kubeClient.AppsV1().Deployments(config.KyvernoNamespace).Get(context.TODO(), config.KyvernoDeploymentName, metav1.GetOptions{})
	if err != nil {
		if errorsapi.IsNotFound(err) {
			logger.Info("Kyverno deployment not found, cleanup Kyverno resources")
			return true
		}
		logger.Error(err, "failed to get deployment, not cleaning up kyverno resources")
		return false
	}
	if deploy.GetDeletionTimestamp() != nil {
		logger.Info("Kyverno is terminating, cleanup Kyverno resources")
		return true
	}
	if deploy.Spec.Replicas != nil && *deploy.Spec.Replicas == 0 {
		logger.Info("Kyverno is scaled to zero, cleanup Kyverno resources")
		return true
	}
	logger.Info("updating Kyverno Pod, won't clean up Kyverno resources")
	return false
}

func (wrc *Register) removeSecrets() {
	selector := &metav1.LabelSelector{
		MatchLabels: map[string]string{
			tls.ManagedByLabel: "kyverno",
		},
	}
	if err := wrc.kubeClient.CoreV1().Secrets(config.KyvernoNamespace).DeleteCollection(context.TODO(), metav1.DeleteOptions{}, metav1.ListOptions{LabelSelector: metav1.FormatLabelSelector(selector)}); err != nil {
		wrc.log.Error(err, "failed to clean up Kyverno managed secrets")
	}
}

func (wrc *Register) removeWebhookConfigurations() {
	startTime := time.Now()
	wrc.log.V(3).Info("deleting all webhook configurations")
	defer wrc.log.V(4).Info("removed webhook configurations", "processingTime", time.Since(startTime).String())
	var wg sync.WaitGroup
	wg.Add(5)
	go wrc.removeResourceMutatingWebhookConfiguration(&wg)
	go wrc.removeResourceValidatingWebhookConfiguration(&wg)
	go wrc.removePolicyMutatingWebhookConfiguration(&wg)
	go wrc.removePolicyValidatingWebhookConfiguration(&wg)
	go wrc.removeVerifyWebhookMutatingWebhookConfig(&wg)
	wg.Wait()
}

func (wrc *Register) removeResourceMutatingWebhookConfiguration(wg *sync.WaitGroup) {
	defer wg.Done()
	wrc.removeMutatingWebhookConfiguration(getResourceMutatingWebhookConfigName(wrc.serverIP))
}

func (wrc *Register) removeResourceValidatingWebhookConfiguration(wg *sync.WaitGroup) {
	defer wg.Done()
	wrc.removeValidatingWebhookConfiguration(getResourceValidatingWebhookConfigName(wrc.serverIP))
}

func (wrc *Register) removePolicyMutatingWebhookConfiguration(wg *sync.WaitGroup) {
	defer wg.Done()
	wrc.removeMutatingWebhookConfiguration(getPolicyMutatingWebhookConfigName(wrc.serverIP))
}

func (wrc *Register) removePolicyValidatingWebhookConfiguration(wg *sync.WaitGroup) {
	defer wg.Done()
	wrc.removeValidatingWebhookConfiguration(getPolicyValidatingWebhookConfigName(wrc.serverIP))
}

func (wrc *Register) removeVerifyWebhookMutatingWebhookConfig(wg *sync.WaitGroup) {
	defer wg.Done()
	wrc.removeMutatingWebhookConfiguration(getVerifyMutatingWebhookConfigName(wrc.serverIP))
}

func (wrc *Register) removeMutatingWebhookConfiguration(name string) {
	logger := wrc.log.WithValues("kind", kindMutating, "name", name)
	if err := wrc.kubeClient.AdmissionregistrationV1().MutatingWebhookConfigurations().Delete(context.TODO(), name, metav1.DeleteOptions{}); err != nil && !errorsapi.IsNotFound(err) {
		logger.Error(err, "failed to delete the mutating webhook configuration")
	} else {
		logger.Info("webhook configuration deleted")
	}
}

func (wrc *Register) removeValidatingWebhookConfiguration(name string) {
	logger := wrc.log.WithValues("kind", kindValidating, "name", name)
	if err := wrc.kubeClient.AdmissionregistrationV1().ValidatingWebhookConfigurations().Delete(context.TODO(), name, metav1.DeleteOptions{}); err != nil && !errorsapi.IsNotFound(err) {
		logger.Error(err, "failed to delete the validating webhook configuration")
	} else {
		logger.Info("webhook configuration deleted")
	}
}<|MERGE_RESOLUTION|>--- conflicted
+++ resolved
@@ -313,19 +313,6 @@
 func (wrc *Register) createVerifyMutatingWebhookConfiguration(caData []byte) error {
 	owner := wrc.constructOwner()
 	var config *admregapi.MutatingWebhookConfiguration
-<<<<<<< HEAD
-	if wrc.serverIP != "" {
-		config = constructDebugVerifyMutatingWebhookConfig(wrc.serverIP, caData, wrc.timeoutSeconds, owner)
-	} else {
-		config = constructVerifyMutatingWebhookConfig(caData, wrc.timeoutSeconds, owner)
-	}
-	return wrc.createMutatingWebhookConfiguration(config)
-}
-
-func (wrc *Register) getVerifyWebhookMutatingWebhookName() string {
-	var mutatingConfig string
-=======
->>>>>>> bbe65959
 	if wrc.serverIP != "" {
 		config = constructDebugVerifyMutatingWebhookConfig(wrc.serverIP, caData, wrc.timeoutSeconds, owner)
 	} else {
