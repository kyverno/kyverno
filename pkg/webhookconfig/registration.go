package webhookconfig

import (
	"context"
	"encoding/json"
	"fmt"
	"reflect"
	"strings"
	"sync"
	"time"

	"github.com/go-logr/logr"
	kyvernoclient "github.com/kyverno/kyverno/pkg/client/clientset/versioned"
	kyvernoinformer "github.com/kyverno/kyverno/pkg/client/informers/externalversions/kyverno/v1"
	"github.com/kyverno/kyverno/pkg/config"
	client "github.com/kyverno/kyverno/pkg/dclient"
	"github.com/kyverno/kyverno/pkg/resourcecache"
	"github.com/kyverno/kyverno/pkg/tls"
	"github.com/kyverno/kyverno/pkg/utils"
	"github.com/pkg/errors"
	admregapi "k8s.io/api/admissionregistration/v1"
	corev1 "k8s.io/api/core/v1"
	errorsapi "k8s.io/apimachinery/pkg/api/errors"
	metav1 "k8s.io/apimachinery/pkg/apis/meta/v1"
<<<<<<< HEAD
=======
	"k8s.io/apimachinery/pkg/apis/meta/v1/unstructured"
	"k8s.io/apimachinery/pkg/runtime"
	"k8s.io/apimachinery/pkg/runtime/schema"
>>>>>>> 87880ad6
	adminformers "k8s.io/client-go/informers/admissionregistration/v1"
	informers "k8s.io/client-go/informers/apps/v1"
	"k8s.io/client-go/kubernetes"
	admlisters "k8s.io/client-go/listers/admissionregistration/v1"
	listers "k8s.io/client-go/listers/apps/v1"
	rest "k8s.io/client-go/rest"
	"k8s.io/client-go/tools/cache"
)

const (
	kindMutating   string = "MutatingWebhookConfiguration"
	kindValidating string = "ValidatingWebhookConfiguration"
)

// Register manages webhook registration. There are five webhooks:
// 1. Policy Validation
// 2. Policy Mutation
// 3. Resource Validation
// 4. Resource Mutation
// 5. Webhook Status Mutation
type Register struct {
	// clients
	// client       *client.Client
	kubeClient   kubernetes.Interface
	clientConfig *rest.Config

	// listers
	mwcLister   admlisters.MutatingWebhookConfigurationLister
	vwcLister   admlisters.ValidatingWebhookConfigurationLister
	kDeplLister listers.DeploymentLister

	// sync
	mwcListerSynced   cache.InformerSynced
	vwcListerSynced   cache.InformerSynced
	kDeplListerSynced cache.InformerSynced

	// cache
	resCache resourcecache.ResourceCache

	serverIP           string // when running outside a cluster
	timeoutSeconds     int32
	log                logr.Logger
	debug              bool
	autoUpdateWebhooks bool
	stopCh             <-chan struct{}

	UpdateWebhookChan    chan bool
	createDefaultWebhook chan string

	// manage implements methods to manage webhook configurations
	manage
}

// NewRegister creates new Register instance
func NewRegister(
	clientConfig *rest.Config,
	client *client.Client,
	kubeClient kubernetes.Interface,
	kyvernoClient *kyvernoclient.Clientset,
	mwcInformer adminformers.MutatingWebhookConfigurationInformer,
	vwcInformer adminformers.ValidatingWebhookConfigurationInformer,
	resCache resourcecache.ResourceCache,
	kDeplInformer informers.DeploymentInformer,
	pInformer kyvernoinformer.ClusterPolicyInformer,
	npInformer kyvernoinformer.PolicyInformer,
	serverIP string,
	webhookTimeout int32,
	debug bool,
	autoUpdateWebhooks bool,
	stopCh <-chan struct{},
	log logr.Logger) *Register {
	register := &Register{
		clientConfig:         clientConfig,
		kubeClient:           kubeClient,
		resCache:             resCache,
		mwcLister:            mwcInformer.Lister(),
		vwcLister:            vwcInformer.Lister(),
		kDeplLister:          kDeplInformer.Lister(),
		mwcListerSynced:      mwcInformer.Informer().HasSynced,
		vwcListerSynced:      vwcInformer.Informer().HasSynced,
		kDeplListerSynced:    kDeplInformer.Informer().HasSynced,
		serverIP:             serverIP,
		timeoutSeconds:       webhookTimeout,
		log:                  log.WithName("Register"),
		debug:                debug,
		autoUpdateWebhooks:   autoUpdateWebhooks,
		UpdateWebhookChan:    make(chan bool),
		createDefaultWebhook: make(chan string),
		stopCh:               stopCh,
	}

	register.manage = newWebhookConfigManager(client, kyvernoClient, pInformer, npInformer, mwcInformer, vwcInformer, resCache, serverIP, register.autoUpdateWebhooks, register.createDefaultWebhook, stopCh, log.WithName("WebhookConfigManager"))

	return register
}

// Register clean up the old webhooks and re-creates admission webhooks configs on cluster
func (wrc *Register) Register() error {
	logger := wrc.log
	if wrc.serverIP != "" {
		logger.Info("Registering webhook", "url", fmt.Sprintf("https://%s", wrc.serverIP))
	}
	if !wrc.debug {
		if err := wrc.checkEndpoint(); err != nil {
			return err
		}
	}

	caData := wrc.readCaData()
	if caData == nil {
		return errors.New("Unable to extract CA data from configuration")
	}

	errors := make([]string, 0)
	if err := wrc.createVerifyMutatingWebhookConfiguration(caData); err != nil {
		errors = append(errors, err.Error())
	}

	if err := wrc.createPolicyValidatingWebhookConfiguration(caData); err != nil {
		errors = append(errors, err.Error())
	}

	if err := wrc.createPolicyMutatingWebhookConfiguration(caData); err != nil {
		errors = append(errors, err.Error())
	}

	if err := wrc.createResourceValidatingWebhookConfiguration(caData); err != nil {
		errors = append(errors, err.Error())
	}

	if err := wrc.createResourceMutatingWebhookConfiguration(caData); err != nil {
		errors = append(errors, err.Error())
	}

	if len(errors) > 0 {
		return fmt.Errorf("%s", strings.Join(errors, ","))
	}

	go wrc.manage.start()
	return nil
}

func (wrc *Register) Start() {
	if !cache.WaitForCacheSync(wrc.stopCh, wrc.mwcListerSynced, wrc.vwcListerSynced, wrc.kDeplListerSynced) {
		wrc.log.Info("failed to sync kyverno deployment informer cache")
	}
}

// Check returns an error if any of the webhooks are not configured
func (wrc *Register) Check() error {
	if _, err := wrc.mwcLister.Get(wrc.getVerifyWebhookMutatingWebhookName()); err != nil {
		return err
	}

	if _, err := wrc.mwcLister.Get(getResourceMutatingWebhookConfigName(wrc.serverIP)); err != nil {
		return err
	}

	if _, err := wrc.vwcLister.Get(getResourceValidatingWebhookConfigName(wrc.serverIP)); err != nil {
		return err
	}

	if _, err := wrc.mwcLister.Get(getPolicyMutatingWebhookConfigurationName(wrc.serverIP)); err != nil {
		return err
	}

	if _, err := wrc.vwcLister.Get(getPolicyValidatingWebhookConfigurationName(wrc.serverIP)); err != nil {
		return err
	}

	return nil
}

// Remove removes all webhook configurations
func (wrc *Register) Remove(cleanUp chan<- struct{}) {
	defer close(cleanUp)

	// delete Lease object to let init container do the cleanup
	err := wrc.kubeClient.CoordinationV1().Leases(config.KyvernoNamespace).Delete(context.TODO(), "kyvernopre-lock", metav1.DeleteOptions{})
	if err != nil && errorsapi.IsNotFound(err) {
		wrc.log.WithName("cleanup").Error(err, "failed to clean up Lease lock")
	}

	if !wrc.cleanupKyvernoResource() {
		return
	}

	wrc.removeWebhookConfigurations()
	wrc.removeSecrets()
}

// UpdateWebhookConfigurations updates resource webhook configurations dynamically
// based on the UPDATEs of Kyverno ConfigMap defined in INIT_CONFIG env
//
// it currently updates namespaceSelector only, can be extend to update other fields
// +deprecated
func (wrc *Register) UpdateWebhookConfigurations(configHandler config.Interface) {
	logger := wrc.log.WithName("UpdateWebhookConfigurations")
	for {
		<-wrc.UpdateWebhookChan
		logger.V(4).Info("received the signal to update webhook configurations")

		webhookCfgs := configHandler.GetWebhooks()
		webhookCfg := config.WebhookConfig{}
		if len(webhookCfgs) > 0 {
			webhookCfg = webhookCfgs[0]
		}

		retry := false
		if err := wrc.updateResourceMutatingWebhookConfiguration(webhookCfg); err != nil {
			logger.Error(err, "unable to update mutatingWebhookConfigurations", "name", getResourceMutatingWebhookConfigName(wrc.serverIP))
			retry = true
		}

		if err := wrc.updateResourceValidatingWebhookConfiguration(webhookCfg); err != nil {
			logger.Error(err, "unable to update validatingWebhookConfigurations", "name", getResourceValidatingWebhookConfigName(wrc.serverIP))
			retry = true
		}

		if retry {
			go func() {
				time.Sleep(1 * time.Second)
				wrc.UpdateWebhookChan <- true
			}()
		}
	}
}

func (wrc *Register) ValidateWebhookConfigurations(namespace, name string) error {
	logger := wrc.log.WithName("ValidateWebhookConfigurations")
	cm, err := wrc.kubeClient.CoreV1().ConfigMaps(namespace).Get(context.TODO(), name, metav1.GetOptions{})
	if err != nil {
		logger.Error(err, "unable to fetch ConfigMap", "namespace", namespace, "name", name)
		return nil
	}
	webhooks, ok := cm.Data["webhooks"]
	if !ok {
		logger.V(4).Info("webhook configurations not defined")
		return nil
	}
	webhookCfgs := make([]config.WebhookConfig, 0, 10)
	return json.Unmarshal([]byte(webhooks), &webhookCfgs)
}

// cleanupKyvernoResource returns true if Kyverno is terminating
func (wrc *Register) cleanupKyvernoResource() bool {
	logger := wrc.log.WithName("cleanupKyvernoResource")
	deploy, err := wrc.kubeClient.AppsV1().Deployments(config.KyvernoNamespace).Get(context.TODO(), config.KyvernoDeploymentName, metav1.GetOptions{})
	if err != nil {
		if errorsapi.IsNotFound(err) {
			logger.Info("Kyverno deployment not found, cleanup Kyverno resources")
			return true
		}
		logger.Error(err, "failed to get deployment, not cleaning up kyverno resources")
		return false
	}
	if deploy.GetDeletionTimestamp() != nil {
		logger.Info("Kyverno is terminating, cleanup Kyverno resources")
		return true
	}
	if deploy.Spec.Replicas == nil && *deploy.Spec.Replicas == 0 {
		logger.Info("Kyverno is scaled to zero, cleanup Kyverno resources")
		return true
	}
	logger.Info("updating Kyverno Pod, won't clean up Kyverno resources")
	return false
}

func (wrc *Register) createResourceMutatingWebhookConfiguration(caData []byte) error {
	var config *admregapi.MutatingWebhookConfiguration

	if wrc.serverIP != "" {
		config = wrc.constructDefaultDebugMutatingWebhookConfig(caData)
	} else {
		config = wrc.constructDefaultMutatingWebhookConfig(caData)
	}

	logger := wrc.log.WithValues("kind", kindMutating, "name", config.Name)

	_, err := wrc.kubeClient.AdmissionregistrationV1().MutatingWebhookConfigurations().Create(context.TODO(), config, metav1.CreateOptions{})
	if errorsapi.IsAlreadyExists(err) {
		logger.V(6).Info("resource mutating webhook configuration already exists", "name", config.Name)
		err = wrc.updateMutatingWebhookConfiguration(config)
		if err != nil {
			return err
		}
		return nil
	}
	if err != nil {
		logger.Error(err, "failed to create resource mutating webhook configuration", "name", config.Name)
		return err
	}

	logger.Info("created webhook")
	return nil
}

func (wrc *Register) createResourceValidatingWebhookConfiguration(caData []byte) error {
	var config *admregapi.ValidatingWebhookConfiguration

	if wrc.serverIP != "" {
		config = wrc.constructDefaultDebugValidatingWebhookConfig(caData)
	} else {
		config = wrc.constructDefaultValidatingWebhookConfig(caData)
	}

	logger := wrc.log.WithValues("kind", kindValidating, "name", config.Name)

	_, err := wrc.kubeClient.AdmissionregistrationV1().ValidatingWebhookConfigurations().Create(context.TODO(), config, metav1.CreateOptions{})
	if errorsapi.IsAlreadyExists(err) {
		logger.V(6).Info("resource validating webhook configuration already exists", "name", config.Name)
		err = wrc.updateValidatingWebhookConfiguration(config)
		if err != nil {
			return err
		}
		return nil
	}

	if err != nil {
		logger.Error(err, "failed to create resource")
		return err
	}

	logger.Info("created webhook")
	return nil
}

//registerPolicyValidatingWebhookConfiguration create a Validating webhook configuration for Policy CRD
func (wrc *Register) createPolicyValidatingWebhookConfiguration(caData []byte) error {
	var config *admregapi.ValidatingWebhookConfiguration

	if wrc.serverIP != "" {
		config = wrc.constructDebugPolicyValidatingWebhookConfig(caData)
	} else {
		config = wrc.constructPolicyValidatingWebhookConfig(caData)
	}

	if _, err := wrc.kubeClient.AdmissionregistrationV1().ValidatingWebhookConfigurations().Create(context.TODO(), config, metav1.CreateOptions{}); err != nil {
		if errorsapi.IsAlreadyExists(err) {
			wrc.log.V(6).Info("webhook already exists", "kind", kindValidating, "name", config.Name)
			err = wrc.updateValidatingWebhookConfiguration(config)
			if err != nil {
				return err
			}
			return nil
		}

		return err
	}

	wrc.log.Info("created webhook", "kind", kindValidating, "name", config.Name)
	return nil
}

func (wrc *Register) createPolicyMutatingWebhookConfiguration(caData []byte) error {
	var config *admregapi.MutatingWebhookConfiguration

	if wrc.serverIP != "" {
		config = wrc.constructDebugPolicyMutatingWebhookConfig(caData)
	} else {
		config = wrc.constructPolicyMutatingWebhookConfig(caData)
	}

	if _, err := wrc.kubeClient.AdmissionregistrationV1().MutatingWebhookConfigurations().Create(context.TODO(), config, metav1.CreateOptions{}); err != nil {
		if errorsapi.IsAlreadyExists(err) {
			wrc.log.V(6).Info("webhook already exists", "kind", kindMutating, "name", config.Name)
			err = wrc.updateMutatingWebhookConfiguration(config)
			if err != nil {
				return err
			}
			return nil
		}

		return err
	}

	wrc.log.Info("created webhook", "kind", kindMutating, "name", config.Name)
	return nil
}

func (wrc *Register) createVerifyMutatingWebhookConfiguration(caData []byte) error {
	var config *admregapi.MutatingWebhookConfiguration

	if wrc.serverIP != "" {
		config = wrc.constructDebugVerifyMutatingWebhookConfig(caData)
	} else {
		config = wrc.constructVerifyMutatingWebhookConfig(caData)
	}

	if _, err := wrc.kubeClient.AdmissionregistrationV1().MutatingWebhookConfigurations().Create(context.TODO(), config, metav1.CreateOptions{}); err != nil {
		if errorsapi.IsAlreadyExists(err) {
			wrc.log.V(6).Info("webhook already exists", "kind", kindMutating, "name", config.Name)
			err = wrc.updateMutatingWebhookConfiguration(config)
			if err != nil {
				return err
			}
			return nil
		}

		return err
	}

	wrc.log.Info("created webhook", "kind", kindMutating, "name", config.Name)
	return nil
}

func (wrc *Register) removeWebhookConfigurations() {
	startTime := time.Now()
	wrc.log.V(3).Info("deleting all webhook configurations")
	defer func() {
		wrc.log.V(4).Info("removed webhook configurations", "processingTime", time.Since(startTime).String())
	}()

	var wg sync.WaitGroup
	wg.Add(5)

	go wrc.removeResourceMutatingWebhookConfiguration(&wg)
	go wrc.removeResourceValidatingWebhookConfiguration(&wg)
	go wrc.removePolicyMutatingWebhookConfiguration(&wg)
	go wrc.removePolicyValidatingWebhookConfiguration(&wg)
	go wrc.removeVerifyWebhookMutatingWebhookConfig(&wg)

	wg.Wait()
}

func (wrc *Register) removePolicyMutatingWebhookConfiguration(wg *sync.WaitGroup) {
	defer wg.Done()

	mutatingConfig := getPolicyMutatingWebhookConfigurationName(wrc.serverIP)

	logger := wrc.log.WithValues("kind", kindMutating, "name", mutatingConfig)

	if _, err := wrc.mwcLister.Get(mutatingConfig); err != nil && errorsapi.IsNotFound(err) {
		logger.V(4).Info("webhook not found")
		return
	}

	err := wrc.kubeClient.AdmissionregistrationV1().MutatingWebhookConfigurations().Delete(context.TODO(), mutatingConfig, metav1.DeleteOptions{})
	if errorsapi.IsNotFound(err) {
		logger.V(5).Info("policy mutating webhook configuration not found")
		return
	}

	if err != nil {
		logger.Error(err, "failed to delete policy mutating webhook configuration")
		return
	}

	logger.Info("webhook configuration deleted")
}

func getPolicyMutatingWebhookConfigurationName(serverIP string) string {
	var mutatingConfig string
	if serverIP != "" {
		mutatingConfig = config.PolicyMutatingWebhookConfigurationDebugName
	} else {
		mutatingConfig = config.PolicyMutatingWebhookConfigurationName
	}
	return mutatingConfig
}

func (wrc *Register) removePolicyValidatingWebhookConfiguration(wg *sync.WaitGroup) {
	defer wg.Done()

	validatingConfig := getPolicyValidatingWebhookConfigurationName(wrc.serverIP)

	logger := wrc.log.WithValues("kind", kindValidating, "name", validatingConfig)
	if _, err := wrc.vwcLister.Get(validatingConfig); err != nil && errorsapi.IsNotFound(err) {
		logger.V(4).Info("webhook not found")
		return
	}

	logger.V(4).Info("removing validating webhook configuration")
	err := wrc.kubeClient.AdmissionregistrationV1().ValidatingWebhookConfigurations().Delete(context.TODO(), validatingConfig, metav1.DeleteOptions{})
	if errorsapi.IsNotFound(err) {
		logger.V(5).Info("policy validating webhook configuration not found")
		return
	}

	if err != nil {
		logger.Error(err, "failed to delete policy validating webhook configuration")
		return
	}

	logger.Info("webhook configuration deleted")
}

func getPolicyValidatingWebhookConfigurationName(serverIP string) string {
	var validatingConfig string
	if serverIP != "" {
		validatingConfig = config.PolicyValidatingWebhookConfigurationDebugName
	} else {
		validatingConfig = config.PolicyValidatingWebhookConfigurationName
	}
	return validatingConfig
}

func (wrc *Register) constructVerifyMutatingWebhookConfig(caData []byte) *admregapi.MutatingWebhookConfiguration {
	genWebHook := generateMutatingWebhook(
		config.VerifyMutatingWebhookName,
		config.VerifyMutatingWebhookServicePath,
		caData,
		true,
		wrc.timeoutSeconds,
		admregapi.Rule{
			Resources:   []string{"leases"},
			APIGroups:   []string{"coordination.k8s.io"},
			APIVersions: []string{"v1"},
		},
		[]admregapi.OperationType{admregapi.Update},
		admregapi.Ignore,
	)

	genWebHook.ObjectSelector = &metav1.LabelSelector{
		MatchLabels: map[string]string{
			"app.kubernetes.io/name": "kyverno",
		},
	}
	return &admregapi.MutatingWebhookConfiguration{
		ObjectMeta: metav1.ObjectMeta{
			Name: config.VerifyMutatingWebhookConfigurationName,
			OwnerReferences: []metav1.OwnerReference{
				wrc.constructOwner(),
			},
		},
		Webhooks: []admregapi.MutatingWebhook{
			genWebHook,
		},
	}
}

func (wrc *Register) constructDebugVerifyMutatingWebhookConfig(caData []byte) *admregapi.MutatingWebhookConfiguration {
	logger := wrc.log
	url := fmt.Sprintf("https://%s%s", wrc.serverIP, config.VerifyMutatingWebhookServicePath)
	logger.V(4).Info("Debug VerifyMutatingWebhookConfig is registered with url", "url", url)
	genWebHook := generateDebugMutatingWebhook(
		config.VerifyMutatingWebhookName,
		url,
		caData,
		true,
		wrc.timeoutSeconds,
		admregapi.Rule{
			Resources:   []string{"leases"},
			APIGroups:   []string{"coordination.k8s.io"},
			APIVersions: []string{"v1"},
		},
		[]admregapi.OperationType{admregapi.Update},
		admregapi.Ignore,
	)
	genWebHook.ObjectSelector = &metav1.LabelSelector{
		MatchLabels: map[string]string{
			"app.kubernetes.io/name": "kyverno",
		},
	}
	return &admregapi.MutatingWebhookConfiguration{
		ObjectMeta: metav1.ObjectMeta{
			Name: config.VerifyMutatingWebhookConfigurationDebugName,
		},
		Webhooks: []admregapi.MutatingWebhook{
			genWebHook,
		},
	}
}

func (wrc *Register) removeVerifyWebhookMutatingWebhookConfig(wg *sync.WaitGroup) {
	defer wg.Done()

	var err error
	mutatingConfig := wrc.getVerifyWebhookMutatingWebhookName()
	logger := wrc.log.WithValues("kind", kindMutating, "name", mutatingConfig)

	if _, err := wrc.mwcLister.Get(mutatingConfig); err != nil && errorsapi.IsNotFound(err) {
		logger.V(4).Info("webhook not found")
		return
	}

	err = wrc.kubeClient.AdmissionregistrationV1().MutatingWebhookConfigurations().Delete(context.TODO(), mutatingConfig, metav1.DeleteOptions{})
	if errorsapi.IsNotFound(err) {
		logger.V(5).Info("verify webhook configuration not found")
		return
	}

	if err != nil {
		logger.Error(err, "failed to delete verify webhook configuration")
		return
	}

	logger.Info("webhook configuration deleted")
}

func (wrc *Register) getVerifyWebhookMutatingWebhookName() string {
	var mutatingConfig string
	if wrc.serverIP != "" {
		mutatingConfig = config.VerifyMutatingWebhookConfigurationDebugName
	} else {
		mutatingConfig = config.VerifyMutatingWebhookConfigurationName
	}
	return mutatingConfig
}

// GetWebhookTimeOut returns the value of webhook timeout
func (wrc *Register) GetWebhookTimeOut() time.Duration {
	return time.Duration(wrc.timeoutSeconds)
}

// removeSecrets removes Kyverno managed secrets
func (wrc *Register) removeSecrets() {
	selector := &metav1.LabelSelector{
		MatchLabels: map[string]string{
			tls.ManagedByLabel: "kyverno",
		},
	}
	if err := wrc.kubeClient.CoreV1().Secrets(config.KyvernoNamespace).DeleteCollection(context.TODO(), metav1.DeleteOptions{}, metav1.ListOptions{LabelSelector: metav1.FormatLabelSelector(selector)}); err != nil {
		wrc.log.Error(err, "failed to clean up Kyverno managed secrets")
		return
	}
}

func (wrc *Register) checkEndpoint() error {
	endpoint, err := wrc.kubeClient.CoreV1().Endpoints(config.KyvernoNamespace).Get(context.TODO(), config.KyvernoServiceName, metav1.GetOptions{})
	if err != nil {
		return fmt.Errorf("failed to get endpoint %s/%s: %v", config.KyvernoNamespace, config.KyvernoServiceName, err)
	}
	selector := &metav1.LabelSelector{
		MatchLabels: map[string]string{
			"app.kubernetes.io/name": "kyverno",
		},
	}
<<<<<<< HEAD
	pods, err := wrc.kubeClient.CoreV1().Pods(config.KyvernoNamespace).List(context.TODO(), metav1.ListOptions{LabelSelector: metav1.FormatLabelSelector(selector)})
=======

	pods, err := wrc.client.ListResource("", "Pod", config.KyvernoNamespace, &metav1.LabelSelector{MatchLabels: map[string]string{"app.kubernetes.io/name": "kyverno"}})
>>>>>>> 87880ad6
	if err != nil {
		return fmt.Errorf("failed to list Kyverno Pod: %v", err)
	}
	ips, errs := getHealthyPodsIP(pods.Items)
	if len(errs) != 0 {
		return fmt.Errorf("error getting pod's IP: %v", errs)
	}
	if len(ips) == 0 {
		return fmt.Errorf("pod is not assigned to any node yet")
	}
	for _, subset := range endpoint.Subsets {
		if len(subset.Addresses) == 0 {
			continue
		}
		for _, addr := range subset.Addresses {
			if utils.ContainsString(ips, addr.IP) {
				wrc.log.Info("Endpoint ready", "ns", config.KyvernoNamespace, "name", config.KyvernoServiceName)
				return nil
			}
		}
	}
	err = fmt.Errorf("endpoint not ready")
	wrc.log.V(3).Info(err.Error(), "ns", config.KyvernoNamespace, "name", config.KyvernoServiceName)
	return err
}

func getHealthyPodsIP(pods []corev1.Pod) (ips []string, errs []error) {
	for _, pod := range pods {
		if pod.Status.Phase != "Running" {
			continue
		}
		ips = append(ips, pod.Status.PodIP)
	}
	return
}

<<<<<<< HEAD
=======
func convertLabelSelector(selector *metav1.LabelSelector, logger logr.Logger) (map[string]interface{}, error) {
	if selector == nil {
		return nil, nil
	}
	if selectorBytes, err := json.Marshal(*selector); err != nil {
		logger.Error(err, "failed to serialize selector")
		return nil, err
	} else {
		var nsSelector map[string]interface{}
		if err := json.Unmarshal(selectorBytes, &nsSelector); err != nil {
			logger.Error(err, "failed to convert namespaceSelector to the map")
			return nil, err
		}
		return nsSelector, nil
	}
}

func configureSelector(webhook map[string]interface{}, selector *metav1.LabelSelector, key string, logger logr.Logger) (bool, error) {
	currentSelector, _, err := unstructured.NestedMap(webhook, key)
	if err != nil {
		return false, err
	}
	if expectedSelector, err := convertLabelSelector(selector, logger); err != nil {
		return false, err
	} else {
		if reflect.DeepEqual(expectedSelector, currentSelector) {
			return false, nil
		} else {
			if err = unstructured.SetNestedMap(webhook, expectedSelector, key); err != nil {
				return false, err
			}
			return true, nil
		}
	}
}

>>>>>>> 87880ad6
func (wrc *Register) updateResourceValidatingWebhookConfiguration(webhookCfg config.WebhookConfig) error {
	resource, err := wrc.vwcLister.Get(getResourceValidatingWebhookConfigName(wrc.serverIP))
	if err != nil {
		return errors.Wrapf(err, "unable to get validatingWebhookConfigurations")
	}
	copy := resource.DeepCopy()
	for i := range copy.Webhooks {
		copy.Webhooks[i].ObjectSelector = webhookCfg.ObjectSelector
		copy.Webhooks[i].NamespaceSelector = webhookCfg.NamespaceSelector
	}
	if reflect.DeepEqual(resource.Webhooks, copy.Webhooks) {
		wrc.log.V(4).Info("namespaceSelector unchanged, skip updating validatingWebhookConfigurations")
		return nil
	}
	if _, err := wrc.kubeClient.AdmissionregistrationV1().ValidatingWebhookConfigurations().Update(context.TODO(), copy, metav1.UpdateOptions{}); err != nil {
		return err
	}
	wrc.log.V(3).Info("successfully updated validatingWebhookConfigurations", "name", getResourceMutatingWebhookConfigName(wrc.serverIP))
	return nil
}

func (wrc *Register) updateResourceMutatingWebhookConfiguration(webhookCfg config.WebhookConfig) error {
	resource, err := wrc.mwcLister.Get(getResourceMutatingWebhookConfigName(wrc.serverIP))
	if err != nil {
		return errors.Wrapf(err, "unable to get mutatingWebhookConfigurations")
	}
	copy := resource.DeepCopy()
	for i := range copy.Webhooks {
		copy.Webhooks[i].ObjectSelector = webhookCfg.ObjectSelector
		copy.Webhooks[i].NamespaceSelector = webhookCfg.NamespaceSelector
	}
	if reflect.DeepEqual(resource.Webhooks, copy.Webhooks) {
		wrc.log.V(4).Info("namespaceSelector unchanged, skip updating mutatingWebhookConfigurations")
		return nil
	}
	if _, err := wrc.kubeClient.AdmissionregistrationV1().MutatingWebhookConfigurations().Update(context.TODO(), copy, metav1.UpdateOptions{}); err != nil {
		return err
	}
	wrc.log.V(3).Info("successfully updated mutatingWebhookConfigurations", "name", getResourceMutatingWebhookConfigName(wrc.serverIP))
	return nil
}

// updateMutatingWebhookConfiguration updates an existing MutatingWebhookConfiguration with the rules provided by
// the targetConfig. If the targetConfig doesn't provide any rules, the existing rules will be preserved.
func (wrc *Register) updateMutatingWebhookConfiguration(targetConfig *admregapi.MutatingWebhookConfiguration) error {
	// Fetch the existing webhook.
	currentConfiguration, err := wrc.mwcLister.Get(targetConfig.Name)
	if err != nil {
		return fmt.Errorf("failed to get %s %s: %v", kindMutating, targetConfig.Name, err)
	}
	// Create a map of the target webhooks.
	targetWebhooksMap := make(map[string]admregapi.MutatingWebhook)
	for _, w := range targetConfig.Webhooks {
		targetWebhooksMap[w.Name] = w
	}
	// Update the webhooks.
	newWebhooks := make([]admregapi.MutatingWebhook, 0)
	for _, w := range currentConfiguration.Webhooks {
		target, exist := targetWebhooksMap[w.Name]
		if !exist {
			continue
		}
		delete(targetWebhooksMap, w.Name)
		// Update the webhook configuration
		w.ClientConfig.URL = target.ClientConfig.URL
		w.ClientConfig.Service = target.ClientConfig.Service
		w.ClientConfig.CABundle = target.ClientConfig.CABundle
		if target.Rules != nil {
			// If the target webhook has rule definitions override the current.
			w.Rules = target.Rules
		}
		newWebhooks = append(newWebhooks, w)
	}
	// Check if there are additional webhooks defined and add them.
	for _, w := range targetWebhooksMap {
		newWebhooks = append(newWebhooks, w)
	}
	// Update the current configuration.
	currentConfiguration.Webhooks = newWebhooks
	if _, err := wrc.kubeClient.AdmissionregistrationV1().MutatingWebhookConfigurations().Update(context.TODO(), currentConfiguration, metav1.UpdateOptions{}); err != nil {
		return err
	}
	wrc.log.V(3).Info("successfully updated mutatingWebhookConfigurations", "name", targetConfig.Name)
	return nil
}

// updateValidatingWebhookConfiguration updates an existing ValidatingWebhookConfiguration with the rules provided by
// the targetConfig. If the targetConfig doesn't provide any rules, the existing rules will be preserved.
func (wrc *Register) updateValidatingWebhookConfiguration(targetConfig *admregapi.ValidatingWebhookConfiguration) error {
	// Fetch the existing webhook.
	currentConfiguration, err := wrc.vwcLister.Get(targetConfig.Name)
	if err != nil {
		return fmt.Errorf("failed to get %s %s: %v", kindValidating, targetConfig.Name, err)
	}
	// Create a map of the target webhooks.
	targetWebhooksMap := make(map[string]admregapi.ValidatingWebhook)
	for _, w := range targetConfig.Webhooks {
		targetWebhooksMap[w.Name] = w
	}
	// Update the webhooks.
	newWebhooks := make([]admregapi.ValidatingWebhook, 0)
	for _, w := range currentConfiguration.Webhooks {
		target, exist := targetWebhooksMap[w.Name]
		if !exist {
			continue
		}
		delete(targetWebhooksMap, w.Name)
		// Update the webhook configuration
		w.ClientConfig.URL = target.ClientConfig.URL
		w.ClientConfig.Service = target.ClientConfig.Service
		w.ClientConfig.CABundle = target.ClientConfig.CABundle
		if target.Rules != nil {
			// If the target webhook has rule definitions override the current.
			w.Rules = target.Rules
		}
		newWebhooks = append(newWebhooks, w)
	}
	// Check if there are additional webhooks defined and add them.
	for _, w := range targetWebhooksMap {
		newWebhooks = append(newWebhooks, w)
	}
	// Update the current configuration.
	currentConfiguration.Webhooks = newWebhooks
	if _, err := wrc.kubeClient.AdmissionregistrationV1().ValidatingWebhookConfigurations().Update(context.TODO(), currentConfiguration, metav1.UpdateOptions{}); err != nil {
		return err
	}
	wrc.log.V(3).Info("successfully updated validatingWebhookConfigurations", "name", targetConfig.Name)
	return nil
}<|MERGE_RESOLUTION|>--- conflicted
+++ resolved
@@ -14,7 +14,6 @@
 	kyvernoinformer "github.com/kyverno/kyverno/pkg/client/informers/externalversions/kyverno/v1"
 	"github.com/kyverno/kyverno/pkg/config"
 	client "github.com/kyverno/kyverno/pkg/dclient"
-	"github.com/kyverno/kyverno/pkg/resourcecache"
 	"github.com/kyverno/kyverno/pkg/tls"
 	"github.com/kyverno/kyverno/pkg/utils"
 	"github.com/pkg/errors"
@@ -22,12 +21,6 @@
 	corev1 "k8s.io/api/core/v1"
 	errorsapi "k8s.io/apimachinery/pkg/api/errors"
 	metav1 "k8s.io/apimachinery/pkg/apis/meta/v1"
-<<<<<<< HEAD
-=======
-	"k8s.io/apimachinery/pkg/apis/meta/v1/unstructured"
-	"k8s.io/apimachinery/pkg/runtime"
-	"k8s.io/apimachinery/pkg/runtime/schema"
->>>>>>> 87880ad6
 	adminformers "k8s.io/client-go/informers/admissionregistration/v1"
 	informers "k8s.io/client-go/informers/apps/v1"
 	"k8s.io/client-go/kubernetes"
@@ -50,7 +43,6 @@
 // 5. Webhook Status Mutation
 type Register struct {
 	// clients
-	// client       *client.Client
 	kubeClient   kubernetes.Interface
 	clientConfig *rest.Config
 
@@ -63,9 +55,6 @@
 	mwcListerSynced   cache.InformerSynced
 	vwcListerSynced   cache.InformerSynced
 	kDeplListerSynced cache.InformerSynced
-
-	// cache
-	resCache resourcecache.ResourceCache
 
 	serverIP           string // when running outside a cluster
 	timeoutSeconds     int32
@@ -89,7 +78,6 @@
 	kyvernoClient *kyvernoclient.Clientset,
 	mwcInformer adminformers.MutatingWebhookConfigurationInformer,
 	vwcInformer adminformers.ValidatingWebhookConfigurationInformer,
-	resCache resourcecache.ResourceCache,
 	kDeplInformer informers.DeploymentInformer,
 	pInformer kyvernoinformer.ClusterPolicyInformer,
 	npInformer kyvernoinformer.PolicyInformer,
@@ -102,7 +90,6 @@
 	register := &Register{
 		clientConfig:         clientConfig,
 		kubeClient:           kubeClient,
-		resCache:             resCache,
 		mwcLister:            mwcInformer.Lister(),
 		vwcLister:            vwcInformer.Lister(),
 		kDeplLister:          kDeplInformer.Lister(),
@@ -119,7 +106,7 @@
 		stopCh:               stopCh,
 	}
 
-	register.manage = newWebhookConfigManager(client, kyvernoClient, pInformer, npInformer, mwcInformer, vwcInformer, resCache, serverIP, register.autoUpdateWebhooks, register.createDefaultWebhook, stopCh, log.WithName("WebhookConfigManager"))
+	register.manage = newWebhookConfigManager(client, kyvernoClient, pInformer, npInformer, mwcInformer, vwcInformer, serverIP, register.autoUpdateWebhooks, register.createDefaultWebhook, stopCh, log.WithName("WebhookConfigManager"))
 
 	return register
 }
@@ -656,12 +643,7 @@
 			"app.kubernetes.io/name": "kyverno",
 		},
 	}
-<<<<<<< HEAD
 	pods, err := wrc.kubeClient.CoreV1().Pods(config.KyvernoNamespace).List(context.TODO(), metav1.ListOptions{LabelSelector: metav1.FormatLabelSelector(selector)})
-=======
-
-	pods, err := wrc.client.ListResource("", "Pod", config.KyvernoNamespace, &metav1.LabelSelector{MatchLabels: map[string]string{"app.kubernetes.io/name": "kyverno"}})
->>>>>>> 87880ad6
 	if err != nil {
 		return fmt.Errorf("failed to list Kyverno Pod: %v", err)
 	}
@@ -698,45 +680,6 @@
 	return
 }
 
-<<<<<<< HEAD
-=======
-func convertLabelSelector(selector *metav1.LabelSelector, logger logr.Logger) (map[string]interface{}, error) {
-	if selector == nil {
-		return nil, nil
-	}
-	if selectorBytes, err := json.Marshal(*selector); err != nil {
-		logger.Error(err, "failed to serialize selector")
-		return nil, err
-	} else {
-		var nsSelector map[string]interface{}
-		if err := json.Unmarshal(selectorBytes, &nsSelector); err != nil {
-			logger.Error(err, "failed to convert namespaceSelector to the map")
-			return nil, err
-		}
-		return nsSelector, nil
-	}
-}
-
-func configureSelector(webhook map[string]interface{}, selector *metav1.LabelSelector, key string, logger logr.Logger) (bool, error) {
-	currentSelector, _, err := unstructured.NestedMap(webhook, key)
-	if err != nil {
-		return false, err
-	}
-	if expectedSelector, err := convertLabelSelector(selector, logger); err != nil {
-		return false, err
-	} else {
-		if reflect.DeepEqual(expectedSelector, currentSelector) {
-			return false, nil
-		} else {
-			if err = unstructured.SetNestedMap(webhook, expectedSelector, key); err != nil {
-				return false, err
-			}
-			return true, nil
-		}
-	}
-}
-
->>>>>>> 87880ad6
 func (wrc *Register) updateResourceValidatingWebhookConfiguration(webhookCfg config.WebhookConfig) error {
 	resource, err := wrc.vwcLister.Get(getResourceValidatingWebhookConfigName(wrc.serverIP))
 	if err != nil {
