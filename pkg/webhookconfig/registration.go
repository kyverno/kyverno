--- conflicted
+++ resolved
@@ -42,10 +42,7 @@
 // 5. Webhook Status Mutation
 type Register struct {
 	// clients
-<<<<<<< HEAD
 	// client       *client.Client
-=======
->>>>>>> 0a9bcd54
 	kubeClient   kubernetes.Interface
 	clientConfig *rest.Config
 
@@ -53,17 +50,6 @@
 	mwcLister   admlisters.MutatingWebhookConfigurationLister
 	vwcLister   admlisters.ValidatingWebhookConfigurationLister
 	kDeplLister listers.DeploymentLister
-<<<<<<< HEAD
-
-	// sync
-	mwcListerSynced   cache.InformerSynced
-	vwcListerSynced   cache.InformerSynced
-	kDeplListerSynced cache.InformerSynced
-
-	// cache
-	resCache resourcecache.ResourceCache
-=======
->>>>>>> 0a9bcd54
 
 	serverIP           string // when running outside a cluster
 	timeoutSeconds     int32
@@ -99,19 +85,9 @@
 	register := &Register{
 		clientConfig:         clientConfig,
 		kubeClient:           kubeClient,
-<<<<<<< HEAD
-		resCache:             resCache,
 		mwcLister:            mwcInformer.Lister(),
 		vwcLister:            vwcInformer.Lister(),
 		kDeplLister:          kDeplInformer.Lister(),
-		mwcListerSynced:      mwcInformer.Informer().HasSynced,
-		vwcListerSynced:      vwcInformer.Informer().HasSynced,
-		kDeplListerSynced:    kDeplInformer.Informer().HasSynced,
-=======
-		mwcLister:            mwcInformer.Lister(),
-		vwcLister:            vwcInformer.Lister(),
-		kDeplLister:          kDeplInformer.Lister(),
->>>>>>> 0a9bcd54
 		serverIP:             serverIP,
 		timeoutSeconds:       webhookTimeout,
 		log:                  log.WithName("Register"),
