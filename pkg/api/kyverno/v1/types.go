package v1

import (
	authenticationv1 "k8s.io/api/authentication/v1"
	rbacv1 "k8s.io/api/rbac/v1"
	metav1 "k8s.io/apimachinery/pkg/apis/meta/v1"
)

// +genclient
// +k8s:deepcopy-gen:interfaces=k8s.io/apimachinery/pkg/runtime.Object

//GenerateRequest is a request to process generate rule
type GenerateRequest struct {
	metav1.TypeMeta   `json:",inline"`
	metav1.ObjectMeta `json:"metadata,omitempty"`
	Spec              GenerateRequestSpec   `json:"spec"`
	Status            GenerateRequestStatus `json:"status"`
}

//GenerateRequestSpec stores the request specification
type GenerateRequestSpec struct {
	Policy   string                 `json:"policy"`
	Resource ResourceSpec           `json:"resource"`
	Context  GenerateRequestContext `json:"context"`
}

//GenerateRequestContext stores the context to be shared
type GenerateRequestContext struct {
	UserRequestInfo RequestInfo `json:"userInfo,omitempty"`
}

// RequestInfo contains permission info carried in an admission request
type RequestInfo struct {
	// Roles is a list of possible role send the request
	Roles []string `json:"roles"`
	// ClusterRoles is a list of possible clusterRoles send the request
	ClusterRoles []string `json:"clusterRoles"`
	// UserInfo is the userInfo carried in the admission request
	AdmissionUserInfo authenticationv1.UserInfo `json:"userInfo"`
}

//GenerateRequestStatus stores the status of generated request
type GenerateRequestStatus struct {
	State   GenerateRequestState `json:"state"`
	Message string               `json:"message,omitempty"`
}

//GenerateRequestState defines the state of
type GenerateRequestState string

const (
	//Pending - the Request is yet to be processed or resource has not been created
	Pending GenerateRequestState = "Pending"
	//Failed - the Generate Request Controller failed to process the rules
	Failed GenerateRequestState = "Failed"
	//Completed - the Generate Request Controller created resources defined in the policy
	Completed GenerateRequestState = "Completed"
)

// +k8s:deepcopy-gen:interfaces=k8s.io/apimachinery/pkg/runtime.Object

//GenerateRequestList stores the list of generate requests
type GenerateRequestList struct {
	metav1.TypeMeta `json:",inline"`
	metav1.ListMeta `json:"metadata"`
	Items           []GenerateRequest `json:"items"`
}

// +genclient
// +genclient:nonNamespaced
// +k8s:deepcopy-gen:interfaces=k8s.io/apimachinery/pkg/runtime.Object

// ClusterPolicy ...
type ClusterPolicy Policy

// +k8s:deepcopy-gen:interfaces=k8s.io/apimachinery/pkg/runtime.Object

// ClusterPolicyList ...
type ClusterPolicyList struct {
	metav1.TypeMeta `json:",inline"`
	metav1.ListMeta `json:"metadata"`
	Items           []ClusterPolicy `json:"items"`
}

// +genclient
// +genclient:nonNamespaced
// +k8s:deepcopy-gen:interfaces=k8s.io/apimachinery/pkg/runtime.Object

// ClusterPolicyViolation represents cluster-wide violations
type ClusterPolicyViolation PolicyViolationTemplate

// +k8s:deepcopy-gen:interfaces=k8s.io/apimachinery/pkg/runtime.Object

// ClusterPolicyViolationList ...
type ClusterPolicyViolationList struct {
	metav1.TypeMeta `json:",inline"`
	metav1.ListMeta `json:"metadata"`
	Items           []ClusterPolicyViolation `json:"items"`
}

// +genclient
// +k8s:deepcopy-gen:interfaces=k8s.io/apimachinery/pkg/runtime.Object

// PolicyViolation represents namespaced violations
type PolicyViolation PolicyViolationTemplate

// +k8s:deepcopy-gen:interfaces=k8s.io/apimachinery/pkg/runtime.Object

// PolicyViolationList ...
type PolicyViolationList struct {
	metav1.TypeMeta `json:",inline"`
	metav1.ListMeta `json:"metadata"`
	Items           []PolicyViolation `json:"items"`
}

// Policy contains rules to be applied to created resources
type Policy struct {
	metav1.TypeMeta   `json:",inline"`
	metav1.ObjectMeta `json:"metadata,omitempty"`
	Spec              Spec         `json:"spec"`
	Status            PolicyStatus `json:"status"`
}

// Spec describes policy behavior by its rules
type Spec struct {
	Rules                   []Rule `json:"rules"`
	ValidationFailureAction string `json:"validationFailureAction"`
	Background              bool   `json:"background,omitempty"`
}

// Rule is set of mutation, validation and generation actions
// for the single resource description
type Rule struct {
	Name             string           `json:"name"`
	MatchResources   MatchResources   `json:"match"`
	ExcludeResources ExcludeResources `json:"exclude,omitempty"`
	Mutation         Mutation         `json:"mutate,omitempty"`
	Validation       Validation       `json:"validate,omitempty"`
	Generation       Generation       `json:"generate,omitempty"`
}

//MatchResources contains resource description of the resources that the rule is to apply on
type MatchResources struct {
	UserInfo
	ResourceDescription `json:"resources"`
}

//ExcludeResources container resource description of the resources that are to be excluded from the applying the policy rule
type ExcludeResources struct {
	UserInfo
	ResourceDescription `json:"resources"`
}

// UserInfo filter based on users
type UserInfo struct {
	Roles        []string         `json:"roles,omitempty"`
	ClusterRoles []string         `json:"clusterRoles,omitempty"`
	Subjects     []rbacv1.Subject `json:"subjects,omitempty"`
}

// ResourceDescription describes the resource to which the PolicyRule will be applied.
type ResourceDescription struct {
	Kinds      []string              `json:"kinds,omitempty"`
	Name       string                `json:"name,omitempty"`
	Namespaces []string              `json:"namespaces,omitempty"`
	Selector   *metav1.LabelSelector `json:"selector,omitempty"`
}

// Mutation describes the way how Mutating Webhook will react on resource creation
type Mutation struct {
	Overlay interface{} `json:"overlay,omitempty"`
	Patches []Patch     `json:"patches,omitempty"`
}

// +k8s:deepcopy-gen=false

// Patch declares patch operation for created object according to RFC 6902
type Patch struct {
	Path      string      `json:"path"`
	Operation string      `json:"op"`
	Value     interface{} `json:"value"`
}

// Validation describes the way how Validating Webhook will check the resource on creation
type Validation struct {
	Message    string        `json:"message,omitempty"`
	Pattern    interface{}   `json:"pattern,omitempty"`
	AnyPattern []interface{} `json:"anyPattern,omitempty"`
}

// Generation describes which resources will be created when other resource is created
type Generation struct {
<<<<<<< HEAD
	ResourceSpec
	Data  interface{} `json:"data"`
	Clone CloneFrom   `json:"clone"`
=======
	Kind  string      `json:"kind,omitempty"`
	Name  string      `json:"name,omitempty"`
	Data  interface{} `json:"data,omitempty"`
	Clone CloneFrom   `json:"clone,omitempty"`
>>>>>>> db4d3d2c
}

// CloneFrom - location of the resource
// which will be used as source when applying 'generate'
type CloneFrom struct {
	Namespace string `json:"namespace,omitempty"`
	Name      string `json:"name,omitempty"`
}

//PolicyStatus provides status for violations
type PolicyStatus struct {
	ViolationCount int `json:"violationCount"`
	// Count of rules that were applied
	RulesAppliedCount int `json:"rulesAppliedCount"`
	// Count of resources for whom update/create api requests were blocked as the resoruce did not satisfy the policy rules
	ResourcesBlockedCount int `json:"resourcesBlockedCount"`
	// average time required to process the policy Mutation rules on a resource
	AvgExecutionTimeMutation string `json:"averageMutationRulesExecutionTime"`
	// average time required to process the policy Validation rules on a resource
	AvgExecutionTimeValidation string `json:"averageValidationRulesExecutionTime"`
	// average time required to process the policy Validation rules on a resource
	AvgExecutionTimeGeneration string `json:"averageGenerationRulesExecutionTime"`
	// statistics per rule
	Rules []RuleStats `json:"ruleStatus`
}

//RuleStats provides status per rule
type RuleStats struct {
	// Rule name
	Name string `json:"ruleName"`
	// average time require to process the rule
	ExecutionTime string `json:"averageExecutionTime"`
	// Count of rules that were applied
	AppliedCount int `json:"appliedCount"`
	// Count of rules that failed
	ViolationCount int `json:"violationCount"`
	// Count of mutations
	MutationCount int `json:"mutationsCount"`
}

// PolicyList is a list of Policy resources

// PolicyViolation stores the information regarinding the resources for which a policy failed to apply
type PolicyViolationTemplate struct {
	metav1.TypeMeta   `json:",inline"`
	metav1.ObjectMeta `json:"metadata,omitempty"`
	Spec              PolicyViolationSpec   `json:"spec"`
	Status            PolicyViolationStatus `json:"status"`
}

// PolicyViolationSpec describes policy behavior by its rules
type PolicyViolationSpec struct {
	Policy        string `json:"policy"`
	ResourceSpec  `json:"resource"`
	ViolatedRules []ViolatedRule `json:"rules"`
}

// ResourceSpec information to identify the resource
type ResourceSpec struct {
	Kind      string `json:"kind"`
	Namespace string `json:"namespace,omitempty"`
	Name      string `json:"name"`
}

// ViolatedRule stores the information regarding the rule
type ViolatedRule struct {
	Name            string              `json:"name"`
	Type            string              `json:"type"`
	Message         string              `json:"message"`
	ManagedResource ManagedResourceSpec `json:"managedResource,omitempty"`
}

// ManagedResourceSpec is used when the violations is created on resource owner
// to determing the kind of child resource that caused the violation
type ManagedResourceSpec struct {
	Kind string `json:"kind,omitempty"`
	// Is not used in processing, but will is present for backward compatablitiy
	Namespace       string `json:"namespace,omitempty"`
	CreationBlocked bool   `json:"creationBlocked,omitempty"`
}

//PolicyViolationStatus provides information regarding policyviolation status
// status:
//		LastUpdateTime : the time the polivy violation was updated
type PolicyViolationStatus struct {
	LastUpdateTime metav1.Time `json:"lastUpdateTime,omitempty"`
}<|MERGE_RESOLUTION|>--- conflicted
+++ resolved
@@ -190,16 +190,9 @@
 
 // Generation describes which resources will be created when other resource is created
 type Generation struct {
-<<<<<<< HEAD
 	ResourceSpec
 	Data  interface{} `json:"data"`
 	Clone CloneFrom   `json:"clone"`
-=======
-	Kind  string      `json:"kind,omitempty"`
-	Name  string      `json:"name,omitempty"`
-	Data  interface{} `json:"data,omitempty"`
-	Clone CloneFrom   `json:"clone,omitempty"`
->>>>>>> db4d3d2c
 }
 
 // CloneFrom - location of the resource
