package v1

import (
	rbacv1 "k8s.io/api/rbac/v1"
	apiextensions "k8s.io/apiextensions-apiserver/pkg/apis/apiextensions/v1"
	metav1 "k8s.io/apimachinery/pkg/apis/meta/v1"
)

// PolicyList is a list of Policy instances.
// +k8s:deepcopy-gen:interfaces=k8s.io/apimachinery/pkg/runtime.Object
type PolicyList struct {
	metav1.TypeMeta `json:",inline" yaml:",inline"`
	metav1.ListMeta `json:"metadata" yaml:"metadata"`
	Items           []Policy `json:"items" yaml:"items"`
}

// Policy declares validation, mutation, and generation behaviors for matching resources.
// See: https://kyverno.io/docs/writing-policies/ for more information.
// +genclient
// +k8s:deepcopy-gen:interfaces=k8s.io/apimachinery/pkg/runtime.Object
// +kubebuilder:object:root=true
// +kubebuilder:subresource:status
// +kubebuilder:printcolumn:name="Background",type="string",JSONPath=".spec.background"
// +kubebuilder:printcolumn:name="Action",type="string",JSONPath=".spec.validationFailureAction"
// +kubebuilder:resource:shortName=pol
type Policy struct {
	metav1.TypeMeta   `json:",inline,omitempty" yaml:",inline,omitempty"`
	metav1.ObjectMeta `json:"metadata,omitempty" yaml:"metadata,omitempty"`

	// Spec defines policy behaviors and contains one or more rules.
	Spec Spec `json:"spec" yaml:"spec"`

	// Status contains policy runtime information.
	// +optional
	// Deprecated. Policy metrics are available via the metrics endpoint
	Status PolicyStatus `json:"status,omitempty" yaml:"status,omitempty"`
}

// Spec contains a list of Rule instances and other policy controls.
type Spec struct {

	// Rules is a list of Rule instances. A Policy contains multiple rules and
	// each rule can validate, mutate, or generate resources.
	Rules []Rule `json:"rules,omitempty" yaml:"rules,omitempty"`

	// ValidationFailureAction controls if a validation policy rule failure should disallow
	// the admission review request (enforce), or allow (audit) the admission review request
	// and report an error in a policy report. Optional. The default value is "audit".
	// +optional
	ValidationFailureAction string `json:"validationFailureAction,omitempty" yaml:"validationFailureAction,omitempty"`

	// Background controls if rules are applied to existing resources during a background scan.
	// Optional. Default value is "true". The value must be set to "false" if the policy rule
	// uses variables that are only available in the admission review request (e.g. user name).
	// +optional
	Background *bool `json:"background,omitempty" yaml:"background,omitempty"`
}

// Rule defines a validation, mutation, or generation control for matching resources.
// Each rules contains a match declaration to select resources, and an optional exclude
// declaration to specify which resources to exclude.
type Rule struct {

	// Name is a label to identify the rule, It must be unique within the policy.
	// +kubebuilder:validation:MaxLength=63
	Name string `json:"name,omitempty" yaml:"name,omitempty"`

	// Context defines variables and data sources that can be used during rule execution.
	// +optional
	Context []ContextEntry `json:"context,omitempty" yaml:"context,omitempty"`

	// MatchResources defines when this policy rule should be applied. The match
	// criteria can include resource information (e.g. kind, name, namespace, labels)
	// and admission review request information like the user name or role.
	// At least one kind is required.
	MatchResources MatchResources `json:"match,omitempty" yaml:"match,omitempty"`

	// ExcludeResources defines when this policy rule should not be applied. The exclude
	// criteria can include resource information (e.g. kind, name, namespace, labels)
	// and admission review request information like the name or role.
	// +optional
	ExcludeResources ExcludeResources `json:"exclude,omitempty" yaml:"exclude,omitempty"`

<<<<<<< HEAD
	// AnyAllConditions enable variable-based conditional rule execution. This is useful for
	// finer control of when an rule is applied. A condition can reference object data
	// using JMESPath notation.
	// This too can be made to happen in a logical-manner where in some situation all the conditions need to pass
	// and in some other situation, atleast one condition is enough to pass.
	// For the sake of backwards compatibility, it can be populated with []kyverno.Condition.
=======
	// Preconditions are used to determine if a policy rule should be applied by evaluating a
	// set of conditions. The declaration can contain nested `any` or `all` statements. A direct list
	// of conditions (without `any` or `all` statements is supported for backwards compatibility but
	// will be deprecated in the next major release.
	// See: https://kyverno.io/docs/writing-policies/preconditions/
	// +kubebuilder:validation:XPreserveUnknownFields
>>>>>>> acc9f665
	// +optional
	AnyAllConditions apiextensions.JSON `json:"preconditions,omitempty" yaml:"preconditions,omitempty"`

	// Mutation is used to modify matching resources.
	// +optional
	Mutation Mutation `json:"mutate,omitempty" yaml:"mutate,omitempty"`

	// Validation is used to validate matching resources.
	// +optional
	Validation Validation `json:"validate,omitempty" yaml:"validate,omitempty"`

	// Generation is used to create new resources.
	// +optional
	Generation Generation `json:"generate,omitempty" yaml:"generate,omitempty"`

	// VerifyImages is used to verify image signatures and mutate them to add a digest
	// +optional
	VerifyImages []*ImageVerification `json:"verifyImages,omitempty" yaml:"verifyImages,omitempty"`
}

// AnyAllCondition consists of conditions wrapped denoting a logical criteria to be fulfilled.
// AnyConditions get fulfilled when at least one of its sub-conditions passes.
// AllConditions get fulfilled only when all of its sub-conditions pass.
type AnyAllConditions struct {
	// AnyConditions enable variable-based conditional rule execution. This is useful for
	// finer control of when an rule is applied. A condition can reference object data
	// using JMESPath notation.
	// Here, at least one of the conditions need to pass
	// +optional
	AnyConditions []Condition `json:"any,omitempty" yaml:"any,omitempty"`

	// AllConditions enable variable-based conditional rule execution. This is useful for
	// finer control of when an rule is applied. A condition can reference object data
	// using JMESPath notation.
	// Here, all of the conditions need to pass
	// +optional
	AllConditions []Condition `json:"all,omitempty" yaml:"all,omitempty"`
}

// ContextEntry adds variables and data sources to a rule Context. Either a
// ConfigMap reference or a APILookup must be provided.
type ContextEntry struct {

	// Name is the variable name.
	Name string `json:"name,omitempty" yaml:"name,omitempty"`

	// ConfigMap is the ConfigMap reference.
	ConfigMap *ConfigMapReference `json:"configMap,omitempty" yaml:"configMap,omitempty"`

	// APICall defines an HTTP request to the Kubernetes API server. The JSON
	// data retrieved is stored in the context.
	APICall *APICall `json:"apiCall,omitempty" yaml:"apiCall,omitempty"`
}

// ConfigMapReference refers to a ConfigMap
type ConfigMapReference struct {

	// Name is the ConfigMap name.
	Name string `json:"name" yaml:"name"`

	// Namespace is the ConfigMap namespace.
	Namespace string `json:"namespace,omitempty" yaml:"namespace,omitempty"`
}

// APICall defines an HTTP request to the Kubernetes API server. The JSON
// data retrieved is stored in the context. An APICall contains a URLPath
// used to perform the HTTP GET request and an optional JMESPath used to
// transform the retrieved JSON data.
type APICall struct {

	// URLPath is the URL path to be used in the HTTP GET request to the
	// Kubernetes API server (e.g. "/api/v1/namespaces" or  "/apis/apps/v1/deployments").
	// The format required is the same format used by the `kubectl get --raw` command.
	URLPath string `json:"urlPath" yaml:"urlPath"`

	// JMESPath is an optional JSON Match Expression that can be used to
	// transform the JSON response returned from the API server. For example
	// a JMESPath of "items | length(@)" applied to the API server response
	// to the URLPath "/apis/apps/v1/deployments" will return the total count
	// of deployments across all namespaces.
	// +optional
	JMESPath string `json:"jmesPath,omitempty" yaml:"jmesPath,omitempty"`
}

// Condition defines variable-based conditional criteria for rule execution.
type Condition struct {
	// Key is the context entry (using JMESPath) for conditional rule evaluation.
	Key apiextensions.JSON `json:"key,omitempty" yaml:"key,omitempty"`

	// Operator is the operation to perform. Valid operators
	// are Equals, NotEquals, In and NotIn.
	Operator ConditionOperator `json:"operator,omitempty" yaml:"operator,omitempty"`

	// Value is the conditional value, or set of values. The values can be fixed set
	// or can be variables declared using using JMESPath.
	// +optional
	Value apiextensions.JSON `json:"value,omitempty" yaml:"value,omitempty"`
}

// ConditionOperator is the operation performed on condition key and value.
// +kubebuilder:validation:Enum=Equals;NotEquals;In;NotIn
type ConditionOperator string

const (
	// Equal evaluates if the key is equal to the value.
	// Deprecated. Use Equals instead.
	Equal ConditionOperator = "Equal"
	// Equals evaluates if the key is equal to the value.
	Equals ConditionOperator = "Equals"
	// NotEqual evaluates if the key is not equal to the value.
	// Deprecated. Use NotEquals instead.
	NotEqual ConditionOperator = "NotEqual"
	// NotEquals evaluates if the key is not equal to the value.
	NotEquals ConditionOperator = "NotEquals"
	// In evaluates if the key is contained in the set of values.
	In ConditionOperator = "In"
	// NotIn evaluates if the key is not contained in the set of values.
	NotIn ConditionOperator = "NotIn"
	// GreaterThanOrEquals evaluates if the key (numeric) is greater than or equal to the value (numeric).
	GreaterThanOrEquals ConditionOperator = "GreaterThanOrEquals"
	// GreaterThan evaluates if the key (numeric) is greater than the value (numeric).
	GreaterThan ConditionOperator = "GreaterThan"
	// LessThanOrEquals evaluates if the key (numeric) is less than or equal to the value (numeric).
	LessThanOrEquals ConditionOperator = "LessThanOrEquals"
	// LessThan evaluates if the key (numeric) is less than the value (numeric).
	LessThan ConditionOperator = "LessThan"
)

// MatchResources is used to specify resource and admission review request data for
// which a policy rule is applicable.
type MatchResources struct {
	// UserInfo contains information about the user performing the operation.
	// +optional
	UserInfo `json:",omitempty" yaml:",omitempty"`

	// ResourceDescription contains information about the resource being created or modified.
	// Requires at least one tag to be specified when under MatchResources.
	ResourceDescription `json:"resources,omitempty" yaml:"resources,omitempty"`
}

// ExcludeResources specifies resource and admission review request data for
// which a policy rule is not applicable.
type ExcludeResources struct {
	// UserInfo contains information about the user performing the operation.
	// +optional
	UserInfo `json:",omitempty" yaml:",omitempty"`

	// ResourceDescription contains information about the resource being created or modified.
	// +optional
	ResourceDescription `json:"resources,omitempty" yaml:"resources,omitempty"`
}

// UserInfo contains information about the user performing the operation.
type UserInfo struct {
	// Roles is the list of namespaced role names for the user.
	// +optional
	Roles []string `json:"roles,omitempty" yaml:"roles,omitempty"`

	// ClusterRoles is the list of cluster-wide role names for the user.
	// +optional
	ClusterRoles []string `json:"clusterRoles,omitempty" yaml:"clusterRoles,omitempty"`

	// Subjects is the list of subject names like users, user groups, and service accounts.
	// +optional
	Subjects []rbacv1.Subject `json:"subjects,omitempty" yaml:"subjects,omitempty"`
}

// ResourceDescription contains criteria used to match resources.
type ResourceDescription struct {
	// Kinds is a list of resource kinds.
	// +optional
	Kinds []string `json:"kinds,omitempty" yaml:"kinds,omitempty"`

	// Name is the name of the resource. The name supports wildcard characters
	// "*" (matches zero or many characters) and "?" (at least one character).
	// +optional
	Name string `json:"name,omitempty" yaml:"name,omitempty"`

	// Names are the names of the resources. Each name supports wildcard characters
	// "*" (matches zero or many characters) and "?" (at least one character).
	// NOTE: "Name" is being deprecated in favor of "Names".
	// +optional
	Names []string `json:"names,omitempty" yaml:"names,omitempty"`

	// Namespaces is a list of namespaces names. Each name supports wildcard characters
	// "*" (matches zero or many characters) and "?" (at least one character).
	// +optional
	Namespaces []string `json:"namespaces,omitempty" yaml:"namespaces,omitempty"`

	// Annotations is a  map of annotations (key-value pairs of type string). Annotation keys
	// and values support the wildcard characters "*" (matches zero or many characters) and
	// "?" (matches at least one character).
	// +optional
	Annotations map[string]string `json:"annotations,omitempty" yaml:"annotations,omitempty"`

	// Selector is a label selector. Label keys and values in `matchLabels` support the wildcard
	// characters `*` (matches zero or many characters) and `?` (matches one character).
	// Wildcards allows writing label selectors like ["storage.k8s.io/*": "*"]. Note that
	// using ["*" : "*"] matches any key and value but does not match an empty label set.
	// +optional
	Selector *metav1.LabelSelector `json:"selector,omitempty" yaml:"selector,omitempty"`

	// NamespaceSelector is a label selector for the resource namespace. Label keys and values
	// in `matchLabels` support the wildcard characters `*` (matches zero or many characters)
	// and `?` (matches one character).Wildcards allows writing label selectors like
	// ["storage.k8s.io/*": "*"]. Note that using ["*" : "*"] matches any key and value but
	// does not match an empty label set.
	// +optional
	NamespaceSelector *metav1.LabelSelector `json:"namespaceSelector,omitempty" yaml:"namespaceSelector,omitempty"`
}

// Mutation defines how resource are modified.
type Mutation struct {
	// Overlay specifies an overlay pattern to modify resources.
	// DEPRECATED. Use PatchStrategicMerge instead. Scheduled for
	// removal in release 1.5+.
	// +optional
	Overlay apiextensions.JSON `json:"overlay,omitempty"`

	// Patches specifies a RFC 6902 JSON Patch to modify resources.
	// DEPRECATED. Use PatchesJSON6902 instead. Scheduled for
	// removal in release 1.5+.
	// +nullable
	// +optional
	Patches []Patch `json:"patches,omitempty" yaml:"patches,omitempty"`

	// PatchStrategicMerge is a strategic merge patch used to modify resources.
	// See https://kubernetes.io/docs/tasks/manage-kubernetes-objects/update-api-object-kubectl-patch/
	// and https://kubectl.docs.kubernetes.io/references/kustomize/patchesstrategicmerge/.
	// +optional
	PatchStrategicMerge apiextensions.JSON `json:"patchStrategicMerge,omitempty" yaml:"patchStrategicMerge,omitempty"`

	// PatchesJSON6902 is a list of RFC 6902 JSON Patch declarations used to modify resources.
	// See https://tools.ietf.org/html/rfc6902 and https://kubectl.docs.kubernetes.io/references/kustomize/patchesjson6902/.
	// +optional
	PatchesJSON6902 string `json:"patchesJson6902,omitempty" yaml:"patchesJson6902,omitempty"`
}

// +k8s:deepcopy-gen=false

// Patch is a RFC 6902 JSON Patch.
// See: https://tools.ietf.org/html/rfc6902
type Patch struct {

	// Path specifies path of the resource.
	Path string `json:"path,omitempty" yaml:"path,omitempty"`

	// Operation specifies operations supported by JSON Patch.
	// i.e:- add, replace and delete.
	Operation string `json:"op,omitempty" yaml:"op,omitempty"`

	// Value specifies the value to be applied.
	// +optional
	Value apiextensions.JSON `json:"value,omitempty" yaml:"value,omitempty"`
}

// Validation defines checks to be performed on matching resources.
type Validation struct {

	// Message specifies a custom message to be displayed on failure.
	// +optional
	Message string `json:"message,omitempty" yaml:"message,omitempty"`

	// Pattern specifies an overlay-style pattern used to check resources.
	// +optional
	Pattern apiextensions.JSON `json:"pattern,omitempty" yaml:"pattern,omitempty"`

	// AnyPattern specifies list of validation patterns. At least one of the patterns
	// must be satisfied for the validation rule to succeed.
	// +optional
	AnyPattern apiextensions.JSON `json:"anyPattern,omitempty" yaml:"anyPattern,omitempty"`

	// Deny defines conditions used to pass or fail a validation rule.
	// +optional
	Deny *Deny `json:"deny,omitempty" yaml:"deny,omitempty"`
}

// Deny specifies a list of conditions used to pass or fail a validation rule.
type Deny struct {
<<<<<<< HEAD
	// specifies the set of conditions to deny in a logical manner
	// For the sake of backwards compatibility, it can be populated with []kyverno.Condition.
=======
	// Multiple conditions can be declared under an `any` or `all` statement. A direct list
	// of conditions (without `any` or `all` statements) is also supported for backwards compatibility
	// but will be deprecated in the next major release.
	// See: https://kyverno.io/docs/writing-policies/validate/#deny-rules
	// +kubebuilder:validation:XPreserveUnknownFields
>>>>>>> acc9f665
	AnyAllConditions apiextensions.JSON `json:"conditions,omitempty" yaml:"conditions,omitempty"`
}

// ImageVerification validates that images that match the specified pattern
// are signed with the supplied public key. Once the image is verified it is
// mutated to include the SHA digest retrieved during the registration.
type ImageVerification struct {

	// Image is the image name consisting of the registry address, repository, image, and tag.
	// Wildcards ('*' and '?') are allowed. See: https://kubernetes.io/docs/concepts/containers/images.
	Image string `json:"image,omitempty" yaml:"image,omitempty"`

	// Key is the PEM encoded public key that the image is signed with.
	Key string `json:"key,omitempty" yaml:"key,omitempty"`
}

// Generation defines how new resources should be created and managed.
type Generation struct {

	// ResourceSpec contains information to select the resource.
	ResourceSpec `json:",omitempty" yaml:",omitempty"`

	// Synchronize controls if generated resources should be kept in-sync with their source resource.
	// If Synchronize is set to "true" changes to generated resources will be overwritten with resource
	// data from Data or the resource specified in the Clone declaration.
	// Optional. Defaults to "false" if not specified.
	// +optional
	Synchronize bool `json:"synchronize,omitempty" yaml:"synchronize,omitempty"`

	// Data provides the resource declaration used to populate each generated resource.
	// At most one of Data or Clone must be specified. If neither are provided, the generated
	// resource will be created with default data only.
	// +optional
	Data apiextensions.JSON `json:"data,omitempty" yaml:"data,omitempty"`

	// Clone specifies the source resource used to populate each generated resource.
	// At most one of Data or Clone can be specified. If neither are provided, the generated
	// resource will be created with default data only.
	// +optional
	Clone CloneFrom `json:"clone,omitempty" yaml:"clone,omitempty"`
}

// CloneFrom provides the location of the source resource used to generate target resources.
// The resource kind is derived from the match criteria.
type CloneFrom struct {

	// Namespace specifies source resource namespace.
	// +optional
	Namespace string `json:"namespace,omitempty" yaml:"namespace,omitempty"`

	// Name specifies name of the resource.
	Name string `json:"name,omitempty" yaml:"name,omitempty"`
}

// PolicyStatus mostly contains runtime information related to policy execution.
// Deprecated. Policy metrics are now available via the "/metrics" endpoint.
// See: https://kyverno.io/docs/monitoring-kyverno-with-prometheus-metrics/
type PolicyStatus struct {
	// AvgExecutionTime is the average time taken to process the policy rules on a resource.
	// +optional
	AvgExecutionTime string `json:"averageExecutionTime,omitempty" yaml:"averageExecutionTime,omitempty"`

	// ViolationCount is the total count of policy failure results for this policy.
	// +optional
	ViolationCount int `json:"violationCount,omitempty" yaml:"violationCount,omitempty"`

	// RulesFailedCount is the total count of policy execution errors for this policy.
	// +optional
	RulesFailedCount int `json:"rulesFailedCount,omitempty" yaml:"rulesFailedCount,omitempty"`

	// RulesAppliedCount is the total number of times this policy was applied.
	// +optional
	RulesAppliedCount int `json:"rulesAppliedCount,omitempty" yaml:"rulesAppliedCount,omitempty"`

	// ResourcesBlockedCount is the total count of admission review requests that were blocked by this policy.
	// +optional
	ResourcesBlockedCount int `json:"resourcesBlockedCount,omitempty" yaml:"resourcesBlockedCount,omitempty"`

	// ResourcesMutatedCount is the total count of resources that were mutated by this policy.
	// +optional
	ResourcesMutatedCount int `json:"resourcesMutatedCount,omitempty" yaml:"resourcesMutatedCount,omitempty"`

	// ResourcesGeneratedCount is the total count of resources that were generated by this policy.
	// +optional
	ResourcesGeneratedCount int `json:"resourcesGeneratedCount,omitempty" yaml:"resourcesGeneratedCount,omitempty"`

	// Rules provides per rule statistics
	// +optional
	Rules []RuleStats `json:"ruleStatus,omitempty" yaml:"ruleStatus,omitempty"`
}

// RuleStats provides statistics for an individual rule within a policy.
// Deprecated. Policy metrics are now available via the "/metrics" endpoint.
// See: https://kyverno.io/docs/monitoring-kyverno-with-prometheus-metrics/
type RuleStats struct {
	// Name is the rule name.
	Name string `json:"ruleName" yaml:"ruleName"`

	// ExecutionTime is the average time taken to execute this rule.
	// +optional
	ExecutionTime string `json:"averageExecutionTime,omitempty" yaml:"averageExecutionTime,omitempty"`

	// ViolationCount is the total count of policy failure results for this rule.
	// +optional
	ViolationCount int `json:"violationCount,omitempty" yaml:"violationCount,omitempty"`

	// FailedCount is the total count of policy error results for this rule.
	// +optional
	FailedCount int `json:"failedCount,omitempty" yaml:"failedCount,omitempty"`

	// AppliedCount is the total number of times this rule was applied.
	// +optional
	AppliedCount int `json:"appliedCount,omitempty" yaml:"appliedCount,omitempty"`

	// ResourcesBlockedCount is the total count of admission review requests that were blocked by this rule.
	// +optional
	ResourcesBlockedCount int `json:"resourcesBlockedCount,omitempty" yaml:"resourcesBlockedCount,omitempty"`

	// ResourcesMutatedCount is the total count of resources that were mutated by this rule.
	// +optional
	ResourcesMutatedCount int `json:"resourcesMutatedCount,omitempty" yaml:"resourcesMutatedCount,omitempty"`

	// ResourcesGeneratedCount is the total count of resources that were generated by this rule.
	// +optional
	ResourcesGeneratedCount int `json:"resourcesGeneratedCount,omitempty" yaml:"resourcesGeneratedCount,omitempty"`
}

// ResourceSpec contains information to identify a resource.
type ResourceSpec struct {
	// APIVersion specifies resource apiVersion.
	// +optional
	APIVersion string `json:"apiVersion,omitempty" yaml:"apiVersion,omitempty"`
	// Kind specifies resource kind.
	Kind string `json:"kind,omitempty" yaml:"kind,omitempty"`
	// Namespace specifies resource namespace.
	// +optional
	Namespace string `json:"namespace,omitempty" yaml:"namespace,omitempty"`
	// Name specifies the resource name.
	Name string `json:"name,omitempty" yaml:"name,omitempty"`
}<|MERGE_RESOLUTION|>--- conflicted
+++ resolved
@@ -81,21 +81,11 @@
 	// +optional
 	ExcludeResources ExcludeResources `json:"exclude,omitempty" yaml:"exclude,omitempty"`
 
-<<<<<<< HEAD
-	// AnyAllConditions enable variable-based conditional rule execution. This is useful for
-	// finer control of when an rule is applied. A condition can reference object data
-	// using JMESPath notation.
-	// This too can be made to happen in a logical-manner where in some situation all the conditions need to pass
-	// and in some other situation, atleast one condition is enough to pass.
-	// For the sake of backwards compatibility, it can be populated with []kyverno.Condition.
-=======
 	// Preconditions are used to determine if a policy rule should be applied by evaluating a
 	// set of conditions. The declaration can contain nested `any` or `all` statements. A direct list
 	// of conditions (without `any` or `all` statements is supported for backwards compatibility but
 	// will be deprecated in the next major release.
 	// See: https://kyverno.io/docs/writing-policies/preconditions/
-	// +kubebuilder:validation:XPreserveUnknownFields
->>>>>>> acc9f665
 	// +optional
 	AnyAllConditions apiextensions.JSON `json:"preconditions,omitempty" yaml:"preconditions,omitempty"`
 
@@ -375,16 +365,10 @@
 
 // Deny specifies a list of conditions used to pass or fail a validation rule.
 type Deny struct {
-<<<<<<< HEAD
-	// specifies the set of conditions to deny in a logical manner
-	// For the sake of backwards compatibility, it can be populated with []kyverno.Condition.
-=======
 	// Multiple conditions can be declared under an `any` or `all` statement. A direct list
 	// of conditions (without `any` or `all` statements) is also supported for backwards compatibility
 	// but will be deprecated in the next major release.
 	// See: https://kyverno.io/docs/writing-policies/validate/#deny-rules
-	// +kubebuilder:validation:XPreserveUnknownFields
->>>>>>> acc9f665
 	AnyAllConditions apiextensions.JSON `json:"conditions,omitempty" yaml:"conditions,omitempty"`
 }
 
