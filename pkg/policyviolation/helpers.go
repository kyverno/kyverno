package policyviolation

import (
	"fmt"
	"reflect"
	"time"

	"github.com/golang/glog"
	kyverno "github.com/nirmata/kyverno/pkg/api/kyverno/v1alpha1"
	v1 "k8s.io/api/apps/v1"
	metav1 "k8s.io/apimachinery/pkg/apis/meta/v1"
	unstructured "k8s.io/apimachinery/pkg/apis/meta/v1/unstructured"
	"k8s.io/apimachinery/pkg/labels"
	appsv1 "k8s.io/client-go/kubernetes/typed/apps/v1"
	deployutil "k8s.io/kubernetes/pkg/controller/deployment/util"
)

<<<<<<< HEAD
//BuildPolicyViolation returns an value of type PolicyViolation
func BuildPolicyViolation(policy string, resource kyverno.ResourceSpec, fRules []kyverno.ViolatedRule) kyverno.ClusterPolicyViolation {
	pv := kyverno.ClusterPolicyViolation{
		Spec: kyverno.PolicyViolationSpec{
			Policy:        policy,
			ResourceSpec:  resource,
			ViolatedRules: fRules,
		},
	}
	pv.SetGenerateName("pv-")
	return pv
}

//CreatePV creates policy violation resource based on the engine responses
func CreatePV(pvLister kyvernolister.ClusterPolicyViolationLister, client *kyvernoclient.Clientset, engineResponses []engine.EngineResponse) {
	var pvs []kyverno.ClusterPolicyViolation
	for _, er := range engineResponses {
		// ignore creation of PV for resoruces that are yet to be assigned a name
		if er.PolicyResponse.Resource.Name == "" {
			glog.V(4).Infof("resource %v, has not been assigned a name, not creating a policy violation for it", er.PolicyResponse.Resource)
			continue
		}

		if !er.IsSuccesful() {
			glog.V(4).Infof("Building policy violation for engine response %v", er)
			if pv := buildPVForPolicy(er); !reflect.DeepEqual(pv, kyverno.ClusterPolicyViolation{}) {
				pvs = append(pvs, pv)
			}
		}
	}

	createPV(pvLister, client, pvs)
}

// CreatePVWhenBlocked creates pv on resource owner only when admission request is denied
func CreatePVWhenBlocked(pvLister kyvernolister.ClusterPolicyViolationLister, client *kyvernoclient.Clientset,
	dclient *dclient.Client, engineResponses []engine.EngineResponse) {
	var pvs []kyverno.ClusterPolicyViolation
	for _, er := range engineResponses {
		// child resource is not created in this case thus it won't have a name
		glog.V(4).Infof("Building policy violation for denied admission request, engineResponse: %v", er)
		if pvList := buildPVWithOwner(dclient, er); len(pvList) != 0 {
			pvs = append(pvs, pvList...)
			glog.V(3).Infof("Built policy violation for denied admission request %s/%s/%s",
				er.PatchedResource.GetKind(), er.PatchedResource.GetNamespace(), er.PatchedResource.GetName())
		}
	}
	createPV(pvLister, client, pvs)
}

func createPV(pvLister kyvernolister.ClusterPolicyViolationLister, client *kyvernoclient.Clientset, pvs []kyverno.ClusterPolicyViolation) {
	if len(pvs) == 0 {
		return
	}

	for _, newPv := range pvs {
		glog.V(4).Infof("creating policyViolation resource for policy %s and resource %s/%s/%s", newPv.Spec.Policy, newPv.Spec.Kind, newPv.Spec.Namespace, newPv.Spec.Name)
		// check if there was a previous policy voilation for policy & resource combination
		curPv, err := getExistingPolicyViolationIfAny(nil, pvLister, newPv)
		if err != nil {
			glog.Error(err)
			continue
		}
		if curPv == nil {
			glog.V(4).Infof("creating new policy violation for policy %s & resource %s/%s/%s", newPv.Spec.Policy, newPv.Spec.ResourceSpec.Kind, newPv.Spec.ResourceSpec.Namespace, newPv.Spec.ResourceSpec.Name)
			// no existing policy violation, create a new one
			_, err := client.KyvernoV1alpha1().ClusterPolicyViolations().Create(&newPv)
			if err != nil {
				glog.Error(err)
			} else {
				glog.Infof("policy violation created for resource %s", newPv.Spec.ResourceSpec.ToKey())
			}
			continue
		}
		// compare the policyviolation spec for existing resource if present else
		if reflect.DeepEqual(curPv.Spec, newPv.Spec) {
			// if they are equal there has been no change so dont update the polivy violation
			glog.V(3).Infof("policy violation '%s/%s/%s' spec did not change so not updating it", newPv.Spec.Kind, newPv.Spec.Namespace, newPv.Spec.Name)
			glog.V(4).Infof("policy violation spec %v did not change so not updating it", newPv.Spec)
			continue
		}
		// spec changed so update the policyviolation
		glog.V(4).Infof("creating new policy violation for policy %s & resource %s/%s/%s", curPv.Spec.Policy, curPv.Spec.ResourceSpec.Kind, curPv.Spec.ResourceSpec.Namespace, curPv.Spec.ResourceSpec.Name)
		//TODO: using a generic name, but would it be helpful to have naming convention for policy violations
		// as we can only have one policy violation for each (policy + resource) combination
		_, err = client.KyvernoV1alpha1().ClusterPolicyViolations().Update(&newPv)
		if err != nil {
			glog.Error(err)
			continue
		}
		glog.Infof("policy violation updated for resource %s", newPv.Spec.ResourceSpec.ToKey())
	}
}

func buildPVForPolicy(er engine.EngineResponse) kyverno.ClusterPolicyViolation {
	pvResourceSpec := kyverno.ResourceSpec{
		Kind:      er.PolicyResponse.Resource.Kind,
		Namespace: er.PolicyResponse.Resource.Namespace,
		Name:      er.PolicyResponse.Resource.Name,
	}

	violatedRules := newViolatedRules(er, "")

	return BuildPolicyViolation(er.PolicyResponse.Policy, pvResourceSpec, violatedRules)
}

func buildPVWithOwner(dclient *dclient.Client, er engine.EngineResponse) (pvs []kyverno.ClusterPolicyViolation) {
	msg := fmt.Sprintf("Request Blocked for resource %s/%s; ", er.PolicyResponse.Resource.Kind, er.PolicyResponse.Resource.Name)
	violatedRules := newViolatedRules(er, msg)

	// create violation on resource owner (if exist) when action is set to enforce
	owners := GetOwners(dclient, er.PatchedResource)

	// standaloneresource, set pvResourceSpec with resource itself
	if len(owners) == 0 {
		pvResourceSpec := kyverno.ResourceSpec{
			Namespace: er.PolicyResponse.Resource.Namespace,
			Kind:      er.PolicyResponse.Resource.Kind,
			Name:      er.PolicyResponse.Resource.Name,
		}
		return append(pvs, BuildPolicyViolation(er.PolicyResponse.Policy, pvResourceSpec, violatedRules))
	}

	for _, owner := range owners {
		pvs = append(pvs, BuildPolicyViolation(er.PolicyResponse.Policy, owner, violatedRules))
	}
	return
}

//TODO: change the name
func getExistingPolicyViolationIfAny(pvListerSynced cache.InformerSynced, pvLister kyvernolister.ClusterPolicyViolationLister, newPv kyverno.ClusterPolicyViolation) (*kyverno.ClusterPolicyViolation, error) {
	labelMap := map[string]string{"policy": newPv.Spec.Policy, "resource": newPv.Spec.ResourceSpec.ToKey()}
	policyViolationSelector, err := converLabelToSelector(labelMap)
	if err != nil {
		return nil, fmt.Errorf("failed to generate label sector of Policy name %s: %v", newPv.Spec.Policy, err)
	}
	pvs, err := pvLister.List(policyViolationSelector)
	if err != nil {
		glog.Errorf("unable to list policy violations with label selector %v: %v", policyViolationSelector, err)
		return nil, err
	}
	//TODO: ideally there should be only one policy violation returned
	if len(pvs) > 1 {
		glog.Errorf("more than one policy violation exists  with labels %v", labelMap)
		return nil, fmt.Errorf("more than one policy violation exists  with labels %v", labelMap)
	}

	if len(pvs) == 0 {
		glog.Infof("policy violation does not exist with labels %v", labelMap)
		return nil, nil
	}
	return pvs[0], nil
}

=======
>>>>>>> d162f527
func converLabelToSelector(labelMap map[string]string) (labels.Selector, error) {
	ls := &metav1.LabelSelector{}
	err := metav1.Convert_Map_string_To_string_To_v1_LabelSelector(&labelMap, ls, nil)
	if err != nil {
		return nil, err
	}

	policyViolationSelector, err := metav1.LabelSelectorAsSelector(ls)
	if err != nil {
		return nil, fmt.Errorf("invalid label selector: %v", err)
	}

	return policyViolationSelector, nil
}

func containsOwner(owners []kyverno.ResourceSpec, pvResourceSpec kyverno.ResourceSpec) bool {
	curOwner := kyverno.ResourceSpec{
		Kind:      pvResourceSpec.Kind,
		Namespace: pvResourceSpec.Namespace,
		Name:      pvResourceSpec.Name,
	}

	for _, targetOwner := range owners {
		if reflect.DeepEqual(curOwner, targetOwner) {
			return true
		}
	}
	return false
}

// validDependantForDeployment checks if resource (pod) matches the intent of the given deployment
// explicitly handles deployment-replicaset-pod relationship
func validDependantForDeployment(client appsv1.AppsV1Interface, pvResourceSpec kyverno.ResourceSpec, resource unstructured.Unstructured) bool {
	if resource.GetKind() != "Pod" {
		return false
	}

	// only handles deploymeny-replicaset-pod relationship
	if pvResourceSpec.Kind != "Deployment" {
		return false
	}

	owner := kyverno.ResourceSpec{
		Kind:      pvResourceSpec.Kind,
		Namespace: pvResourceSpec.Namespace,
		Name:      pvResourceSpec.Name,
	}

	start := time.Now()
	deploy, err := client.Deployments(owner.Namespace).Get(owner.Name, metav1.GetOptions{})
	if err != nil {
		glog.Errorf("failed to get resourceOwner deployment %s/%s/%s: %v", owner.Kind, owner.Namespace, owner.Name, err)
		return false
	}
	glog.V(4).Infof("Time getting deployment %v", time.Since(start))

	// TODO(shuting): replace typed client AppsV1Interface
	expectReplicaset, err := deployutil.GetNewReplicaSet(deploy, client)
	if err != nil {
		glog.Errorf("failed to get replicaset owned by %s/%s/%s: %v", owner.Kind, owner.Namespace, owner.Name, err)
		return false
	}

	if reflect.DeepEqual(expectReplicaset, v1.ReplicaSet{}) {
		glog.V(2).Infof("no replicaset found for deploy %s/%s/%s", owner.Namespace, owner.Kind, owner.Name)
		return false
	}
	var actualReplicaset *v1.ReplicaSet
	for _, podOwner := range resource.GetOwnerReferences() {
		if podOwner.Kind != "ReplicaSet" {
			continue
		}

		actualReplicaset, err = client.ReplicaSets(resource.GetNamespace()).Get(podOwner.Name, metav1.GetOptions{})
		if err != nil {
			glog.Errorf("failed to get replicaset from %s/%s/%s: %v", resource.GetKind(), resource.GetNamespace(), resource.GetName(), err)
			return false
		}

		if reflect.DeepEqual(actualReplicaset, v1.ReplicaSet{}) {
			glog.V(2).Infof("no replicaset found for Pod/%s/%s", resource.GetNamespace(), podOwner.Name)
			return false
		}

		if expectReplicaset.Name == actualReplicaset.Name {
			return true
		}
	}
	return false
}<|MERGE_RESOLUTION|>--- conflicted
+++ resolved
@@ -15,163 +15,6 @@
 	deployutil "k8s.io/kubernetes/pkg/controller/deployment/util"
 )
 
-<<<<<<< HEAD
-//BuildPolicyViolation returns an value of type PolicyViolation
-func BuildPolicyViolation(policy string, resource kyverno.ResourceSpec, fRules []kyverno.ViolatedRule) kyverno.ClusterPolicyViolation {
-	pv := kyverno.ClusterPolicyViolation{
-		Spec: kyverno.PolicyViolationSpec{
-			Policy:        policy,
-			ResourceSpec:  resource,
-			ViolatedRules: fRules,
-		},
-	}
-	pv.SetGenerateName("pv-")
-	return pv
-}
-
-//CreatePV creates policy violation resource based on the engine responses
-func CreatePV(pvLister kyvernolister.ClusterPolicyViolationLister, client *kyvernoclient.Clientset, engineResponses []engine.EngineResponse) {
-	var pvs []kyverno.ClusterPolicyViolation
-	for _, er := range engineResponses {
-		// ignore creation of PV for resoruces that are yet to be assigned a name
-		if er.PolicyResponse.Resource.Name == "" {
-			glog.V(4).Infof("resource %v, has not been assigned a name, not creating a policy violation for it", er.PolicyResponse.Resource)
-			continue
-		}
-
-		if !er.IsSuccesful() {
-			glog.V(4).Infof("Building policy violation for engine response %v", er)
-			if pv := buildPVForPolicy(er); !reflect.DeepEqual(pv, kyverno.ClusterPolicyViolation{}) {
-				pvs = append(pvs, pv)
-			}
-		}
-	}
-
-	createPV(pvLister, client, pvs)
-}
-
-// CreatePVWhenBlocked creates pv on resource owner only when admission request is denied
-func CreatePVWhenBlocked(pvLister kyvernolister.ClusterPolicyViolationLister, client *kyvernoclient.Clientset,
-	dclient *dclient.Client, engineResponses []engine.EngineResponse) {
-	var pvs []kyverno.ClusterPolicyViolation
-	for _, er := range engineResponses {
-		// child resource is not created in this case thus it won't have a name
-		glog.V(4).Infof("Building policy violation for denied admission request, engineResponse: %v", er)
-		if pvList := buildPVWithOwner(dclient, er); len(pvList) != 0 {
-			pvs = append(pvs, pvList...)
-			glog.V(3).Infof("Built policy violation for denied admission request %s/%s/%s",
-				er.PatchedResource.GetKind(), er.PatchedResource.GetNamespace(), er.PatchedResource.GetName())
-		}
-	}
-	createPV(pvLister, client, pvs)
-}
-
-func createPV(pvLister kyvernolister.ClusterPolicyViolationLister, client *kyvernoclient.Clientset, pvs []kyverno.ClusterPolicyViolation) {
-	if len(pvs) == 0 {
-		return
-	}
-
-	for _, newPv := range pvs {
-		glog.V(4).Infof("creating policyViolation resource for policy %s and resource %s/%s/%s", newPv.Spec.Policy, newPv.Spec.Kind, newPv.Spec.Namespace, newPv.Spec.Name)
-		// check if there was a previous policy voilation for policy & resource combination
-		curPv, err := getExistingPolicyViolationIfAny(nil, pvLister, newPv)
-		if err != nil {
-			glog.Error(err)
-			continue
-		}
-		if curPv == nil {
-			glog.V(4).Infof("creating new policy violation for policy %s & resource %s/%s/%s", newPv.Spec.Policy, newPv.Spec.ResourceSpec.Kind, newPv.Spec.ResourceSpec.Namespace, newPv.Spec.ResourceSpec.Name)
-			// no existing policy violation, create a new one
-			_, err := client.KyvernoV1alpha1().ClusterPolicyViolations().Create(&newPv)
-			if err != nil {
-				glog.Error(err)
-			} else {
-				glog.Infof("policy violation created for resource %s", newPv.Spec.ResourceSpec.ToKey())
-			}
-			continue
-		}
-		// compare the policyviolation spec for existing resource if present else
-		if reflect.DeepEqual(curPv.Spec, newPv.Spec) {
-			// if they are equal there has been no change so dont update the polivy violation
-			glog.V(3).Infof("policy violation '%s/%s/%s' spec did not change so not updating it", newPv.Spec.Kind, newPv.Spec.Namespace, newPv.Spec.Name)
-			glog.V(4).Infof("policy violation spec %v did not change so not updating it", newPv.Spec)
-			continue
-		}
-		// spec changed so update the policyviolation
-		glog.V(4).Infof("creating new policy violation for policy %s & resource %s/%s/%s", curPv.Spec.Policy, curPv.Spec.ResourceSpec.Kind, curPv.Spec.ResourceSpec.Namespace, curPv.Spec.ResourceSpec.Name)
-		//TODO: using a generic name, but would it be helpful to have naming convention for policy violations
-		// as we can only have one policy violation for each (policy + resource) combination
-		_, err = client.KyvernoV1alpha1().ClusterPolicyViolations().Update(&newPv)
-		if err != nil {
-			glog.Error(err)
-			continue
-		}
-		glog.Infof("policy violation updated for resource %s", newPv.Spec.ResourceSpec.ToKey())
-	}
-}
-
-func buildPVForPolicy(er engine.EngineResponse) kyverno.ClusterPolicyViolation {
-	pvResourceSpec := kyverno.ResourceSpec{
-		Kind:      er.PolicyResponse.Resource.Kind,
-		Namespace: er.PolicyResponse.Resource.Namespace,
-		Name:      er.PolicyResponse.Resource.Name,
-	}
-
-	violatedRules := newViolatedRules(er, "")
-
-	return BuildPolicyViolation(er.PolicyResponse.Policy, pvResourceSpec, violatedRules)
-}
-
-func buildPVWithOwner(dclient *dclient.Client, er engine.EngineResponse) (pvs []kyverno.ClusterPolicyViolation) {
-	msg := fmt.Sprintf("Request Blocked for resource %s/%s; ", er.PolicyResponse.Resource.Kind, er.PolicyResponse.Resource.Name)
-	violatedRules := newViolatedRules(er, msg)
-
-	// create violation on resource owner (if exist) when action is set to enforce
-	owners := GetOwners(dclient, er.PatchedResource)
-
-	// standaloneresource, set pvResourceSpec with resource itself
-	if len(owners) == 0 {
-		pvResourceSpec := kyverno.ResourceSpec{
-			Namespace: er.PolicyResponse.Resource.Namespace,
-			Kind:      er.PolicyResponse.Resource.Kind,
-			Name:      er.PolicyResponse.Resource.Name,
-		}
-		return append(pvs, BuildPolicyViolation(er.PolicyResponse.Policy, pvResourceSpec, violatedRules))
-	}
-
-	for _, owner := range owners {
-		pvs = append(pvs, BuildPolicyViolation(er.PolicyResponse.Policy, owner, violatedRules))
-	}
-	return
-}
-
-//TODO: change the name
-func getExistingPolicyViolationIfAny(pvListerSynced cache.InformerSynced, pvLister kyvernolister.ClusterPolicyViolationLister, newPv kyverno.ClusterPolicyViolation) (*kyverno.ClusterPolicyViolation, error) {
-	labelMap := map[string]string{"policy": newPv.Spec.Policy, "resource": newPv.Spec.ResourceSpec.ToKey()}
-	policyViolationSelector, err := converLabelToSelector(labelMap)
-	if err != nil {
-		return nil, fmt.Errorf("failed to generate label sector of Policy name %s: %v", newPv.Spec.Policy, err)
-	}
-	pvs, err := pvLister.List(policyViolationSelector)
-	if err != nil {
-		glog.Errorf("unable to list policy violations with label selector %v: %v", policyViolationSelector, err)
-		return nil, err
-	}
-	//TODO: ideally there should be only one policy violation returned
-	if len(pvs) > 1 {
-		glog.Errorf("more than one policy violation exists  with labels %v", labelMap)
-		return nil, fmt.Errorf("more than one policy violation exists  with labels %v", labelMap)
-	}
-
-	if len(pvs) == 0 {
-		glog.Infof("policy violation does not exist with labels %v", labelMap)
-		return nil, nil
-	}
-	return pvs[0], nil
-}
-
-=======
->>>>>>> d162f527
 func converLabelToSelector(labelMap map[string]string) (labels.Selector, error) {
 	ls := &metav1.LabelSelector{}
 	err := metav1.Convert_Map_string_To_string_To_v1_LabelSelector(&labelMap, ls, nil)
