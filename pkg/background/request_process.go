package background

import (
	"context"
	"strconv"

	"github.com/go-logr/logr"
<<<<<<< HEAD
	kyvernov1beta1 "github.com/kyverno/kyverno/api/kyverno/v1beta1"
=======
	urkyverno "github.com/kyverno/kyverno/api/kyverno/v1beta1"
	"github.com/kyverno/kyverno/pkg/background/common"
>>>>>>> a6718819
	"github.com/kyverno/kyverno/pkg/background/generate"
	"github.com/kyverno/kyverno/pkg/background/mutate"
	"github.com/kyverno/kyverno/pkg/config"
	dclient "github.com/kyverno/kyverno/pkg/dclient"
	jsonutils "github.com/kyverno/kyverno/pkg/utils/json"
	"github.com/pkg/errors"
	apierrors "k8s.io/apimachinery/pkg/api/errors"
	metav1 "k8s.io/apimachinery/pkg/apis/meta/v1"
	"k8s.io/client-go/util/retry"
)

func (c *Controller) ProcessUR(ur *kyvernov1beta1.UpdateRequest) error {
	switch ur.Spec.Type {
	case kyvernov1beta1.Mutate:
		ctrl, _ := mutate.NewMutateExistingController(c.kyvernoClient, c.client,
			c.policyLister, c.npolicyLister, c.urLister, c.eventGen, c.log, c.Config)
		return ctrl.ProcessUR(ur)

	case kyvernov1beta1.Generate:
		ctrl, _ := generate.NewGenerateController(c.kyvernoClient, c.client,
			c.policyLister, c.npolicyLister, c.urLister, c.eventGen, c.nsLister, c.log, c.Config,
		)
		return ctrl.ProcessUR(ur)
	}
	return nil
}

func (c *Controller) MarkUR(ur *kyvernov1beta1.UpdateRequest) (*kyvernov1beta1.UpdateRequest, bool, error) {
	handler := ur.Status.Handler
	if handler != "" {
		if handler != config.KyvernoPodName() {
			return nil, false, nil
		}
		return ur, true, nil
	}
	handler = config.KyvernoPodName()
	ur.Status.Handler = handler
	var updateRequest *urkyverno.UpdateRequest

	err := retry.RetryOnConflict(common.DefaultRetry, func() error {
		var retryError error
		updateRequest, retryError = c.kyvernoClient.KyvernoV1beta1().UpdateRequests(config.KyvernoNamespace()).UpdateStatus(context.TODO(), ur, metav1.UpdateOptions{})
		return retryError
	})

	return updateRequest, true, err
}

<<<<<<< HEAD
func (c *Controller) UnmarkUR(ur *kyvernov1beta1.UpdateRequest) error {
	newUR, err := c.urLister.Get(ur.Name)
=======
func (c *Controller) UnmarkUR(ur *urkyverno.UpdateRequest) error {
	_, err := c.PatchHandler(ur, "")
>>>>>>> a6718819
	if err != nil {
		return err
	}

	if ur.Spec.Type == kyvernov1beta1.Mutate && ur.Status.State == kyvernov1beta1.Completed {
		return c.kyvernoClient.KyvernoV1beta1().UpdateRequests(config.KyvernoNamespace()).Delete(context.TODO(), ur.GetName(), metav1.DeleteOptions{})
	}
	return nil
}

func (c *Controller) PatchHandler(ur *urkyverno.UpdateRequest, val string) (*urkyverno.UpdateRequest, error) {
	patch := jsonutils.NewPatch(
		"/status/handler",
		"replace",
		val,
	)

	updateUR, err := common.PatchUpdateRequest(ur, patch, c.kyvernoClient, "status")
	if err != nil && !apierrors.IsNotFound(err) {
		c.log.Error(err, "failed to patch UpdateRequest: %v", patch)
		if val == "" {
			return nil, errors.Wrapf(err, "failed to patch UpdateRequest to clear /status/handler")
		}
		return nil, errors.Wrapf(err, "failed to patch UpdateRequest to update /status/handler to %s", val)
	}
	return updateUR, nil
}

func (c *Controller) HandleDeleteUR(ur kyvernov1beta1.UpdateRequest) error {
	logger := c.log.WithValues("kind", ur.Kind, "namespace", ur.Namespace, "name", ur.Name)
	// 1- Corresponding policy has been deleted
	// then we don't delete the generated resources

	// 2- The trigger resource is deleted, then delete the generated resources
	if !ownerResourceExists(logger, c.client, ur) {
		deleteUR := false
		// check retry count in annotaion
		urAnnotations := ur.Annotations
		if val, ok := urAnnotations["generate.kyverno.io/retry-count"]; ok {
			retryCount, err := strconv.ParseUint(val, 10, 32)
			if err != nil {
				logger.Error(err, "unable to convert retry-count")
				return err
			}

			if retryCount >= 5 {
				deleteUR = true
			}
		}

		if deleteUR {
			if err := deleteGeneratedResources(logger, c.client, ur); err != nil {
				return err
			}
			// - trigger-resource is deleted
			// - generated-resources are deleted
			// - > Now delete the UpdateRequest CR
			return c.kyvernoClient.KyvernoV1beta1().UpdateRequests(config.KyvernoNamespace()).Delete(context.TODO(), ur.Name, metav1.DeleteOptions{})
		}
	}
	return nil
}

func ownerResourceExists(log logr.Logger, client dclient.Interface, ur kyvernov1beta1.UpdateRequest) bool {
	_, err := client.GetResource("", ur.Spec.Resource.Kind, ur.Spec.Resource.Namespace, ur.Spec.Resource.Name)
	// trigger resources has been deleted
	if apierrors.IsNotFound(err) {
		return false
	}
	if err != nil {
		log.Error(err, "failed to get resource", "genKind", ur.Spec.Resource.Kind, "genNamespace", ur.Spec.Resource.Namespace, "genName", ur.Spec.Resource.Name)
	}
	// if there was an error while querying the resources we don't delete the generated resources
	// but expect the deletion in next reconciliation loop
	return true
}

func deleteGeneratedResources(log logr.Logger, client dclient.Interface, ur kyvernov1beta1.UpdateRequest) error {
	for _, genResource := range ur.Status.GeneratedResources {
		err := client.DeleteResource("", genResource.Kind, genResource.Namespace, genResource.Name, false)
		if err != nil && !apierrors.IsNotFound(err) {
			return err
		}

		log.V(3).Info("generated resource deleted", "genKind", ur.Spec.Resource.Kind, "genNamespace", ur.Spec.Resource.Namespace, "genName", ur.Spec.Resource.Name)
	}
	return nil
}<|MERGE_RESOLUTION|>--- conflicted
+++ resolved
@@ -5,12 +5,8 @@
 	"strconv"
 
 	"github.com/go-logr/logr"
-<<<<<<< HEAD
 	kyvernov1beta1 "github.com/kyverno/kyverno/api/kyverno/v1beta1"
-=======
-	urkyverno "github.com/kyverno/kyverno/api/kyverno/v1beta1"
 	"github.com/kyverno/kyverno/pkg/background/common"
->>>>>>> a6718819
 	"github.com/kyverno/kyverno/pkg/background/generate"
 	"github.com/kyverno/kyverno/pkg/background/mutate"
 	"github.com/kyverno/kyverno/pkg/config"
@@ -48,7 +44,7 @@
 	}
 	handler = config.KyvernoPodName()
 	ur.Status.Handler = handler
-	var updateRequest *urkyverno.UpdateRequest
+	var updateRequest *kyvernov1beta1.UpdateRequest
 
 	err := retry.RetryOnConflict(common.DefaultRetry, func() error {
 		var retryError error
@@ -59,13 +55,8 @@
 	return updateRequest, true, err
 }
 
-<<<<<<< HEAD
 func (c *Controller) UnmarkUR(ur *kyvernov1beta1.UpdateRequest) error {
-	newUR, err := c.urLister.Get(ur.Name)
-=======
-func (c *Controller) UnmarkUR(ur *urkyverno.UpdateRequest) error {
 	_, err := c.PatchHandler(ur, "")
->>>>>>> a6718819
 	if err != nil {
 		return err
 	}
@@ -76,7 +67,7 @@
 	return nil
 }
 
-func (c *Controller) PatchHandler(ur *urkyverno.UpdateRequest, val string) (*urkyverno.UpdateRequest, error) {
+func (c *Controller) PatchHandler(ur *kyvernov1beta1.UpdateRequest, val string) (*kyvernov1beta1.UpdateRequest, error) {
 	patch := jsonutils.NewPatch(
 		"/status/handler",
 		"replace",
