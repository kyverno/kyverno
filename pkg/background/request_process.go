package background

import (
	urkyverno "github.com/kyverno/kyverno/api/kyverno/v1beta1"
	"github.com/kyverno/kyverno/pkg/background/generate"
	"github.com/kyverno/kyverno/pkg/background/mutate"
)

<<<<<<< HEAD
func (c *Controller) ProcessUR(ur *urkyverno.UpdateRequest) error {
	switch ur.Spec.Type {
	case urkyverno.Mutate:
		ctrl, _ := mutate.NewMutateExistingController(c.kyvernoClient, c.client,
			c.policyLister, c.npolicyLister, c.urLister, c.eventGen, c.log, c.Config)
		return ctrl.ProcessUR(ur)

	case urkyverno.Generate:
		ctrl, _ := generate.NewGenerateController(c.kyvernoClient, c.client,
			c.policyLister, c.npolicyLister, c.grLister, c.eventGen, c.dynamicInformer, c.log, c.Config,
		)
		return ctrl.ProcessGR(ur)
	}
	return nil
=======
func (c *Controller) ProcessGR(gr *kyverno.GenerateRequest) error {
	ctrl, _ := generate.NewGenerateController(c.kyvernoClient, c.client,
		c.policyLister, c.npolicyLister, c.grLister, c.eventGen, c.namespaceInformer, c.log, c.Config,
	)
	return ctrl.ProcessGR(gr)
>>>>>>> 5054148f
}<|MERGE_RESOLUTION|>--- conflicted
+++ resolved
@@ -6,7 +6,6 @@
 	"github.com/kyverno/kyverno/pkg/background/mutate"
 )
 
-<<<<<<< HEAD
 func (c *Controller) ProcessUR(ur *urkyverno.UpdateRequest) error {
 	switch ur.Spec.Type {
 	case urkyverno.Mutate:
@@ -16,16 +15,9 @@
 
 	case urkyverno.Generate:
 		ctrl, _ := generate.NewGenerateController(c.kyvernoClient, c.client,
-			c.policyLister, c.npolicyLister, c.grLister, c.eventGen, c.dynamicInformer, c.log, c.Config,
+			c.policyLister, c.npolicyLister, c.grLister, c.eventGen, c.nsLister, c.log, c.Config,
 		)
 		return ctrl.ProcessGR(ur)
 	}
 	return nil
-=======
-func (c *Controller) ProcessGR(gr *kyverno.GenerateRequest) error {
-	ctrl, _ := generate.NewGenerateController(c.kyvernoClient, c.client,
-		c.policyLister, c.npolicyLister, c.grLister, c.eventGen, c.namespaceInformer, c.log, c.Config,
-	)
-	return ctrl.ProcessGR(gr)
->>>>>>> 5054148f
 }