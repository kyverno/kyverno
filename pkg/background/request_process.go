package background

import (
	"context"
	"strconv"

	"github.com/go-logr/logr"
	kyvernov1beta1 "github.com/kyverno/kyverno/api/kyverno/v1beta1"
	"github.com/kyverno/kyverno/pkg/background/common"
	"github.com/kyverno/kyverno/pkg/background/generate"
	"github.com/kyverno/kyverno/pkg/background/mutate"
	"github.com/kyverno/kyverno/pkg/config"
	dclient "github.com/kyverno/kyverno/pkg/dclient"
	jsonutils "github.com/kyverno/kyverno/pkg/utils/json"
	"github.com/pkg/errors"
	apierrors "k8s.io/apimachinery/pkg/api/errors"
	metav1 "k8s.io/apimachinery/pkg/apis/meta/v1"
	"k8s.io/client-go/util/retry"
)

func (c *Controller) ProcessUR(ur *kyvernov1beta1.UpdateRequest) error {
	switch ur.Spec.Type {
	case kyvernov1beta1.Mutate:
		ctrl, _ := mutate.NewMutateExistingController(c.kyvernoClient, c.client,
			c.policyLister, c.npolicyLister, c.urLister, c.eventGen, c.log, c.Config)
		return ctrl.ProcessUR(ur)

	case kyvernov1beta1.Generate:
		ctrl, _ := generate.NewGenerateController(c.kyvernoClient, c.client,
			c.policyLister, c.npolicyLister, c.urLister, c.eventGen, c.nsLister, c.log, c.Config,
		)
		return ctrl.ProcessUR(ur)
	}
	return nil
}

func (c *Controller) MarkUR(ur *kyvernov1beta1.UpdateRequest) (*kyvernov1beta1.UpdateRequest, bool, error) {
	handler := ur.Status.Handler
	if handler != "" {
		if handler != config.KyvernoPodName() {
			return nil, false, nil
		}
		return ur, true, nil
	}
	handler = config.KyvernoPodName()
	ur.Status.Handler = handler
	var updateRequest *kyvernov1beta1.UpdateRequest

	err := retry.RetryOnConflict(common.DefaultRetry, func() error {
		var retryError error
		updateRequest, retryError = c.kyvernoClient.KyvernoV1beta1().UpdateRequests(config.KyvernoNamespace()).UpdateStatus(context.TODO(), ur, metav1.UpdateOptions{})
		return retryError
	})

	return updateRequest, true, err
}

<<<<<<< HEAD
func (c *Controller) UnmarkUR(ur *urkyverno.UpdateRequest) error {
	if _, err := c.PatchHandler(ur, ""); err != nil {
		return err
	}
	if ur.Spec.Type == urkyverno.Mutate && ur.Status.State == urkyverno.Completed {
=======
func (c *Controller) UnmarkUR(ur *kyvernov1beta1.UpdateRequest) error {
	_, err := c.PatchHandler(ur, "")
	if err != nil {
		return err
	}

	if ur.Spec.Type == kyvernov1beta1.Mutate && ur.Status.State == kyvernov1beta1.Completed {
>>>>>>> 5aaf2d87
		return c.kyvernoClient.KyvernoV1beta1().UpdateRequests(config.KyvernoNamespace()).Delete(context.TODO(), ur.GetName(), metav1.DeleteOptions{})
	}
	return nil
}

func (c *Controller) PatchHandler(ur *kyvernov1beta1.UpdateRequest, val string) (*kyvernov1beta1.UpdateRequest, error) {
	patch := jsonutils.NewPatch(
		"/status/handler",
		"replace",
		val,
	)

	updateUR, err := common.PatchUpdateRequest(ur, patch, c.kyvernoClient, "status")
	if err != nil && !apierrors.IsNotFound(err) {
		c.log.Error(err, "failed to patch UpdateRequest: %v", patch)
		if val == "" {
			return nil, errors.Wrapf(err, "failed to patch UpdateRequest to clear /status/handler")
		}
		return nil, errors.Wrapf(err, "failed to patch UpdateRequest to update /status/handler to %s", val)
	}
	return updateUR, nil
}

func (c *Controller) HandleDeleteUR(ur kyvernov1beta1.UpdateRequest) error {
	logger := c.log.WithValues("kind", ur.Kind, "namespace", ur.Namespace, "name", ur.Name)
	// 1- Corresponding policy has been deleted
	// then we don't delete the generated resources

	// 2- The trigger resource is deleted, then delete the generated resources
	if !ownerResourceExists(logger, c.client, ur) {
		deleteUR := false
		// check retry count in annotaion
		urAnnotations := ur.Annotations
		if val, ok := urAnnotations["generate.kyverno.io/retry-count"]; ok {
			retryCount, err := strconv.ParseUint(val, 10, 32)
			if err != nil {
				logger.Error(err, "unable to convert retry-count")
				return err
			}

			if retryCount >= 5 {
				deleteUR = true
			}
		}

		if deleteUR {
			if err := deleteGeneratedResources(logger, c.client, ur); err != nil {
				return err
			}
			// - trigger-resource is deleted
			// - generated-resources are deleted
			// - > Now delete the UpdateRequest CR
			return c.kyvernoClient.KyvernoV1beta1().UpdateRequests(config.KyvernoNamespace()).Delete(context.TODO(), ur.Name, metav1.DeleteOptions{})
		}
	}
	return nil
}

func ownerResourceExists(log logr.Logger, client dclient.Interface, ur kyvernov1beta1.UpdateRequest) bool {
	_, err := client.GetResource("", ur.Spec.Resource.Kind, ur.Spec.Resource.Namespace, ur.Spec.Resource.Name)
	// trigger resources has been deleted
	if apierrors.IsNotFound(err) {
		return false
	}
	if err != nil {
		log.Error(err, "failed to get resource", "genKind", ur.Spec.Resource.Kind, "genNamespace", ur.Spec.Resource.Namespace, "genName", ur.Spec.Resource.Name)
	}
	// if there was an error while querying the resources we don't delete the generated resources
	// but expect the deletion in next reconciliation loop
	return true
}

func deleteGeneratedResources(log logr.Logger, client dclient.Interface, ur kyvernov1beta1.UpdateRequest) error {
	for _, genResource := range ur.Status.GeneratedResources {
		err := client.DeleteResource("", genResource.Kind, genResource.Namespace, genResource.Name, false)
		if err != nil && !apierrors.IsNotFound(err) {
			return err
		}

		log.V(3).Info("generated resource deleted", "genKind", ur.Spec.Resource.Kind, "genNamespace", ur.Spec.Resource.Namespace, "genName", ur.Spec.Resource.Name)
	}
	return nil
}<|MERGE_RESOLUTION|>--- conflicted
+++ resolved
@@ -55,21 +55,11 @@
 	return updateRequest, true, err
 }
 
-<<<<<<< HEAD
-func (c *Controller) UnmarkUR(ur *urkyverno.UpdateRequest) error {
+func (c *Controller) UnmarkUR(ur *kyvernov1beta1.UpdateRequest) error {
 	if _, err := c.PatchHandler(ur, ""); err != nil {
 		return err
 	}
-	if ur.Spec.Type == urkyverno.Mutate && ur.Status.State == urkyverno.Completed {
-=======
-func (c *Controller) UnmarkUR(ur *kyvernov1beta1.UpdateRequest) error {
-	_, err := c.PatchHandler(ur, "")
-	if err != nil {
-		return err
-	}
-
 	if ur.Spec.Type == kyvernov1beta1.Mutate && ur.Status.State == kyvernov1beta1.Completed {
->>>>>>> 5aaf2d87
 		return c.kyvernoClient.KyvernoV1beta1().UpdateRequests(config.KyvernoNamespace()).Delete(context.TODO(), ur.GetName(), metav1.DeleteOptions{})
 	}
 	return nil
