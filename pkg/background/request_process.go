--- conflicted
+++ resolved
@@ -4,12 +4,8 @@
 	"context"
 	"strconv"
 
-<<<<<<< HEAD
+	"github.com/go-logr/logr"
 	kyvernov1beta1 "github.com/kyverno/kyverno/api/kyverno/v1beta1"
-=======
-	"github.com/go-logr/logr"
-	urkyverno "github.com/kyverno/kyverno/api/kyverno/v1beta1"
->>>>>>> 8301453d
 	"github.com/kyverno/kyverno/pkg/background/generate"
 	"github.com/kyverno/kyverno/pkg/background/mutate"
 	"github.com/kyverno/kyverno/pkg/config"
@@ -64,7 +60,7 @@
 	return err
 }
 
-func (c *Controller) HandleDeleteUR(ur urkyverno.UpdateRequest) error {
+func (c *Controller) HandleDeleteUR(ur kyvernov1beta1.UpdateRequest) error {
 	logger := c.log.WithValues("kind", ur.Kind, "namespace", ur.Namespace, "name", ur.Name)
 	// 1- Corresponding policy has been deleted
 	// then we don't delete the generated resources
@@ -99,7 +95,7 @@
 	return nil
 }
 
-func ownerResourceExists(log logr.Logger, client dclient.Interface, ur urkyverno.UpdateRequest) bool {
+func ownerResourceExists(log logr.Logger, client dclient.Interface, ur kyvernov1beta1.UpdateRequest) bool {
 	_, err := client.GetResource("", ur.Spec.Resource.Kind, ur.Spec.Resource.Namespace, ur.Spec.Resource.Name)
 	// trigger resources has been deleted
 	if apierrors.IsNotFound(err) {
@@ -113,7 +109,7 @@
 	return true
 }
 
-func deleteGeneratedResources(log logr.Logger, client dclient.Interface, ur urkyverno.UpdateRequest) error {
+func deleteGeneratedResources(log logr.Logger, client dclient.Interface, ur kyvernov1beta1.UpdateRequest) error {
 	for _, genResource := range ur.Status.GeneratedResources {
 		err := client.DeleteResource("", genResource.Kind, genResource.Namespace, genResource.Name, false)
 		if err != nil && !apierrors.IsNotFound(err) {
