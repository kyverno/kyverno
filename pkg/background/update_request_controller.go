--- conflicted
+++ resolved
@@ -60,13 +60,11 @@
 	// grLister can list/get generate request from the shared informer's store
 	grLister kyvernolister.GenerateRequestNamespaceLister
 
-<<<<<<< HEAD
 	// urLister can list/get update request from the shared informer's store
 	urLister urlister.UpdateRequestNamespaceLister
-=======
+
 	// nsLister can list/get namespaces from the shared informer's store
 	nsLister corelister.NamespaceLister
->>>>>>> 5054148f
 
 	// policySynced returns true if the Cluster policy store has been synced at least once
 	policySynced cache.InformerSynced
@@ -77,16 +75,13 @@
 	// grSynced returns true if the Generate Request store has been synced at least once
 	grSynced cache.InformerSynced
 
-<<<<<<< HEAD
 	// urSynced returns true if the Update Request store has been synced at least once
 	urSynced cache.InformerSynced
 
-	// dynamic shared informer factory
-	dynamicInformer dynamicinformer.DynamicSharedInformerFactory
-=======
 	// namespaceInformer for re-evaluation on namespace updates
-	namespaceInformer coreinformers.NamespaceInformer
->>>>>>> 5054148f
+	namespaceInformer corelister.NamespaceLister
+
+	nsSynced cache.InformerSynced
 
 	log logr.Logger
 
@@ -109,14 +104,13 @@
 ) (*Controller, error) {
 
 	c := Controller{
-		client:            client,
-		kyvernoClient:     kyvernoClient,
-		policyInformer:    policyInformer,
-		eventGen:          eventGen,
-		queue:             workqueue.NewNamedRateLimitingQueue(workqueue.DefaultControllerRateLimiter(), "generate-request"),
-		namespaceInformer: namespaceInformer,
-		log:               log,
-		Config:            dynamicConfig,
+		client:         client,
+		kyvernoClient:  kyvernoClient,
+		policyInformer: policyInformer,
+		eventGen:       eventGen,
+		queue:          workqueue.NewNamedRateLimitingQueue(workqueue.DefaultControllerRateLimiter(), "generate-request"),
+		log:            log,
+		Config:         dynamicConfig,
 	}
 
 	c.statusControl = common.StatusControl{Client: kyvernoClient}
@@ -143,18 +137,10 @@
 	c.policyLister = policyInformer.Lister()
 	c.npolicyLister = npolicyInformer.Lister()
 	c.grLister = grInformer.Lister().GenerateRequests(config.KyvernoNamespace)
-<<<<<<< HEAD
 	c.urLister = urInformer.Lister().UpdateRequests(config.KyvernoNamespace)
 
-	gvr, err := client.DiscoveryClient.GetGVRFromKind("Namespace")
-	if err != nil {
-		return nil, err
-	}
-
-	c.nsInformer = dynamicInformer.ForResource(gvr)
-=======
 	c.nsLister = namespaceInformer.Lister()
->>>>>>> 5054148f
+	c.nsSynced = namespaceInformer.Informer().HasSynced
 
 	return &c, nil
 }
@@ -165,7 +151,7 @@
 	defer c.queue.ShutDown()
 	defer c.log.Info("shutting down")
 
-	if !cache.WaitForCacheSync(stopCh, c.policySynced, c.grSynced, c.urSynced, c.npolicySynced) {
+	if !cache.WaitForCacheSync(stopCh, c.policySynced, c.grSynced, c.urSynced, c.npolicySynced, c.nsSynced) {
 		c.log.Info("failed to sync informer cache")
 		return
 	}
