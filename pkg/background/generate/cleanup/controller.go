package cleanup

import (
	"time"

	"github.com/go-logr/logr"
	kyverno "github.com/kyverno/kyverno/api/kyverno/v1"
	"github.com/kyverno/kyverno/pkg/autogen"
	kyvernoclient "github.com/kyverno/kyverno/pkg/client/clientset/versioned"
	kyvernoinformer "github.com/kyverno/kyverno/pkg/client/informers/externalversions/kyverno/v1"
	urkyvernoinformer "github.com/kyverno/kyverno/pkg/client/informers/externalversions/kyverno/v1beta1"
	kyvernolister "github.com/kyverno/kyverno/pkg/client/listers/kyverno/v1"
	urkyvernolister "github.com/kyverno/kyverno/pkg/client/listers/kyverno/v1beta1"
	pkgCommon "github.com/kyverno/kyverno/pkg/common"
	"github.com/kyverno/kyverno/pkg/config"
	dclient "github.com/kyverno/kyverno/pkg/dclient"
	apierrors "k8s.io/apimachinery/pkg/api/errors"
	"k8s.io/apimachinery/pkg/labels"
	utilruntime "k8s.io/apimachinery/pkg/util/runtime"
	"k8s.io/apimachinery/pkg/util/wait"
<<<<<<< HEAD
	"k8s.io/client-go/dynamic/dynamicinformer"
	"k8s.io/client-go/informers"
	"k8s.io/client-go/kubernetes"
=======
	coreinformers "k8s.io/client-go/informers/core/v1"
	corelister "k8s.io/client-go/listers/core/v1"
>>>>>>> 5054148f
	"k8s.io/client-go/tools/cache"
	"k8s.io/client-go/util/workqueue"
)

const (
	maxRetries = 10
)

//Controller manages life-cycle of generate-requests
type Controller struct {

	// dynamic client implementation
	client *dclient.Client

	// typed client for kyverno CRDs
	kyvernoClient *kyvernoclient.Clientset

	pInformer  kyvernoinformer.ClusterPolicyInformer
	grInformer kyvernoinformer.GenerateRequestInformer
	urInformer urkyvernoinformer.UpdateRequestInformer

	// control is used to delete the GR
	control ControlInterface

	// gr that need to be synced
	queue workqueue.RateLimitingInterface

	// pLister can list/get cluster policy from the shared informer's store
	pLister kyvernolister.ClusterPolicyLister

	// npLister can list/get namespace policy from the shared informer's store
	npLister kyvernolister.PolicyLister

	// grLister can list/get generate request from the shared informer's store
	grLister kyvernolister.GenerateRequestNamespaceLister

<<<<<<< HEAD
	// urLister can list/get update request from the shared informer's store
	urLister urkyvernolister.UpdateRequestNamespaceLister
=======
	// nsLister can list/get namespaces from the shared informer's store
	nsLister corelister.NamespaceLister
>>>>>>> 5054148f

	// pSynced returns true if the cluster policy has been synced at least once
	pSynced cache.InformerSynced

	// pSynced returns true if the Namespace policy has been synced at least once
	npSynced cache.InformerSynced

	// grSynced returns true if the generate request store has been synced at least once
	grSynced cache.InformerSynced

<<<<<<< HEAD
	// urSynced returns true if the update request store has been synced at least once
	urSynced cache.InformerSynced

	// dynamic sharedinformer factory
	dynamicInformer dynamicinformer.DynamicSharedInformerFactory
=======
	// nsListerSynced returns true if the namespace store has been synced at least once
	nsListerSynced cache.InformerSynced
>>>>>>> 5054148f

	// namespaceInformer for re-evaluation on namespace updates
	namespaceInformer coreinformers.NamespaceInformer

	// logger
	log logr.Logger
}

//NewController returns a new controller instance to manage generate-requests
func NewController(
	kubeClient kubernetes.Interface,
	kyvernoclient *kyvernoclient.Clientset,
	client *dclient.Client,
	pInformer kyvernoinformer.ClusterPolicyInformer,
	npInformer kyvernoinformer.PolicyInformer,
	grInformer kyvernoinformer.GenerateRequestInformer,
<<<<<<< HEAD
	urInformer urkyvernoinformer.UpdateRequestInformer,
	dynamicInformer dynamicinformer.DynamicSharedInformerFactory,
	log logr.Logger,
) (*Controller, error) {
	c := Controller{
		kyvernoClient:   kyvernoclient,
		client:          client,
		pInformer:       pInformer,
		grInformer:      grInformer,
		urInformer:      urInformer,
		queue:           workqueue.NewNamedRateLimitingQueue(workqueue.DefaultControllerRateLimiter(), "generate-request-cleanup"),
		dynamicInformer: dynamicInformer,
		log:             log,
=======
	namespaceInformer coreinformers.NamespaceInformer,
	log logr.Logger,
) (*Controller, error) {
	c := Controller{
		kyvernoClient:     kyvernoclient,
		client:            client,
		pInformer:         pInformer,
		grInformer:        grInformer,
		queue:             workqueue.NewNamedRateLimitingQueue(workqueue.DefaultControllerRateLimiter(), "generate-request-cleanup"),
		namespaceInformer: namespaceInformer,
		log:               log,
>>>>>>> 5054148f
	}

	c.control = Control{client: kyvernoclient}

	c.pLister = pInformer.Lister()
	c.npLister = npInformer.Lister()
	c.grLister = grInformer.Lister().GenerateRequests(config.KyvernoNamespace)
	c.nsLister = namespaceInformer.Lister()

	c.pSynced = pInformer.Informer().HasSynced
	c.npSynced = npInformer.Informer().HasSynced
	c.grSynced = grInformer.Informer().HasSynced
<<<<<<< HEAD
	c.urSynced = urInformer.Informer().HasSynced

	gvr, err := client.DiscoveryClient.GetGVRFromKind("Namespace")
	if err != nil {
		return nil, err
	}

	nsInformer := dynamicInformer.ForResource(gvr)
	c.nsInformer = nsInformer
=======
	c.nsListerSynced = namespaceInformer.Informer().HasSynced
>>>>>>> 5054148f

	return &c, nil
}

func (c *Controller) deletePolicy(obj interface{}) {
	logger := c.log
	p, ok := obj.(*kyverno.ClusterPolicy)
	if !ok {
		tombstone, ok := obj.(cache.DeletedFinalStateUnknown)
		if !ok {
			logger.Info("couldn't get object from tombstone", "obj", obj)
			return
		}
		_, ok = tombstone.Obj.(*kyverno.ClusterPolicy)
		if !ok {
			logger.Info("Tombstone contained object that is not a Generate Request", "obj", obj)
			return
		}
	}

	logger.V(4).Info("deleting policy", "name", p.Name)
	// clean up the GR
	// Get the corresponding GR
	// get the list of GR for the current Policy version
	rules := autogen.ComputeRules(p)

	generatePolicyWithClone := pkgCommon.ProcessDeletePolicyForCloneGenerateRule(rules, c.client, p.GetName(), logger)

	// get the generated resource name from generate request for log
	selector := labels.SelectorFromSet(labels.Set(map[string]string{
		"generate.kyverno.io/policy-name": p.Name,
	}))

	grList, err := c.grLister.List(selector)
	if err != nil {
		logger.Error(err, "failed to get generate request for the resource", "label", "generate.kyverno.io/policy-name")
		return
	}

	for _, gr := range grList {
		for _, generatedResource := range gr.Status.GeneratedResources {
			logger.V(4).Info("retaining resource", "apiVersion", generatedResource.APIVersion, "kind", generatedResource.Kind, "name", generatedResource.Name, "namespace", generatedResource.Namespace)
		}
	}

	if !generatePolicyWithClone {
		grs, err := c.grLister.GetGenerateRequestsForClusterPolicy(p.Name)
		if err != nil {
			logger.Error(err, "failed to generate request for the policy", "name", p.Name)
			return
		}

		for _, gr := range grs {
			logger.V(4).Info("enqueue the gr for cleanup", "gr name", gr.Name)
			c.addGR(gr)
		}
	}
}

func (c *Controller) addGR(obj interface{}) {
	gr := obj.(*kyverno.GenerateRequest)
	c.enqueue(gr)
}

func (c *Controller) updateGR(old, cur interface{}) {
	gr := cur.(*kyverno.GenerateRequest)
	c.enqueue(gr)
}

func (c *Controller) deleteGR(obj interface{}) {
	logger := c.log
	gr, ok := obj.(*kyverno.GenerateRequest)
	if !ok {
		tombstone, ok := obj.(cache.DeletedFinalStateUnknown)
		if !ok {
			logger.Info("Couldn't get object from tombstone", "obj", obj)
			return
		}

		_, ok = tombstone.Obj.(*kyverno.GenerateRequest)
		if !ok {
			logger.Info("ombstone contained object that is not a Generate Request", "obj", obj)
			return
		}
	}

	for _, resource := range gr.Status.GeneratedResources {
		r, err := c.client.GetResource(resource.APIVersion, resource.Kind, resource.Namespace, resource.Name)
		if err != nil && !apierrors.IsNotFound(err) {
			logger.Error(err, "failed to fetch generated resource", "resource", resource.Name)
			return
		}

		if r != nil && r.GetLabels()["policy.kyverno.io/synchronize"] == "enable" {
			if err := c.client.DeleteResource(r.GetAPIVersion(), r.GetKind(), r.GetNamespace(), r.GetName(), false); err != nil && !apierrors.IsNotFound(err) {
				logger.Error(err, "failed to delete the generated resource", "resource", r.GetName())
				return
			}
		}
	}

	logger.V(4).Info("deleting Generate Request CR", "name", gr.Name)
	// sync Handler will remove it from the queue
	c.enqueue(gr)
}

func (c *Controller) enqueue(gr *kyverno.GenerateRequest) {
	// skip enqueueing Pending requests
	if gr.Status.State == kyverno.Pending {
		return
	}

	logger := c.log
	key, err := cache.MetaNamespaceKeyFunc(gr)
	if err != nil {
		logger.Error(err, "failed to extract key")
		return
	}

	logger.V(5).Info("enqueue generate request", "name", gr.Name)
	c.queue.Add(key)
}

//Run starts the generate-request re-conciliation loop
func (c *Controller) Run(workers int, stopCh <-chan struct{}) {
	logger := c.log
	defer utilruntime.HandleCrash()
	defer c.queue.ShutDown()
	logger.Info("starting")
	defer logger.Info("shutting down")

	if !cache.WaitForCacheSync(stopCh, c.pSynced, c.grSynced, c.urSynced, c.npSynced) {
		logger.Info("failed to sync informer cache")
		return
	}

	c.pInformer.Informer().AddEventHandler(cache.ResourceEventHandlerFuncs{
		DeleteFunc: c.deletePolicy, // we only cleanup if the policy is delete
	})

	c.grInformer.Informer().AddEventHandler(cache.ResourceEventHandlerFuncs{
		AddFunc:    c.addGR,
		UpdateFunc: c.updateGR,
		DeleteFunc: c.deleteGR,
	})

	for i := 0; i < workers; i++ {
		go wait.Until(c.worker, time.Second, stopCh)
	}

	<-stopCh
}

// worker runs a worker thread that just de-queues items, processes them, and marks them done.
// It enforces that the syncGenerateRequest is never invoked concurrently with the same key.
func (c *Controller) worker() {
	for c.processNextWorkItem() {
	}
}

func (c *Controller) processNextWorkItem() bool {
	key, quit := c.queue.Get()
	if quit {
		return false
	}
	defer c.queue.Done(key)
	err := c.syncGenerateRequest(key.(string))
	c.handleErr(err, key)

	return true
}

func (c *Controller) handleErr(err error, key interface{}) {
	logger := c.log
	if err == nil {
		c.queue.Forget(key)
		return
	}

	if apierrors.IsNotFound(err) {
		logger.V(4).Info("dropping generate request", "key", key, "error", err.Error())
		c.queue.Forget(key)
		return
	}

	if c.queue.NumRequeues(key) < maxRetries {
		logger.V(3).Info("retrying generate request", "key", key, "error", err.Error())
		c.queue.AddRateLimited(key)
		return
	}

	logger.Error(err, "failed to cleanup generate request", "key", key)
	c.queue.Forget(key)
}

func (c *Controller) syncGenerateRequest(key string) error {
	logger := c.log.WithValues("key", key)
	var err error
	startTime := time.Now()
	logger.V(4).Info("started syncing generate request", "startTime", startTime)
	defer func() {
		logger.V(4).Info("finished syncing generate request", "processingTIme", time.Since(startTime).String())
	}()
	_, grName, err := cache.SplitMetaNamespaceKey(key)
	if apierrors.IsNotFound(err) {
		logger.Info("generate request has been deleted")
		return nil
	}
	if err != nil {
		return err
	}
	gr, err := c.grLister.Get(grName)
	if err != nil {
		return err
	}

	pNamespace, pName, err := cache.SplitMetaNamespaceKey(gr.Spec.Policy)
	if err != nil {
		return err
	}

	if pNamespace == "" {
		_, err = c.pLister.Get(pName)
		if err != nil {
			if !apierrors.IsNotFound(err) {
				return err
			}
			logger.Error(err, "failed to get clusterpolicy, deleting the generate request")
			err = c.control.Delete(gr.Name)
			if err != nil {
				return err
			}
			return nil
		}
	} else {
		_, err = c.npLister.Policies(pNamespace).Get(pName)
		if err != nil {
			if !apierrors.IsNotFound(err) {
				return err
			}
			logger.Error(err, "failed to get policy, deleting the generate request")
			err = c.control.Delete(gr.Name)
			if err != nil {
				return err
			}
			return nil
		}
	}
	return c.processGR(*gr)
}<|MERGE_RESOLUTION|>--- conflicted
+++ resolved
@@ -18,14 +18,9 @@
 	"k8s.io/apimachinery/pkg/labels"
 	utilruntime "k8s.io/apimachinery/pkg/util/runtime"
 	"k8s.io/apimachinery/pkg/util/wait"
-<<<<<<< HEAD
-	"k8s.io/client-go/dynamic/dynamicinformer"
-	"k8s.io/client-go/informers"
+	coreinformers "k8s.io/client-go/informers/core/v1"
 	"k8s.io/client-go/kubernetes"
-=======
-	coreinformers "k8s.io/client-go/informers/core/v1"
 	corelister "k8s.io/client-go/listers/core/v1"
->>>>>>> 5054148f
 	"k8s.io/client-go/tools/cache"
 	"k8s.io/client-go/util/workqueue"
 )
@@ -62,13 +57,11 @@
 	// grLister can list/get generate request from the shared informer's store
 	grLister kyvernolister.GenerateRequestNamespaceLister
 
-<<<<<<< HEAD
 	// urLister can list/get update request from the shared informer's store
 	urLister urkyvernolister.UpdateRequestNamespaceLister
-=======
+
 	// nsLister can list/get namespaces from the shared informer's store
 	nsLister corelister.NamespaceLister
->>>>>>> 5054148f
 
 	// pSynced returns true if the cluster policy has been synced at least once
 	pSynced cache.InformerSynced
@@ -79,16 +72,11 @@
 	// grSynced returns true if the generate request store has been synced at least once
 	grSynced cache.InformerSynced
 
-<<<<<<< HEAD
 	// urSynced returns true if the update request store has been synced at least once
 	urSynced cache.InformerSynced
 
-	// dynamic sharedinformer factory
-	dynamicInformer dynamicinformer.DynamicSharedInformerFactory
-=======
 	// nsListerSynced returns true if the namespace store has been synced at least once
 	nsListerSynced cache.InformerSynced
->>>>>>> 5054148f
 
 	// namespaceInformer for re-evaluation on namespace updates
 	namespaceInformer coreinformers.NamespaceInformer
@@ -105,21 +93,7 @@
 	pInformer kyvernoinformer.ClusterPolicyInformer,
 	npInformer kyvernoinformer.PolicyInformer,
 	grInformer kyvernoinformer.GenerateRequestInformer,
-<<<<<<< HEAD
 	urInformer urkyvernoinformer.UpdateRequestInformer,
-	dynamicInformer dynamicinformer.DynamicSharedInformerFactory,
-	log logr.Logger,
-) (*Controller, error) {
-	c := Controller{
-		kyvernoClient:   kyvernoclient,
-		client:          client,
-		pInformer:       pInformer,
-		grInformer:      grInformer,
-		urInformer:      urInformer,
-		queue:           workqueue.NewNamedRateLimitingQueue(workqueue.DefaultControllerRateLimiter(), "generate-request-cleanup"),
-		dynamicInformer: dynamicInformer,
-		log:             log,
-=======
 	namespaceInformer coreinformers.NamespaceInformer,
 	log logr.Logger,
 ) (*Controller, error) {
@@ -131,7 +105,6 @@
 		queue:             workqueue.NewNamedRateLimitingQueue(workqueue.DefaultControllerRateLimiter(), "generate-request-cleanup"),
 		namespaceInformer: namespaceInformer,
 		log:               log,
->>>>>>> 5054148f
 	}
 
 	c.control = Control{client: kyvernoclient}
@@ -144,19 +117,7 @@
 	c.pSynced = pInformer.Informer().HasSynced
 	c.npSynced = npInformer.Informer().HasSynced
 	c.grSynced = grInformer.Informer().HasSynced
-<<<<<<< HEAD
-	c.urSynced = urInformer.Informer().HasSynced
-
-	gvr, err := client.DiscoveryClient.GetGVRFromKind("Namespace")
-	if err != nil {
-		return nil, err
-	}
-
-	nsInformer := dynamicInformer.ForResource(gvr)
-	c.nsInformer = nsInformer
-=======
 	c.nsListerSynced = namespaceInformer.Informer().HasSynced
->>>>>>> 5054148f
 
 	return &c, nil
 }
@@ -288,7 +249,7 @@
 	logger.Info("starting")
 	defer logger.Info("shutting down")
 
-	if !cache.WaitForCacheSync(stopCh, c.pSynced, c.grSynced, c.urSynced, c.npSynced) {
+	if !cache.WaitForCacheSync(stopCh, c.pSynced, c.grSynced, c.urSynced, c.npSynced, c.nsListerSynced) {
 		logger.Info("failed to sync informer cache")
 		return
 	}
