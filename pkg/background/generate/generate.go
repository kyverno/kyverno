package generate

import (
	"context"
	"encoding/json"
	"errors"
	"fmt"
	"reflect"
	"strings"
	"time"

	"github.com/go-logr/logr"
	kyvernov1 "github.com/kyverno/kyverno/api/kyverno/v1"
	kyvernov1beta1 "github.com/kyverno/kyverno/api/kyverno/v1beta1"
	"github.com/kyverno/kyverno/cmd/cli/kubectl-kyverno/utils/store"
	"github.com/kyverno/kyverno/pkg/autogen"
	"github.com/kyverno/kyverno/pkg/background/common"
	"github.com/kyverno/kyverno/pkg/client/clientset/versioned"
	kyvernov1listers "github.com/kyverno/kyverno/pkg/client/listers/kyverno/v1"
	kyvernov1beta1listers "github.com/kyverno/kyverno/pkg/client/listers/kyverno/v1beta1"
	"github.com/kyverno/kyverno/pkg/clients/dclient"
	"github.com/kyverno/kyverno/pkg/config"
	"github.com/kyverno/kyverno/pkg/engine"
	engineapi "github.com/kyverno/kyverno/pkg/engine/api"
	enginecontext "github.com/kyverno/kyverno/pkg/engine/context"
	"github.com/kyverno/kyverno/pkg/engine/variables"
	"github.com/kyverno/kyverno/pkg/event"
	datautils "github.com/kyverno/kyverno/pkg/utils/data"
	engineutils "github.com/kyverno/kyverno/pkg/utils/engine"
	kubeutils "github.com/kyverno/kyverno/pkg/utils/kube"
	"golang.org/x/exp/slices"
	apierrors "k8s.io/apimachinery/pkg/api/errors"
	metav1 "k8s.io/apimachinery/pkg/apis/meta/v1"
	"k8s.io/apimachinery/pkg/apis/meta/v1/unstructured"
	"k8s.io/apimachinery/pkg/labels"
	corev1listers "k8s.io/client-go/listers/core/v1"
	"k8s.io/client-go/tools/cache"
)

type GenerateController struct {
	// clients
	client        dclient.Interface
	kyvernoClient versioned.Interface
	statusControl common.StatusControlInterface
	engine        engineapi.Engine

	// listers
	urLister      kyvernov1beta1listers.UpdateRequestNamespaceLister
	nsLister      corev1listers.NamespaceLister
	policyLister  kyvernov1listers.ClusterPolicyLister
	npolicyLister kyvernov1listers.PolicyLister

	configuration config.Configuration
	eventGen      event.Interface

	log logr.Logger
}

type forEachGenerator struct {
	rule          kyvernov1.Rule
	policyContext *engine.PolicyContext
	foreach       []kyvernov1.ForEachGeneration
	nesting       int
	client        dclient.Interface
	log           logr.Logger
	engine        engineapi.Engine
	resource      unstructured.Unstructured
	ur            kyvernov1beta1.UpdateRequest
}

// NewGenerateController returns an instance of the Generate-Request Controller
func NewGenerateController(
	client dclient.Interface,
	kyvernoClient versioned.Interface,
	statusControl common.StatusControlInterface,
	engine engineapi.Engine,
	policyLister kyvernov1listers.ClusterPolicyLister,
	npolicyLister kyvernov1listers.PolicyLister,
	urLister kyvernov1beta1listers.UpdateRequestNamespaceLister,
	nsLister corev1listers.NamespaceLister,
	dynamicConfig config.Configuration,
	eventGen event.Interface,
	log logr.Logger,
) *GenerateController {
	c := GenerateController{
		client:        client,
		kyvernoClient: kyvernoClient,
		statusControl: statusControl,
		engine:        engine,
		policyLister:  policyLister,
		npolicyLister: npolicyLister,
		urLister:      urLister,
		nsLister:      nsLister,
		configuration: dynamicConfig,
		eventGen:      eventGen,
		log:           log,
	}
	return &c
}

func (c *GenerateController) ProcessUR(ur *kyvernov1beta1.UpdateRequest) error {
	logger := c.log.WithValues("name", ur.GetName(), "policy", ur.Spec.GetPolicyKey(), "resource", ur.Spec.GetResource().String())
	var err error
	var resource *unstructured.Unstructured
	var genResources []kyvernov1.ResourceSpec
	var precreatedResource bool
	logger.Info("start processing UR", "ur", ur.Name, "resourceVersion", ur.GetResourceVersion())

	// 1 - Check if the trigger exists
	resource, err = common.GetResource(c.client, ur.Spec, c.log)
	if err != nil {
		// Don't update status
		// re-queueing the UR by updating the annotation
		// retry - 5 times
		logger.V(3).Info("resource does not exist or is pending creation, re-queueing", "details", err.Error())
		retry, urAnnotations, err := increaseRetryAnnotation(ur)
		if err != nil {
			return err
		}
		if retry > 5 {
			err = c.kyvernoClient.KyvernoV1beta1().UpdateRequests(config.KyvernoNamespace()).Delete(context.TODO(), ur.GetName(), metav1.DeleteOptions{})
			if err != nil {
				logger.Error(err, "exceeds retry limit, failed to delete the UR", "update request", ur.Name, "retry", retry, "resourceVersion", ur.GetResourceVersion())
				return err
			}
		}

		ur.SetAnnotations(urAnnotations)
		_, err = c.kyvernoClient.KyvernoV1beta1().UpdateRequests(config.KyvernoNamespace()).Update(context.TODO(), ur, metav1.UpdateOptions{})
		if err != nil {
			logger.Error(err, "failed to update annotation in update request for the resource", "update request", ur.Name, "resourceVersion", ur.GetResourceVersion(), "annotations", urAnnotations, "retry", retry)
			return err
		}
	}

	// trigger resource is being terminated
	if resource == nil {
		return nil
	}

	// 2 - Apply the generate policy on the resource
	namespaceLabels := engineutils.GetNamespaceSelectorsFromNamespaceLister(resource.GetKind(), resource.GetNamespace(), c.nsLister, logger)
	genResources, precreatedResource, err = c.applyGenerate(*resource, *ur, namespaceLabels)
	if err != nil {
		// Need not update the status when policy doesn't apply on resource, because all the update requests are removed by the cleanup controller
		if strings.Contains(err.Error(), doesNotApply) {
			logger.V(4).Info("skipping updating status of update request")
			return nil
		}

		// 3 - Report failure Events
		events := event.NewBackgroundFailedEvent(err, ur.Spec.Policy, "", event.GeneratePolicyController, resource)
		c.eventGen.Add(events...)
	}

	// 4 - Update Status
	return updateStatus(c.statusControl, *ur, err, genResources, precreatedResource)
}

const doesNotApply = "policy does not apply to resource"

func (c *GenerateController) applyGenerate(resource unstructured.Unstructured, ur kyvernov1beta1.UpdateRequest, namespaceLabels map[string]string) ([]kyvernov1.ResourceSpec, bool, error) {
	logger := c.log.WithValues("name", ur.GetName(), "policy", ur.Spec.GetPolicyKey(), "resource", ur.Spec.GetResource().String())
	logger.V(3).Info("applying generate policy rule")

	policy, err := c.getPolicySpec(ur)
	if err != nil && !apierrors.IsNotFound(err) {
		logger.Error(err, "error in fetching policy")
		return nil, false, err
	}

	if ur.Spec.DeleteDownstream || apierrors.IsNotFound(err) {
		err = c.deleteDownstream(policy, &ur)
		return nil, false, err
	}

	policyContext, precreatedResource, err := common.NewBackgroundContext(c.client, &ur, policy, &resource, c.configuration, namespaceLabels, logger)
	if err != nil {
		return nil, precreatedResource, err
	}

	// check if the policy still applies to the resource
	engineResponse := c.engine.GenerateResponse(context.Background(), policyContext, ur)
	if len(engineResponse.PolicyResponse.Rules) == 0 {
		logger.V(4).Info(doesNotApply)
		return nil, false, errors.New(doesNotApply)
	}

	var applicableRules []string
	// Removing UR if rule is failed. Used when the generate condition failed but ur exist
	for _, r := range engineResponse.PolicyResponse.Rules {
		if r.Status != engineapi.RuleStatusPass {
			logger.V(4).Info("querying all update requests")
			selector := labels.SelectorFromSet(labels.Set(map[string]string{
				kyvernov1beta1.URGeneratePolicyLabel:       engineResponse.Policy.GetName(),
				kyvernov1beta1.URGenerateResourceNameLabel: engineResponse.Resource.GetName(),
				kyvernov1beta1.URGenerateResourceKindLabel: engineResponse.Resource.GetKind(),
				kyvernov1beta1.URGenerateResourceNSLabel:   engineResponse.Resource.GetNamespace(),
			}))
			urList, err := c.urLister.List(selector)
			if err != nil {
				logger.Error(err, "failed to get update request for the resource", "kind", engineResponse.Resource.GetKind(), "name", engineResponse.Resource.GetName(), "namespace", engineResponse.Resource.GetNamespace())
				continue
			}

			for _, v := range urList {
				err := c.kyvernoClient.KyvernoV1beta1().UpdateRequests(config.KyvernoNamespace()).Delete(context.TODO(), v.GetName(), metav1.DeleteOptions{})
				if err != nil {
					logger.Error(err, "failed to delete update request")
				}
			}
		} else {
			applicableRules = append(applicableRules, r.Name)
		}
	}

	// Apply the generate rule on resource
	return c.ApplyGeneratePolicy(logger, policyContext, ur, applicableRules)
}

// getPolicySpec gets the policy spec from the ClusterPolicy/Policy
func (c *GenerateController) getPolicySpec(ur kyvernov1beta1.UpdateRequest) (kyvernov1.PolicyInterface, error) {
	pNamespace, pName, err := cache.SplitMetaNamespaceKey(ur.Spec.Policy)
	if err != nil {
		return nil, err
	}

	if pNamespace == "" {
		policyObj, err := c.policyLister.Get(pName)
		if err != nil {
			return nil, err
		}
		return policyObj, err
	}
	npolicyObj, err := c.npolicyLister.Policies(pNamespace).Get(pName)
	if err != nil {
		return nil, err
	}
	return npolicyObj, nil
}

func updateStatus(statusControl common.StatusControlInterface, ur kyvernov1beta1.UpdateRequest, err error, genResources []kyvernov1.ResourceSpec, precreatedResource bool) error {
	if err != nil {
		if _, err := statusControl.Failed(ur.GetName(), err.Error(), genResources); err != nil {
			return err
		}
	} else if precreatedResource {
		if _, err := statusControl.Skip(ur.GetName(), genResources); err != nil {
			return err
		}
	} else {
		if _, err := statusControl.Success(ur.GetName(), genResources); err != nil {
			return err
		}
	}
	return nil
}

func (c *GenerateController) ApplyGeneratePolicy(log logr.Logger, policyContext *engine.PolicyContext, ur kyvernov1beta1.UpdateRequest, applicableRules []string) (genResources []kyvernov1.ResourceSpec, processExisting bool, err error) {
	// Get the response as the actions to be performed on the resource
	// - - substitute values
	policy := policyContext.Policy()
	resource := policyContext.NewResource()
	jsonContext := policyContext.JSONContext()
	// To manage existing resources, we compare the creation time for the default resource to be generated and policy creation time
	ruleNameToProcessingTime := make(map[string]time.Duration)
	applyRules := policy.GetSpec().GetApplyRules()
	applyCount := 0

	for _, rule := range autogen.ComputeRules(policy) {
		var err error
		if !rule.HasGenerate() {
			continue
		}

		if !slices.Contains(applicableRules, rule.Name) {
			continue
		}

		startTime := time.Now()
		processExisting = false
		var genResource []kyvernov1.ResourceSpec

		if len(rule.MatchResources.Kinds) > 0 {
			if len(rule.MatchResources.Annotations) == 0 && rule.MatchResources.Selector == nil {
				rcreationTime := resource.GetCreationTimestamp()
				pcreationTime := policy.GetCreationTimestamp()
				processExisting = rcreationTime.Before(&pcreationTime)
			}
		}

		if applyRules == kyvernov1.ApplyOne && applyCount > 0 {
			break
		}

		// add configmap json data to context
		if err := c.engine.ContextLoader(policyContext.Policy(), rule)(context.TODO(), rule.Context, policyContext.JSONContext()); err != nil {
			log.Error(err, "cannot add configmaps to context")
			return nil, processExisting, err
		}

<<<<<<< HEAD
		if ur.Spec.DeleteDownstream {
			pKey := common.PolicyKey(policy.GetNamespace(), policy.GetName())
			err = c.deleteResource(pKey, rule, ur)
			return nil, false, err
=======
		if rule, err = variables.SubstituteAllInRule(log, policyContext.JSONContext(), rule); err != nil {
			log.Error(err, "variable substitution failed for rule %s", rule.Name)
			return nil, processExisting, err
>>>>>>> 86fc31f6
		}

		if policy.GetSpec().IsGenerateExistingOnPolicyUpdate() || !processExisting {
			if rule.Generation.ForEachGeneration != nil {
				g := &forEachGenerator{
					rule:          rule,
					foreach:       rule.Generation.ForEachGeneration,
					policyContext: policyContext,
					log:           log,
					engine:        c.engine,
					client:        c.client,
					resource:      resource,
					ur:            ur,
					nesting:       0,
				}
				genResource, err = g.generateForEach(context.TODO())
			} else {
				if rule, err = variables.SubstituteAllInRule(log, policyContext.JSONContext(), rule); err != nil {
					log.Error(err, "variable substitution failed for rule %s", rule.Name)
					return nil, processExisting, err
				}
				genResource, err = applyRule(log, c.client, rule, resource, jsonContext, policy, ur)
			}
			if err != nil {
				log.Error(err, "failed to apply generate rule", "policy", policy.GetName(),
					"rule", rule.Name, "resource", resource.GetName(), "suggestion", "users need to grant Kyverno's service account additional privileges")
				return nil, processExisting, err
			}
			ruleNameToProcessingTime[rule.Name] = time.Since(startTime)
			genResources = append(genResources, genResource...)
		}

		if policy.GetSpec().IsGenerateExistingOnPolicyUpdate() {
			processExisting = false
		}

		applyCount++
	}

	return genResources, processExisting, nil
}

func (f *forEachGenerator) generateForEach(ctx context.Context) ([]kyvernov1.ResourceSpec, error) {
	var applyCount int
	log := f.log
	var newGenResources []kyvernov1.ResourceSpec

	preconditionsPassed, err := engine.InternalCheckPrecondition(f.log, f.policyContext, f.rule.GetAnyAllConditions())
	if err != nil {
		return newGenResources, err
	}

	if !preconditionsPassed {
		log.Info("preconditions not met")
		return newGenResources, nil
	}

	for _, fe := range f.foreach {
		var elements []interface{}
		elements, err = engine.EvaluateList(fe.List, f.policyContext.JSONContext())
		if err != nil {
			err = fmt.Errorf("%v failed to evaluate list %s", err, fe.List)
			return newGenResources, err
		}
		newGenResources, err = f.generateElements(ctx, fe, elements)
		if err != nil {
			return newGenResources, err
		}
		applyCount++
	}
	msg := fmt.Sprintf("%d elements processed", applyCount)
	log.Info(msg)
	return newGenResources, nil
}

func (f *forEachGenerator) generateElements(ctx context.Context, foreach kyvernov1.ForEachGeneration, elements []interface{}) ([]kyvernov1.ResourceSpec, error) {
	f.policyContext.JSONContext().Checkpoint()
	defer f.policyContext.JSONContext().Restore()
	var newGenResources []kyvernov1.ResourceSpec

	for i, element := range elements {
		if element == nil {
			continue
		}

		// TODO - this needs to be refactored. The engine should not have a dependency to the CLI code
		store.SetForEachElement(i)

		f.policyContext.JSONContext().Reset()
		falseVar := false
		policyContext := f.policyContext.Copy()
		if err := engine.AddElementToContext(policyContext, element, i, f.nesting, &falseVar); err != nil {
			err = fmt.Errorf("%v failed to add element to context", err)
			return newGenResources, err
		}

		for _, subResource := range foreach.GenerateSubResources {
			if err := f.engine.ContextLoader(policyContext.Policy(), f.rule)(ctx, subResource.Context, f.policyContext.JSONContext()); err != nil {
				return newGenResources, err
			}

			preconditionsPassed, err := engine.InternalCheckPrecondition(f.log, policyContext, subResource.AnyAllConditions)
			if err != nil {
				return newGenResources, err
			}

			if !preconditionsPassed {
				f.log.Info("generate.foreach.[preconditions] not met", "elementIndex", i, "for subResource", subResource)
				continue
			}
			tempNewGenResources, err := f.forEach(subResource)
			if err != nil {
				f.log.Error(err, "could not apply generate with", "element", element)
				return newGenResources, err
			}
			newGenResources = append(newGenResources, tempNewGenResources...)
		}
	}
	return newGenResources, nil
}

func subResourceGetResourceInfoForDataAndClone(se kyvernov1.GenerateSubResource) (kind, name, namespace, apiversion string, err error) {
	if kind = se.Kind; kind == "" {
		return "", "", "", "", fmt.Errorf("%s", "kind can not be empty")
	}
	if name = se.Name; name == "" {
		return "", "", "", "", fmt.Errorf("%s", "name can not be empty")
	}
	namespace = se.Namespace
	apiversion = se.APIVersion
	return
}

func (f *forEachGenerator) forEach(subResource kyvernov1.GenerateSubResource) ([]kyvernov1.ResourceSpec, error) {
	log, client, rule, resource, ctx, policy, ur := f.log, f.client, f.rule, f.resource, f.policyContext.JSONContext(), f.policyContext.Policy(), f.ur
	var noGenResource kyvernov1.ResourceSpec
	var newGenResources []kyvernov1.ResourceSpec
	rdatas := []GenerateResponse{}
	var cresp, dresp map[string]interface{}
	var mode ResourceMode

	tempSubResource, err := substituteAllInSubResource(subResource, ctx, log)
	subResource = *tempSubResource
	if err != nil {
		return newGenResources, nil
	}

	genKind, genName, genNamespace, genAPIVersion, err := subResourceGetResourceInfoForDataAndClone(subResource)
	logger := log.WithValues("genKind", genKind, "genAPIVersion", genAPIVersion, "genNamespace", genNamespace, "genName", genName)
	if err != nil {
		logger.Error(err, "failed to generate resource")
		return newGenResources, err
	}
	if subResource.Clone.Name != "" {
		cresp, mode, err = manageClone(logger, genAPIVersion, genKind, genNamespace, genName, policy, ur, rule, subResource, client)
		rdatas = append(rdatas, GenerateResponse{
			Data:          cresp,
			Action:        mode,
			GenName:       genName,
			GenKind:       genKind,
			GenNamespace:  genNamespace,
			GenAPIVersion: genAPIVersion,
			Error:         err,
		})
	} else {
		dresp, mode, err = manageData(logger, genAPIVersion, genKind, genNamespace, genName, subResource.RawData, subResource.Synchronize, ur, client)
		rdatas = append(rdatas, GenerateResponse{
			Data:          dresp,
			Action:        mode,
			GenName:       genName,
			GenKind:       genKind,
			GenNamespace:  genNamespace,
			GenAPIVersion: genAPIVersion,
			Error:         err,
		})
	}

	for _, rdata := range rdatas {
		if rdata.Error != nil {
			logger.Error(err, "failed to generate resource", "mode", rdata.Action)
			newGenResources = append(newGenResources, noGenResource)
			break
		}

		logger.V(3).Info("applying generate rule", "mode", rdata.Action)

		// skip processing the response in case of skip action
		if rdata.Action == Skip {
			continue
		}

		if rdata.Data == nil && rdata.Action == Update {
			logger.V(4).Info("no changes required for generate target resource")
			newGenResources = append(newGenResources, noGenResource)
			break
		}

		// build the resource template
		newResource := &unstructured.Unstructured{}
		newResource.SetUnstructuredContent(rdata.Data)
		newResource.SetName(rdata.GenName)
		newResource.SetNamespace(rdata.GenNamespace)
		if newResource.GetKind() == "" {
			newResource.SetKind(rdata.GenKind)
		}

		newResource.SetAPIVersion(rdata.GenAPIVersion)
		// manage labels
		// - app.kubernetes.io/managed-by: kyverno
		// "kyverno.io/generated-by-kind": kind (trigger resource)
		// "kyverno.io/generated-by-namespace": namespace (trigger resource)
		// "kyverno.io/generated-by-name": name (trigger resource)
		common.ManageLabels(newResource, resource, policy, rule.Name)
		// Add Synchronize label
		label := newResource.GetLabels()

		// Add background gen-rule label if generate rule applied on existing resource
		if policy.GetSpec().IsGenerateExistingOnPolicyUpdate() {
			label["kyverno.io/background-gen-rule"] = rule.Name
		}

		label["policy.kyverno.io/policy-name"] = policy.GetName()
		label["policy.kyverno.io/gr-name"] = ur.Name
		if rdata.Action == Create {
			if subResource.Synchronize {
				label["policy.kyverno.io/synchronize"] = "enable"
			} else {
				label["policy.kyverno.io/synchronize"] = "disable"
			}

			// Reset resource version
			newResource.SetResourceVersion("")
			newResource.SetLabels(label)

			// Create the resource
			_, err = client.CreateResource(context.TODO(), rdata.GenAPIVersion, rdata.GenKind, rdata.GenNamespace, newResource, false)
			if err != nil {
				if !apierrors.IsAlreadyExists(err) {
					logger.Error(err, "failed to create resource")
					newGenResources = append(newGenResources, noGenResource)
					break
				}
			}
			logger.V(2).Info("created generate target resource")
			newGenResources = append(newGenResources, newGenResource(rdata.GenAPIVersion, rdata.GenKind, rdata.GenNamespace, rdata.GenName))
		} else if rdata.Action == Update {
			var generatedObj *unstructured.Unstructured
			generatedObj, err = client.GetResource(context.TODO(), rdata.GenAPIVersion, rdata.GenKind, rdata.GenNamespace, rdata.GenName)
			if err != nil {
				logger.Error(err, fmt.Sprintf("generated resource not found  name:%v namespace:%v kind:%v", genName, genNamespace, genKind))
				logger.V(2).Info(fmt.Sprintf("creating generate resource name:name:%v namespace:%v kind:%v", genName, genNamespace, genKind))
				_, err = client.CreateResource(context.TODO(), rdata.GenAPIVersion, rdata.GenKind, rdata.GenNamespace, newResource, false)
				if err != nil {
					logger.Error(err, "failed to update resource")
					newGenResources = append(newGenResources, noGenResource)
					break
				}
				newGenResources = append(newGenResources, newGenResource(rdata.GenAPIVersion, rdata.GenKind, rdata.GenNamespace, rdata.GenName))
			} else {
				// if synchronize is true - update the label and generated resource with generate policy data
				if subResource.Synchronize {
					logger.V(4).Info("updating existing resource")
					label["policy.kyverno.io/synchronize"] = "enable"
					newResource.SetLabels(label)

					if rdata.GenAPIVersion == "" {
						generatedResourceAPIVersion := generatedObj.GetAPIVersion()
						newResource.SetAPIVersion(generatedResourceAPIVersion)
					}
					if rdata.GenNamespace == "" {
						newResource.SetNamespace("default")
					}

					if _, err = ValidateResourceWithPattern(logger, generatedObj.Object, newResource.Object); err != nil {
						_, err = client.UpdateResource(context.TODO(), rdata.GenAPIVersion, rdata.GenKind, rdata.GenNamespace, newResource, false)
						if err != nil {
							logger.Error(err, "failed to update resource")
							newGenResources = append(newGenResources, noGenResource)
							break
						}
					}
				} else {
					currentGeneratedResourcelabel := generatedObj.GetLabels()
					currentSynclabel := currentGeneratedResourcelabel["policy.kyverno.io/synchronize"]

					// update only if the labels mismatches
					if (!subResource.Synchronize && currentSynclabel == "enable") ||
						(subResource.Synchronize && currentSynclabel == "disable") {
						logger.V(4).Info("updating label in existing resource")
						currentGeneratedResourcelabel["policy.kyverno.io/synchronize"] = "disable"
						generatedObj.SetLabels(currentGeneratedResourcelabel)

						_, err = client.UpdateResource(context.TODO(), rdata.GenAPIVersion, rdata.GenKind, rdata.GenNamespace, generatedObj, false)
						if err != nil {
							logger.Error(err, "failed to update label in existing resource")
							newGenResources = append(newGenResources, noGenResource)
							break
						}
					}
				}
			}
			logger.V(3).Info("updated generate target resource")
		}
	}
	return newGenResources, nil
}

func substituteAllInSubResource(sr kyvernov1.GenerateSubResource, ctx enginecontext.EvalInterface, logger logr.Logger) (*kyvernov1.GenerateSubResource, error) {
	jsonObj, err := datautils.ToMap(sr)
	if err != nil {
		return nil, err
	}

	var data interface{}
	data, err = variables.SubstituteAll(logger, ctx, jsonObj)
	if err != nil {
		return nil, err
	}

	var bytes []byte
	bytes, err = json.Marshal(data)
	if err != nil {
		return nil, err
	}

	var updatedListSubResource kyvernov1.GenerateSubResource
	if err = json.Unmarshal(bytes, &updatedListSubResource); err != nil {
		return nil, err
	}

	return &updatedListSubResource, nil
}

func getResourceInfo(object map[string]interface{}) (kind, name, namespace, apiversion string, err error) {
	if kind, _, err = unstructured.NestedString(object, "kind"); err != nil {
		return "", "", "", "", err
	}

	if name, _, err = unstructured.NestedString(object, "name"); err != nil {
		return "", "", "", "", err
	}

	if namespace, _, err = unstructured.NestedString(object, "namespace"); err != nil {
		return "", "", "", "", err
	}

	if apiversion, _, err = unstructured.NestedString(object, "apiVersion"); err != nil {
		return "", "", "", "", err
	}

	return
}

func getResourceInfoForDataAndClone(rule kyvernov1.Rule) (kind, name, namespace, apiversion string, err error) {
	if len(rule.Generation.CloneList.Kinds) == 0 {
		if kind = rule.Generation.Kind; kind == "" {
			return "", "", "", "", fmt.Errorf("%s", "kind can not be empty")
		}
		if name = rule.Generation.Name; name == "" {
			return "", "", "", "", fmt.Errorf("%s", "name can not be empty")
		}
	}
	namespace = rule.Generation.Namespace
	apiversion = rule.Generation.APIVersion
	return
}

func applyRule(log logr.Logger, client dclient.Interface, rule kyvernov1.Rule, resource unstructured.Unstructured, ctx enginecontext.EvalInterface, policy kyvernov1.PolicyInterface, ur kyvernov1beta1.UpdateRequest) ([]kyvernov1.ResourceSpec, error) {
	rdatas := []GenerateResponse{}
	var cresp, dresp map[string]interface{}
	var err error
	var mode ResourceMode
	var noGenResource kyvernov1.ResourceSpec
	var noSubResource kyvernov1.GenerateSubResource
	var newGenResources []kyvernov1.ResourceSpec

	genKind, genName, genNamespace, genAPIVersion, err := getResourceInfoForDataAndClone(rule)
	if err != nil {
		newGenResources = append(newGenResources, noGenResource)
		return newGenResources, err
	}

	logger := log.WithValues("genKind", genKind, "genAPIVersion", genAPIVersion, "genNamespace", genNamespace, "genName", genName)

	if rule.Generation.Clone.Name != "" {
		cresp, mode, err = manageClone(logger, genAPIVersion, genKind, genNamespace, genName, policy, ur, rule, noSubResource, client)
		rdatas = append(rdatas, GenerateResponse{
			Data:          cresp,
			Action:        mode,
			GenName:       genName,
			GenKind:       genKind,
			GenNamespace:  genNamespace,
			GenAPIVersion: genAPIVersion,
			Error:         err,
		})
	} else if len(rule.Generation.CloneList.Kinds) != 0 {
		rdatas = manageCloneList(logger, genNamespace, ur, policy, rule, client)
	} else {
		dresp, mode, err = manageData(logger, genAPIVersion, genKind, genNamespace, genName, rule.Generation.RawData, rule.Generation.Synchronize, ur, client)
		rdatas = append(rdatas, GenerateResponse{
			Data:          dresp,
			Action:        mode,
			GenName:       genName,
			GenKind:       genKind,
			GenNamespace:  genNamespace,
			GenAPIVersion: genAPIVersion,
			Error:         err,
		})
	}

	for _, rdata := range rdatas {
		if rdata.Error != nil {
			logger.Error(err, "failed to generate resource", "mode", rdata.Action)
			newGenResources = append(newGenResources, noGenResource)
			return newGenResources, err
		}

		logger.V(3).Info("applying generate rule", "mode", rdata.Action)

		// skip processing the response in case of skip action
		if rdata.Action == Skip {
			continue
		}

		if rdata.Data == nil && rdata.Action == Update {
			logger.V(4).Info("no changes required for generate target resource")
			newGenResources = append(newGenResources, noGenResource)
			return newGenResources, nil
		}

		// build the resource template
		newResource := &unstructured.Unstructured{}
		newResource.SetUnstructuredContent(rdata.Data)
		newResource.SetName(rdata.GenName)
		newResource.SetNamespace(rdata.GenNamespace)
		if newResource.GetKind() == "" {
			newResource.SetKind(rdata.GenKind)
		}

		newResource.SetAPIVersion(rdata.GenAPIVersion)
		common.ManageLabels(newResource, resource, policy, rule.Name)
		// Add Synchronize label
		label := newResource.GetLabels()

		// Add background gen-rule label if generate rule applied on existing resource
		if policy.GetSpec().IsGenerateExistingOnPolicyUpdate() {
			label[LabelBackgroundGenRuleName] = rule.Name
		}

		label[LabelDataPolicyName] = policy.GetName()
		label[LabelURName] = ur.Name
		if rdata.Action == Create {
			if rule.Generation.Synchronize {
				label[LabelSynchronize] = "enable"
			} else {
				label[LabelSynchronize] = "disable"
			}

			// Reset resource version
			newResource.SetResourceVersion("")
			newResource.SetLabels(label)

			// Create the resource
			_, err = client.CreateResource(context.TODO(), rdata.GenAPIVersion, rdata.GenKind, rdata.GenNamespace, newResource, false)
			if err != nil {
				if !apierrors.IsAlreadyExists(err) {
					newGenResources = append(newGenResources, noGenResource)
					return newGenResources, err
				}
			}
			logger.V(2).Info("created generate target resource")
			newGenResources = append(newGenResources, newGenResource(rdata.GenAPIVersion, rdata.GenKind, rdata.GenNamespace, rdata.GenName))
		} else if rdata.Action == Update {
			generatedObj, err := client.GetResource(context.TODO(), rdata.GenAPIVersion, rdata.GenKind, rdata.GenNamespace, rdata.GenName)
			if err != nil {
				logger.Error(err, fmt.Sprintf("generated resource not found  name:%v namespace:%v kind:%v", genName, genNamespace, genKind))
				logger.V(2).Info(fmt.Sprintf("creating generate resource name:name:%v namespace:%v kind:%v", genName, genNamespace, genKind))
				_, err = client.CreateResource(context.TODO(), rdata.GenAPIVersion, rdata.GenKind, rdata.GenNamespace, newResource, false)
				if err != nil {
					newGenResources = append(newGenResources, noGenResource)
					return newGenResources, err
				}
				newGenResources = append(newGenResources, newGenResource(rdata.GenAPIVersion, rdata.GenKind, rdata.GenNamespace, rdata.GenName))
			} else {
				// if synchronize is true - update the label and generated resource with generate policy data
				if rule.Generation.Synchronize {
					logger.V(4).Info("updating existing resource")
					label[LabelSynchronize] = "enable"
					newResource.SetLabels(label)

					if rdata.GenAPIVersion == "" {
						generatedResourceAPIVersion := generatedObj.GetAPIVersion()
						newResource.SetAPIVersion(generatedResourceAPIVersion)
					}
					if rdata.GenNamespace == "" {
						newResource.SetNamespace("default")
					}

					if _, err := ValidateResourceWithPattern(logger, generatedObj.Object, newResource.Object); err != nil {
						_, err = client.UpdateResource(context.TODO(), rdata.GenAPIVersion, rdata.GenKind, rdata.GenNamespace, newResource, false)
						if err != nil {
							logger.Error(err, "failed to update resource")
							newGenResources = append(newGenResources, noGenResource)
							return newGenResources, err
						}
					}
				} else {
					currentGeneratedResourcelabel := generatedObj.GetLabels()
					currentSynclabel := currentGeneratedResourcelabel[LabelSynchronize]

					// update only if the labels mismatches
					if (!rule.Generation.Synchronize && currentSynclabel == "enable") ||
						(rule.Generation.Synchronize && currentSynclabel == "disable") {
						logger.V(4).Info("updating label in existing resource")
						currentGeneratedResourcelabel[LabelSynchronize] = "disable"
						generatedObj.SetLabels(currentGeneratedResourcelabel)

						_, err = client.UpdateResource(context.TODO(), rdata.GenAPIVersion, rdata.GenKind, rdata.GenNamespace, generatedObj, false)
						if err != nil {
							logger.Error(err, "failed to update label in existing resource")
							newGenResources = append(newGenResources, noGenResource)
							return newGenResources, err
						}
					}
				}
			}
			logger.V(3).Info("updated generate target resource")
		}
	}
	return newGenResources, nil
}

func newGenResource(genAPIVersion, genKind, genNamespace, genName string) kyvernov1.ResourceSpec {
	// Resource to be generated
	newGenResource := kyvernov1.ResourceSpec{
		APIVersion: genAPIVersion,
		Kind:       genKind,
		Namespace:  genNamespace,
		Name:       genName,
	}
	return newGenResource
}

func manageData(log logr.Logger, apiVersion, kind, namespace, name string, data interface{}, synchronize bool, ur kyvernov1beta1.UpdateRequest, client dclient.Interface) (map[string]interface{}, ResourceMode, error) {
	resource, err := datautils.ToMap(data)
	if err != nil {
		return nil, Skip, err
	}

	obj, err := client.GetResource(context.TODO(), apiVersion, kind, namespace, name)
	if err != nil {
		if apierrors.IsNotFound(err) && len(ur.Status.GeneratedResources) != 0 && !synchronize {
			log.V(4).Info("synchronize is disable - skip re-create", "resource", obj)
			return nil, Skip, nil
		}
		if apierrors.IsNotFound(err) {
			return resource, Create, nil
		}

		log.Error(err, "failed to get resource")
		return nil, Skip, err
	}

	log.V(3).Info("found target resource", "resource", obj)
	if data == nil {
		log.V(3).Info("data is nil - skipping update", "resource", obj)
		return nil, Skip, nil
	}

	updateObj := &unstructured.Unstructured{}
	updateObj.SetUnstructuredContent(resource)
	updateObj.SetResourceVersion(obj.GetResourceVersion())
	return updateObj.UnstructuredContent(), Update, nil
}

func manageClone(log logr.Logger, apiVersion, kind, namespace, name string, policy kyvernov1.PolicyInterface, ur kyvernov1beta1.UpdateRequest, rule kyvernov1.Rule, sr kyvernov1.GenerateSubResource, client dclient.Interface) (map[string]interface{}, ResourceMode, error) {
	var rNamespace string
	var rName string
	clone := rule.Generation

	// resource namespace can be nil in case of clusters scope resource
	if len(clone.ForEachGeneration) > 0 {
		rNamespace = sr.Clone.Namespace
		rName = sr.Clone.Name
	} else {
		rNamespace = clone.Clone.Namespace
		rName = clone.Clone.Name
	}

	if rNamespace == "" {
		log.V(4).Info("resource namespace %s , optional in case of cluster scope resource", rNamespace)
	}

	if rName == "" {
		return nil, Skip, fmt.Errorf("failed to find source name")
	}

	if rNamespace == namespace && rName == name {
		log.V(4).Info("skip resource self-clone")
		return nil, Skip, nil
	}

	// check if the resource as reference in clone exists?
	obj, err := client.GetResource(context.TODO(), apiVersion, kind, rNamespace, rName)
	if err != nil {
		return nil, Skip, fmt.Errorf("source resource %s %s/%s/%s not found. %v", apiVersion, kind, rNamespace, rName, err)
	}

	if err := updateSourceLabel(client, obj, ur.Spec.Resource, policy, rule); err != nil {
		log.Error(err, "failed to add labels to the source", "kind", obj.GetKind(), "namespace", obj.GetNamespace(), "name", obj.GetName())
	}

	// check if cloned resource exists
	cobj, err := client.GetResource(context.TODO(), apiVersion, kind, namespace, name)
	if err != nil {
		if apierrors.IsNotFound(err) && len(ur.Status.GeneratedResources) != 0 && !clone.Synchronize {
			log.V(4).Info("synchronization is disabled, recreation will be skipped", "resource", cobj)
			return nil, Skip, nil
		}
	}

	// remove ownerReferences when cloning resources to other namespace
	if rNamespace != namespace && obj.GetOwnerReferences() != nil {
		obj.SetOwnerReferences(nil)
	}

	// check if resource to be generated exists
	newResource, err := client.GetResource(context.TODO(), apiVersion, kind, namespace, name)
	if err == nil {
		obj.SetUID(newResource.GetUID())
		obj.SetSelfLink(newResource.GetSelfLink())
		obj.SetCreationTimestamp(newResource.GetCreationTimestamp())
		obj.SetManagedFields(newResource.GetManagedFields())
		obj.SetResourceVersion(newResource.GetResourceVersion())
		if reflect.DeepEqual(obj, newResource) {
			return nil, Skip, nil
		}
		return obj.UnstructuredContent(), Update, nil
	}

	// create the resource based on the reference clone
	return obj.UnstructuredContent(), Create, nil
}

func manageCloneList(log logr.Logger, namespace string, ur kyvernov1beta1.UpdateRequest, policy kyvernov1.PolicyInterface, rule kyvernov1.Rule, client dclient.Interface) []GenerateResponse {
	var response []GenerateResponse
	clone := rule.Generation
	rNamespace := clone.CloneList.Namespace
	if rNamespace == "" {
		log.V(4).Info("resource namespace %s , optional in case of cluster scope resource", rNamespace)
	}

	kinds := clone.CloneList.Kinds
	if len(kinds) == 0 {
		response = append(response, GenerateResponse{
			Data:   nil,
			Action: Skip,
			Error:  fmt.Errorf("failed to find kinds list"),
		})
	}

	for _, kind := range kinds {
		apiVersion, kind := kubeutils.GetKindFromGVK(kind)
		resources, err := client.ListResource(context.TODO(), apiVersion, kind, rNamespace, clone.CloneList.Selector)
		if err != nil {
			response = append(response, GenerateResponse{
				Data:   nil,
				Action: Skip,
				Error:  fmt.Errorf("failed to list resource %s %s/%s. %v", apiVersion, kind, rNamespace, err),
			})
		}

		for _, rName := range resources.Items {
			if rNamespace == namespace {
				log.V(4).Info("skip resource self-clone")
				response = append(response, GenerateResponse{
					Data:   nil,
					Action: Skip,
					Error:  nil,
				})
			}

			// check if the resource as reference in clone exists?
			obj, err := client.GetResource(context.TODO(), apiVersion, kind, rNamespace, rName.GetName())
			if err != nil {
				log.Error(err, "failed to get resource", apiVersion, "apiVersion", kind, "kind", rNamespace, "rNamespace", rName.GetName(), "name")
				response = append(response, GenerateResponse{
					Data:   nil,
					Action: Skip,
					Error:  fmt.Errorf("source resource %s %s/%s/%s not found. %v", apiVersion, kind, rNamespace, rName.GetName(), err),
				})
				return response
			}

			if err := updateSourceLabel(client, obj, ur.Spec.Resource, policy, rule); err != nil {
				log.Error(err, "failed to add labels to the source", "kind", obj.GetKind(), "namespace", obj.GetNamespace(), "name", obj.GetName())
			}

			// check if cloned resource exists
			cobj, err := client.GetResource(context.TODO(), apiVersion, kind, namespace, rName.GetName())
			if apierrors.IsNotFound(err) && len(ur.Status.GeneratedResources) != 0 && !clone.Synchronize {
				log.V(4).Info("synchronization is disabled, recreation will be skipped", "resource", cobj)
				response = append(response, GenerateResponse{
					Data:   nil,
					Action: Skip,
					Error:  nil,
				})
			}

			// remove ownerReferences when cloning resources to other namespace
			if rNamespace != namespace && obj.GetOwnerReferences() != nil {
				obj.SetOwnerReferences(nil)
			}

			// check if resource to be generated exists
			newResource, err := client.GetResource(context.TODO(), apiVersion, kind, namespace, rName.GetName())
			if err == nil && newResource != nil {
				obj.SetUID(newResource.GetUID())
				obj.SetSelfLink(newResource.GetSelfLink())
				obj.SetCreationTimestamp(newResource.GetCreationTimestamp())
				obj.SetManagedFields(newResource.GetManagedFields())
				obj.SetResourceVersion(newResource.GetResourceVersion())

				if reflect.DeepEqual(obj, newResource) {
					response = append(response, GenerateResponse{
						Data:   nil,
						Action: Skip,
						Error:  nil,
					})
				} else {
					response = append(response, GenerateResponse{
						Data:          obj.UnstructuredContent(),
						Action:        Update,
						GenKind:       kind,
						GenName:       rName.GetName(),
						GenNamespace:  namespace,
						GenAPIVersion: apiVersion,
						Error:         nil,
					})
				}
			}
			// create the resource based on the reference clone
			response = append(response, GenerateResponse{
				Data:          obj.UnstructuredContent(),
				Action:        Create,
				GenKind:       kind,
				GenName:       rName.GetName(),
				GenNamespace:  namespace,
				GenAPIVersion: apiVersion,
				Error:         nil,
			})
		}
	}
	return response
}

type GenerateResponse struct {
	Data                                          map[string]interface{}
	Action                                        ResourceMode
	GenKind, GenName, GenNamespace, GenAPIVersion string
	Error                                         error
}

// ResourceMode defines the mode for generated resource
type ResourceMode string

const (
	// Skip : failed to process rule, will not update the resource
	Skip ResourceMode = "SKIP"
	// Create : create a new resource
	Create = "CREATE"
	// Update : update/overwrite the new resource
	Update = "UPDATE"
)

func GetUnstrRule(rule *kyvernov1.Generation) (*unstructured.Unstructured, error) {
	ruleData, err := json.Marshal(rule)
	if err != nil {
		return nil, err
	}
	return kubeutils.BytesToUnstructured(ruleData)
}

func (c *GenerateController) ApplyResource(resource *unstructured.Unstructured) error {
	kind, _, namespace, apiVersion, err := getResourceInfo(resource.Object)
	if err != nil {
		return err
	}

	_, err = c.client.CreateResource(context.TODO(), apiVersion, kind, namespace, resource, false)
	if err != nil {
		return err
	}

	return nil
}

// NewGenerateControllerWithOnlyClient returns an instance of Controller with only the client.
func NewGenerateControllerWithOnlyClient(client dclient.Interface, engine engineapi.Engine) *GenerateController {
	c := GenerateController{
		client: client,
		engine: engine,
	}
	return &c
}

// GetUnstrResource converts ResourceSpec object to type Unstructured
func (c *GenerateController) GetUnstrResource(genResourceSpec kyvernov1.ResourceSpec) (*unstructured.Unstructured, error) {
	resource, err := c.client.GetResource(context.TODO(), genResourceSpec.APIVersion, genResourceSpec.Kind, genResourceSpec.Namespace, genResourceSpec.Name)
	if err != nil {
		return nil, err
	}
	return resource, nil
}<|MERGE_RESOLUTION|>--- conflicted
+++ resolved
@@ -299,18 +299,6 @@
 			return nil, processExisting, err
 		}
 
-<<<<<<< HEAD
-		if ur.Spec.DeleteDownstream {
-			pKey := common.PolicyKey(policy.GetNamespace(), policy.GetName())
-			err = c.deleteResource(pKey, rule, ur)
-			return nil, false, err
-=======
-		if rule, err = variables.SubstituteAllInRule(log, policyContext.JSONContext(), rule); err != nil {
-			log.Error(err, "variable substitution failed for rule %s", rule.Name)
-			return nil, processExisting, err
->>>>>>> 86fc31f6
-		}
-
 		if policy.GetSpec().IsGenerateExistingOnPolicyUpdate() || !processExisting {
 			if rule.Generation.ForEachGeneration != nil {
 				g := &forEachGenerator{
