--- conflicted
+++ resolved
@@ -33,11 +33,7 @@
 	secretQueue  chan bool
 }
 
-<<<<<<< HEAD
-func NewController(secretInformer corev1informers.SecretInformer, certRenewer *tls.CertRenewer, onSecretChanged func() error) Controller {
-=======
-func NewController(secretInformer corev1informers.SecretInformer, certRenewer *tls.CertRenewer) (Controller, error) {
->>>>>>> 39713768
+func NewController(secretInformer corev1informers.SecretInformer, certRenewer *tls.CertRenewer) Controller {
 	manager := &controller{
 		renewer:      certRenewer,
 		secretLister: secretInformer.Lister(),
