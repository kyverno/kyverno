package certmanager

import (
	"context"
	"time"

	"github.com/go-logr/logr"
	"github.com/kyverno/kyverno/pkg/common"
	"github.com/kyverno/kyverno/pkg/config"
	"github.com/kyverno/kyverno/pkg/controllers"
	"github.com/kyverno/kyverno/pkg/tls"
	controllerutils "github.com/kyverno/kyverno/pkg/utils/controller"
	corev1 "k8s.io/api/core/v1"
	metav1 "k8s.io/apimachinery/pkg/apis/meta/v1"
	"k8s.io/apimachinery/pkg/labels"
	corev1informers "k8s.io/client-go/informers/core/v1"
	corev1listers "k8s.io/client-go/listers/core/v1"
	"k8s.io/client-go/util/workqueue"
)

const (
	// Workers is the number of workers for this controller
	Workers        = 1
	ControllerName = "certmanager-controller"
	maxRetries     = 10
)

type controller struct {
	renewer tls.CertRenewer

	// listers
	secretLister corev1listers.SecretLister

	// queue
	queue         workqueue.RateLimitingInterface
	secretEnqueue controllerutils.EnqueueFunc
}

func NewController(secretInformer corev1informers.SecretInformer, certRenewer tls.CertRenewer) controllers.Controller {
	queue := workqueue.NewNamedRateLimitingQueue(workqueue.DefaultControllerRateLimiter(), ControllerName)
	c := controller{
		renewer:       certRenewer,
		secretLister:  secretInformer.Lister(),
		queue:         queue,
		secretEnqueue: controllerutils.AddDefaultEventHandlers(logger, secretInformer.Informer(), queue),
	}
	return &c
}

func (c *controller) Run(ctx context.Context, workers int) {
	// we need to enqueue our secrets in case they don't exist yet in the cluster
	// this way we ensure the reconcile happens (hence renewal/creation)
	if err := c.secretEnqueue(&corev1.Secret{
		ObjectMeta: metav1.ObjectMeta{
			Namespace: config.KyvernoNamespace(),
			Name:      tls.GenerateTLSPairSecretName(),
		},
	}); err != nil {
		logger.Error(err, "failed to enqueue secret", "name", tls.GenerateTLSPairSecretName())
	}
	if err := c.secretEnqueue(&corev1.Secret{
		ObjectMeta: metav1.ObjectMeta{
			Namespace: config.KyvernoNamespace(),
			Name:      tls.GenerateRootCASecretName(),
		},
	}); err != nil {
		logger.Error(err, "failed to enqueue CA secret", "name", tls.GenerateRootCASecretName())
	}
<<<<<<< HEAD
	controllerutils.Run(ctx, logger.V(3), ControllerName, time.Second, c.queue, workers, maxRetries, c.reconcile, c.ticker)
=======
	controllerutils.Run(ctx, ControllerName, logger, c.queue, workers, maxRetries, c.reconcile)
>>>>>>> 5aec0721
}

func (c *controller) reconcile(ctx context.Context, logger logr.Logger, key, namespace, name string) error {
	if namespace != config.KyvernoNamespace() {
		return nil
	}
	if name != tls.GenerateTLSPairSecretName() && name != tls.GenerateRootCASecretName() {
		return nil
	}
	return c.renewCertificates()
}

func (c *controller) ticker(ctx context.Context, logger logr.Logger) {
	certsRenewalTicker := time.NewTicker(tls.CertRenewalInterval)
	defer certsRenewalTicker.Stop()
	for {
		select {
		case <-certsRenewalTicker.C:
			list, err := c.secretLister.List(labels.Everything())
			if err == nil {
				for _, secret := range list {
					if err := c.secretEnqueue(secret); err != nil {
						logger.Error(err, "failed to enqueue secret", "name", secret.Name)
					}
				}
			} else {
				logger.Error(err, "falied to list secrets")
			}
		case <-ctx.Done():
			return
		}
	}
}

func (c *controller) renewCertificates() error {
	if err := common.RetryFunc(time.Second, 5*time.Second, c.renewer.RenewCA, "failed to renew CA", logger)(); err != nil {
		return err
	}
	if err := common.RetryFunc(time.Second, 5*time.Second, c.renewer.RenewTLS, "failed to renew TLS", logger)(); err != nil {
		return err
	}
	return nil
}<|MERGE_RESOLUTION|>--- conflicted
+++ resolved
@@ -66,11 +66,7 @@
 	}); err != nil {
 		logger.Error(err, "failed to enqueue CA secret", "name", tls.GenerateRootCASecretName())
 	}
-<<<<<<< HEAD
 	controllerutils.Run(ctx, logger.V(3), ControllerName, time.Second, c.queue, workers, maxRetries, c.reconcile, c.ticker)
-=======
-	controllerutils.Run(ctx, ControllerName, logger, c.queue, workers, maxRetries, c.reconcile)
->>>>>>> 5aec0721
 }
 
 func (c *controller) reconcile(ctx context.Context, logger logr.Logger, key, namespace, name string) error {
