package certmanager

import (
	"os"
	"reflect"
	"time"

	"github.com/kyverno/kyverno/pkg/config"
	"github.com/kyverno/kyverno/pkg/tls"
	v1 "k8s.io/api/core/v1"
	apierrors "k8s.io/apimachinery/pkg/api/errors"
	informerv1 "k8s.io/client-go/informers/core/v1"
	listersv1 "k8s.io/client-go/listers/core/v1"
	"k8s.io/client-go/tools/cache"
)

type Controller interface {
	// Run starts the certManager
	Run(stopCh <-chan struct{})

	// GetTLSPemPair gets the existing TLSPemPair from the secret
	GetTLSPemPair() ([]byte, []byte, error)
}

type controller struct {
	renewer         *tls.CertRenewer
	secretLister    listersv1.SecretLister
	secretQueue     chan bool
	onSecretChanged func() error
}

func NewController(secretInformer informerv1.SecretInformer, certRenewer *tls.CertRenewer, onSecretChanged func() error) (Controller, error) {
	manager := &controller{
		renewer:         certRenewer,
		secretLister:    secretInformer.Lister(),
		secretQueue:     make(chan bool, 1),
		onSecretChanged: onSecretChanged,
	}
	secretInformer.Informer().AddEventHandler(cache.ResourceEventHandlerFuncs{
		AddFunc:    manager.addSecretFunc,
		UpdateFunc: manager.updateSecretFunc,
	})
	return manager, nil
}

func (m *controller) addSecretFunc(obj interface{}) {
	secret := obj.(*v1.Secret)
	if secret.GetNamespace() == config.KyvernoNamespace() && secret.GetName() == tls.GenerateTLSPairSecretName() {
		m.secretQueue <- true
	}
}

func (m *controller) updateSecretFunc(oldObj interface{}, newObj interface{}) {
	old := oldObj.(*v1.Secret)
	new := newObj.(*v1.Secret)
	if new.GetNamespace() == config.KyvernoNamespace() && new.GetName() == tls.GenerateTLSPairSecretName() {
		if !reflect.DeepEqual(old.DeepCopy().Data, new.DeepCopy().Data) {
			m.secretQueue <- true
			logger.V(4).Info("secret updated, reconciling webhook configurations")
		}
	}
}

func (m *controller) GetTLSPemPair() ([]byte, []byte, error) {
	secret, err := m.secretLister.Secrets(config.KyvernoNamespace()).Get(tls.GenerateTLSPairSecretName())
	if err != nil {
		return nil, nil, err
	}
	return secret.Data[v1.TLSCertKey], secret.Data[v1.TLSPrivateKeyKey], nil
}

func (m *controller) GetCAPem() ([]byte, error) {
	secret, err := m.secretLister.Secrets(config.KyvernoNamespace()).Get(tls.GenerateRootCASecretName())
	if err != nil {
<<<<<<< HEAD
		return nil, err
=======
		if apierrors.IsNotFound(err) {
			return nil
		}
		logger.Error(err, "failed to validate cert")
>>>>>>> 37a5a665
	}
	result := secret.Data[v1.TLSCertKey]
	if len(result) == 0 {
		result = secret.Data[tls.RootCAKey]
	}
	return result, nil
}

func (m *controller) Run(stopCh <-chan struct{}) {
	logger.Info("start managing certificate")
	certsRenewalTicker := time.NewTicker(tls.CertRenewalInterval)
	defer certsRenewalTicker.Stop()
	for {
		select {
		case <-certsRenewalTicker.C:
			if err := m.renewer.RenewCA(); err != nil {
				logger.Error(err, "unable to renew certificates, force restarting")
				os.Exit(1)
			}
			if m.onSecretChanged != nil {
				if err := m.onSecretChanged(); err != nil {
					logger.Error(err, "unable to update webhooks, force restarting")
					os.Exit(1)
				}
			}
			if err := m.renewer.RenewTLS(); err != nil {
				logger.Error(err, "unable to renew certificates, force restarting")
				os.Exit(1)
			}
		case <-m.secretQueue:
			if err := m.renewer.RenewCA(); err != nil {
				logger.Error(err, "unable to renew certificates, force restarting")
				os.Exit(1)
			}
			if m.onSecretChanged != nil {
				if err := m.onSecretChanged(); err != nil {
					logger.Error(err, "unable to update webhooks, force restarting")
					os.Exit(1)
				}
			}
			if err := m.renewer.RenewTLS(); err != nil {
				logger.Error(err, "unable to renew certificates, force restarting")
				os.Exit(1)
			}
		case <-stopCh:
			logger.V(2).Info("stopping cert renewer")
			return
		}
	}
}<|MERGE_RESOLUTION|>--- conflicted
+++ resolved
@@ -5,10 +5,10 @@
 	"reflect"
 	"time"
 
+	"github.com/kyverno/kyverno/pkg/common"
 	"github.com/kyverno/kyverno/pkg/config"
 	"github.com/kyverno/kyverno/pkg/tls"
 	v1 "k8s.io/api/core/v1"
-	apierrors "k8s.io/apimachinery/pkg/api/errors"
 	informerv1 "k8s.io/client-go/informers/core/v1"
 	listersv1 "k8s.io/client-go/listers/core/v1"
 	"k8s.io/client-go/tools/cache"
@@ -69,17 +69,25 @@
 	return secret.Data[v1.TLSCertKey], secret.Data[v1.TLSPrivateKeyKey], nil
 }
 
+func (m *controller) renewCertificates() error {
+	if err := common.RetryFunc(time.Second, 5*time.Second, m.renewer.RenewCA, "failed to renew CA", logger)(); err != nil {
+		return err
+	}
+	if m.onSecretChanged != nil {
+		if err := common.RetryFunc(time.Second, 5*time.Second, m.onSecretChanged, "failed to renew CA", logger)(); err != nil {
+			return err
+		}
+	}
+	if err := common.RetryFunc(time.Second, 5*time.Second, m.renewer.RenewTLS, "failed to renew TLS", logger)(); err != nil {
+		return err
+	}
+	return nil
+}
+
 func (m *controller) GetCAPem() ([]byte, error) {
 	secret, err := m.secretLister.Secrets(config.KyvernoNamespace()).Get(tls.GenerateRootCASecretName())
 	if err != nil {
-<<<<<<< HEAD
 		return nil, err
-=======
-		if apierrors.IsNotFound(err) {
-			return nil
-		}
-		logger.Error(err, "failed to validate cert")
->>>>>>> 37a5a665
 	}
 	result := secret.Data[v1.TLSCertKey]
 	if len(result) == 0 {
@@ -95,32 +103,12 @@
 	for {
 		select {
 		case <-certsRenewalTicker.C:
-			if err := m.renewer.RenewCA(); err != nil {
-				logger.Error(err, "unable to renew certificates, force restarting")
-				os.Exit(1)
-			}
-			if m.onSecretChanged != nil {
-				if err := m.onSecretChanged(); err != nil {
-					logger.Error(err, "unable to update webhooks, force restarting")
-					os.Exit(1)
-				}
-			}
-			if err := m.renewer.RenewTLS(); err != nil {
+			if err := m.renewCertificates(); err != nil {
 				logger.Error(err, "unable to renew certificates, force restarting")
 				os.Exit(1)
 			}
 		case <-m.secretQueue:
-			if err := m.renewer.RenewCA(); err != nil {
-				logger.Error(err, "unable to renew certificates, force restarting")
-				os.Exit(1)
-			}
-			if m.onSecretChanged != nil {
-				if err := m.onSecretChanged(); err != nil {
-					logger.Error(err, "unable to update webhooks, force restarting")
-					os.Exit(1)
-				}
-			}
-			if err := m.renewer.RenewTLS(); err != nil {
+			if err := m.renewCertificates(); err != nil {
 				logger.Error(err, "unable to renew certificates, force restarting")
 				os.Exit(1)
 			}
