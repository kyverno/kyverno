--- conflicted
+++ resolved
@@ -42,11 +42,7 @@
 }
 
 func (c *controller) Run(ctx context.Context, workers int) {
-<<<<<<< HEAD
 	controllerutils.Run(ctx, logger.V(3), ControllerName, time.Second, c.queue, workers, maxRetries, c.reconcile)
-=======
-	controllerutils.Run(ctx, ControllerName, logger, c.queue, workers, maxRetries, c.reconcile)
->>>>>>> 5aec0721
 }
 
 func (c *controller) reconcile(ctx context.Context, logger logr.Logger, key, namespace, name string) error {
