--- conflicted
+++ resolved
@@ -122,7 +122,6 @@
 // Function to determine the deletion propagation policy
 func determinePropagationPolicy(metaObj metav1.Object, logger logr.Logger) *metav1.DeletionPropagation {
 	annotations := metaObj.GetAnnotations()
-<<<<<<< HEAD
 	if annotations == nil {
 		return nil
 	}
@@ -138,29 +137,6 @@
 	default:
 		logger.Info("Unknown propagationPolicy annotation, no global policy found", "policy", annotations[kyverno.AnnotationCleanupPropagationPolicy])
 		return nil
-=======
-	var policy *metav1.DeletionPropagation
-
-	if annotations != nil {
-		annotationPolicy := annotations[kyverno.AnnotationCleanupPropagationPolicy]
-		if annotationPolicy != "" {
-			switch annotationPolicy {
-			case "Foreground":
-				fg := metav1.DeletePropagationForeground
-				policy = &fg
-			case "Background":
-				bg := metav1.DeletePropagationBackground
-				policy = &bg
-			case "Orphan":
-				orphan := metav1.DeletePropagationOrphan
-				policy = &orphan
-			case "":
-				return nil
-			default:
-				logger.Info("Unknown propagationPolicy annotation, no global policy found", "policy", annotationPolicy)
-			}
-		}
->>>>>>> 9f5e75a2
 	}
 }
 
