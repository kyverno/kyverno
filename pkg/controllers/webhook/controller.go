package webhook

import (
	"context"
	"fmt"
	"strings"
	"sync"
	"time"

	"github.com/go-logr/logr"
	"github.com/kyverno/kyverno/api/kyverno"
	kyvernov1 "github.com/kyverno/kyverno/api/kyverno/v1"
	kyvernov2alpha1 "github.com/kyverno/kyverno/api/kyverno/v2alpha1"
	policiesv1alpha1 "github.com/kyverno/kyverno/api/policies.kyverno.io/v1alpha1"
	"github.com/kyverno/kyverno/ext/wildcard"
	"github.com/kyverno/kyverno/pkg/autogen"
	vpolautogen "github.com/kyverno/kyverno/pkg/cel/autogen"
	"github.com/kyverno/kyverno/pkg/client/clientset/versioned"
	kyvernov1informers "github.com/kyverno/kyverno/pkg/client/informers/externalversions/kyverno/v1"
	kyvernov2alpha1informers "github.com/kyverno/kyverno/pkg/client/informers/externalversions/kyverno/v2alpha1"
	policiesv1alpha1informers "github.com/kyverno/kyverno/pkg/client/informers/externalversions/policies.kyverno.io/v1alpha1"
	kyvernov1listers "github.com/kyverno/kyverno/pkg/client/listers/kyverno/v1"
	kyvernov2alpha1listers "github.com/kyverno/kyverno/pkg/client/listers/kyverno/v2alpha1"
	policiesv1alpha1listers "github.com/kyverno/kyverno/pkg/client/listers/policies.kyverno.io/v1alpha1"
	"github.com/kyverno/kyverno/pkg/clients/dclient"
	"github.com/kyverno/kyverno/pkg/config"
	"github.com/kyverno/kyverno/pkg/controllers"
	"github.com/kyverno/kyverno/pkg/tls"
	controllerutils "github.com/kyverno/kyverno/pkg/utils/controller"
	datautils "github.com/kyverno/kyverno/pkg/utils/data"
	kubeutils "github.com/kyverno/kyverno/pkg/utils/kube"
	runtimeutils "github.com/kyverno/kyverno/pkg/utils/runtime"
	"go.uber.org/multierr"
	admissionregistrationv1 "k8s.io/api/admissionregistration/v1"
	appsv1 "k8s.io/api/apps/v1"
	coordinationv1 "k8s.io/api/coordination/v1"
	corev1 "k8s.io/api/core/v1"
	apierrors "k8s.io/apimachinery/pkg/api/errors"
	metav1 "k8s.io/apimachinery/pkg/apis/meta/v1"
	"k8s.io/apimachinery/pkg/labels"
	"k8s.io/apimachinery/pkg/util/sets"
	admissionregistrationv1informers "k8s.io/client-go/informers/admissionregistration/v1"
	appsv1informers "k8s.io/client-go/informers/apps/v1"
	coordinationv1informers "k8s.io/client-go/informers/coordination/v1"
	corev1informers "k8s.io/client-go/informers/core/v1"
	rbacv1informers "k8s.io/client-go/informers/rbac/v1"
	admissionregistrationv1listers "k8s.io/client-go/listers/admissionregistration/v1"
	appsv1listers "k8s.io/client-go/listers/apps/v1"
	coordinationv1listers "k8s.io/client-go/listers/coordination/v1"
	corev1listers "k8s.io/client-go/listers/core/v1"
	rbacv1listers "k8s.io/client-go/listers/rbac/v1"
	"k8s.io/client-go/tools/cache"
	"k8s.io/client-go/util/retry"
	"k8s.io/client-go/util/workqueue"
	"k8s.io/utils/ptr"
)

const (
	// Workers is the number of workers for this controller
	Workers                   = 2
	ControllerName            = "webhook-controller"
	DefaultWebhookTimeout     = 10
	AnnotationLastRequestTime = "kyverno.io/last-request-time"
	IdleDeadline              = tickerInterval * 10
	maxRetries                = 10
	tickerInterval            = 10 * time.Second
)

var (
	none         = admissionregistrationv1.SideEffectClassNone
	noneOnDryRun = admissionregistrationv1.SideEffectClassNoneOnDryRun
	ifNeeded     = admissionregistrationv1.IfNeededReinvocationPolicy
	ignore       = admissionregistrationv1.Ignore
	fail         = admissionregistrationv1.Fail
	policyRule   = admissionregistrationv1.Rule{
		Resources:   []string{"clusterpolicies", "policies"},
		APIGroups:   []string{"kyverno.io"},
		APIVersions: []string{"v1", "v2beta1"},
	}
	verifyRule = admissionregistrationv1.Rule{
		Resources:   []string{"leases"},
		APIGroups:   []string{"coordination.k8s.io"},
		APIVersions: []string{"v1"},
	}
	createUpdateDelete = []kyvernov1.AdmissionOperation{kyvernov1.Create, kyvernov1.Update, kyvernov1.Delete}
	allOperations      = []kyvernov1.AdmissionOperation{kyvernov1.Create, kyvernov1.Update, kyvernov1.Delete, kyvernov1.Connect}
	defaultOperations  = map[bool][]kyvernov1.AdmissionOperation{
		true:  allOperations,
		false: {kyvernov1.Create, kyvernov1.Update},
	}
)

type controller struct {
	// clients
	discoveryClient dclient.IDiscovery
	mwcClient       controllerutils.ObjectClient[*admissionregistrationv1.MutatingWebhookConfiguration]
	vwcClient       controllerutils.ObjectClient[*admissionregistrationv1.ValidatingWebhookConfiguration]
	leaseClient     controllerutils.ObjectClient[*coordinationv1.Lease]
	kyvernoClient   versioned.Interface

	// listers
	mwcLister         admissionregistrationv1listers.MutatingWebhookConfigurationLister
	vwcLister         admissionregistrationv1listers.ValidatingWebhookConfigurationLister
	cpolLister        kyvernov1listers.ClusterPolicyLister
	polLister         kyvernov1listers.PolicyLister
	vpolLister        policiesv1alpha1listers.ValidatingPolicyLister
	deploymentLister  appsv1listers.DeploymentLister
	secretLister      corev1listers.SecretLister
	leaseLister       coordinationv1listers.LeaseLister
	clusterroleLister rbacv1listers.ClusterRoleLister
	gctxentryLister   kyvernov2alpha1listers.GlobalContextEntryLister

	// queue
	queue workqueue.TypedRateLimitingInterface[any]

	// config
	server              string
	defaultTimeout      int32
	servicePort         int32
	autoUpdateWebhooks  bool
	autoDeleteWebhooks  bool
	admissionReports    bool
	runtime             runtimeutils.Runtime
	configuration       config.Configuration
	caSecretName        string
	webhooksDeleted     bool
	webhookCleanupSetup func(context.Context, logr.Logger) error
	postWebhookCleanup  func(context.Context, logr.Logger) error

	// state
	lock        sync.Mutex
	policyState map[string]sets.Set[string]

	// vpolState records validatingpolicies that are configured
	// successfully in webhook object, non-thread safe
	vpolState map[string]bool
}

func NewController(
	discoveryClient dclient.IDiscovery,
	mwcClient controllerutils.ObjectClient[*admissionregistrationv1.MutatingWebhookConfiguration],
	vwcClient controllerutils.ObjectClient[*admissionregistrationv1.ValidatingWebhookConfiguration],
	leaseClient controllerutils.ObjectClient[*coordinationv1.Lease],
	kyvernoClient versioned.Interface,
	mwcInformer admissionregistrationv1informers.MutatingWebhookConfigurationInformer,
	vwcInformer admissionregistrationv1informers.ValidatingWebhookConfigurationInformer,
	cpolInformer kyvernov1informers.ClusterPolicyInformer,
	polInformer kyvernov1informers.PolicyInformer,
	vpolInformer policiesv1alpha1informers.ValidatingPolicyInformer,
	deploymentInformer appsv1informers.DeploymentInformer,
	secretInformer corev1informers.SecretInformer,
	leaseInformer coordinationv1informers.LeaseInformer,
	clusterroleInformer rbacv1informers.ClusterRoleInformer,
	gctxentryInformer kyvernov2alpha1informers.GlobalContextEntryInformer,
	server string,
	defaultTimeout int32,
	servicePort int32,
	webhookServerPort int32,
	autoUpdateWebhooks bool,
	autoDeleteWebhooks bool,
	admissionReports bool,
	runtime runtimeutils.Runtime,
	configuration config.Configuration,
	caSecretName string,
	webhookCleanupSetup func(context.Context, logr.Logger) error,
	postWebhookCleanup func(context.Context, logr.Logger) error,
) controllers.Controller {
	queue := workqueue.NewTypedRateLimitingQueueWithConfig(
		workqueue.DefaultTypedControllerRateLimiter[any](),
		workqueue.TypedRateLimitingQueueConfig[any]{Name: ControllerName},
	)
	c := controller{
		discoveryClient:     discoveryClient,
		mwcClient:           mwcClient,
		vwcClient:           vwcClient,
		leaseClient:         leaseClient,
		kyvernoClient:       kyvernoClient,
		mwcLister:           mwcInformer.Lister(),
		vwcLister:           vwcInformer.Lister(),
		cpolLister:          cpolInformer.Lister(),
		polLister:           polInformer.Lister(),
		vpolLister:          vpolInformer.Lister(),
		deploymentLister:    deploymentInformer.Lister(),
		secretLister:        secretInformer.Lister(),
		leaseLister:         leaseInformer.Lister(),
		clusterroleLister:   clusterroleInformer.Lister(),
		gctxentryLister:     gctxentryInformer.Lister(),
		queue:               queue,
		server:              server,
		defaultTimeout:      defaultTimeout,
		servicePort:         servicePort,
		autoUpdateWebhooks:  autoUpdateWebhooks,
		autoDeleteWebhooks:  autoDeleteWebhooks,
		admissionReports:    admissionReports,
		runtime:             runtime,
		configuration:       configuration,
		caSecretName:        caSecretName,
		webhookCleanupSetup: webhookCleanupSetup,
		postWebhookCleanup:  postWebhookCleanup,
		policyState: map[string]sets.Set[string]{
			config.MutatingWebhookConfigurationName:   sets.New[string](),
			config.ValidatingWebhookConfigurationName: sets.New[string](),
		},
		vpolState: make(map[string]bool),
	}
	if _, _, err := controllerutils.AddDefaultEventHandlers(logger, mwcInformer.Informer(), queue); err != nil {
		logger.Error(err, "failed to register event handlers")
	}
	if _, _, err := controllerutils.AddDefaultEventHandlers(logger, vwcInformer.Informer(), queue); err != nil {
		logger.Error(err, "failed to register event handlers")
	}
	if _, err := controllerutils.AddEventHandlersT(
		secretInformer.Informer(),
		func(obj *corev1.Secret) {
			if obj.GetNamespace() == config.KyvernoNamespace() && obj.GetName() == caSecretName {
				c.enqueueAll()
			}
		},
		func(_, obj *corev1.Secret) {
			if obj.GetNamespace() == config.KyvernoNamespace() && obj.GetName() == caSecretName {
				c.enqueueAll()
			}
		},
		func(obj *corev1.Secret) {
			if obj.GetNamespace() == config.KyvernoNamespace() && obj.GetName() == caSecretName {
				c.enqueueAll()
			}
		},
	); err != nil {
		logger.Error(err, "failed to register event handlers")
	}
	if autoDeleteWebhooks {
		if _, err := controllerutils.AddEventHandlersT(
			deploymentInformer.Informer(),
			func(obj *appsv1.Deployment) {
			},
			func(_, obj *appsv1.Deployment) {
				if obj.GetNamespace() == config.KyvernoNamespace() && obj.GetName() == config.KyvernoDeploymentName() {
					c.enqueueCleanupAfter(1 * time.Second)
				}
			},
			func(obj *appsv1.Deployment) {
				if obj.GetNamespace() == config.KyvernoNamespace() && obj.GetName() == config.KyvernoDeploymentName() {
					c.enqueueCleanup()
				}
			},
		); err != nil {
			logger.Error(err, "failed to register event handlers")
		}
	}
	if _, err := controllerutils.AddEventHandlers(
		cpolInformer.Informer(),
		func(interface{}) { c.enqueueResourceWebhooks(0) },
		func(interface{}, interface{}) { c.enqueueResourceWebhooks(0) },
		func(interface{}) { c.enqueueResourceWebhooks(0) },
	); err != nil {
		logger.Error(err, "failed to register event handlers")
	}
	if _, err := controllerutils.AddEventHandlers(
		polInformer.Informer(),
		func(interface{}) { c.enqueueResourceWebhooks(0) },
		func(interface{}, interface{}) { c.enqueueResourceWebhooks(0) },
		func(interface{}) { c.enqueueResourceWebhooks(0) },
	); err != nil {
		logger.Error(err, "failed to register event handlers")
	}
	configuration.OnChanged(c.enqueueAll)
	return &c
}

func (c *controller) Run(ctx context.Context, workers int) {
	if c.autoDeleteWebhooks {
		if err := c.webhookCleanupSetup(ctx, logger); err != nil {
			logger.Error(err, "failed to setup webhook cleanup")
		}
	}
	// add our known webhooks to the queue
	c.enqueueAll()
	controllerutils.Run(ctx, logger, ControllerName, time.Second, c.queue, workers, maxRetries, c.reconcile, c.watchdog)
}

func (c *controller) watchdog(ctx context.Context, logger logr.Logger) {
	ticker := time.NewTicker(tickerInterval)
	defer ticker.Stop()
	for {
		select {
		case <-ctx.Done():
			return
		case <-ticker.C:
			lease, err := c.getLease()
			if err != nil {
				if apierrors.IsNotFound(err) {
					_, err = c.leaseClient.Create(ctx, &coordinationv1.Lease{
						ObjectMeta: metav1.ObjectMeta{
							Name:      "kyverno-health",
							Namespace: config.KyvernoNamespace(),
							Labels: map[string]string{
								"app.kubernetes.io/name": kyverno.ValueKyvernoApp,
							},
							Annotations: map[string]string{
								AnnotationLastRequestTime: time.Now().Format(time.RFC3339),
							},
						},
					}, metav1.CreateOptions{})
					if err != nil {
						logger.Error(err, "failed to create lease")
					}
				} else {
					logger.Error(err, "failed to get lease")
				}
			} else {
				lease := lease.DeepCopy()
				lease.Labels = map[string]string{
					"app.kubernetes.io/name": kyverno.ValueKyvernoApp,
				}
				_, err = c.leaseClient.Update(ctx, lease, metav1.UpdateOptions{})
				if err != nil {
					logger.Error(err, "failed to update lease")
				}
			}
			c.enqueueResourceWebhooks(0)
		}
	}
}

func (c *controller) watchdogCheck() bool {
	lease, err := c.getLease()
	if err != nil {
		logger.Error(err, "failed to get lease")
		return false
	}
	annotations := lease.GetAnnotations()
	if annotations == nil {
		return false
	}
	annTime, err := time.Parse(time.RFC3339, annotations[AnnotationLastRequestTime])
	if err != nil {
		return false
	}
	return time.Now().Before(annTime.Add(IdleDeadline))
}

func (c *controller) enqueueAll() {
	c.enqueuePolicyWebhooks()
	c.enqueueResourceWebhooks(0)
	c.enqueueVerifyWebhook()
}

func (c *controller) enqueueCleanup() {
	c.queue.Add(config.KyvernoDeploymentName())
}

func (c *controller) enqueueCleanupAfter(duration time.Duration) {
	c.queue.AddAfter(config.KyvernoDeploymentName(), duration)
}

func (c *controller) enqueuePolicyWebhooks() {
	c.queue.Add(config.PolicyValidatingWebhookConfigurationName)
	c.queue.Add(config.PolicyMutatingWebhookConfigurationName)
}

func (c *controller) enqueueResourceWebhooks(duration time.Duration) {
	c.queue.AddAfter(config.MutatingWebhookConfigurationName, duration)
	c.queue.AddAfter(config.ValidatingWebhookConfigurationName, duration)
}

func (c *controller) enqueueVerifyWebhook() {
	c.queue.Add(config.VerifyMutatingWebhookConfigurationName)
}

func (c *controller) recordPolicyState(webhookConfigurationName string, policies ...kyvernov1.PolicyInterface) {
	c.lock.Lock()
	defer c.lock.Unlock()
	if _, ok := c.policyState[webhookConfigurationName]; !ok {
		return
	}
	c.policyState[webhookConfigurationName] = sets.New[string]()
	for _, policy := range policies {
		policyKey, err := cache.MetaNamespaceKeyFunc(policy)
		if err != nil {
			logger.Error(err, "failed to compute policy key", "policy", policy)
		} else {
			c.policyState[webhookConfigurationName].Insert(policyKey)
		}
	}
}

func (c *controller) recordValidatingPolicyState(validatingpolicies ...policiesv1alpha1.GenericPolicy) {
	c.vpolState = make(map[string]bool)
	for _, policy := range validatingpolicies {
		c.vpolState[policy.GetName()] = true
	}
}

func (c *controller) reconcileResourceValidatingWebhookConfiguration(ctx context.Context) error {
	if c.autoUpdateWebhooks {
		return c.reconcileValidatingWebhookConfiguration(ctx, c.autoUpdateWebhooks, c.buildResourceValidatingWebhookConfiguration)
	} else {
		return c.reconcileValidatingWebhookConfiguration(ctx, c.autoUpdateWebhooks, c.buildDefaultResourceValidatingWebhookConfiguration)
	}
}

func (c *controller) reconcileResourceMutatingWebhookConfiguration(ctx context.Context) error {
	if c.autoUpdateWebhooks {
		return c.reconcileMutatingWebhookConfiguration(ctx, c.autoUpdateWebhooks, c.buildResourceMutatingWebhookConfiguration)
	} else {
		return c.reconcileMutatingWebhookConfiguration(ctx, c.autoUpdateWebhooks, c.buildDefaultResourceMutatingWebhookConfiguration)
	}
}

func (c *controller) reconcilePolicyValidatingWebhookConfiguration(ctx context.Context) error {
	return c.reconcileValidatingWebhookConfiguration(ctx, true, c.buildPolicyValidatingWebhookConfiguration)
}

func (c *controller) reconcilePolicyMutatingWebhookConfiguration(ctx context.Context) error {
	return c.reconcileMutatingWebhookConfiguration(ctx, true, c.buildPolicyMutatingWebhookConfiguration)
}

func (c *controller) reconcileVerifyMutatingWebhookConfiguration(ctx context.Context) error {
	return c.reconcileMutatingWebhookConfiguration(ctx, true, c.buildVerifyMutatingWebhookConfiguration)
}

func (c *controller) reconcileWebhookDeletion(ctx context.Context) error {
	if c.autoUpdateWebhooks {
		if c.runtime.IsGoingDown() {
			if c.webhooksDeleted {
				return nil
			}
			c.webhooksDeleted = true
			if err := c.vwcClient.DeleteCollection(ctx, metav1.DeleteOptions{}, metav1.ListOptions{
				LabelSelector: kyverno.LabelWebhookManagedBy,
			}); err != nil && !apierrors.IsNotFound(err) {
				logger.Error(err, "failed to clean up validating webhook configuration", "label", kyverno.LabelWebhookManagedBy)
				return err
			} else if err == nil {
				logger.Info("successfully deleted validating webhook configurations", "label", kyverno.LabelWebhookManagedBy)
			}
			if err := c.mwcClient.DeleteCollection(ctx, metav1.DeleteOptions{}, metav1.ListOptions{
				LabelSelector: kyverno.LabelWebhookManagedBy,
			}); err != nil && !apierrors.IsNotFound(err) {
				logger.Error(err, "failed to clean up mutating webhook configuration", "label", kyverno.LabelWebhookManagedBy)
				return err
			} else if err == nil {
				logger.Info("successfully deleted mutating webhook configurations", "label", kyverno.LabelWebhookManagedBy)
			}

			if err := c.postWebhookCleanup(ctx, logger); err != nil {
				logger.Error(err, "failed to clean up temporary rbac")
				return err
			} else {
				logger.Info("successfully deleted temporary rbac")
			}
		} else {
			if err := c.webhookCleanupSetup(ctx, logger); err != nil {
				logger.Error(err, "failed to reconcile webhook cleanup setup")
				return err
			}
			logger.Info("reconciled webhook cleanup setup")
		}
	}
	return nil
}

func (c *controller) reconcileValidatingWebhookConfiguration(ctx context.Context, autoUpdateWebhooks bool, build func(context.Context, config.Configuration, []byte) (*admissionregistrationv1.ValidatingWebhookConfiguration, error)) error {
	caData, err := tls.ReadRootCASecret(c.caSecretName, config.KyvernoNamespace(), c.secretLister.Secrets(config.KyvernoNamespace()))
	if err != nil {
		return err
	}
	desired, err := build(ctx, c.configuration, caData)
	if err != nil {
		return err
	}
	observed, err := c.vwcLister.Get(desired.Name)
	if err != nil {
		if apierrors.IsNotFound(err) {
			_, err := c.vwcClient.Create(ctx, desired, metav1.CreateOptions{})
			return err
		}
		return err
	}
	if !autoUpdateWebhooks {
		return nil
	}
	_, err = controllerutils.Update(ctx, observed, c.vwcClient, func(w *admissionregistrationv1.ValidatingWebhookConfiguration) error {
		w.Labels = desired.Labels
		w.Annotations = desired.Annotations
		w.OwnerReferences = desired.OwnerReferences
		w.Webhooks = desired.Webhooks
		return nil
	})
	return err
}

func (c *controller) reconcileMutatingWebhookConfiguration(ctx context.Context, autoUpdateWebhooks bool, build func(context.Context, config.Configuration, []byte) (*admissionregistrationv1.MutatingWebhookConfiguration, error)) error {
	caData, err := tls.ReadRootCASecret(c.caSecretName, config.KyvernoNamespace(), c.secretLister.Secrets(config.KyvernoNamespace()))
	if err != nil {
		return err
	}
	desired, err := build(ctx, c.configuration, caData)
	if err != nil {
		return err
	}
	observed, err := c.mwcLister.Get(desired.Name)
	if err != nil {
		if apierrors.IsNotFound(err) {
			_, err := c.mwcClient.Create(ctx, desired, metav1.CreateOptions{})
			return err
		}
		return err
	}
	if !autoUpdateWebhooks {
		return nil
	}
	_, err = controllerutils.Update(ctx, observed, c.mwcClient, func(w *admissionregistrationv1.MutatingWebhookConfiguration) error {
		w.Labels = desired.Labels
		w.Annotations = desired.Annotations
		w.OwnerReferences = desired.OwnerReferences
		w.Webhooks = desired.Webhooks
		return nil
	})
	return err
}

func (c *controller) isGlobalContextEntryReady(name string, gctxentries []*kyvernov2alpha1.GlobalContextEntry) bool {
	for _, gctxentry := range gctxentries {
		if gctxentry.Name == name {
			return gctxentry.Status.IsReady()
		}
	}
	return false
}

func (c *controller) updatePolicyStatuses(ctx context.Context, webhookType string) error {
	c.lock.Lock()
	defer c.lock.Unlock()
	policies, err := c.getAllPolicies()
	if err != nil {
		return err
	}
	gctxentries, err := c.gctxentryLister.List(labels.Everything())
	if err != nil {
		return err
	}
	updateStatusFunc := func(policy kyvernov1.PolicyInterface) error {
		policyKey, err := cache.MetaNamespaceKeyFunc(policy)
		if err != nil {
			return err
		}
		ready, message := true, "Ready"
		if c.autoUpdateWebhooks {
			if set, ok := c.policyState[webhookType]; ok {
				if !set.Has(policyKey) {
					ready, message = false, "Not Ready"
				}
			}
		}
		// If there are global context entries under , check if they are ready
		if ready {
			for _, rule := range policy.GetSpec().Rules {
				if rule.Context == nil {
					continue
				}
				for _, ctxEntry := range rule.Context {
					if ctxEntry.GlobalReference != nil {
						if !c.isGlobalContextEntryReady(ctxEntry.GlobalReference.Name, gctxentries) {
							ready, message = false, "global context entry not ready"
							break
						}
					}
				}
			}
		}
		status := policy.GetStatus()
		status.SetReady(ready, message)
		status.Autogen.Rules = nil
		rules := autogen.Default.ComputeRules(policy, "")
		setRuleCount(rules, status)
		for _, rule := range rules {
			if strings.HasPrefix(rule.Name, "autogen-") {
				status.Autogen.Rules = append(status.Autogen.Rules, rule)
			}
		}
		return nil
	}
	for _, policy := range policies {
		if policy.GetNamespace() == "" {
			err := controllerutils.UpdateStatus(
				ctx,
				policy.(*kyvernov1.ClusterPolicy),
				c.kyvernoClient.KyvernoV1().ClusterPolicies(),
				func(policy *kyvernov1.ClusterPolicy) error {
					return updateStatusFunc(policy)
				},
				func(a *kyvernov1.ClusterPolicy, b *kyvernov1.ClusterPolicy) bool {
					return datautils.DeepEqual(a.Status, b.Status)
				},
			)
			if err != nil {
				retryErr := retry.RetryOnConflict(retry.DefaultRetry, func() error {
					objNew, err := c.kyvernoClient.KyvernoV1().ClusterPolicies().Get(ctx, policy.GetName(), metav1.GetOptions{})
					if err != nil {
						return err
					}
					return controllerutils.UpdateStatus(
						ctx,
						objNew,
						c.kyvernoClient.KyvernoV1().ClusterPolicies(),
						func(policy *kyvernov1.ClusterPolicy) error {
							return updateStatusFunc(policy)
						},
						func(a *kyvernov1.ClusterPolicy, b *kyvernov1.ClusterPolicy) bool {
							return datautils.DeepEqual(a.Status, b.Status)
						},
					)
				})
				if retryErr != nil {
					logger.Error(retryErr, "failed to update clusterpolicy status", "policy", policy.GetName())
					continue
				}
			}
		} else {
			err := controllerutils.UpdateStatus(
				ctx,
				policy.(*kyvernov1.Policy),
				c.kyvernoClient.KyvernoV1().Policies(policy.GetNamespace()),
				func(policy *kyvernov1.Policy) error {
					return updateStatusFunc(policy)
				},
				func(a *kyvernov1.Policy, b *kyvernov1.Policy) bool {
					return datautils.DeepEqual(a.Status, b.Status)
				},
			)
			if err != nil {
				retryErr := retry.RetryOnConflict(retry.DefaultRetry, func() error {
					objNew, err := c.kyvernoClient.KyvernoV1().Policies(policy.GetNamespace()).Get(ctx, policy.GetName(), metav1.GetOptions{})
					if err != nil {
						return err
					}
					return controllerutils.UpdateStatus(
						ctx,
						objNew,
						c.kyvernoClient.KyvernoV1().Policies(policy.GetNamespace()),
						func(policy *kyvernov1.Policy) error {
							return updateStatusFunc(policy)
						},
						func(a *kyvernov1.Policy, b *kyvernov1.Policy) bool {
							return datautils.DeepEqual(a.Status, b.Status)
						},
					)
				})
				if retryErr != nil {
					logger.Error(retryErr, "failed to update policy status", "namespace", policy.GetNamespace(), "policy", policy.GetName())
					continue
				}
			}
		}
	}
	return nil
}

func (c *controller) updateValidatingPolicyStatuses(ctx context.Context) error {
	vpols, err := c.getValidatingPolicies()
	if err != nil {
		return err
	}

	updateStatusFunc := func(vpol policiesv1alpha1.GenericPolicy) error {
		status := vpol.GetStatus()
		status.SetReadyByCondition(policiesv1alpha1.PolicyConditionTypeWebhookConfigured, metav1.ConditionTrue, "Webhook configured")
		status.Autogen.Rules = nil
		rules := vpolautogen.ComputeRules(vpol)
		status.Autogen.Rules = append(status.Autogen.Rules, rules...)
		return nil
	}

	cmpFunc := func(a *kyvernov2alpha1.ValidatingPolicy, b *kyvernov2alpha1.ValidatingPolicy) bool {
		var current, expect metav1.Condition
		for _, c := range a.GetStatus().Conditions {
			if c.Type == string(kyvernov2alpha1.PolicyConditionTypeWebhookConfigured) {
				current = c
			}
		}

		for _, c := range b.GetStatus().Conditions {
			if c.Type == string(kyvernov2alpha1.PolicyConditionTypeWebhookConfigured) {
				expect = c
			}
		}
		return datautils.DeepEqual(current, expect)
	}

	var errs []error
	for _, vpol := range vpols {
		if !c.vpolState[vpol.GetName()] {
			continue
		}
		err := controllerutils.UpdateStatus(
			ctx,
			vpol.(*policiesv1alpha1.ValidatingPolicy),
			c.kyvernoClient.PoliciesV1alpha1().ValidatingPolicies(),
			func(vpol *policiesv1alpha1.ValidatingPolicy) error {
				return updateStatusFunc(vpol)
			},
<<<<<<< HEAD
			cmpFunc,
=======
			func(a *policiesv1alpha1.ValidatingPolicy, b *policiesv1alpha1.ValidatingPolicy) bool {
				return datautils.DeepEqual(a.Status, b.Status)
			},
>>>>>>> 7d5750a7
		)
		if err != nil {
			errs = append(errs, fmt.Errorf("%s: %w", vpol.GetName(), err))
		}
	}
	return multierr.Combine(errs...)
}

func (c *controller) reconcile(ctx context.Context, logger logr.Logger, key, namespace, name string) error {
	if c.autoDeleteWebhooks && c.runtime.IsGoingDown() {
		return c.reconcileWebhookDeletion(ctx)
	}

	switch name {
	case config.MutatingWebhookConfigurationName:
		if c.runtime.IsRollingUpdate() {
			c.enqueueResourceWebhooks(1 * time.Second)
		} else {
			if err := c.reconcileResourceMutatingWebhookConfiguration(ctx); err != nil {
				return err
			}
			if err := c.updatePolicyStatuses(ctx, config.MutatingWebhookConfigurationName); err != nil {
				return err
			}
		}
	case config.ValidatingWebhookConfigurationName:
		if c.runtime.IsRollingUpdate() {
			c.enqueueResourceWebhooks(1 * time.Second)
		} else {
			if err := c.reconcileResourceValidatingWebhookConfiguration(ctx); err != nil {
				return err
			}

			var errs []error
			if err := c.updatePolicyStatuses(ctx, config.ValidatingWebhookConfigurationName); err != nil {
				errs = append(errs, fmt.Errorf("failed to update policy statuses: %w", err))
			}

			if err := c.updateValidatingPolicyStatuses(ctx); err != nil {
				errs = append(errs, fmt.Errorf("failed to update validating policy statuses: %w", err))
			}
			return multierr.Combine(errs...)
		}
	case config.PolicyValidatingWebhookConfigurationName:
		return c.reconcilePolicyValidatingWebhookConfiguration(ctx)
	case config.PolicyMutatingWebhookConfigurationName:
		return c.reconcilePolicyMutatingWebhookConfiguration(ctx)
	case config.VerifyMutatingWebhookConfigurationName:
		return c.reconcileVerifyMutatingWebhookConfiguration(ctx)
	case config.KyvernoDeploymentName():
		return c.reconcileWebhookDeletion(ctx)
	}
	return nil
}

func (c *controller) buildVerifyMutatingWebhookConfiguration(_ context.Context, cfg config.Configuration, caBundle []byte) (*admissionregistrationv1.MutatingWebhookConfiguration, error) {
	return &admissionregistrationv1.MutatingWebhookConfiguration{
			ObjectMeta: objectMeta(config.VerifyMutatingWebhookConfigurationName, cfg.GetWebhookAnnotations(), cfg.GetWebhookLabels(), c.buildOwner()...),
			Webhooks: []admissionregistrationv1.MutatingWebhook{{
				Name:         config.VerifyMutatingWebhookName,
				ClientConfig: newClientConfig(c.server, c.servicePort, caBundle, config.VerifyMutatingWebhookServicePath),
				Rules: []admissionregistrationv1.RuleWithOperations{{
					Rule: verifyRule,
					Operations: []admissionregistrationv1.OperationType{
						admissionregistrationv1.Update,
					},
				}},
				FailurePolicy:           &ignore,
				SideEffects:             &noneOnDryRun,
				TimeoutSeconds:          &c.defaultTimeout,
				ReinvocationPolicy:      &ifNeeded,
				AdmissionReviewVersions: []string{"v1"},
				ObjectSelector: &metav1.LabelSelector{
					MatchLabels: map[string]string{
						"app.kubernetes.io/name": kyverno.ValueKyvernoApp,
					},
				},
				MatchPolicy: ptr.To(admissionregistrationv1.Equivalent),
			}},
		},
		nil
}

func (c *controller) buildPolicyMutatingWebhookConfiguration(_ context.Context, cfg config.Configuration, caBundle []byte) (*admissionregistrationv1.MutatingWebhookConfiguration, error) {
	return &admissionregistrationv1.MutatingWebhookConfiguration{
			ObjectMeta: objectMeta(config.PolicyMutatingWebhookConfigurationName, cfg.GetWebhookAnnotations(), cfg.GetWebhookLabels(), c.buildOwner()...),
			Webhooks: []admissionregistrationv1.MutatingWebhook{{
				Name:         config.PolicyMutatingWebhookName,
				ClientConfig: newClientConfig(c.server, c.servicePort, caBundle, config.PolicyMutatingWebhookServicePath),
				Rules: []admissionregistrationv1.RuleWithOperations{{
					Rule: policyRule,
					Operations: []admissionregistrationv1.OperationType{
						admissionregistrationv1.Create,
						admissionregistrationv1.Update,
					},
				}},
				FailurePolicy:           &fail,
				TimeoutSeconds:          &c.defaultTimeout,
				SideEffects:             &noneOnDryRun,
				ReinvocationPolicy:      &ifNeeded,
				AdmissionReviewVersions: []string{"v1"},
				MatchPolicy:             ptr.To(admissionregistrationv1.Equivalent),
			}},
		},
		nil
}

func (c *controller) buildPolicyValidatingWebhookConfiguration(_ context.Context, cfg config.Configuration, caBundle []byte) (*admissionregistrationv1.ValidatingWebhookConfiguration, error) {
	return &admissionregistrationv1.ValidatingWebhookConfiguration{
			ObjectMeta: objectMeta(config.PolicyValidatingWebhookConfigurationName, cfg.GetWebhookAnnotations(), cfg.GetWebhookLabels(), c.buildOwner()...),
			Webhooks: []admissionregistrationv1.ValidatingWebhook{{
				Name:         config.PolicyValidatingWebhookName,
				ClientConfig: newClientConfig(c.server, c.servicePort, caBundle, config.PolicyValidatingWebhookServicePath),
				Rules: []admissionregistrationv1.RuleWithOperations{{
					Rule: policyRule,
					Operations: []admissionregistrationv1.OperationType{
						admissionregistrationv1.Create,
						admissionregistrationv1.Update,
					},
				}},
				FailurePolicy:           &fail,
				TimeoutSeconds:          &c.defaultTimeout,
				SideEffects:             &none,
				AdmissionReviewVersions: []string{"v1"},
				MatchPolicy:             ptr.To(admissionregistrationv1.Equivalent),
			}},
		},
		nil
}

func (c *controller) buildDefaultResourceMutatingWebhookConfiguration(_ context.Context, cfg config.Configuration, caBundle []byte) (*admissionregistrationv1.MutatingWebhookConfiguration, error) {
	return &admissionregistrationv1.MutatingWebhookConfiguration{
			ObjectMeta: objectMeta(config.MutatingWebhookConfigurationName, cfg.GetWebhookAnnotations(), cfg.GetWebhookLabels(), c.buildOwner()...),
			Webhooks: []admissionregistrationv1.MutatingWebhook{{
				Name:         config.MutatingWebhookName + "-ignore",
				ClientConfig: newClientConfig(c.server, c.servicePort, caBundle, config.MutatingWebhookServicePath+"/ignore"),
				Rules: []admissionregistrationv1.RuleWithOperations{{
					Rule: admissionregistrationv1.Rule{
						APIGroups:   []string{"*"},
						APIVersions: []string{"*"},
						Resources:   []string{"*/*"},
					},
					Operations: []admissionregistrationv1.OperationType{
						admissionregistrationv1.Create,
						admissionregistrationv1.Update,
					},
				}},
				FailurePolicy:           &ignore,
				SideEffects:             &noneOnDryRun,
				AdmissionReviewVersions: []string{"v1"},
				TimeoutSeconds:          &c.defaultTimeout,
				ReinvocationPolicy:      &ifNeeded,
				MatchPolicy:             ptr.To(admissionregistrationv1.Equivalent),
			}, {
				Name:         config.MutatingWebhookName + "-fail",
				ClientConfig: newClientConfig(c.server, c.servicePort, caBundle, config.MutatingWebhookServicePath+"/fail"),
				Rules: []admissionregistrationv1.RuleWithOperations{{
					Rule: admissionregistrationv1.Rule{
						APIGroups:   []string{"*"},
						APIVersions: []string{"*"},
						Resources:   []string{"*/*"},
					},
					Operations: []admissionregistrationv1.OperationType{
						admissionregistrationv1.Create,
						admissionregistrationv1.Update,
					},
				}},
				FailurePolicy:           &fail,
				SideEffects:             &noneOnDryRun,
				AdmissionReviewVersions: []string{"v1"},
				TimeoutSeconds:          &c.defaultTimeout,
				ReinvocationPolicy:      &ifNeeded,
				MatchPolicy:             ptr.To(admissionregistrationv1.Equivalent),
			}},
		},
		nil
}

func (c *controller) buildResourceMutatingWebhookConfiguration(ctx context.Context, cfg config.Configuration, caBundle []byte) (*admissionregistrationv1.MutatingWebhookConfiguration, error) {
	result := admissionregistrationv1.MutatingWebhookConfiguration{
		ObjectMeta: objectMeta(config.MutatingWebhookConfigurationName, cfg.GetWebhookAnnotations(), cfg.GetWebhookLabels(), c.buildOwner()...),
		Webhooks:   []admissionregistrationv1.MutatingWebhook{},
	}
	if c.watchdogCheck() {
		webhookCfg := cfg.GetWebhook()
		ignoreWebhook := newWebhook(c.defaultTimeout, ignore, cfg.GetMatchConditions())
		failWebhook := newWebhook(c.defaultTimeout, fail, cfg.GetMatchConditions())
		policies, err := c.getAllPolicies()
		if err != nil {
			return nil, err
		}
		var fineGrainedIgnoreList, fineGrainedFailList []*webhook
		c.recordPolicyState(config.MutatingWebhookConfigurationName, policies...)
		for _, p := range policies {
			if p.AdmissionProcessingEnabled() {
				spec := p.GetSpec()
				if spec.HasMutateStandard() || spec.HasVerifyImages() {
					if spec.CustomWebhookMatchConditions() {
						if spec.GetFailurePolicy(ctx) == kyvernov1.Ignore {
							fineGrainedIgnore := newWebhookPerPolicy(c.defaultTimeout, ignore, cfg.GetMatchConditions(), p)
							c.mergeWebhook(fineGrainedIgnore, p, false)
							fineGrainedIgnoreList = append(fineGrainedIgnoreList, fineGrainedIgnore)
						} else {
							fineGrainedFail := newWebhookPerPolicy(c.defaultTimeout, fail, cfg.GetMatchConditions(), p)
							c.mergeWebhook(fineGrainedFail, p, false)
							fineGrainedFailList = append(fineGrainedFailList, fineGrainedFail)
						}
					} else {
						if spec.GetFailurePolicy(ctx) == kyvernov1.Ignore {
							c.mergeWebhook(ignoreWebhook, p, false)
						} else {
							c.mergeWebhook(failWebhook, p, false)
						}
					}
				}
			}
		}
		webhooks := []*webhook{ignoreWebhook, failWebhook}
		webhooks = append(webhooks, fineGrainedIgnoreList...)
		webhooks = append(webhooks, fineGrainedFailList...)
		result.Webhooks = c.buildResourceMutatingWebhookRules(caBundle, webhookCfg, &noneOnDryRun, webhooks)
	} else {
		c.recordPolicyState(config.MutatingWebhookConfigurationName)
	}
	return &result, nil
}

func (c *controller) buildResourceMutatingWebhookRules(caBundle []byte, webhookCfg config.WebhookConfig, sideEffects *admissionregistrationv1.SideEffectClass, webhooks []*webhook) []admissionregistrationv1.MutatingWebhook {
	var mutatingWebhooks []admissionregistrationv1.MutatingWebhook //nolint:prealloc
	objectSelector := webhookCfg.ObjectSelector
	if objectSelector == nil {
		objectSelector = &metav1.LabelSelector{}
	}
	for _, webhook := range webhooks {
		if webhook.isEmpty() {
			continue
		}
		failurePolicy := webhook.failurePolicy
		timeout := capTimeout(webhook.maxWebhookTimeout)
		name, path := webhookNameAndPath(*webhook, config.MutatingWebhookName, config.MutatingWebhookServicePath)
		mutatingWebhooks = append(
			mutatingWebhooks,
			admissionregistrationv1.MutatingWebhook{
				Name:                    name,
				ClientConfig:            newClientConfig(c.server, c.servicePort, caBundle, path),
				Rules:                   webhook.buildRulesWithOperations(),
				FailurePolicy:           &failurePolicy,
				SideEffects:             sideEffects,
				AdmissionReviewVersions: []string{"v1"},
				NamespaceSelector:       webhookCfg.NamespaceSelector,
				ObjectSelector:          objectSelector,
				TimeoutSeconds:          &timeout,
				ReinvocationPolicy:      &ifNeeded,
				MatchConditions:         webhook.matchConditions,
				MatchPolicy:             ptr.To(admissionregistrationv1.Equivalent),
			},
		)
	}
	return mutatingWebhooks
}

func (c *controller) buildDefaultResourceValidatingWebhookConfiguration(_ context.Context, cfg config.Configuration, caBundle []byte) (*admissionregistrationv1.ValidatingWebhookConfiguration, error) {
	sideEffects := &none
	if c.admissionReports {
		sideEffects = &noneOnDryRun
	}
	return &admissionregistrationv1.ValidatingWebhookConfiguration{
			ObjectMeta: objectMeta(config.ValidatingWebhookConfigurationName, cfg.GetWebhookAnnotations(), cfg.GetWebhookLabels(), c.buildOwner()...),
			Webhooks: []admissionregistrationv1.ValidatingWebhook{{
				Name:         config.ValidatingWebhookName + "-ignore",
				ClientConfig: newClientConfig(c.server, c.servicePort, caBundle, config.ValidatingWebhookServicePath+"/ignore"),
				Rules: []admissionregistrationv1.RuleWithOperations{{
					Rule: admissionregistrationv1.Rule{
						APIGroups:   []string{"*"},
						APIVersions: []string{"*"},
						Resources:   []string{"*/*"},
					},
					Operations: []admissionregistrationv1.OperationType{
						admissionregistrationv1.Create,
						admissionregistrationv1.Update,
						admissionregistrationv1.Delete,
						admissionregistrationv1.Connect,
					},
				}},
				FailurePolicy:           &ignore,
				SideEffects:             sideEffects,
				AdmissionReviewVersions: []string{"v1"},
				TimeoutSeconds:          &c.defaultTimeout,
				MatchPolicy:             ptr.To(admissionregistrationv1.Equivalent),
			}, {
				Name:         config.ValidatingWebhookName + "-fail",
				ClientConfig: newClientConfig(c.server, c.servicePort, caBundle, config.ValidatingWebhookServicePath+"/fail"),
				Rules: []admissionregistrationv1.RuleWithOperations{{
					Rule: admissionregistrationv1.Rule{
						APIGroups:   []string{"*"},
						APIVersions: []string{"*"},
						Resources:   []string{"*/*"},
					},
					Operations: []admissionregistrationv1.OperationType{
						admissionregistrationv1.Create,
						admissionregistrationv1.Update,
						admissionregistrationv1.Delete,
						admissionregistrationv1.Connect,
					},
				}},
				FailurePolicy:           &fail,
				SideEffects:             sideEffects,
				AdmissionReviewVersions: []string{"v1"},
				TimeoutSeconds:          &c.defaultTimeout,
				MatchPolicy:             ptr.To(admissionregistrationv1.Equivalent),
			}},
		},
		nil
}

func (c *controller) buildResourceValidatingWebhookConfiguration(ctx context.Context, cfg config.Configuration, caBundle []byte) (*admissionregistrationv1.ValidatingWebhookConfiguration, error) {
	webhookConfig := &admissionregistrationv1.ValidatingWebhookConfiguration{
		ObjectMeta: objectMeta(config.ValidatingWebhookConfigurationName, cfg.GetWebhookAnnotations(), cfg.GetWebhookLabels(), c.buildOwner()...),
		Webhooks:   []admissionregistrationv1.ValidatingWebhook{},
	}

	var errs []error
	if err := c.buildForPolicies(ctx, cfg, caBundle, webhookConfig); err != nil {
		errs = append(errs, fmt.Errorf("failed to build webhook rules for policies: %v", err))
	}

	if err := c.buildForValidatingPolicies(cfg, caBundle, webhookConfig); err != nil {
		errs = append(errs, fmt.Errorf("failed to build webhook rules for validatingpolicies: %v", err))
	}

	return webhookConfig, multierr.Combine(errs...)
}

func (c *controller) buildForValidatingPolicies(cfg config.Configuration, caBundle []byte, result *admissionregistrationv1.ValidatingWebhookConfiguration) error {
	if !c.watchdogCheck() {
		return nil
	}

	vpols, err := c.getValidatingPolicies()
	if err != nil {
		return err
	}

	webhooks := buildWebhookRules(cfg, c.server, c.servicePort, caBundle, vpols)
	result.Webhooks = append(result.Webhooks, webhooks...)
	c.recordValidatingPolicyState(vpols...)
	return nil
}

func (c *controller) buildForPolicies(ctx context.Context, cfg config.Configuration, caBundle []byte, result *admissionregistrationv1.ValidatingWebhookConfiguration) error {
	if c.watchdogCheck() {
		webhookCfg := cfg.GetWebhook()
		ignoreWebhook := newWebhook(c.defaultTimeout, ignore, cfg.GetMatchConditions())
		failWebhook := newWebhook(c.defaultTimeout, fail, cfg.GetMatchConditions())
		policies, err := c.getAllPolicies()
		if err != nil {
			return err
		}

		var fineGrainedIgnoreList, fineGrainedFailList []*webhook
		c.recordPolicyState(config.ValidatingWebhookConfigurationName, policies...)
		for _, p := range policies {
			if p.AdmissionProcessingEnabled() {
				spec := p.GetSpec()
				if spec.HasValidate() || spec.HasGenerate() || spec.HasMutateExisting() || spec.HasVerifyImageChecks() || spec.HasVerifyManifests() {
					if spec.CustomWebhookMatchConditions() {
						if spec.GetFailurePolicy(ctx) == kyvernov1.Ignore {
							fineGrainedIgnore := newWebhookPerPolicy(c.defaultTimeout, ignore, cfg.GetMatchConditions(), p)
							c.mergeWebhook(fineGrainedIgnore, p, true)
							fineGrainedIgnoreList = append(fineGrainedIgnoreList, fineGrainedIgnore)
						} else {
							fineGrainedFail := newWebhookPerPolicy(c.defaultTimeout, fail, cfg.GetMatchConditions(), p)
							c.mergeWebhook(fineGrainedFail, p, true)
							fineGrainedFailList = append(fineGrainedFailList, fineGrainedFail)
						}
					} else {
						if spec.GetFailurePolicy(ctx) == kyvernov1.Ignore {
							c.mergeWebhook(ignoreWebhook, p, true)
						} else {
							c.mergeWebhook(failWebhook, p, true)
						}
					}
				}
			}
		}
		sideEffects := &none
		if c.admissionReports {
			sideEffects = &noneOnDryRun
		}
		webhooks := []*webhook{ignoreWebhook, failWebhook}
		webhooks = append(webhooks, fineGrainedIgnoreList...)
		webhooks = append(webhooks, fineGrainedFailList...)
		result.Webhooks = c.buildResourceValidatingWebhookRules(caBundle, webhookCfg, sideEffects, webhooks)
	} else {
		c.recordPolicyState(config.ValidatingWebhookConfigurationName)
	}
	return nil
}

func (c *controller) buildResourceValidatingWebhookRules(caBundle []byte, webhookCfg config.WebhookConfig, sideEffects *admissionregistrationv1.SideEffectClass, webhooks []*webhook) []admissionregistrationv1.ValidatingWebhook {
	var validatingWebhooks []admissionregistrationv1.ValidatingWebhook //nolint:prealloc
	objectSelector := webhookCfg.ObjectSelector
	if objectSelector == nil {
		objectSelector = &metav1.LabelSelector{}
	}
	for _, webhook := range webhooks {
		if webhook.isEmpty() {
			continue
		}
		timeout := capTimeout(webhook.maxWebhookTimeout)
		name, path := webhookNameAndPath(*webhook, config.ValidatingWebhookName, config.ValidatingWebhookServicePath)
		failurePolicy := webhook.failurePolicy
		validatingWebhooks = append(
			validatingWebhooks,
			admissionregistrationv1.ValidatingWebhook{
				Name:                    name,
				ClientConfig:            newClientConfig(c.server, c.servicePort, caBundle, path),
				Rules:                   webhook.buildRulesWithOperations(),
				FailurePolicy:           &failurePolicy,
				SideEffects:             sideEffects,
				AdmissionReviewVersions: []string{"v1"},
				NamespaceSelector:       webhookCfg.NamespaceSelector,
				ObjectSelector:          objectSelector,
				TimeoutSeconds:          &timeout,
				MatchConditions:         webhook.matchConditions,
				MatchPolicy:             ptr.To(admissionregistrationv1.Equivalent),
			},
		)
	}
	return validatingWebhooks
}

func (c *controller) getAllPolicies() ([]kyvernov1.PolicyInterface, error) {
	var policies []kyvernov1.PolicyInterface
	if cpols, err := c.cpolLister.List(labels.Everything()); err != nil {
		return nil, err
	} else {
		for _, cpol := range cpols {
			policies = append(policies, cpol)
		}
	}
	if pols, err := c.polLister.List(labels.Everything()); err != nil {
		return nil, err
	} else {
		for _, pol := range pols {
			policies = append(policies, pol)
		}
	}
	return policies, nil
}

func (c *controller) getValidatingPolicies() ([]policiesv1alpha1.GenericPolicy, error) {
	validatingpolicies, err := c.vpolLister.List(labels.Everything())
	if err != nil {
		return nil, err
	}

	vpols := make([]policiesv1alpha1.GenericPolicy, 0)
	for _, vpol := range validatingpolicies {
		vpols = append(vpols, vpol)
	}
	return vpols, nil
}

func (c *controller) getLease() (*coordinationv1.Lease, error) {
	return c.leaseLister.Leases(config.KyvernoNamespace()).Get("kyverno-health")
}

type groupVersionResourceSubresourceScope struct {
	group       string
	version     string
	resource    string
	subresource string
	scope       admissionregistrationv1.ScopeType
}

type webhookConfig map[string]sets.Set[kyvernov1.AdmissionOperation]

func (w webhookConfig) add(kind string, ops ...kyvernov1.AdmissionOperation) {
	if len(ops) != 0 {
		if w[kind] == nil {
			w[kind] = sets.New[kyvernov1.AdmissionOperation]()
		}
		w[kind].Insert(ops...)
	}
}

func (w webhookConfig) merge(other webhookConfig) {
	for key, value := range other {
		if w[key] == nil {
			w[key] = value
		} else {
			w[key] = w[key].Union(value)
		}
	}
}

// mergeWebhook merges the matching kinds of the policy to webhook.rule
func (c *controller) mergeWebhook(dst *webhook, policy kyvernov1.PolicyInterface, updateValidate bool) {
	matched := webhookConfig{}
	for _, rule := range autogen.Default.ComputeRules(policy, "") {
		// matching kinds in generate policies need to be added to both webhooks
		if rule.HasGenerate() {
			// all four operations including CONNECT are needed for generate.
			// for example https://kyverno.io/policies/other/audit-event-on-exec/audit-event-on-exec/
			matched.merge(collectResourceDescriptions(rule, allOperations...))
			for _, g := range rule.Generation.ForEachGeneration {
				if g.GeneratePattern.ResourceSpec.Kind != "" {
					matched.add(g.GeneratePattern.ResourceSpec.Kind, createUpdateDelete...)
				} else {
					for _, kind := range g.GeneratePattern.CloneList.Kinds {
						matched.add(kind, createUpdateDelete...)
					}
				}
			}
			if rule.Generation.ResourceSpec.Kind != "" {
				matched.add(rule.Generation.ResourceSpec.Kind, createUpdateDelete...)
			} else {
				for _, kind := range rule.Generation.CloneList.Kinds {
					matched.add(kind, createUpdateDelete...)
				}
			}
		} else if (updateValidate && rule.HasValidate() || rule.HasVerifyImageChecks()) ||
			(updateValidate && rule.HasMutateExisting()) ||
			(!updateValidate && rule.HasMutateStandard()) ||
			(!updateValidate && rule.HasVerifyImages()) || (!updateValidate && rule.HasVerifyManifests()) {
			matched.merge(collectResourceDescriptions(rule, defaultOperations[updateValidate]...))
		}
	}
	for kind, ops := range matched {
		var gvrsList []groupVersionResourceSubresourceScope
		// NOTE: webhook stores GVR in its rules while policy stores GVK in its rules definition
		group, version, kind, subresource := kubeutils.ParseKindSelector(kind)
		// if kind or group is `*` we use the scope of the policy
		policyScope := admissionregistrationv1.AllScopes
		if policy.IsNamespaced() {
			policyScope = admissionregistrationv1.NamespacedScope
		}
		// if kind is `*` no need to lookup resources
		if kind == "*" && subresource == "*" {
			gvrsList = append(gvrsList, groupVersionResourceSubresourceScope{
				group:       group,
				version:     version,
				resource:    kind,
				subresource: subresource,
				scope:       policyScope,
			})
		} else if kind == "*" && subresource == "" {
			gvrsList = append(gvrsList, groupVersionResourceSubresourceScope{
				group:       group,
				version:     version,
				resource:    kind,
				subresource: subresource,
				scope:       policyScope,
			})
		} else if kind == "*" && subresource != "" {
			gvrsList = append(gvrsList, groupVersionResourceSubresourceScope{
				group:       group,
				version:     version,
				resource:    kind,
				subresource: subresource,
				scope:       policyScope,
			})
		} else {
			gvrss, err := c.discoveryClient.FindResources(group, version, kind, subresource)
			if err != nil {
				logger.Error(err, "unable to find resource", "group", group, "version", version, "kind", kind, "subresource", subresource)
				continue
			}
			for gvrs, resource := range gvrss {
				resourceScope := admissionregistrationv1.AllScopes
				if resource.Namespaced {
					resourceScope = admissionregistrationv1.NamespacedScope
				}
				gvrsList = append(gvrsList, groupVersionResourceSubresourceScope{
					group:       gvrs.GroupVersion.Group,
					version:     gvrs.GroupVersion.Version,
					resource:    gvrs.Resource,
					subresource: gvrs.SubResource,
					scope:       resourceScope,
				})
			}
		}
		for _, gvrs := range gvrsList {
			dst.set(gvrs.group, gvrs.version, gvrs.resource, gvrs.subresource, gvrs.scope, ops.UnsortedList()...)
		}
	}
	spec := policy.GetSpec()
	webhookTimeoutSeconds := spec.GetWebhookTimeoutSeconds()
	if webhookTimeoutSeconds != nil {
		if dst.maxWebhookTimeout < *webhookTimeoutSeconds {
			dst.maxWebhookTimeout = *webhookTimeoutSeconds
		}
	}
}

func (c *controller) buildOwner() []metav1.OwnerReference {
	selector := labels.SelectorFromSet(labels.Set(map[string]string{
		kyverno.LabelAppComponent: "kyverno",
	}))

	clusterroles, err := c.clusterroleLister.List(selector)
	if err != nil {
		logger.Error(err, "failed to fetch kyverno clusterroles, won't set owners for webhook configurations")
		return nil
	}

	for _, clusterrole := range clusterroles {
		if wildcard.Match("*:webhook", clusterrole.GetName()) {
			return []metav1.OwnerReference{
				{
					APIVersion: "rbac.authorization.k8s.io/v1",
					Kind:       "ClusterRole",
					Name:       clusterrole.GetName(),
					UID:        clusterrole.GetUID(),
				},
			}
		}
	}
	return nil
}<|MERGE_RESOLUTION|>--- conflicted
+++ resolved
@@ -673,16 +673,16 @@
 		return nil
 	}
 
-	cmpFunc := func(a *kyvernov2alpha1.ValidatingPolicy, b *kyvernov2alpha1.ValidatingPolicy) bool {
+	cmpFunc := func(a *policiesv1alpha1.ValidatingPolicy, b *policiesv1alpha1.ValidatingPolicy) bool {
 		var current, expect metav1.Condition
 		for _, c := range a.GetStatus().Conditions {
-			if c.Type == string(kyvernov2alpha1.PolicyConditionTypeWebhookConfigured) {
+			if c.Type == string(policiesv1alpha1.PolicyConditionTypeWebhookConfigured) {
 				current = c
 			}
 		}
 
 		for _, c := range b.GetStatus().Conditions {
-			if c.Type == string(kyvernov2alpha1.PolicyConditionTypeWebhookConfigured) {
+			if c.Type == string(policiesv1alpha1.PolicyConditionTypeWebhookConfigured) {
 				expect = c
 			}
 		}
@@ -701,13 +701,7 @@
 			func(vpol *policiesv1alpha1.ValidatingPolicy) error {
 				return updateStatusFunc(vpol)
 			},
-<<<<<<< HEAD
 			cmpFunc,
-=======
-			func(a *policiesv1alpha1.ValidatingPolicy, b *policiesv1alpha1.ValidatingPolicy) bool {
-				return datautils.DeepEqual(a.Status, b.Status)
-			},
->>>>>>> 7d5750a7
 		)
 		if err != nil {
 			errs = append(errs, fmt.Errorf("%s: %w", vpol.GetName(), err))
