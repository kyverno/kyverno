package webhook

import (
	"context"
	"fmt"
	"strings"
	"sync"
	"time"

	"github.com/go-logr/logr"
	"github.com/kyverno/kyverno/api/kyverno"
	kyvernov1 "github.com/kyverno/kyverno/api/kyverno/v1"
	"github.com/kyverno/kyverno/ext/wildcard"
	"github.com/kyverno/kyverno/pkg/autogen"
	"github.com/kyverno/kyverno/pkg/client/clientset/versioned"
	kyvernov1informers "github.com/kyverno/kyverno/pkg/client/informers/externalversions/kyverno/v1"
	kyvernov1listers "github.com/kyverno/kyverno/pkg/client/listers/kyverno/v1"
	"github.com/kyverno/kyverno/pkg/clients/dclient"
	"github.com/kyverno/kyverno/pkg/config"
	"github.com/kyverno/kyverno/pkg/controllers"
	"github.com/kyverno/kyverno/pkg/tls"
	controllerutils "github.com/kyverno/kyverno/pkg/utils/controller"
	kubeutils "github.com/kyverno/kyverno/pkg/utils/kube"
	runtimeutils "github.com/kyverno/kyverno/pkg/utils/runtime"
	admissionregistrationv1 "k8s.io/api/admissionregistration/v1"
	coordinationv1 "k8s.io/api/coordination/v1"
	corev1 "k8s.io/api/core/v1"
	apierrors "k8s.io/apimachinery/pkg/api/errors"
	metav1 "k8s.io/apimachinery/pkg/apis/meta/v1"
	"k8s.io/apimachinery/pkg/labels"
	"k8s.io/apimachinery/pkg/runtime/schema"
	"k8s.io/apimachinery/pkg/util/sets"
	admissionregistrationv1informers "k8s.io/client-go/informers/admissionregistration/v1"
	coordinationv1informers "k8s.io/client-go/informers/coordination/v1"
	corev1informers "k8s.io/client-go/informers/core/v1"
	rbacv1informers "k8s.io/client-go/informers/rbac/v1"
	admissionregistrationv1listers "k8s.io/client-go/listers/admissionregistration/v1"
	coordinationv1listers "k8s.io/client-go/listers/coordination/v1"
	corev1listers "k8s.io/client-go/listers/core/v1"
	rbacv1listers "k8s.io/client-go/listers/rbac/v1"
	"k8s.io/client-go/tools/cache"
	"k8s.io/client-go/util/workqueue"
)

const (
	// Workers is the number of workers for this controller
	Workers                   = 2
	ControllerName            = "webhook-controller"
	DefaultWebhookTimeout     = 10
	AnnotationLastRequestTime = "kyverno.io/last-request-time"
	IdleDeadline              = tickerInterval * 10
	maxRetries                = 10
	tickerInterval            = 10 * time.Second
)

var (
	none         = admissionregistrationv1.SideEffectClassNone
	noneOnDryRun = admissionregistrationv1.SideEffectClassNoneOnDryRun
	ifNeeded     = admissionregistrationv1.IfNeededReinvocationPolicy
	ignore       = admissionregistrationv1.Ignore
	fail         = admissionregistrationv1.Fail
	policyRule   = admissionregistrationv1.Rule{
		Resources:   []string{"clusterpolicies", "policies"},
		APIGroups:   []string{"kyverno.io"},
		APIVersions: []string{"v1", "v2beta1"},
	}
	verifyRule = admissionregistrationv1.Rule{
		Resources:   []string{"leases"},
		APIGroups:   []string{"coordination.k8s.io"},
		APIVersions: []string{"v1"},
	}
)

type controller struct {
	// clients
	discoveryClient dclient.IDiscovery
	mwcClient       controllerutils.ObjectClient[*admissionregistrationv1.MutatingWebhookConfiguration]
	vwcClient       controllerutils.ObjectClient[*admissionregistrationv1.ValidatingWebhookConfiguration]
	leaseClient     controllerutils.ObjectClient[*coordinationv1.Lease]
	kyvernoClient   versioned.Interface

	// listers
	mwcLister         admissionregistrationv1listers.MutatingWebhookConfigurationLister
	vwcLister         admissionregistrationv1listers.ValidatingWebhookConfigurationLister
	cpolLister        kyvernov1listers.ClusterPolicyLister
	polLister         kyvernov1listers.PolicyLister
	secretLister      corev1listers.SecretLister
	leaseLister       coordinationv1listers.LeaseLister
	clusterroleLister rbacv1listers.ClusterRoleLister

	// queue
	queue workqueue.RateLimitingInterface

	// config
	server             string
	defaultTimeout     int32
	servicePort        int32
	autoUpdateWebhooks bool
	admissionReports   bool
	runtime            runtimeutils.Runtime
	configuration      config.Configuration
	caSecretName       string

	// state
	lock        sync.Mutex
	policyState map[string]sets.Set[string]
}

func NewController(
	discoveryClient dclient.IDiscovery,
	mwcClient controllerutils.ObjectClient[*admissionregistrationv1.MutatingWebhookConfiguration],
	vwcClient controllerutils.ObjectClient[*admissionregistrationv1.ValidatingWebhookConfiguration],
	leaseClient controllerutils.ObjectClient[*coordinationv1.Lease],
	kyvernoClient versioned.Interface,
	mwcInformer admissionregistrationv1informers.MutatingWebhookConfigurationInformer,
	vwcInformer admissionregistrationv1informers.ValidatingWebhookConfigurationInformer,
	cpolInformer kyvernov1informers.ClusterPolicyInformer,
	polInformer kyvernov1informers.PolicyInformer,
	secretInformer corev1informers.SecretInformer,
	leaseInformer coordinationv1informers.LeaseInformer,
	clusterroleInformer rbacv1informers.ClusterRoleInformer,
	server string,
	defaultTimeout int32,
	servicePort int32,
	webhookServerPort int32,
	autoUpdateWebhooks bool,
	admissionReports bool,
	runtime runtimeutils.Runtime,
	configuration config.Configuration,
	caSecretName string,
) controllers.Controller {
	queue := workqueue.NewNamedRateLimitingQueue(workqueue.DefaultControllerRateLimiter(), ControllerName)
	c := controller{
		discoveryClient:    discoveryClient,
		mwcClient:          mwcClient,
		vwcClient:          vwcClient,
		leaseClient:        leaseClient,
		kyvernoClient:      kyvernoClient,
		mwcLister:          mwcInformer.Lister(),
		vwcLister:          vwcInformer.Lister(),
		cpolLister:         cpolInformer.Lister(),
		polLister:          polInformer.Lister(),
		secretLister:       secretInformer.Lister(),
		leaseLister:        leaseInformer.Lister(),
		clusterroleLister:  clusterroleInformer.Lister(),
		queue:              queue,
		server:             server,
		defaultTimeout:     defaultTimeout,
		servicePort:        servicePort,
		autoUpdateWebhooks: autoUpdateWebhooks,
		admissionReports:   admissionReports,
		runtime:            runtime,
		configuration:      configuration,
		caSecretName:       caSecretName,
		policyState: map[string]sets.Set[string]{
			config.MutatingWebhookConfigurationName:   sets.New[string](),
			config.ValidatingWebhookConfigurationName: sets.New[string](),
		},
	}
	if _, _, err := controllerutils.AddDefaultEventHandlers(logger, mwcInformer.Informer(), queue); err != nil {
		logger.Error(err, "failed to register event handlers")
	}
	if _, _, err := controllerutils.AddDefaultEventHandlers(logger, vwcInformer.Informer(), queue); err != nil {
		logger.Error(err, "failed to register event handlers")
	}
	if _, err := controllerutils.AddEventHandlersT(
		secretInformer.Informer(),
		func(obj *corev1.Secret) {
			if obj.GetNamespace() == config.KyvernoNamespace() && obj.GetName() == caSecretName {
				c.enqueueAll()
			}
		},
		func(_, obj *corev1.Secret) {
			if obj.GetNamespace() == config.KyvernoNamespace() && obj.GetName() == caSecretName {
				c.enqueueAll()
			}
		},
		func(obj *corev1.Secret) {
			if obj.GetNamespace() == config.KyvernoNamespace() && obj.GetName() == caSecretName {
				c.enqueueAll()
			}
		},
	); err != nil {
		logger.Error(err, "failed to register event handlers")
	}
	if _, err := controllerutils.AddEventHandlers(
		cpolInformer.Informer(),
		func(interface{}) { c.enqueueResourceWebhooks(0) },
		func(interface{}, interface{}) { c.enqueueResourceWebhooks(0) },
		func(interface{}) { c.enqueueResourceWebhooks(0) },
	); err != nil {
		logger.Error(err, "failed to register event handlers")
	}
	if _, err := controllerutils.AddEventHandlers(
		polInformer.Informer(),
		func(interface{}) { c.enqueueResourceWebhooks(0) },
		func(interface{}, interface{}) { c.enqueueResourceWebhooks(0) },
		func(interface{}) { c.enqueueResourceWebhooks(0) },
	); err != nil {
		logger.Error(err, "failed to register event handlers")
	}
	configuration.OnChanged(c.enqueueAll)
	return &c
}

func (c *controller) Run(ctx context.Context, workers int) {
	// add our known webhooks to the queue
	c.enqueueAll()
	controllerutils.Run(ctx, logger, ControllerName, time.Second, c.queue, workers, maxRetries, c.reconcile, c.watchdog)
}

func (c *controller) watchdog(ctx context.Context, logger logr.Logger) {
	ticker := time.NewTicker(tickerInterval)
	defer ticker.Stop()
	for {
		select {
		case <-ctx.Done():
			return
		case <-ticker.C:
			lease, err := c.getLease()
			if err != nil {
				if apierrors.IsNotFound(err) {
					_, err = c.leaseClient.Create(ctx, &coordinationv1.Lease{
						ObjectMeta: metav1.ObjectMeta{
							Name:      "kyverno-health",
							Namespace: config.KyvernoNamespace(),
							Labels: map[string]string{
								"app.kubernetes.io/name": kyverno.ValueKyvernoApp,
							},
							Annotations: map[string]string{
								AnnotationLastRequestTime: time.Now().Format(time.RFC3339),
							},
						},
					}, metav1.CreateOptions{})
					if err != nil {
						logger.Error(err, "failed to create lease")
					}
				} else {
					logger.Error(err, "failed to get lease")
				}
			} else {
				lease := lease.DeepCopy()
				lease.Labels = map[string]string{
					"app.kubernetes.io/name": kyverno.ValueKyvernoApp,
				}
				_, err = c.leaseClient.Update(ctx, lease, metav1.UpdateOptions{})
				if err != nil {
					logger.Error(err, "failed to update lease")
				}
			}
			c.enqueueResourceWebhooks(0)
		}
	}
}

func (c *controller) watchdogCheck() bool {
	lease, err := c.getLease()
	if err != nil {
		logger.Error(err, "failed to get lease")
		return false
	}
	annotations := lease.GetAnnotations()
	if annotations == nil {
		return false
	}
	annTime, err := time.Parse(time.RFC3339, annotations[AnnotationLastRequestTime])
	if err != nil {
		return false
	}
	return time.Now().Before(annTime.Add(IdleDeadline))
}

func (c *controller) enqueueAll() {
	c.enqueuePolicyWebhooks()
	c.enqueueResourceWebhooks(0)
	c.enqueueVerifyWebhook()
}

func (c *controller) enqueuePolicyWebhooks() {
	c.queue.Add(config.PolicyValidatingWebhookConfigurationName)
	c.queue.Add(config.PolicyMutatingWebhookConfigurationName)
}

func (c *controller) enqueueResourceWebhooks(duration time.Duration) {
	c.queue.AddAfter(config.MutatingWebhookConfigurationName, duration)
	c.queue.AddAfter(config.ValidatingWebhookConfigurationName, duration)
}

func (c *controller) enqueueVerifyWebhook() {
	c.queue.Add(config.VerifyMutatingWebhookConfigurationName)
}

func (c *controller) recordPolicyState(webhookConfigurationName string, policies ...kyvernov1.PolicyInterface) {
	c.lock.Lock()
	defer c.lock.Unlock()
	if _, ok := c.policyState[webhookConfigurationName]; !ok {
		return
	}
	c.policyState[webhookConfigurationName] = sets.New[string]()
	for _, policy := range policies {
		policyKey, err := cache.MetaNamespaceKeyFunc(policy)
		if err != nil {
			logger.Error(err, "failed to compute policy key", "policy", policy)
		} else {
			c.policyState[webhookConfigurationName].Insert(policyKey)
		}
	}
}

func (c *controller) clientConfig(caBundle []byte, path string) admissionregistrationv1.WebhookClientConfig {
	clientConfig := admissionregistrationv1.WebhookClientConfig{
		CABundle: caBundle,
	}
	if c.server == "" {
		clientConfig.Service = &admissionregistrationv1.ServiceReference{
			Namespace: config.KyvernoNamespace(),
			Name:      config.KyvernoServiceName(),
			Path:      &path,
			Port:      &c.servicePort,
		}
	} else {
		url := fmt.Sprintf("https://%s%s", c.server, path)
		clientConfig.URL = &url
	}
	return clientConfig
}

func (c *controller) reconcileResourceValidatingWebhookConfiguration(ctx context.Context) error {
	if c.autoUpdateWebhooks {
		return c.reconcileValidatingWebhookConfiguration(ctx, c.autoUpdateWebhooks, c.buildResourceValidatingWebhookConfiguration)
	} else {
		return c.reconcileValidatingWebhookConfiguration(ctx, c.autoUpdateWebhooks, c.buildDefaultResourceValidatingWebhookConfiguration)
	}
}

func (c *controller) reconcileResourceMutatingWebhookConfiguration(ctx context.Context) error {
	if c.autoUpdateWebhooks {
		return c.reconcileMutatingWebhookConfiguration(ctx, c.autoUpdateWebhooks, c.buildResourceMutatingWebhookConfiguration)
	} else {
		return c.reconcileMutatingWebhookConfiguration(ctx, c.autoUpdateWebhooks, c.buildDefaultResourceMutatingWebhookConfiguration)
	}
}

func (c *controller) reconcilePolicyValidatingWebhookConfiguration(ctx context.Context) error {
	return c.reconcileValidatingWebhookConfiguration(ctx, true, c.buildPolicyValidatingWebhookConfiguration)
}

func (c *controller) reconcilePolicyMutatingWebhookConfiguration(ctx context.Context) error {
	return c.reconcileMutatingWebhookConfiguration(ctx, true, c.buildPolicyMutatingWebhookConfiguration)
}

func (c *controller) reconcileVerifyMutatingWebhookConfiguration(ctx context.Context) error {
	return c.reconcileMutatingWebhookConfiguration(ctx, true, c.buildVerifyMutatingWebhookConfiguration)
}

func (c *controller) reconcileValidatingWebhookConfiguration(ctx context.Context, autoUpdateWebhooks bool, build func(context.Context, config.Configuration, []byte) (*admissionregistrationv1.ValidatingWebhookConfiguration, error)) error {
	caData, err := tls.ReadRootCASecret(c.caSecretName, config.KyvernoNamespace(), c.secretLister.Secrets(config.KyvernoNamespace()))
	if err != nil {
		return err
	}
	desired, err := build(ctx, c.configuration, caData)
	if err != nil {
		return err
	}
	observed, err := c.vwcLister.Get(desired.Name)
	if err != nil {
		if apierrors.IsNotFound(err) {
			_, err := c.vwcClient.Create(ctx, desired, metav1.CreateOptions{})
			return err
		}
		return err
	}
	if !autoUpdateWebhooks {
		return nil
	}
	_, err = controllerutils.Update(ctx, observed, c.vwcClient, func(w *admissionregistrationv1.ValidatingWebhookConfiguration) error {
		w.Labels = desired.Labels
		w.Annotations = desired.Annotations
		w.OwnerReferences = desired.OwnerReferences
		w.Webhooks = desired.Webhooks
		return nil
	})
	return err
}

func (c *controller) reconcileMutatingWebhookConfiguration(ctx context.Context, autoUpdateWebhooks bool, build func(context.Context, config.Configuration, []byte) (*admissionregistrationv1.MutatingWebhookConfiguration, error)) error {
	caData, err := tls.ReadRootCASecret(c.caSecretName, config.KyvernoNamespace(), c.secretLister.Secrets(config.KyvernoNamespace()))
	if err != nil {
		return err
	}
	desired, err := build(ctx, c.configuration, caData)
	if err != nil {
		return err
	}
	observed, err := c.mwcLister.Get(desired.Name)
	if err != nil {
		if apierrors.IsNotFound(err) {
			_, err := c.mwcClient.Create(ctx, desired, metav1.CreateOptions{})
			return err
		}
		return err
	}
	if !autoUpdateWebhooks {
		return nil
	}
	_, err = controllerutils.Update(ctx, observed, c.mwcClient, func(w *admissionregistrationv1.MutatingWebhookConfiguration) error {
		w.Labels = desired.Labels
		w.Annotations = desired.Annotations
		w.OwnerReferences = desired.OwnerReferences
		w.Webhooks = desired.Webhooks
		return nil
	})
	return err
}

func (c *controller) updatePolicyStatuses(ctx context.Context) error {
	c.lock.Lock()
	defer c.lock.Unlock()
	policies, err := c.getAllPolicies()
	if err != nil {
		return err
	}
	updateStatusFunc := func(policy kyvernov1.PolicyInterface) error {
		policyKey, err := cache.MetaNamespaceKeyFunc(policy)
		if err != nil {
			return err
		}
		ready, message := true, "Ready"
		if c.autoUpdateWebhooks {
			for _, set := range c.policyState {
				if !set.Has(policyKey) {
					ready, message = false, "Not ready yet"
					break
				}
			}
		}
		status := policy.GetStatus()
		status.SetReady(ready, message)
		status.Autogen.Rules = nil
		rules := autogen.ComputeRules(policy)
		setRuleCount(rules, status)
		for _, rule := range rules {
			if strings.HasPrefix(rule.Name, "autogen-") {
				status.Autogen.Rules = append(status.Autogen.Rules, rule)
			}
		}
		return nil
	}
	for _, policy := range policies {
		if policy.GetNamespace() == "" {
			_, err := controllerutils.UpdateStatus(
				ctx,
				policy.(*kyvernov1.ClusterPolicy),
				c.kyvernoClient.KyvernoV1().ClusterPolicies(),
				func(policy *kyvernov1.ClusterPolicy) error {
					return updateStatusFunc(policy)
				},
			)
			if err != nil {
				return err
			}
		} else {
			_, err := controllerutils.UpdateStatus(
				ctx,
				policy.(*kyvernov1.Policy),
				c.kyvernoClient.KyvernoV1().Policies(policy.GetNamespace()),
				func(policy *kyvernov1.Policy) error {
					return updateStatusFunc(policy)
				},
			)
			if err != nil {
				return err
			}
		}
	}
	return nil
}

func (c *controller) reconcile(ctx context.Context, logger logr.Logger, key, namespace, name string) error {
	switch name {
	case config.MutatingWebhookConfigurationName:
		if c.runtime.IsRollingUpdate() {
			c.enqueueResourceWebhooks(1 * time.Second)
		} else {
			if err := c.reconcileResourceMutatingWebhookConfiguration(ctx); err != nil {
				return err
			}
			if err := c.updatePolicyStatuses(ctx); err != nil {
				return err
			}
		}
	case config.ValidatingWebhookConfigurationName:
		if c.runtime.IsRollingUpdate() {
			c.enqueueResourceWebhooks(1 * time.Second)
		} else {
			if err := c.reconcileResourceValidatingWebhookConfiguration(ctx); err != nil {
				return err
			}
			if err := c.updatePolicyStatuses(ctx); err != nil {
				return err
			}
		}
	case config.PolicyValidatingWebhookConfigurationName:
		return c.reconcilePolicyValidatingWebhookConfiguration(ctx)
	case config.PolicyMutatingWebhookConfigurationName:
		return c.reconcilePolicyMutatingWebhookConfiguration(ctx)
	case config.VerifyMutatingWebhookConfigurationName:
		return c.reconcileVerifyMutatingWebhookConfiguration(ctx)
	}
	return nil
}

func (c *controller) buildVerifyMutatingWebhookConfiguration(_ context.Context, cfg config.Configuration, caBundle []byte) (*admissionregistrationv1.MutatingWebhookConfiguration, error) {
	return &admissionregistrationv1.MutatingWebhookConfiguration{
			ObjectMeta: objectMeta(config.VerifyMutatingWebhookConfigurationName, cfg.GetWebhookAnnotations(), cfg.GetWebhookLabels(), c.buildOwner()...),
			Webhooks: []admissionregistrationv1.MutatingWebhook{{
				Name:         config.VerifyMutatingWebhookName,
				ClientConfig: c.clientConfig(caBundle, config.VerifyMutatingWebhookServicePath),
				Rules: []admissionregistrationv1.RuleWithOperations{{
					Rule: verifyRule,
					Operations: []admissionregistrationv1.OperationType{
						admissionregistrationv1.Update,
					},
				}},
				FailurePolicy:           &ignore,
				SideEffects:             &noneOnDryRun,
				TimeoutSeconds:          &c.defaultTimeout,
				ReinvocationPolicy:      &ifNeeded,
				AdmissionReviewVersions: []string{"v1"},
				ObjectSelector: &metav1.LabelSelector{
					MatchLabels: map[string]string{
						"app.kubernetes.io/name": kyverno.ValueKyvernoApp,
					},
				},
			}},
		},
		nil
}

func (c *controller) buildPolicyMutatingWebhookConfiguration(_ context.Context, cfg config.Configuration, caBundle []byte) (*admissionregistrationv1.MutatingWebhookConfiguration, error) {
	return &admissionregistrationv1.MutatingWebhookConfiguration{
			ObjectMeta: objectMeta(config.PolicyMutatingWebhookConfigurationName, cfg.GetWebhookAnnotations(), cfg.GetWebhookLabels(), c.buildOwner()...),
			Webhooks: []admissionregistrationv1.MutatingWebhook{{
				Name:         config.PolicyMutatingWebhookName,
				ClientConfig: c.clientConfig(caBundle, config.PolicyMutatingWebhookServicePath),
				Rules: []admissionregistrationv1.RuleWithOperations{{
					Rule: policyRule,
					Operations: []admissionregistrationv1.OperationType{
						admissionregistrationv1.Create,
						admissionregistrationv1.Update,
					},
				}},
				FailurePolicy:           &fail,
				TimeoutSeconds:          &c.defaultTimeout,
				SideEffects:             &noneOnDryRun,
				ReinvocationPolicy:      &ifNeeded,
				AdmissionReviewVersions: []string{"v1"},
			}},
		},
		nil
}

func (c *controller) buildPolicyValidatingWebhookConfiguration(_ context.Context, cfg config.Configuration, caBundle []byte) (*admissionregistrationv1.ValidatingWebhookConfiguration, error) {
	return &admissionregistrationv1.ValidatingWebhookConfiguration{
			ObjectMeta: objectMeta(config.PolicyValidatingWebhookConfigurationName, cfg.GetWebhookAnnotations(), cfg.GetWebhookLabels(), c.buildOwner()...),
			Webhooks: []admissionregistrationv1.ValidatingWebhook{{
				Name:         config.PolicyValidatingWebhookName,
				ClientConfig: c.clientConfig(caBundle, config.PolicyValidatingWebhookServicePath),
				Rules: []admissionregistrationv1.RuleWithOperations{{
					Rule: policyRule,
					Operations: []admissionregistrationv1.OperationType{
						admissionregistrationv1.Create,
						admissionregistrationv1.Update,
					},
				}},
				FailurePolicy:           &fail,
				TimeoutSeconds:          &c.defaultTimeout,
				SideEffects:             &none,
				AdmissionReviewVersions: []string{"v1"},
			}},
		},
		nil
}

func (c *controller) buildDefaultResourceMutatingWebhookConfiguration(_ context.Context, cfg config.Configuration, caBundle []byte) (*admissionregistrationv1.MutatingWebhookConfiguration, error) {
	return &admissionregistrationv1.MutatingWebhookConfiguration{
			ObjectMeta: objectMeta(config.MutatingWebhookConfigurationName, cfg.GetWebhookAnnotations(), cfg.GetWebhookLabels(), c.buildOwner()...),
			Webhooks: []admissionregistrationv1.MutatingWebhook{{
				Name:         config.MutatingWebhookName + "-ignore",
				ClientConfig: c.clientConfig(caBundle, config.MutatingWebhookServicePath+"/ignore"),
				Rules: []admissionregistrationv1.RuleWithOperations{{
					Rule: admissionregistrationv1.Rule{
						APIGroups:   []string{"*"},
						APIVersions: []string{"*"},
						Resources:   []string{"*/*"},
					},
					Operations: []admissionregistrationv1.OperationType{
						admissionregistrationv1.Create,
						admissionregistrationv1.Update,
					},
				}},
				FailurePolicy:           &ignore,
				SideEffects:             &noneOnDryRun,
				AdmissionReviewVersions: []string{"v1"},
				TimeoutSeconds:          &c.defaultTimeout,
				ReinvocationPolicy:      &ifNeeded,
			}, {
				Name:         config.MutatingWebhookName + "-fail",
				ClientConfig: c.clientConfig(caBundle, config.MutatingWebhookServicePath+"/fail"),
				Rules: []admissionregistrationv1.RuleWithOperations{{
					Rule: admissionregistrationv1.Rule{
						APIGroups:   []string{"*"},
						APIVersions: []string{"*"},
						Resources:   []string{"*/*"},
					},
					Operations: []admissionregistrationv1.OperationType{
						admissionregistrationv1.Create,
						admissionregistrationv1.Update,
					},
				}},
				FailurePolicy:           &fail,
				SideEffects:             &noneOnDryRun,
				AdmissionReviewVersions: []string{"v1"},
				TimeoutSeconds:          &c.defaultTimeout,
				ReinvocationPolicy:      &ifNeeded,
			}},
		},
		nil
}

func (c *controller) buildResourceMutatingWebhookConfiguration(ctx context.Context, cfg config.Configuration, caBundle []byte) (*admissionregistrationv1.MutatingWebhookConfiguration, error) {
	result := admissionregistrationv1.MutatingWebhookConfiguration{
		ObjectMeta: objectMeta(config.MutatingWebhookConfigurationName, cfg.GetWebhookAnnotations(), cfg.GetWebhookLabels(), c.buildOwner()...),
		Webhooks:   []admissionregistrationv1.MutatingWebhook{},
	}
	if c.watchdogCheck() {
		ignore := newWebhook(c.defaultTimeout, ignore)
		fail := newWebhook(c.defaultTimeout, fail)
		policies, err := c.getAllPolicies()
		if err != nil {
			return nil, err
		}
		c.recordPolicyState(config.MutatingWebhookConfigurationName, policies...)
		for _, p := range policies {
			if p.AdmissionProcessingEnabled() {
				spec := p.GetSpec()
				if spec.HasMutateStandard() || spec.HasVerifyImages() {
					if spec.GetFailurePolicy(ctx) == kyvernov1.Ignore {
						c.mergeWebhook(ignore, p, false)
					} else {
						c.mergeWebhook(fail, p, false)
					}
				}
			}
		}
		webhookCfg := config.WebhookConfig{}
		webhookCfgs := cfg.GetWebhooks()
		if len(webhookCfgs) > 0 {
			webhookCfg = webhookCfgs[0]
		}
		if !ignore.isEmpty() {
			timeout := capTimeout(ignore.maxWebhookTimeout)
			result.Webhooks = append(
				result.Webhooks,
				admissionregistrationv1.MutatingWebhook{
					Name:                    config.MutatingWebhookName + "-ignore",
					ClientConfig:            c.clientConfig(caBundle, config.MutatingWebhookServicePath+"/ignore"),
					Rules:                   ignore.buildRulesWithOperations(admissionregistrationv1.Create, admissionregistrationv1.Update),
					FailurePolicy:           &ignore.failurePolicy,
					SideEffects:             &noneOnDryRun,
					AdmissionReviewVersions: []string{"v1"},
					NamespaceSelector:       webhookCfg.NamespaceSelector,
					ObjectSelector:          webhookCfg.ObjectSelector,
					TimeoutSeconds:          &timeout,
					ReinvocationPolicy:      &ifNeeded,
					MatchConditions:         cfg.GetMatchConditions(),
				},
			)
		}
		if !fail.isEmpty() {
			timeout := capTimeout(fail.maxWebhookTimeout)
			result.Webhooks = append(
				result.Webhooks,
				admissionregistrationv1.MutatingWebhook{
					Name:                    config.MutatingWebhookName + "-fail",
					ClientConfig:            c.clientConfig(caBundle, config.MutatingWebhookServicePath+"/fail"),
					Rules:                   fail.buildRulesWithOperations(admissionregistrationv1.Create, admissionregistrationv1.Update),
					FailurePolicy:           &fail.failurePolicy,
					SideEffects:             &noneOnDryRun,
					AdmissionReviewVersions: []string{"v1"},
					NamespaceSelector:       webhookCfg.NamespaceSelector,
					ObjectSelector:          webhookCfg.ObjectSelector,
					TimeoutSeconds:          &timeout,
					ReinvocationPolicy:      &ifNeeded,
					MatchConditions:         cfg.GetMatchConditions(),
				},
			)
		}
	} else {
		c.recordPolicyState(config.MutatingWebhookConfigurationName)
	}
	return &result, nil
}

func (c *controller) buildDefaultResourceValidatingWebhookConfiguration(_ context.Context, cfg config.Configuration, caBundle []byte) (*admissionregistrationv1.ValidatingWebhookConfiguration, error) {
	sideEffects := &none
	if c.admissionReports {
		sideEffects = &noneOnDryRun
	}
	return &admissionregistrationv1.ValidatingWebhookConfiguration{
			ObjectMeta: objectMeta(config.ValidatingWebhookConfigurationName, cfg.GetWebhookAnnotations(), cfg.GetWebhookLabels(), c.buildOwner()...),
			Webhooks: []admissionregistrationv1.ValidatingWebhook{{
				Name:         config.ValidatingWebhookName + "-ignore",
				ClientConfig: c.clientConfig(caBundle, config.ValidatingWebhookServicePath+"/ignore"),
				Rules: []admissionregistrationv1.RuleWithOperations{{
					Rule: admissionregistrationv1.Rule{
						APIGroups:   []string{"*"},
						APIVersions: []string{"*"},
						Resources:   []string{"*/*"},
					},
					Operations: []admissionregistrationv1.OperationType{
						admissionregistrationv1.Create,
						admissionregistrationv1.Update,
						admissionregistrationv1.Delete,
						admissionregistrationv1.Connect,
					},
				}},
				FailurePolicy:           &ignore,
				SideEffects:             sideEffects,
				AdmissionReviewVersions: []string{"v1"},
				TimeoutSeconds:          &c.defaultTimeout,
			}, {
				Name:         config.ValidatingWebhookName + "-fail",
				ClientConfig: c.clientConfig(caBundle, config.ValidatingWebhookServicePath+"/fail"),
				Rules: []admissionregistrationv1.RuleWithOperations{{
					Rule: admissionregistrationv1.Rule{
						APIGroups:   []string{"*"},
						APIVersions: []string{"*"},
						Resources:   []string{"*/*"},
					},
					Operations: []admissionregistrationv1.OperationType{
						admissionregistrationv1.Create,
						admissionregistrationv1.Update,
						admissionregistrationv1.Delete,
						admissionregistrationv1.Connect,
					},
				}},
				FailurePolicy:           &fail,
				SideEffects:             sideEffects,
				AdmissionReviewVersions: []string{"v1"},
				TimeoutSeconds:          &c.defaultTimeout,
			}},
		},
		nil
}

func (c *controller) buildResourceValidatingWebhookConfiguration(ctx context.Context, cfg config.Configuration, caBundle []byte) (*admissionregistrationv1.ValidatingWebhookConfiguration, error) {
	result := admissionregistrationv1.ValidatingWebhookConfiguration{
		ObjectMeta: objectMeta(config.ValidatingWebhookConfigurationName, cfg.GetWebhookAnnotations(), cfg.GetWebhookLabels(), c.buildOwner()...),
		Webhooks:   []admissionregistrationv1.ValidatingWebhook{},
	}
	if c.watchdogCheck() {
		ignore := newWebhook(c.defaultTimeout, ignore)
		fail := newWebhook(c.defaultTimeout, fail)
		policies, err := c.getAllPolicies()
		if err != nil {
			return nil, err
		}
		c.recordPolicyState(config.ValidatingWebhookConfigurationName, policies...)
		for _, p := range policies {
			if p.AdmissionProcessingEnabled() {
				spec := p.GetSpec()
				if spec.HasValidate() || spec.HasGenerate() || spec.HasMutateExisting() || spec.HasVerifyImageChecks() || spec.HasVerifyManifests() {
					if spec.GetFailurePolicy(ctx) == kyvernov1.Ignore {
						c.mergeWebhook(ignore, p, true)
					} else {
						c.mergeWebhook(fail, p, true)
					}
				}
			}
		}
		webhookCfg := config.WebhookConfig{}
		webhookCfgs := cfg.GetWebhooks()
		if len(webhookCfgs) > 0 {
			webhookCfg = webhookCfgs[0]
		}
		sideEffects := &none
		if c.admissionReports {
			sideEffects = &noneOnDryRun
		}
		if !ignore.isEmpty() {
			timeout := capTimeout(ignore.maxWebhookTimeout)
			result.Webhooks = append(
				result.Webhooks,
				admissionregistrationv1.ValidatingWebhook{
					Name:                    config.ValidatingWebhookName + "-ignore",
					ClientConfig:            c.clientConfig(caBundle, config.ValidatingWebhookServicePath+"/ignore"),
					Rules:                   ignore.buildRulesWithOperations(admissionregistrationv1.Create, admissionregistrationv1.Update, admissionregistrationv1.Delete, admissionregistrationv1.Connect),
					FailurePolicy:           &ignore.failurePolicy,
					SideEffects:             sideEffects,
					AdmissionReviewVersions: []string{"v1"},
					NamespaceSelector:       webhookCfg.NamespaceSelector,
					ObjectSelector:          webhookCfg.ObjectSelector,
					TimeoutSeconds:          &timeout,
					MatchConditions:         cfg.GetMatchConditions(),
				},
			)
		}
		if !fail.isEmpty() {
			timeout := capTimeout(fail.maxWebhookTimeout)
			result.Webhooks = append(
				result.Webhooks,
				admissionregistrationv1.ValidatingWebhook{
					Name:                    config.ValidatingWebhookName + "-fail",
					ClientConfig:            c.clientConfig(caBundle, config.ValidatingWebhookServicePath+"/fail"),
					Rules:                   fail.buildRulesWithOperations(admissionregistrationv1.Create, admissionregistrationv1.Update, admissionregistrationv1.Delete, admissionregistrationv1.Connect),
					FailurePolicy:           &fail.failurePolicy,
					SideEffects:             sideEffects,
					AdmissionReviewVersions: []string{"v1"},
					NamespaceSelector:       webhookCfg.NamespaceSelector,
					ObjectSelector:          webhookCfg.ObjectSelector,
					TimeoutSeconds:          &timeout,
					MatchConditions:         cfg.GetMatchConditions(),
				},
			)
		}
	} else {
		c.recordPolicyState(config.MutatingWebhookConfigurationName)
	}
	return &result, nil
}

func (c *controller) getAllPolicies() ([]kyvernov1.PolicyInterface, error) {
	var policies []kyvernov1.PolicyInterface
	if cpols, err := c.cpolLister.List(labels.Everything()); err != nil {
		return nil, err
	} else {
		for _, cpol := range cpols {
			policies = append(policies, cpol)
		}
	}
	if pols, err := c.polLister.List(labels.Everything()); err != nil {
		return nil, err
	} else {
		for _, pol := range pols {
			policies = append(policies, pol)
		}
	}
	return policies, nil
}

func (c *controller) getLease() (*coordinationv1.Lease, error) {
	return c.leaseLister.Leases(config.KyvernoNamespace()).Get("kyverno-health")
}

// GroupVersionResourceScope adds the resource scope to the GVR
type GroupVersionResourceScope struct {
	schema.GroupVersionResource
	Scope admissionregistrationv1.ScopeType
}

// String puts / between group/version/resource and scope
func (gvs GroupVersionResourceScope) String() string {
	return gvs.GroupVersion().String() + "/" + gvs.Resource + "/" + string(gvs.Scope)
}

// mergeWebhook merges the matching kinds of the policy to webhook.rule
func (c *controller) mergeWebhook(dst *webhook, policy kyvernov1.PolicyInterface, updateValidate bool) {
	var matchedGVK []string
	for _, rule := range autogen.ComputeRules(policy) {
		// matching kinds in generate policies need to be added to both webhook
		if rule.HasGenerate() {
			matchedGVK = append(matchedGVK, rule.MatchResources.GetKinds()...)
			if rule.Generation.ResourceSpec.Kind != "" {
				matchedGVK = append(matchedGVK, rule.Generation.ResourceSpec.Kind)
			}
			matchedGVK = append(matchedGVK, rule.Generation.CloneList.Kinds...)
			continue
		}
		if (updateValidate && rule.HasValidate() || rule.HasVerifyImageChecks()) ||
			(updateValidate && rule.HasMutateExisting()) ||
			(!updateValidate && rule.HasMutateStandard()) ||
			(!updateValidate && rule.HasVerifyImages()) || (!updateValidate && rule.HasVerifyManifests()) {
			matchedGVK = append(matchedGVK, rule.MatchResources.GetKinds()...)
		}
	}
	var gvrsList []GroupVersionResourceScope
	for _, gvk := range matchedGVK {
		// NOTE: webhook stores GVR in its rules while policy stores GVK in its rules definition
		group, version, kind, subresource := kubeutils.ParseKindSelector(gvk)

		// if kind or group is `*` we use the scope of the policy
		policyScope := admissionregistrationv1.AllScopes
		if policy.IsNamespaced() {
			policyScope = admissionregistrationv1.NamespacedScope
		}

		// if kind is `*` no need to lookup resources
		if kind == "*" && subresource == "*" {
			gvrsList = append(gvrsList, GroupVersionResourceScope{GroupVersionResource: schema.GroupVersionResource{Group: group, Version: version, Resource: "*/*"}, Scope: policyScope})
		} else if kind == "*" && subresource == "" {
			gvrsList = append(gvrsList, GroupVersionResourceScope{GroupVersionResource: schema.GroupVersionResource{Group: group, Version: version, Resource: "*"}, Scope: policyScope})
		} else if kind == "*" && subresource != "" {
			gvrsList = append(gvrsList, GroupVersionResourceScope{GroupVersionResource: schema.GroupVersionResource{Group: group, Version: version, Resource: "*/" + subresource}, Scope: policyScope})
		} else {
			gvrss, err := c.discoveryClient.FindResources(group, version, kind, subresource)
			if err != nil {
				logger.Error(err, "unable to find resource", "group", group, "version", version, "kind", kind, "subresource", subresource)
				continue
			}
			for gvrs := range gvrss {
				gvrsList = append(gvrsList, GroupVersionResourceScope{GroupVersionResource: gvrs.GroupVersion.WithResource(gvrs.ResourceSubresource()), Scope: gvrs.ScopeType})
			}
		}
	}
<<<<<<< HEAD
	for _, gvr := range gvrsList {
		if !policy.IsNamespaced() {
			// For ClusterPolices the Webhook rules scope should be "All Scopes"
			dst.set(gvr, admissionregistrationv1.AllScopes)
		} else {
			// For Polices the Webhook rules scope should be "Namespaced"
			dst.set(gvr, admissionregistrationv1.NamespacedScope)
		}
=======
	for _, gvrs := range gvrsList {
		dst.set(gvrs)
>>>>>>> 39518fb5
	}

	spec := policy.GetSpec()
	if spec.WebhookTimeoutSeconds != nil {
		if dst.maxWebhookTimeout < *spec.WebhookTimeoutSeconds {
			dst.maxWebhookTimeout = *spec.WebhookTimeoutSeconds
		}
	}
}

func (c *controller) buildOwner() []metav1.OwnerReference {
	selector := labels.SelectorFromSet(labels.Set(map[string]string{
		kyverno.LabelAppComponent: "kyverno",
	}))

	clusterroles, err := c.clusterroleLister.List(selector)
	if err != nil {
		logger.Error(err, "failed to fetch kyverno clusterroles, won't set owners for webhook configurations")
		return nil
	}

	for _, clusterrole := range clusterroles {
		if wildcard.Match("*:webhook", clusterrole.GetName()) {
			return []metav1.OwnerReference{
				{
					APIVersion: "rbac.authorization.k8s.io/v1",
					Kind:       "ClusterRole",
					Name:       clusterrole.GetName(),
					UID:        clusterrole.GetUID(),
				},
			}
		}
	}
	return nil
}<|MERGE_RESOLUTION|>--- conflicted
+++ resolved
@@ -913,19 +913,8 @@
 			}
 		}
 	}
-<<<<<<< HEAD
-	for _, gvr := range gvrsList {
-		if !policy.IsNamespaced() {
-			// For ClusterPolices the Webhook rules scope should be "All Scopes"
-			dst.set(gvr, admissionregistrationv1.AllScopes)
-		} else {
-			// For Polices the Webhook rules scope should be "Namespaced"
-			dst.set(gvr, admissionregistrationv1.NamespacedScope)
-		}
-=======
 	for _, gvrs := range gvrsList {
 		dst.set(gvrs)
->>>>>>> 39518fb5
 	}
 
 	spec := policy.GetSpec()
