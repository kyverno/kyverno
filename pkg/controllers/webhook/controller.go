--- conflicted
+++ resolved
@@ -710,23 +710,14 @@
 		}
 		c.recordPolicyState(config.ValidatingWebhookConfigurationName, policies...)
 		for _, p := range policies {
-<<<<<<< HEAD
 			if p.AdmissionProcessingEnabled() {
 				spec := p.GetSpec()
-				if spec.HasValidate() || spec.HasGenerate() || spec.HasMutate() || spec.HasImagesValidationChecks() || spec.HasYAMLSignatureVerify() {
+				if spec.HasValidate() || spec.HasGenerate() || spec.HasMutate() || spec.HasVerifyImageChecks() || spec.HasVerifyManifests() {
 					if spec.GetFailurePolicy() == kyvernov1.Ignore {
 						c.mergeWebhook(ignore, p, true)
 					} else {
 						c.mergeWebhook(fail, p, true)
 					}
-=======
-			spec := p.GetSpec()
-			if spec.HasValidate() || spec.HasGenerate() || spec.HasMutate() || spec.HasVerifyImageChecks() || spec.HasVerifyManifests() {
-				if spec.GetFailurePolicy() == kyvernov1.Ignore {
-					c.mergeWebhook(ignore, p, true)
-				} else {
-					c.mergeWebhook(fail, p, true)
->>>>>>> 4c740e69
 				}
 			}
 		}
