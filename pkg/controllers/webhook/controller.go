--- conflicted
+++ resolved
@@ -830,37 +830,12 @@
 	}
 	var gvrsList []dclient.GroupVersionResourceSubresource
 	for _, gvk := range matchedGVK {
-<<<<<<< HEAD
 		// NOTE: webhook stores GVR in its rules while policy stores GVK in its rules definition
 		group, version, kind, subresource := kubeutils.ParseKindSelector(gvk)
 		gvrss, err := c.discoveryClient.FindResources(group, version, kind, subresource)
 		if err != nil {
 			logger.Error(err, "unable to find resource", "group", group, "version", version, "kind", kind, "subresource", subresource)
 			continue
-=======
-		if _, ok := gvkMap[gvk]; !ok {
-			gvkMap[gvk] = 1
-			// NOTE: webhook stores GVR in its rules while policy stores GVK in its rules definition
-			group, version, kind, subresource := kubeutils.ParseKindSelector(gvk)
-			// if kind is `*` no need to lookup resources
-			if kind == "*" && subresource == "*" {
-				gvrList = append(gvrList, schema.GroupVersionResource{Group: group, Version: version, Resource: "*/*"})
-			} else if kind == "*" && subresource == "" {
-				gvrList = append(gvrList, schema.GroupVersionResource{Group: group, Version: version, Resource: "*"})
-			} else if kind == "*" && subresource != "" {
-				gvrList = append(gvrList, schema.GroupVersionResource{Group: group, Version: version, Resource: "*/" + subresource})
-			} else {
-				gvrs, err := c.discoveryClient.FindResources(group, version, kind, subresource)
-				if err != nil {
-					logger.Error(err, "unable to find resource", "group", group, "version", version, "kind", kind, "subresource", subresource)
-					continue
-				}
-				for _, gvr := range gvrs {
-					logger.V(4).Info("configuring webhook", "GVK", gvk, "GVR", gvr)
-					gvrList = append(gvrList, gvr)
-				}
-			}
->>>>>>> 73d20638
 		}
 		gvrsList = append(gvrsList, gvrss...)
 	}
