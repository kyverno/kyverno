--- conflicted
+++ resolved
@@ -141,11 +141,7 @@
 			expectedWebhooks: []admissionregistrationv1.ValidatingWebhook{
 				{
 					Name:         config.ValidatingPolicyWebhookName + "-ignore-finegrained-test-fine-grained-ignore",
-<<<<<<< HEAD
 					ClientConfig: newClientConfig("", 0, nil, "/validate/ignore"+config.FineGrainedWebhookPath+"/test-fine-grained-ignore"),
-=======
-					ClientConfig: newClientConfig("", 0, nil, config.ValidatingPolicyServicePath+"/ignore"+config.FineGrainedWebhookPath+"/test-fine-grained-ignore"),
->>>>>>> 4c950dcb
 					Rules: []admissionregistrationv1.RuleWithOperations{
 						{
 							Operations: []admissionregistrationv1.OperationType{admissionregistrationv1.Create},
@@ -205,11 +201,7 @@
 			expectedWebhooks: []admissionregistrationv1.ValidatingWebhook{
 				{
 					Name:         config.ValidatingPolicyWebhookName + "-fail-finegrained-test-fine-grained-fail",
-<<<<<<< HEAD
 					ClientConfig: newClientConfig("", 0, nil, "/validate/fail"+config.FineGrainedWebhookPath+"/test-fine-grained-fail"),
-=======
-					ClientConfig: newClientConfig("", 0, nil, config.ValidatingPolicyServicePath+"/fail"+config.FineGrainedWebhookPath+"/test-fine-grained-fail"),
->>>>>>> 4c950dcb
 					Rules: []admissionregistrationv1.RuleWithOperations{
 						{
 							Operations: []admissionregistrationv1.OperationType{admissionregistrationv1.Create},
@@ -258,11 +250,7 @@
 					assert.Equal(t, expect.TimeoutSeconds, webhooks[i].TimeoutSeconds)
 				}
 				if expect.ClientConfig.Service != nil {
-<<<<<<< HEAD
 					assert.Equal(t, *webhooks[i].ClientConfig.Service.Path, *expect.ClientConfig.Service.Path)
-=======
-					assert.Equal(t, expect.ClientConfig.Service.Path, webhooks[i].ClientConfig.Service.Path)
->>>>>>> 4c950dcb
 				}
 			}
 		})
