package background

import (
	"context"
	"time"

	"github.com/go-logr/logr"
	kyvernov1 "github.com/kyverno/kyverno/api/kyverno/v1"
	kyvernov1alpha2 "github.com/kyverno/kyverno/api/kyverno/v1alpha2"
	policyreportv1alpha2 "github.com/kyverno/kyverno/api/policyreport/v1alpha2"
	"github.com/kyverno/kyverno/pkg/client/clientset/versioned"
	kyvernov1informers "github.com/kyverno/kyverno/pkg/client/informers/externalversions/kyverno/v1"
	kyvernov1listers "github.com/kyverno/kyverno/pkg/client/listers/kyverno/v1"
	"github.com/kyverno/kyverno/pkg/clients/dclient"
	"github.com/kyverno/kyverno/pkg/config"
	"github.com/kyverno/kyverno/pkg/controllers"
	"github.com/kyverno/kyverno/pkg/controllers/report/resource"
	"github.com/kyverno/kyverno/pkg/controllers/report/utils"
	"github.com/kyverno/kyverno/pkg/engine/context/resolvers"
	"github.com/kyverno/kyverno/pkg/engine/response"
	"github.com/kyverno/kyverno/pkg/event"
	"github.com/kyverno/kyverno/pkg/logging"
	"github.com/kyverno/kyverno/pkg/registryclient"
	controllerutils "github.com/kyverno/kyverno/pkg/utils/controller"
	reportutils "github.com/kyverno/kyverno/pkg/utils/report"
	apierrors "k8s.io/apimachinery/pkg/api/errors"
	metav1 "k8s.io/apimachinery/pkg/apis/meta/v1"
	"k8s.io/apimachinery/pkg/labels"
	"k8s.io/apimachinery/pkg/runtime/schema"
	"k8s.io/apimachinery/pkg/types"
	corev1informers "k8s.io/client-go/informers/core/v1"
	corev1listers "k8s.io/client-go/listers/core/v1"
	metadatainformers "k8s.io/client-go/metadata/metadatainformer"
	"k8s.io/client-go/tools/cache"
	"k8s.io/client-go/util/workqueue"
)

const (
	// Workers is the number of workers for this controller
	Workers                = 2
	ControllerName         = "background-scan-controller"
	maxRetries             = 10
	annotationLastScanTime = "audit.kyverno.io/last-scan-time"
	enqueueDelay           = 30 * time.Second
)

type controller struct {
	// clients
	client        dclient.Interface
	kyvernoClient versioned.Interface
	rclient       registryclient.Client

	// listers
	polLister      kyvernov1listers.PolicyLister
	cpolLister     kyvernov1listers.ClusterPolicyLister
	bgscanrLister  cache.GenericLister
	cbgscanrLister cache.GenericLister
	nsLister       corev1listers.NamespaceLister

	// queue
	queue          workqueue.RateLimitingInterface
	bgscanEnqueue  controllerutils.EnqueueFunc
	cbgscanEnqueue controllerutils.EnqueueFunc

	// cache
	metadataCache          resource.MetadataCache
	informerCacheResolvers resolvers.ConfigmapResolver
	forceDelay             time.Duration

<<<<<<< HEAD
	// config
	config   config.Configuration
	eventGen event.Interface
=======
	cfg config.Configuration
>>>>>>> aaab55a0
}

func NewController(
	client dclient.Interface,
	kyvernoClient versioned.Interface,
	rclient registryclient.Client,
	metadataFactory metadatainformers.SharedInformerFactory,
	polInformer kyvernov1informers.PolicyInformer,
	cpolInformer kyvernov1informers.ClusterPolicyInformer,
	nsInformer corev1informers.NamespaceInformer,
	metadataCache resource.MetadataCache,
	informerCacheResolvers resolvers.ConfigmapResolver,
	forceDelay time.Duration,
<<<<<<< HEAD
	config config.Configuration,
	eventGen event.Interface,
=======
	cfg config.Configuration,
>>>>>>> aaab55a0
) controllers.Controller {
	bgscanr := metadataFactory.ForResource(kyvernov1alpha2.SchemeGroupVersion.WithResource("backgroundscanreports"))
	cbgscanr := metadataFactory.ForResource(kyvernov1alpha2.SchemeGroupVersion.WithResource("clusterbackgroundscanreports"))
	queue := workqueue.NewNamedRateLimitingQueue(workqueue.DefaultControllerRateLimiter(), ControllerName)
	c := controller{
		client:                 client,
		kyvernoClient:          kyvernoClient,
		rclient:                rclient,
		polLister:              polInformer.Lister(),
		cpolLister:             cpolInformer.Lister(),
		bgscanrLister:          bgscanr.Lister(),
		cbgscanrLister:         cbgscanr.Lister(),
		nsLister:               nsInformer.Lister(),
		queue:                  queue,
		bgscanEnqueue:          controllerutils.AddDefaultEventHandlers(logger, bgscanr.Informer(), queue),
		cbgscanEnqueue:         controllerutils.AddDefaultEventHandlers(logger, cbgscanr.Informer(), queue),
		metadataCache:          metadataCache,
		informerCacheResolvers: informerCacheResolvers,
		forceDelay:             forceDelay,
<<<<<<< HEAD
		config:                 config,
		eventGen:               eventGen,
=======
		cfg:                    cfg,
>>>>>>> aaab55a0
	}
	controllerutils.AddEventHandlersT(polInformer.Informer(), c.addPolicy, c.updatePolicy, c.deletePolicy)
	controllerutils.AddEventHandlersT(cpolInformer.Informer(), c.addPolicy, c.updatePolicy, c.deletePolicy)
	c.metadataCache.AddEventHandler(func(eventType resource.EventType, uid types.UID, _ schema.GroupVersionKind, res resource.Resource) {
		// if it's a deletion, nothing to do
		if eventType == resource.Deleted {
			return
		}
		if res.Namespace == "" {
			c.queue.AddAfter(string(uid), enqueueDelay)
		} else {
			c.queue.AddAfter(res.Namespace+"/"+string(uid), enqueueDelay)
		}
	})
	return &c
}

func (c *controller) Run(ctx context.Context, workers int) {
	controllerutils.Run(ctx, logger, ControllerName, time.Second, c.queue, workers, maxRetries, c.reconcile)
}

func (c *controller) addPolicy(obj kyvernov1.PolicyInterface) {
	selector, err := reportutils.SelectorPolicyDoesNotExist(obj)
	if err != nil {
		logger.Error(err, "failed to create label selector")
	}
	if err := c.enqueue(selector); err != nil {
		logger.Error(err, "failed to enqueue")
	}
}

func (c *controller) updatePolicy(old, obj kyvernov1.PolicyInterface) {
	if old.GetResourceVersion() != obj.GetResourceVersion() {
		selector, err := reportutils.SelectorPolicyNotEquals(obj)
		if err != nil {
			logger.Error(err, "failed to create label selector")
		}
		if err := c.enqueue(selector); err != nil {
			logger.Error(err, "failed to enqueue")
		}
	}
}

func (c *controller) deletePolicy(obj kyvernov1.PolicyInterface) {
	selector, err := reportutils.SelectorPolicyExists(obj)
	if err != nil {
		logger.Error(err, "failed to create label selector")
	}
	if err := c.enqueue(selector); err != nil {
		logger.Error(err, "failed to enqueue")
	}
}

func (c *controller) enqueue(selector labels.Selector) error {
	bgscans, err := c.bgscanrLister.List(selector)
	if err != nil {
		return err
	}
	for _, bgscan := range bgscans {
		err = c.bgscanEnqueue(bgscan)
		if err != nil {
			logger.Error(err, "failed to enqueue")
		}
	}
	cbgscans, err := c.cbgscanrLister.List(selector)
	if err != nil {
		return err
	}
	for _, cbgscan := range cbgscans {
		err = c.cbgscanEnqueue(cbgscan)
		if err != nil {
			logger.Error(err, "failed to enqueue")
		}
	}
	return nil
}

// TODO: utils
func (c *controller) fetchClusterPolicies(logger logr.Logger) ([]kyvernov1.PolicyInterface, error) {
	var policies []kyvernov1.PolicyInterface
	if cpols, err := c.cpolLister.List(labels.Everything()); err != nil {
		return nil, err
	} else {
		for _, cpol := range cpols {
			policies = append(policies, cpol)
		}
	}
	return policies, nil
}

// TODO: utils
func (c *controller) fetchPolicies(logger logr.Logger, namespace string) ([]kyvernov1.PolicyInterface, error) {
	var policies []kyvernov1.PolicyInterface
	if pols, err := c.polLister.Policies(namespace).List(labels.Everything()); err != nil {
		return nil, err
	} else {
		for _, pol := range pols {
			policies = append(policies, pol)
		}
	}
	return policies, nil
}

func (c *controller) updateReport(ctx context.Context, meta metav1.Object, gvk schema.GroupVersionKind, resource resource.Resource) error {
	namespace := meta.GetNamespace()
	metaLabels := meta.GetLabels()
	// load all policies
	policies, err := c.fetchClusterPolicies(logger)
	if err != nil {
		return err
	}
	if namespace != "" {
		pols, err := c.fetchPolicies(logger, namespace)
		if err != nil {
			return err
		}
		policies = append(policies, pols...)
	}
	// 	load background policies
	backgroundPolicies := utils.RemoveNonBackgroundPolicies(logger, policies...)
	if err != nil {
		return err
	}
	force := false
	metaAnnotations := meta.GetAnnotations()
	if metaAnnotations == nil || metaAnnotations[annotationLastScanTime] == "" {
		force = true
	} else {
		annTime, err := time.Parse(time.RFC3339, metaAnnotations[annotationLastScanTime])
		if err != nil {
<<<<<<< HEAD
			logging.Error(err, "failed to parse last scan time annotation", "namespace", resource.Namespace, "name", resource.Name, "hash", resource.Hash)
=======
			logger.Error(err, "failed to parse last scan time", "namespace", resource.Namespace, "name", resource.Name)
>>>>>>> aaab55a0
			force = true
		} else {
			force = time.Now().After(annTime.Add(c.forceDelay))
		}
	}
	if force {
		logging.Info("force bg scan report", "namespace", resource.Namespace, "name", resource.Name, "hash", resource.Hash)
	}
	//	if the resource changed, we need to rebuild the report
	if force || !reportutils.CompareHash(meta, resource.Hash) {
<<<<<<< HEAD
		scanner := utils.NewScanner(logger, c.client, c.rclient, c.informerCacheResolvers, c.config, c.eventGen)
=======
		scanner := utils.NewScanner(logger, c.client, c.rclient, c.informerCacheResolvers, c.cfg)
>>>>>>> aaab55a0
		before, err := c.getReport(ctx, meta.GetNamespace(), meta.GetName())
		if err != nil {
			return nil
		}
		report := reportutils.DeepCopy(before)
		resource, err := c.client.GetResource(ctx, gvk.GroupVersion().String(), gvk.Kind, resource.Namespace, resource.Name)
		if err != nil {
			return err
		}
		reportutils.SetResourceVersionLabels(report, resource)
		if resource == nil {
			return nil
		}
		var nsLabels map[string]string
		if namespace != "" {
			ns, err := c.nsLister.Get(namespace)
			if err != nil {
				return err
			}
			nsLabels = ns.GetLabels()
		}
		var responses []*response.EngineResponse
		for _, result := range scanner.ScanResource(ctx, *resource, nsLabels, backgroundPolicies...) {
			if result.Error != nil {
				logger.Error(result.Error, "failed to apply policy")
			} else {
				responses = append(responses, result.EngineResponse)
			}
		}
		controllerutils.SetAnnotation(report, annotationLastScanTime, time.Now().Format(time.RFC3339))
		reportutils.SetResponses(report, responses...)
		if utils.ReportsAreIdentical(before, report) {
			return nil
		}
		_, err = reportutils.UpdateReport(ctx, report, c.kyvernoClient)
		return err
	} else {
		expected := map[string]kyvernov1.PolicyInterface{}
		for _, policy := range backgroundPolicies {
			expected[reportutils.PolicyLabel(policy)] = policy
		}
		toDelete := map[string]string{}
		for label := range metaLabels {
			if reportutils.IsPolicyLabel(label) {
				// if the policy doesn't exist anymore
				if expected[label] == nil {
					if name, err := reportutils.PolicyNameFromLabel(namespace, label); err != nil {
						return err
					} else {
						toDelete[name] = label
					}
				}
			}
		}
		var toCreate []kyvernov1.PolicyInterface
		for label, policy := range expected {
			// if the background policy changed, we need to recreate entries
			if metaLabels[label] != policy.GetResourceVersion() {
				if name, err := reportutils.PolicyNameFromLabel(namespace, label); err != nil {
					return err
				} else {
					toDelete[name] = label
				}
				toCreate = append(toCreate, policy)
			}
		}
		if len(toDelete) == 0 && len(toCreate) == 0 {
			return nil
		}
		before, err := c.getReport(ctx, meta.GetNamespace(), meta.GetName())
		if err != nil {
			return err
		}
		report := reportutils.DeepCopy(before)
		var ruleResults []policyreportv1alpha2.PolicyReportResult
		// deletions
		reportLabels := report.GetLabels()
		if reportLabels != nil {
			for _, label := range toDelete {
				delete(reportLabels, label)
			}
		}
		for _, result := range report.GetResults() {
			if _, ok := toDelete[result.Policy]; !ok {
				ruleResults = append(ruleResults, result)
			}
		}
		// creations
		if len(toCreate) > 0 {
<<<<<<< HEAD
			scanner := utils.NewScanner(logger, c.client, c.rclient, c.informerCacheResolvers, c.config, c.eventGen)
=======
			scanner := utils.NewScanner(logger, c.client, c.rclient, c.informerCacheResolvers, c.cfg)
>>>>>>> aaab55a0
			resource, err := c.client.GetResource(ctx, gvk.GroupVersion().String(), gvk.Kind, resource.Namespace, resource.Name)
			if err != nil {
				return err
			}
			reportutils.SetResourceVersionLabels(report, resource)
			var nsLabels map[string]string
			if namespace != "" {
				ns, err := c.nsLister.Get(namespace)
				if err != nil {
					return err
				}
				nsLabels = ns.GetLabels()
			}
			for _, result := range scanner.ScanResource(ctx, *resource, nsLabels, toCreate...) {
				if result.Error != nil {
					return result.Error
				} else {
					reportutils.SetPolicyLabel(report, result.EngineResponse.Policy)
					ruleResults = append(ruleResults, reportutils.EngineResponseToReportResults(result.EngineResponse)...)
				}
			}
		}
		reportutils.SetResults(report, ruleResults...)
		if utils.ReportsAreIdentical(before, report) {
			return nil
		}
		_, err = reportutils.UpdateReport(ctx, report, c.kyvernoClient)
		return err
	}
}

func (c *controller) getReport(ctx context.Context, namespace, name string) (kyvernov1alpha2.ReportInterface, error) {
	if namespace == "" {
		return c.kyvernoClient.KyvernoV1alpha2().ClusterBackgroundScanReports().Get(ctx, name, metav1.GetOptions{})
	} else {
		return c.kyvernoClient.KyvernoV1alpha2().BackgroundScanReports(namespace).Get(ctx, name, metav1.GetOptions{})
	}
}

func (c *controller) getMeta(namespace, name string) (metav1.Object, error) {
	if namespace == "" {
		obj, err := c.cbgscanrLister.Get(name)
		if err != nil {
			return nil, err
		}
		return obj.(metav1.Object), err
	} else {
		obj, err := c.bgscanrLister.ByNamespace(namespace).Get(name)
		if err != nil {
			return nil, err
		}
		return obj.(metav1.Object), err
	}
}

func (c *controller) reconcile(ctx context.Context, logger logr.Logger, _, namespace, name string) error {
	// try to find resource from the cache
	uid := types.UID(name)
	resource, gvk, exists := c.metadataCache.GetResourceHash(uid)
	// if the resource is not present it means we shouldn't have a report for it
	// we can delete the report, we will recreate one if the resource comes back
	if !exists {
		report, err := c.getMeta(namespace, name)
		if err != nil {
			if !apierrors.IsNotFound(err) {
				return err
			}
		} else {
			if report.GetNamespace() == "" {
				return c.kyvernoClient.KyvernoV1alpha2().ClusterBackgroundScanReports().Delete(ctx, report.GetName(), metav1.DeleteOptions{})
			} else {
				return c.kyvernoClient.KyvernoV1alpha2().BackgroundScanReports(report.GetNamespace()).Delete(ctx, report.GetName(), metav1.DeleteOptions{})
			}
		}
		return nil
	}
	// try to find report from the cache
	report, err := c.getMeta(namespace, name)
	if err != nil {
		if apierrors.IsNotFound(err) {
			// if there's no report yet, try to create an empty one
			_, err = reportutils.CreateReport(ctx, reportutils.NewBackgroundScanReport(namespace, name, gvk, resource.Name, uid), c.kyvernoClient)
			return err
		}
		return err
	}
	return c.updateReport(ctx, report, gvk, resource)
}<|MERGE_RESOLUTION|>--- conflicted
+++ resolved
@@ -67,13 +67,9 @@
 	informerCacheResolvers resolvers.ConfigmapResolver
 	forceDelay             time.Duration
 
-<<<<<<< HEAD
 	// config
 	config   config.Configuration
 	eventGen event.Interface
-=======
-	cfg config.Configuration
->>>>>>> aaab55a0
 }
 
 func NewController(
@@ -87,12 +83,8 @@
 	metadataCache resource.MetadataCache,
 	informerCacheResolvers resolvers.ConfigmapResolver,
 	forceDelay time.Duration,
-<<<<<<< HEAD
 	config config.Configuration,
 	eventGen event.Interface,
-=======
-	cfg config.Configuration,
->>>>>>> aaab55a0
 ) controllers.Controller {
 	bgscanr := metadataFactory.ForResource(kyvernov1alpha2.SchemeGroupVersion.WithResource("backgroundscanreports"))
 	cbgscanr := metadataFactory.ForResource(kyvernov1alpha2.SchemeGroupVersion.WithResource("clusterbackgroundscanreports"))
@@ -112,12 +104,8 @@
 		metadataCache:          metadataCache,
 		informerCacheResolvers: informerCacheResolvers,
 		forceDelay:             forceDelay,
-<<<<<<< HEAD
 		config:                 config,
 		eventGen:               eventGen,
-=======
-		cfg:                    cfg,
->>>>>>> aaab55a0
 	}
 	controllerutils.AddEventHandlersT(polInformer.Informer(), c.addPolicy, c.updatePolicy, c.deletePolicy)
 	controllerutils.AddEventHandlersT(cpolInformer.Informer(), c.addPolicy, c.updatePolicy, c.deletePolicy)
@@ -248,11 +236,7 @@
 	} else {
 		annTime, err := time.Parse(time.RFC3339, metaAnnotations[annotationLastScanTime])
 		if err != nil {
-<<<<<<< HEAD
 			logging.Error(err, "failed to parse last scan time annotation", "namespace", resource.Namespace, "name", resource.Name, "hash", resource.Hash)
-=======
-			logger.Error(err, "failed to parse last scan time", "namespace", resource.Namespace, "name", resource.Name)
->>>>>>> aaab55a0
 			force = true
 		} else {
 			force = time.Now().After(annTime.Add(c.forceDelay))
@@ -263,11 +247,7 @@
 	}
 	//	if the resource changed, we need to rebuild the report
 	if force || !reportutils.CompareHash(meta, resource.Hash) {
-<<<<<<< HEAD
 		scanner := utils.NewScanner(logger, c.client, c.rclient, c.informerCacheResolvers, c.config, c.eventGen)
-=======
-		scanner := utils.NewScanner(logger, c.client, c.rclient, c.informerCacheResolvers, c.cfg)
->>>>>>> aaab55a0
 		before, err := c.getReport(ctx, meta.GetNamespace(), meta.GetName())
 		if err != nil {
 			return nil
@@ -357,11 +337,7 @@
 		}
 		// creations
 		if len(toCreate) > 0 {
-<<<<<<< HEAD
 			scanner := utils.NewScanner(logger, c.client, c.rclient, c.informerCacheResolvers, c.config, c.eventGen)
-=======
-			scanner := utils.NewScanner(logger, c.client, c.rclient, c.informerCacheResolvers, c.cfg)
->>>>>>> aaab55a0
 			resource, err := c.client.GetResource(ctx, gvk.GroupVersion().String(), gvk.Kind, resource.Namespace, resource.Name)
 			if err != nil {
 				return err
