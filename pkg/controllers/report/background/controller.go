--- conflicted
+++ resolved
@@ -93,10 +93,6 @@
 	eventGen      event.Interface
 	policyReports bool
 	reportsConfig reportutils.ReportingConfiguration
-<<<<<<< HEAD
-=======
-	breaker       breaker.Breaker
->>>>>>> f5b265cf
 	gctxStore     gctxstore.Store
 }
 
@@ -123,10 +119,6 @@
 	eventGen event.Interface,
 	policyReports bool,
 	reportsConfig reportutils.ReportingConfiguration,
-<<<<<<< HEAD
-=======
-	breaker breaker.Breaker,
->>>>>>> f5b265cf
 	gctxStore gctxstore.Store,
 ) controllers.Controller {
 	ephrInformer := metadataFactory.ForResource(reportsv1.SchemeGroupVersion.WithResource("ephemeralreports"))
@@ -153,10 +145,6 @@
 		eventGen:       eventGen,
 		policyReports:  policyReports,
 		reportsConfig:  reportsConfig,
-<<<<<<< HEAD
-=======
-		breaker:        breaker,
->>>>>>> f5b265cf
 		gctxStore:      gctxStore,
 	}
 	if vpolInformer != nil {
