--- conflicted
+++ resolved
@@ -71,15 +71,11 @@
 			logger.Error(err, "failed to enqueue")
 		}
 	})
-<<<<<<< HEAD
 	return &c
 }
 
 func (c *controller) Run(ctx context.Context, workers int) {
 	controllerutils.Run(ctx, logger.V(3), ControllerName, time.Second, c.queue, workers, maxRetries, c.reconcile)
-=======
-	controllerutils.Run(ctx, ControllerName, logger, c.queue, workers, maxRetries, c.reconcile)
->>>>>>> 5aec0721
 }
 
 func (c *controller) enqueue(selector labels.Selector) error {
