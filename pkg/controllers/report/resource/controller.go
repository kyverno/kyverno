package resource

import (
	"context"
	"sync"
	"time"

	"github.com/go-logr/logr"
	kyvernov1 "github.com/kyverno/kyverno/api/kyverno/v1"
	kyvernov1informers "github.com/kyverno/kyverno/pkg/client/informers/externalversions/kyverno/v1"
	kyvernov1listers "github.com/kyverno/kyverno/pkg/client/listers/kyverno/v1"
	"github.com/kyverno/kyverno/pkg/clients/dclient"
	"github.com/kyverno/kyverno/pkg/controllers"
	"github.com/kyverno/kyverno/pkg/controllers/report/utils"
	pkgutils "github.com/kyverno/kyverno/pkg/utils"
	controllerutils "github.com/kyverno/kyverno/pkg/utils/controller"
	kubeutils "github.com/kyverno/kyverno/pkg/utils/kube"
	reportutils "github.com/kyverno/kyverno/pkg/utils/report"
	metav1 "k8s.io/apimachinery/pkg/apis/meta/v1"
	"k8s.io/apimachinery/pkg/apis/meta/v1/unstructured"
	"k8s.io/apimachinery/pkg/labels"
	"k8s.io/apimachinery/pkg/runtime/schema"
	"k8s.io/apimachinery/pkg/types"
	"k8s.io/apimachinery/pkg/watch"
	"k8s.io/client-go/util/workqueue"
)

const (
	// Workers is the number of workers for this controller
	Workers        = 1
	ControllerName = "resource-report-controller"
	maxRetries     = 5
)

type Resource struct {
	Namespace string
	Name      string
	Hash      string
}

type EventHandler func(types.UID, schema.GroupVersionKind, Resource)

type MetadataCache interface {
	GetResourceHash(uid types.UID) (Resource, schema.GroupVersionKind, bool)
	AddEventHandler(EventHandler)
}

type Controller interface {
	controllers.Controller
	MetadataCache
}

type watcher struct {
	watcher watch.Interface
	gvk     schema.GroupVersionKind
	hashes  map[types.UID]Resource
}

type controller struct {
	// clients
	client dclient.Interface

	// listers
	polLister  kyvernov1listers.PolicyLister
	cpolLister kyvernov1listers.ClusterPolicyLister

	// queue
	queue workqueue.RateLimitingInterface

	lock            sync.RWMutex
	dynamicWatchers map[schema.GroupVersionResource]*watcher
	eventHandlers   []EventHandler
}

func NewController(
	client dclient.Interface,
	polInformer kyvernov1informers.PolicyInformer,
	cpolInformer kyvernov1informers.ClusterPolicyInformer,
) Controller {
	c := controller{
		client:          client,
		polLister:       polInformer.Lister(),
		cpolLister:      cpolInformer.Lister(),
		queue:           workqueue.NewNamedRateLimitingQueue(workqueue.DefaultControllerRateLimiter(), ControllerName),
		dynamicWatchers: map[schema.GroupVersionResource]*watcher{},
	}
	controllerutils.AddDefaultEventHandlers(logger, polInformer.Informer(), c.queue)
	controllerutils.AddDefaultEventHandlers(logger, cpolInformer.Informer(), c.queue)
	return &c
}

func (c *controller) Run(ctx context.Context, workers int) {
<<<<<<< HEAD
	controllerutils.Run(ctx, logger.V(3), ControllerName, time.Second, c.queue, workers, maxRetries, c.reconcile)
=======
	controllerutils.Run(ctx, ControllerName, logger, c.queue, workers, maxRetries, c.reconcile)
>>>>>>> 5aec0721
}

func (c *controller) GetResourceHash(uid types.UID) (Resource, schema.GroupVersionKind, bool) {
	c.lock.RLock()
	defer c.lock.RUnlock()
	for _, watcher := range c.dynamicWatchers {
		if resource, exists := watcher.hashes[uid]; exists {
			return resource, watcher.gvk, true
		}
	}
	return Resource{}, schema.GroupVersionKind{}, false
}

func (c *controller) AddEventHandler(eventHandler EventHandler) {
	c.lock.Lock()
	defer c.lock.Unlock()
	c.eventHandlers = append(c.eventHandlers, eventHandler)
	for _, watcher := range c.dynamicWatchers {
		for uid, resource := range watcher.hashes {
			eventHandler(uid, watcher.gvk, resource)
		}
	}
}

func (c *controller) updateDynamicWatchers(ctx context.Context) error {
	c.lock.Lock()
	defer c.lock.Unlock()
	clusterPolicies, err := c.fetchClusterPolicies(logger)
	if err != nil {
		return err
	}
	policies, err := c.fetchPolicies(logger, metav1.NamespaceAll)
	if err != nil {
		return err
	}
	kinds := utils.BuildKindSet(logger, utils.RemoveNonValidationPolicies(logger, append(clusterPolicies, policies...)...)...)
	gvrs := map[schema.GroupVersionKind]schema.GroupVersionResource{}
	for _, kind := range kinds.List() {
		apiVersion, kind := kubeutils.GetKindFromGVK(kind)
		apiResource, gvr, err := c.client.Discovery().FindResource(apiVersion, kind)
		if err != nil {
			logger.Error(err, "failed to get gvr from kind", "kind", kind)
		} else {
			gvk := schema.GroupVersionKind{Group: apiResource.Group, Version: apiResource.Version, Kind: apiResource.Kind}
			if !reportutils.IsGvkSupported(gvk) {
				logger.Info("kind is not supported", "gvk", gvk)
			} else {
				if pkgutils.ContainsString(apiResource.Verbs, "list") && pkgutils.ContainsString(apiResource.Verbs, "watch") {
					gvrs[gvk] = gvr
				} else {
					logger.Info("list/watch not supported for kind", "kind", kind)
				}
			}
		}
	}
	dynamicWatchers := map[schema.GroupVersionResource]*watcher{}
	for gvk, gvr := range gvrs {
		// if we already have one, transfer it to the new map
		if c.dynamicWatchers[gvr] != nil {
			dynamicWatchers[gvr] = c.dynamicWatchers[gvr]
			delete(c.dynamicWatchers, gvr)
		} else {
			logger.Info("start watcher ...", "gvr", gvr)
			watchInterface, err := c.client.GetDynamicInterface().Resource(gvr).Watch(ctx, metav1.ListOptions{})
			if err != nil {
				logger.Error(err, "failed to create watcher", "gvr", gvr)
			} else {
				w := &watcher{
					watcher: watchInterface,
					gvk:     gvk,
					hashes:  map[types.UID]Resource{},
				}
				go func() {
					gvr := gvr
					defer logger.Info("watcher stopped")
					for event := range watchInterface.ResultChan() {
						switch event.Type {
						case watch.Added:
							c.updateHash(event.Object.(*unstructured.Unstructured), gvr)
						case watch.Modified:
							c.updateHash(event.Object.(*unstructured.Unstructured), gvr)
						case watch.Deleted:
							c.deleteHash(event.Object.(*unstructured.Unstructured), gvr)
						}
					}
				}()
				objs, err := c.client.GetDynamicInterface().Resource(gvr).List(ctx, metav1.ListOptions{})
				if err != nil {
					logger.Error(err, "failed to list resources", "gvr", gvr)
					watchInterface.Stop()
				} else {
					for _, obj := range objs.Items {
						uid := obj.GetUID()
						hash := reportutils.CalculateResourceHash(obj)
						w.hashes[uid] = Resource{
							Hash:      hash,
							Namespace: obj.GetNamespace(),
							Name:      obj.GetName(),
						}
						c.notify(uid, w.gvk, w.hashes[uid])
					}
					dynamicWatchers[gvr] = w
				}
			}
		}
	}
	// shutdown remaining watcher
	for gvr, watcher := range c.dynamicWatchers {
		watcher.watcher.Stop()
		delete(c.dynamicWatchers, gvr)
	}
	c.dynamicWatchers = dynamicWatchers
	return nil
}

func (c *controller) notify(uid types.UID, gvk schema.GroupVersionKind, obj Resource) {
	for _, handler := range c.eventHandlers {
		handler(uid, gvk, obj)
	}
}

func (c *controller) updateHash(obj *unstructured.Unstructured, gvr schema.GroupVersionResource) {
	c.lock.Lock()
	defer c.lock.Unlock()
	watcher, exists := c.dynamicWatchers[gvr]
	if exists {
		uid := obj.GetUID()
		hash := reportutils.CalculateResourceHash(*obj)
		if exists && hash != watcher.hashes[uid].Hash {
			watcher.hashes[uid] = Resource{
				Hash:      hash,
				Namespace: obj.GetNamespace(),
				Name:      obj.GetName(),
			}
			c.notify(uid, watcher.gvk, watcher.hashes[uid])
		}
	}
}

func (c *controller) deleteHash(obj *unstructured.Unstructured, gvr schema.GroupVersionResource) {
	c.lock.Lock()
	defer c.lock.Unlock()
	watcher, exists := c.dynamicWatchers[gvr]
	if exists {
		uid := obj.GetUID()
		hash := watcher.hashes[uid]
		delete(watcher.hashes, uid)
		c.notify(uid, watcher.gvk, hash)
	}
}

func (c *controller) fetchClusterPolicies(logger logr.Logger) ([]kyvernov1.PolicyInterface, error) {
	var policies []kyvernov1.PolicyInterface
	if cpols, err := c.cpolLister.List(labels.Everything()); err != nil {
		return nil, err
	} else {
		for _, cpol := range cpols {
			policies = append(policies, cpol)
		}
	}
	return policies, nil
}

func (c *controller) fetchPolicies(logger logr.Logger, namespace string) ([]kyvernov1.PolicyInterface, error) {
	var policies []kyvernov1.PolicyInterface
	if pols, err := c.polLister.Policies(namespace).List(labels.Everything()); err != nil {
		return nil, err
	} else {
		for _, pol := range pols {
			policies = append(policies, pol)
		}
	}
	return policies, nil
}

func (c *controller) reconcile(ctx context.Context, logger logr.Logger, key, namespace, name string) error {
	return c.updateDynamicWatchers(ctx)
}<|MERGE_RESOLUTION|>--- conflicted
+++ resolved
@@ -90,11 +90,7 @@
 }
 
 func (c *controller) Run(ctx context.Context, workers int) {
-<<<<<<< HEAD
 	controllerutils.Run(ctx, logger.V(3), ControllerName, time.Second, c.queue, workers, maxRetries, c.reconcile)
-=======
-	controllerutils.Run(ctx, ControllerName, logger, c.queue, workers, maxRetries, c.reconcile)
->>>>>>> 5aec0721
 }
 
 func (c *controller) GetResourceHash(uid types.UID) (Resource, schema.GroupVersionKind, bool) {
