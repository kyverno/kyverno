--- conflicted
+++ resolved
@@ -19,10 +19,7 @@
 	"go.uber.org/multierr"
 	admissionregistrationv1 "k8s.io/api/admissionregistration/v1"
 	corev1 "k8s.io/api/core/v1"
-<<<<<<< HEAD
 	metav1 "k8s.io/apimachinery/pkg/apis/meta/v1"
-=======
->>>>>>> 208314b0
 	"k8s.io/apimachinery/pkg/apis/meta/v1/unstructured"
 )
 
@@ -62,8 +59,7 @@
 	}
 }
 
-<<<<<<< HEAD
-func (s *scanner) ScanResource(ctx context.Context, resource unstructured.Unstructured, nsLabels map[string]string, bindings []admissionregistrationv1.ValidatingAdmissionPolicyBinding, policies ...engineapi.GenericPolicy) map[*engineapi.GenericPolicy]ScanResult {
+func (s *scanner) ScanResource(ctx context.Context, resource unstructured.Unstructured, ns *corev1.Namespace, bindings []admissionregistrationv1.ValidatingAdmissionPolicyBinding, policies ...engineapi.GenericPolicy) map[*engineapi.GenericPolicy]ScanResult {
 	var kpols, vpols, vaps []engineapi.GenericPolicy
 	// split policies per nature
 	for _, policy := range policies {
@@ -76,23 +72,17 @@
 		}
 	}
 	logger := s.logger.WithValues("kind", resource.GetKind(), "namespace", resource.GetNamespace(), "name", resource.GetName())
-=======
-func (s *scanner) ScanResource(ctx context.Context, resource unstructured.Unstructured, ns *corev1.Namespace, bindings []admissionregistrationv1.ValidatingAdmissionPolicyBinding, policies ...engineapi.GenericPolicy) map[*engineapi.GenericPolicy]ScanResult {
->>>>>>> 208314b0
 	results := map[*engineapi.GenericPolicy]ScanResult{}
 	// evaluate kyverno policies
+	var nsLabels map[string]string
+	if ns != nil {
+		nsLabels = ns.Labels
+	}
 	for i, policy := range kpols {
 		if pol := policy.AsKyvernoPolicy(); pol != nil {
 			var errors []error
 			var response *engineapi.EngineResponse
 			var err error
-<<<<<<< HEAD
-=======
-			var nsLabels map[string]string
-			if ns != nil {
-				nsLabels = ns.Labels
-			}
->>>>>>> 208314b0
 			if s.reportingConfig.ValidateReportsEnabled() {
 				response, err = s.validateResource(ctx, resource, nsLabels, pol)
 				if err != nil {
