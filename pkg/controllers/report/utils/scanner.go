--- conflicted
+++ resolved
@@ -89,15 +89,9 @@
 	return engine.Validate(ctx, s.rclient, policyCtx), nil
 }
 
-<<<<<<< HEAD
-func (s *scanner) validateImages(resource unstructured.Unstructured, nsLabels map[string]string, policy kyvernov1.PolicyInterface) (*response.EngineResponse, error) {
-	ctx := enginecontext.NewContext()
-	if err := ctx.AddResource(resource.Object); err != nil {
-=======
 func (s *scanner) validateImages(ctx context.Context, resource unstructured.Unstructured, nsLabels map[string]string, policy kyvernov1.PolicyInterface) (*response.EngineResponse, error) {
 	enginectx := enginecontext.NewContext()
 	if err := enginectx.AddResource(resource.Object); err != nil {
->>>>>>> ff728d5f
 		return nil, err
 	}
 	if err := enginectx.AddNamespace(resource.GetNamespace()); err != nil {
@@ -115,11 +109,7 @@
 		WithClient(s.client).
 		WithNamespaceLabels(nsLabels).
 		WithExcludeGroupRole(s.excludeGroupRole...)
-<<<<<<< HEAD
-	response, _ := engine.VerifyAndPatchImages(context.TODO(), s.rclient, policyCtx)
-=======
 	response, _ := engine.VerifyAndPatchImages(ctx, s.rclient, policyCtx)
->>>>>>> ff728d5f
 	if len(response.PolicyResponse.Rules) > 0 {
 		s.logger.Info("validateImages", "policy", policy, "response", response)
 	}
