--- conflicted
+++ resolved
@@ -12,7 +12,7 @@
 
 // HandleMutation handles mutating webhook admission request
 func (ws *WebhookServer) HandleMutation(request *v1beta1.AdmissionRequest,
-	policies []*v1alpha1.ClusterPolicy, roles, clusterRoles []string) (bool, []byte, string) {
+	policies []v1alpha1.ClusterPolicy, roles, clusterRoles []string) (bool, []byte, string) {
 	glog.V(4).Infof("Receive request in mutating webhook: Kind=%s, Namespace=%s Name=%s UID=%s patchOperation=%s",
 		request.Kind.Kind, request.Namespace, request.Name, request.UID, request.Operation)
 
@@ -58,23 +58,8 @@
 		return true, nil, ""
 	}
 
-	//TODO: check if resource gvk is available in raw resource,
-	//TODO: check if the name and namespace is also passed right in the resource?
 	// if not then set it from the api request
 	resource.SetGroupVersionKind(schema.GroupVersionKind{Group: request.Kind.Group, Version: request.Kind.Version, Kind: request.Kind.Kind})
-<<<<<<< HEAD
-	// lookup policies based on operation,kind, namespace
-	policies, err := ws.pMetaStore.LookUp(resource.GetKind(), resource.GetNamespace())
-	if err != nil {
-		//TODO check if the CRD is created ?
-		// Unable to connect to policy Lister to access policies
-		glog.Errorln("Unable to connect to policy controller to access policies. Mutation Rules are NOT being applied")
-		glog.Warning(err)
-		return true, nil, ""
-	}
-=======
-
->>>>>>> 1beb067c
 	var engineResponses []engine.EngineResponse
 	policyContext := engine.PolicyContext{
 		Resource: *resource,
@@ -84,24 +69,12 @@
 			AdmissionUserInfo: request.UserInfo},
 	}
 
-<<<<<<< HEAD
-		glog.V(2).Infof("Handling mutation for Kind=%s, Namespace=%s Name=%s UID=%s patchOperation=%s",
-			resource.GetKind(), resource.GetNamespace(), resource.GetName(), request.UID, request.Operation)
-		// TODO: this can be
-		engineResponse := engine.Mutate(policy, *resource)
-=======
 	for _, policy := range policies {
-		policyContext.Policy = *policy
-		// check if policy has a rule for the admission request kind
-		if !utils.ContainsString(getApplicableKindsForPolicy(policy), request.Kind.Kind) {
-			continue
-		}
-
+		policyContext.Policy = policy
 		glog.V(2).Infof("Handling mutation for Kind=%s, Namespace=%s Name=%s UID=%s patchOperation=%s",
 			resource.GetKind(), resource.GetNamespace(), resource.GetName(), request.UID, request.Operation)
 		// TODO: this can be
 		engineResponse := engine.Mutate(policyContext)
->>>>>>> 1beb067c
 		engineResponses = append(engineResponses, engineResponse)
 		// Gather policy application statistics
 		gatherStat(policy.Name, engineResponse.PolicyResponse)
