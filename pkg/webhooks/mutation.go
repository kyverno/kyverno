--- conflicted
+++ resolved
@@ -11,12 +11,7 @@
 )
 
 // HandleMutation handles mutating webhook admission request
-<<<<<<< HEAD
-func (ws *WebhookServer) HandleMutation(request *v1beta1.AdmissionRequest,
-	policies []v1alpha1.ClusterPolicy, roles, clusterRoles []string) (bool, []byte, string) {
-=======
 func (ws *WebhookServer) HandleMutation(request *v1beta1.AdmissionRequest, policies []kyverno.ClusterPolicy, roles, clusterRoles []string) (bool, []byte, string) {
->>>>>>> d162f527
 	glog.V(4).Infof("Receive request in mutating webhook: Kind=%s, Namespace=%s Name=%s UID=%s patchOperation=%s",
 		request.Kind.Kind, request.Namespace, request.Name, request.UID, request.Operation)
 
@@ -74,10 +69,6 @@
 	}
 
 	for _, policy := range policies {
-<<<<<<< HEAD
-		policyContext.Policy = policy
-=======
->>>>>>> d162f527
 		glog.V(2).Infof("Handling mutation for Kind=%s, Namespace=%s Name=%s UID=%s patchOperation=%s",
 			resource.GetKind(), resource.GetNamespace(), resource.GetName(), request.UID, request.Operation)
 
