--- conflicted
+++ resolved
@@ -78,12 +78,7 @@
 		if !spec.HasMutate() {
 			continue
 		}
-
-<<<<<<< HEAD
 		logger.V(3).Info("applying policy mutate rules", "policy", policy.GetName())
-=======
-		logger.V(3).Info("applying policy mutate rules", "policy", policy.Name)
->>>>>>> 83343697
 		policyContext.Policy = policy
 		engineResponse, policyPatches, err := ws.applyMutation(request, policyContext, logger)
 		if err != nil {
