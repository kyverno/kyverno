package utils

import (
	"testing"

	"github.com/go-logr/logr"
	kyvernov1 "github.com/kyverno/kyverno/api/kyverno/v1"
	engineapi "github.com/kyverno/kyverno/pkg/engine/api"
	"github.com/stretchr/testify/assert"
	v1 "k8s.io/apimachinery/pkg/apis/meta/v1"
)

func Test_getAction(t *testing.T) {
	type args struct {
		hasViolations bool
		i             int
	}
	tests := []struct {
		name string
		args args
		want string
	}{{
		name: "violation",
		args: args{true, 1},
		want: "violation",
	}, {
		name: "violations",
		args: args{true, 5},
		want: "violations",
	}, {
		name: "error",
		args: args{false, 1},
		want: "error",
	}, {
		name: "errors",
		args: args{false, 5},
		want: "errors",
	}}
	for _, tt := range tests {
		t.Run(tt.name, func(t *testing.T) {
			got := getAction(tt.args.hasViolations, tt.args.i)
			assert.Equal(t, tt.want, got)
		})
	}
}

func TestBlockRequest(t *testing.T) {
	type args struct {
		engineResponses []*engineapi.EngineResponse
		failurePolicy   kyvernov1.FailurePolicyType
		log             logr.Logger
	}
	tests := []struct {
		name string
		args args
		want bool
	}{{
		name: "failure - enforce",
		args: args{
			engineResponses: []*engineapi.EngineResponse{
				{
<<<<<<< HEAD
					PolicyResponse: &engineapi.PolicyResponse{
=======
					Policy: &kyvernov1.ClusterPolicy{
						ObjectMeta: v1.ObjectMeta{
							Name: "test",
						},
					},
					PolicyResponse: engineapi.PolicyResponse{
>>>>>>> ed5cf2cd
						ValidationFailureAction: "Enforce",
						Rules: []engineapi.RuleResponse{
							{
								Name:    "rule-fail",
								Status:  engineapi.RuleStatusFail,
								Message: "message fail",
							},
						},
					},
				},
			},
			failurePolicy: kyvernov1.Fail,
			log:           logr.Discard(),
		},
		want: true,
	}, {
		name: "failure - audit",
		args: args{
			engineResponses: []*engineapi.EngineResponse{
				{
<<<<<<< HEAD
					PolicyResponse: &engineapi.PolicyResponse{
=======
					Policy: &kyvernov1.ClusterPolicy{
						ObjectMeta: v1.ObjectMeta{
							Name: "test",
						},
					},
					PolicyResponse: engineapi.PolicyResponse{
>>>>>>> ed5cf2cd
						ValidationFailureAction: "Audit",
						Rules: []engineapi.RuleResponse{
							{
								Name:    "rule-fail",
								Status:  engineapi.RuleStatusFail,
								Message: "message fail",
							},
						},
					},
				},
			},
			failurePolicy: kyvernov1.Fail,
			log:           logr.Discard(),
		},
		want: false,
	}, {
		name: "error - fail",
		args: args{
			engineResponses: []*engineapi.EngineResponse{
				{
<<<<<<< HEAD
					PolicyResponse: &engineapi.PolicyResponse{
=======
					Policy: &kyvernov1.ClusterPolicy{
						ObjectMeta: v1.ObjectMeta{
							Name: "test",
						},
					},
					PolicyResponse: engineapi.PolicyResponse{
>>>>>>> ed5cf2cd
						ValidationFailureAction: "Audit",
						Rules: []engineapi.RuleResponse{
							{
								Name:    "rule-error",
								Status:  engineapi.RuleStatusError,
								Message: "message error",
							},
						},
					},
				},
			},
			failurePolicy: kyvernov1.Fail,
			log:           logr.Discard(),
		},
		want: true,
	}, {
		name: "error - ignore",
		args: args{
			engineResponses: []*engineapi.EngineResponse{
				{
<<<<<<< HEAD
					PolicyResponse: &engineapi.PolicyResponse{
=======
					Policy: &kyvernov1.ClusterPolicy{
						ObjectMeta: v1.ObjectMeta{
							Name: "test",
						},
					},
					PolicyResponse: engineapi.PolicyResponse{
>>>>>>> ed5cf2cd
						ValidationFailureAction: "Audit",
						Rules: []engineapi.RuleResponse{
							{
								Name:    "rule-error",
								Status:  engineapi.RuleStatusError,
								Message: "message error",
							},
						},
					},
				},
			},
			failurePolicy: kyvernov1.Ignore,
			log:           logr.Discard(),
		},
		want: false,
	}, {
		name: "warning - ignore",
		args: args{
			engineResponses: []*engineapi.EngineResponse{
				{
<<<<<<< HEAD
					PolicyResponse: &engineapi.PolicyResponse{
=======
					Policy: &kyvernov1.ClusterPolicy{
						ObjectMeta: v1.ObjectMeta{
							Name: "test",
						},
					},
					PolicyResponse: engineapi.PolicyResponse{
>>>>>>> ed5cf2cd
						ValidationFailureAction: "Audit",
						Rules: []engineapi.RuleResponse{
							{
								Name:    "rule-warning",
								Status:  engineapi.RuleStatusWarn,
								Message: "message warning",
							},
						},
					},
				},
			},
			failurePolicy: kyvernov1.Ignore,
			log:           logr.Discard(),
		},
		want: false,
	}, {
		name: "warning - fail",
		args: args{
			engineResponses: []*engineapi.EngineResponse{
				{
<<<<<<< HEAD
					PolicyResponse: &engineapi.PolicyResponse{
=======
					Policy: &kyvernov1.ClusterPolicy{
						ObjectMeta: v1.ObjectMeta{
							Name: "test",
						},
					},
					PolicyResponse: engineapi.PolicyResponse{
>>>>>>> ed5cf2cd
						ValidationFailureAction: "Audit",
						Rules: []engineapi.RuleResponse{
							{
								Name:    "rule-warning",
								Status:  engineapi.RuleStatusWarn,
								Message: "message warning",
							},
						},
					},
				},
			},
			failurePolicy: kyvernov1.Fail,
			log:           logr.Discard(),
		},
		want: false,
	}}
	for _, tt := range tests {
		t.Run(tt.name, func(t *testing.T) {
			got := BlockRequest(tt.args.engineResponses, tt.args.failurePolicy, tt.args.log)
			assert.Equal(t, tt.want, got)
		})
	}
}

func TestGetBlockedMessages(t *testing.T) {
	type args struct {
		engineResponses []*engineapi.EngineResponse
	}
	tests := []struct {
		name string
		args args
		want string
	}{{
		name: "failure - enforce",
		args: args{
			engineResponses: []*engineapi.EngineResponse{
				{
<<<<<<< HEAD
					PolicyResponse: &engineapi.PolicyResponse{
						Policy: engineapi.PolicySpec{
=======
					Policy: &kyvernov1.ClusterPolicy{
						ObjectMeta: v1.ObjectMeta{
>>>>>>> ed5cf2cd
							Name: "test",
						},
					},
					PolicyResponse: engineapi.PolicyResponse{
						ValidationFailureAction: "Enforce",
						Rules: []engineapi.RuleResponse{
							{
								Name:    "rule-fail",
								Status:  engineapi.RuleStatusFail,
								Message: "message fail",
							},
						},
						Resource: engineapi.ResourceSpec{
							Kind:      "foo",
							Namespace: "bar",
							Name:      "baz",
						},
					},
				},
			},
		},
		want: "\n\npolicy foo/bar/baz for resource violation: \n\ntest:\n  rule-fail: message fail\n",
	}, {
		name: "error - enforce",
		args: args{
			engineResponses: []*engineapi.EngineResponse{
				{
<<<<<<< HEAD
					PolicyResponse: &engineapi.PolicyResponse{
						Policy: engineapi.PolicySpec{
=======
					Policy: &kyvernov1.ClusterPolicy{
						ObjectMeta: v1.ObjectMeta{
>>>>>>> ed5cf2cd
							Name: "test",
						},
					},
					PolicyResponse: engineapi.PolicyResponse{
						ValidationFailureAction: "Enforce",
						Rules: []engineapi.RuleResponse{
							{
								Name:    "rule-error",
								Status:  engineapi.RuleStatusError,
								Message: "message error",
							},
						},
						Resource: engineapi.ResourceSpec{
							Kind:      "foo",
							Namespace: "bar",
							Name:      "baz",
						},
					},
				},
			},
		},
		want: "\n\npolicy foo/bar/baz for resource error: \n\ntest:\n  rule-error: message error\n",
	}, {
		name: "error and failure - enforce",
		args: args{
			engineResponses: []*engineapi.EngineResponse{
				{
<<<<<<< HEAD
					PolicyResponse: &engineapi.PolicyResponse{
						Policy: engineapi.PolicySpec{
=======
					Policy: &kyvernov1.ClusterPolicy{
						ObjectMeta: v1.ObjectMeta{
>>>>>>> ed5cf2cd
							Name: "test",
						},
					},
					PolicyResponse: engineapi.PolicyResponse{
						ValidationFailureAction: "Enforce",
						Rules: []engineapi.RuleResponse{
							{
								Name:    "rule-fail",
								Status:  engineapi.RuleStatusFail,
								Message: "message fail",
							},
							{
								Name:    "rule-error",
								Status:  engineapi.RuleStatusError,
								Message: "message error",
							},
						},
						Resource: engineapi.ResourceSpec{
							Kind:      "foo",
							Namespace: "bar",
							Name:      "baz",
						},
					},
				},
			},
		},
		want: "\n\npolicy foo/bar/baz for resource violation: \n\ntest:\n  rule-error: message error\n  rule-fail: message fail\n",
	}}
	for _, tt := range tests {
		t.Run(tt.name, func(t *testing.T) {
			got := GetBlockedMessages(tt.args.engineResponses)
			assert.Equal(t, tt.want, got)
		})
	}
}<|MERGE_RESOLUTION|>--- conflicted
+++ resolved
@@ -59,16 +59,12 @@
 		args: args{
 			engineResponses: []*engineapi.EngineResponse{
 				{
-<<<<<<< HEAD
-					PolicyResponse: &engineapi.PolicyResponse{
-=======
-					Policy: &kyvernov1.ClusterPolicy{
-						ObjectMeta: v1.ObjectMeta{
-							Name: "test",
-						},
-					},
-					PolicyResponse: engineapi.PolicyResponse{
->>>>>>> ed5cf2cd
+					Policy: &kyvernov1.ClusterPolicy{
+						ObjectMeta: v1.ObjectMeta{
+							Name: "test",
+						},
+					},
+					PolicyResponse: &engineapi.PolicyResponse{
 						ValidationFailureAction: "Enforce",
 						Rules: []engineapi.RuleResponse{
 							{
@@ -89,16 +85,12 @@
 		args: args{
 			engineResponses: []*engineapi.EngineResponse{
 				{
-<<<<<<< HEAD
-					PolicyResponse: &engineapi.PolicyResponse{
-=======
-					Policy: &kyvernov1.ClusterPolicy{
-						ObjectMeta: v1.ObjectMeta{
-							Name: "test",
-						},
-					},
-					PolicyResponse: engineapi.PolicyResponse{
->>>>>>> ed5cf2cd
+					Policy: &kyvernov1.ClusterPolicy{
+						ObjectMeta: v1.ObjectMeta{
+							Name: "test",
+						},
+					},
+					PolicyResponse: &engineapi.PolicyResponse{
 						ValidationFailureAction: "Audit",
 						Rules: []engineapi.RuleResponse{
 							{
@@ -119,16 +111,12 @@
 		args: args{
 			engineResponses: []*engineapi.EngineResponse{
 				{
-<<<<<<< HEAD
-					PolicyResponse: &engineapi.PolicyResponse{
-=======
-					Policy: &kyvernov1.ClusterPolicy{
-						ObjectMeta: v1.ObjectMeta{
-							Name: "test",
-						},
-					},
-					PolicyResponse: engineapi.PolicyResponse{
->>>>>>> ed5cf2cd
+					Policy: &kyvernov1.ClusterPolicy{
+						ObjectMeta: v1.ObjectMeta{
+							Name: "test",
+						},
+					},
+					PolicyResponse: &engineapi.PolicyResponse{
 						ValidationFailureAction: "Audit",
 						Rules: []engineapi.RuleResponse{
 							{
@@ -149,16 +137,12 @@
 		args: args{
 			engineResponses: []*engineapi.EngineResponse{
 				{
-<<<<<<< HEAD
-					PolicyResponse: &engineapi.PolicyResponse{
-=======
-					Policy: &kyvernov1.ClusterPolicy{
-						ObjectMeta: v1.ObjectMeta{
-							Name: "test",
-						},
-					},
-					PolicyResponse: engineapi.PolicyResponse{
->>>>>>> ed5cf2cd
+					Policy: &kyvernov1.ClusterPolicy{
+						ObjectMeta: v1.ObjectMeta{
+							Name: "test",
+						},
+					},
+					PolicyResponse: &engineapi.PolicyResponse{
 						ValidationFailureAction: "Audit",
 						Rules: []engineapi.RuleResponse{
 							{
@@ -179,16 +163,12 @@
 		args: args{
 			engineResponses: []*engineapi.EngineResponse{
 				{
-<<<<<<< HEAD
-					PolicyResponse: &engineapi.PolicyResponse{
-=======
-					Policy: &kyvernov1.ClusterPolicy{
-						ObjectMeta: v1.ObjectMeta{
-							Name: "test",
-						},
-					},
-					PolicyResponse: engineapi.PolicyResponse{
->>>>>>> ed5cf2cd
+					Policy: &kyvernov1.ClusterPolicy{
+						ObjectMeta: v1.ObjectMeta{
+							Name: "test",
+						},
+					},
+					PolicyResponse: &engineapi.PolicyResponse{
 						ValidationFailureAction: "Audit",
 						Rules: []engineapi.RuleResponse{
 							{
@@ -209,16 +189,12 @@
 		args: args{
 			engineResponses: []*engineapi.EngineResponse{
 				{
-<<<<<<< HEAD
-					PolicyResponse: &engineapi.PolicyResponse{
-=======
-					Policy: &kyvernov1.ClusterPolicy{
-						ObjectMeta: v1.ObjectMeta{
-							Name: "test",
-						},
-					},
-					PolicyResponse: engineapi.PolicyResponse{
->>>>>>> ed5cf2cd
+					Policy: &kyvernov1.ClusterPolicy{
+						ObjectMeta: v1.ObjectMeta{
+							Name: "test",
+						},
+					},
+					PolicyResponse: &engineapi.PolicyResponse{
 						ValidationFailureAction: "Audit",
 						Rules: []engineapi.RuleResponse{
 							{
@@ -256,17 +232,12 @@
 		args: args{
 			engineResponses: []*engineapi.EngineResponse{
 				{
-<<<<<<< HEAD
-					PolicyResponse: &engineapi.PolicyResponse{
-						Policy: engineapi.PolicySpec{
-=======
-					Policy: &kyvernov1.ClusterPolicy{
-						ObjectMeta: v1.ObjectMeta{
->>>>>>> ed5cf2cd
-							Name: "test",
-						},
-					},
-					PolicyResponse: engineapi.PolicyResponse{
+					Policy: &kyvernov1.ClusterPolicy{
+						ObjectMeta: v1.ObjectMeta{
+							Name: "test",
+						},
+					},
+					PolicyResponse: &engineapi.PolicyResponse{
 						ValidationFailureAction: "Enforce",
 						Rules: []engineapi.RuleResponse{
 							{
@@ -290,17 +261,12 @@
 		args: args{
 			engineResponses: []*engineapi.EngineResponse{
 				{
-<<<<<<< HEAD
-					PolicyResponse: &engineapi.PolicyResponse{
-						Policy: engineapi.PolicySpec{
-=======
-					Policy: &kyvernov1.ClusterPolicy{
-						ObjectMeta: v1.ObjectMeta{
->>>>>>> ed5cf2cd
-							Name: "test",
-						},
-					},
-					PolicyResponse: engineapi.PolicyResponse{
+					Policy: &kyvernov1.ClusterPolicy{
+						ObjectMeta: v1.ObjectMeta{
+							Name: "test",
+						},
+					},
+					PolicyResponse: &engineapi.PolicyResponse{
 						ValidationFailureAction: "Enforce",
 						Rules: []engineapi.RuleResponse{
 							{
@@ -324,17 +290,12 @@
 		args: args{
 			engineResponses: []*engineapi.EngineResponse{
 				{
-<<<<<<< HEAD
-					PolicyResponse: &engineapi.PolicyResponse{
-						Policy: engineapi.PolicySpec{
-=======
-					Policy: &kyvernov1.ClusterPolicy{
-						ObjectMeta: v1.ObjectMeta{
->>>>>>> ed5cf2cd
-							Name: "test",
-						},
-					},
-					PolicyResponse: engineapi.PolicyResponse{
+					Policy: &kyvernov1.ClusterPolicy{
+						ObjectMeta: v1.ObjectMeta{
+							Name: "test",
+						},
+					},
+					PolicyResponse: &engineapi.PolicyResponse{
 						ValidationFailureAction: "Enforce",
 						Rules: []engineapi.RuleResponse{
 							{
