package webhooks

import (
	"encoding/json"
	"fmt"

	"github.com/golang/glog"
	kyverno "github.com/nirmata/kyverno/pkg/api/kyverno/v1alpha1"
	"github.com/nirmata/kyverno/pkg/utils"
	v1beta1 "k8s.io/api/admission/v1beta1"
	metav1 "k8s.io/apimachinery/pkg/apis/meta/v1"
)

//HandlePolicyValidation performs the validation check on policy resource
func (ws *WebhookServer) HandlePolicyValidation(request *v1beta1.AdmissionRequest) *v1beta1.AdmissionResponse {
	var policy *policyv1.Policy
	admissionResp := &v1beta1.AdmissionResponse{
		Allowed: true,
	}

	raw := request.Object.Raw
	if request.Operation == v1beta1.Delete {
		raw = request.OldObject.Raw
	}
	if err := json.Unmarshal(raw, &policy); err != nil {
		glog.Errorf("Failed to unmarshal policy admission request, err %v\n", err)
		return &v1beta1.AdmissionResponse{Allowed: false}
	}

	if request.Operation != v1beta1.Delete {
		admissionResp = ws.validateUniqueRuleName(policy)
	}

	if admissionResp.Allowed {
		ws.manageWebhookConfigurations(*policy, request.Operation)
	}

	return admissionResp
}

// Verify if the Rule names are unique within a policy
<<<<<<< HEAD
func (ws *WebhookServer) validateUniqueRuleName(policy *policyv1.Policy) *v1beta1.AdmissionResponse {
=======
func (ws *WebhookServer) validateUniqueRuleName(rawPolicy []byte) *v1beta1.AdmissionResponse {
	var policy *kyverno.Policy
>>>>>>> aed0ed0d
	var ruleNames []string

	for _, rule := range policy.Spec.Rules {
		if utils.Contains(ruleNames, rule.Name) {
			msg := fmt.Sprintf(`The policy "%s" is invalid: duplicate rule name: "%s"`, policy.Name, rule.Name)
			glog.Errorln(msg)

			return &v1beta1.AdmissionResponse{
				Allowed: false,
				Result: &metav1.Status{
					Message: msg,
				},
			}
		}
		ruleNames = append(ruleNames, rule.Name)
	}

	glog.V(3).Infof("Policy validation passed")
	return &v1beta1.AdmissionResponse{
		Allowed: true,
	}
}<|MERGE_RESOLUTION|>--- conflicted
+++ resolved
@@ -13,7 +13,7 @@
 
 //HandlePolicyValidation performs the validation check on policy resource
 func (ws *WebhookServer) HandlePolicyValidation(request *v1beta1.AdmissionRequest) *v1beta1.AdmissionResponse {
-	var policy *policyv1.Policy
+	var policy *kyverno.Policy
 	admissionResp := &v1beta1.AdmissionResponse{
 		Allowed: true,
 	}
@@ -39,12 +39,11 @@
 }
 
 // Verify if the Rule names are unique within a policy
-<<<<<<< HEAD
-func (ws *WebhookServer) validateUniqueRuleName(policy *policyv1.Policy) *v1beta1.AdmissionResponse {
-=======
-func (ws *WebhookServer) validateUniqueRuleName(rawPolicy []byte) *v1beta1.AdmissionResponse {
-	var policy *kyverno.Policy
->>>>>>> aed0ed0d
+func (ws *WebhookServer) validateUniqueRuleName(policy *kyverno.Policy) *v1beta1.AdmissionResponse {
+	// =======
+	// func (ws *WebhookServer) validateUniqueRuleName(rawPolicy []byte) *v1beta1.AdmissionResponse {
+	// 	var policy *kyverno.Policy
+	// >>>>>>> policyViolation
 	var ruleNames []string
 
 	for _, rule := range policy.Spec.Rules {
