--- conflicted
+++ resolved
@@ -19,15 +19,12 @@
 // HandleValidation handles validating webhook admission request
 // If there are no errors in validating rule we apply generation rules
 // patchedResource is the (resource + patches) after applying mutation rules
-<<<<<<< HEAD
-func (ws *WebhookServer) HandleValidation(request *v1beta1.AdmissionRequest, policies []kyverno.ClusterPolicy, patchedResource []byte, ctx *context.Context, userRequestInfo kyverno.RequestInfo) (bool, string) {
-	logger := ws.log.WithValues("action", "validation", "uid", request.UID, "kind", request.Kind, "namespace", request.Namespace, "name", request.Name, "operation", request.Operation)
-	logger.V(4).Info("incoming request")
-=======
 func (ws *WebhookServer) HandleValidation(
 	request *v1beta1.AdmissionRequest,
 	policies []kyverno.ClusterPolicy,
-	patchedResource []byte, roles, clusterRoles []string) (bool, string) {
+	patchedResource []byte,
+	ctx *context.Context,
+	userRequestInfo kyverno.RequestInfo) (bool, string) {
 
 	resourceName := request.Kind.Kind + "/" + request.Name
 	if request.Namespace != "" {
@@ -35,7 +32,6 @@
 	}
 
 	logger := ws.log.WithValues("action", "validate", "resource", resourceName, "operation", request.Operation)
->>>>>>> c4c28b70
 
 	if val, err := ctx.Query("request.object.metadata.deletionTimestamp"); val != nil && err == nil {
 		return true, ""
@@ -48,31 +44,6 @@
 		logger.Error(err, "failed to extract resource")
 		return true, ""
 	}
-<<<<<<< HEAD
-=======
-
-	userRequestInfo := kyverno.RequestInfo{
-		Roles:             roles,
-		ClusterRoles:      clusterRoles,
-		AdmissionUserInfo: request.UserInfo}
-	// build context
-	ctx := context.NewContext()
-	// load incoming resource into the context
-	err = ctx.AddResource(request.Object.Raw)
-	if err != nil {
-		logger.Error(err, "failed to load incoming resource in context")
-	}
-
-	err = ctx.AddUserInfo(userRequestInfo)
-	if err != nil {
-		logger.Error(err, "failed to load userInfo in context")
-	}
-
-	err = ctx.AddSA(userRequestInfo.AdmissionUserInfo.Username)
-	if err != nil {
-		logger.Error(err, "failed to load service account in context")
-	}
->>>>>>> c4c28b70
 
 	policyContext := engine.PolicyContext{
 		NewResource:   newR,
