--- conflicted
+++ resolved
@@ -1,10 +1,11 @@
 package webhooks
 
 import (
-	client "github.com/kyverno/kyverno/pkg/dclient"
 	"reflect"
 	"sort"
 	"time"
+
+	client "github.com/kyverno/kyverno/pkg/dclient"
 
 	"github.com/go-logr/logr"
 	kyverno "github.com/kyverno/kyverno/pkg/api/kyverno/v1"
@@ -37,13 +38,9 @@
 	prGenerator policyreport.GeneratorInterface,
 	log logr.Logger,
 	dynamicConfig config.Interface,
-<<<<<<< HEAD
-	resCache resourcecache.ResourceCacheIface,
-	namespaceLabels map[string]string) (bool, string) {
-=======
 	resCache resourcecache.ResourceCache,
+	namespaceLabels map[string]string,
 	client *client.Client) (bool, string) {
->>>>>>> f2478921
 
 	if len(policies) == 0 {
 		return true, ""
