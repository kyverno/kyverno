--- conflicted
+++ resolved
@@ -37,16 +37,8 @@
 	prGenerator policyreport.GeneratorInterface,
 	log logr.Logger,
 	dynamicConfig config.Interface,
-<<<<<<< HEAD
-<<<<<<< HEAD
-	resCache resourcecache.ResourceCacheIface,
+	resCache resourcecache.ResourceCache,
 	client *client.Client) (bool, string) {
-=======
-	resCache resourcecache.ResourceCache) (bool, string) {
->>>>>>> c6922631 (Refactor resourceCache; Reduce throttling requests (background controller) (#1500))
-=======
-	resCache resourcecache.ResourceCache) (bool, string) {
->>>>>>> c6922631
 
 	if len(policies) == 0 {
 		return true, ""
