--- conflicted
+++ resolved
@@ -59,12 +59,6 @@
 		glog.Error(err)
 		return true, ""
 	}
-	// build context
-	ctx := context.NewContext()
-	// load incoming resource into the context
-	ctx.AddResource(request.Object.Raw)
-	ctx.AddUserInfo(request.UserInfo)
-
 	userRequestInfo := kyverno.RequestInfo{
 		Roles:             roles,
 		ClusterRoles:      clusterRoles,
@@ -76,20 +70,10 @@
 	ctx.AddUserInfo(userRequestInfo)
 
 	policyContext := engine.PolicyContext{
-<<<<<<< HEAD
 		NewResource:   newR,
 		OldResource:   oldR,
 		Context:       ctx,
 		AdmissionInfo: userRequestInfo,
-=======
-		NewResource: newR,
-		OldResource: oldR,
-		Context:     ctx,
-		AdmissionInfo: engine.RequestInfo{
-			Roles:             roles,
-			ClusterRoles:      clusterRoles,
-			AdmissionUserInfo: request.UserInfo},
->>>>>>> 5b8ab384
 	}
 	var engineResponses []response.EngineResponse
 	for _, policy := range policies {
