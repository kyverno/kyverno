package mutation

import (
	"context"
	"fmt"
	"reflect"
	"time"

	"github.com/go-logr/logr"
	kyvernov1 "github.com/kyverno/kyverno/api/kyverno/v1"
	"github.com/kyverno/kyverno/pkg/common"
	"github.com/kyverno/kyverno/pkg/engine"
	"github.com/kyverno/kyverno/pkg/engine/response"
	"github.com/kyverno/kyverno/pkg/event"
	"github.com/kyverno/kyverno/pkg/metrics"
	"github.com/kyverno/kyverno/pkg/openapi"
	"github.com/kyverno/kyverno/pkg/registryclient"
	"github.com/kyverno/kyverno/pkg/utils"
	engineutils "github.com/kyverno/kyverno/pkg/utils/engine"
	jsonutils "github.com/kyverno/kyverno/pkg/utils/json"
	webhookutils "github.com/kyverno/kyverno/pkg/webhooks/utils"
	"github.com/pkg/errors"
	admissionv1 "k8s.io/api/admission/v1"
	metav1 "k8s.io/apimachinery/pkg/apis/meta/v1"
	"k8s.io/apimachinery/pkg/apis/meta/v1/unstructured"
	corev1listers "k8s.io/client-go/listers/core/v1"
)

type MutationHandler interface {
	// HandleMutation handles validating webhook admission request
	// If there are no errors in validating rule we apply generation rules
	// patchedResource is the (resource + patches) after applying mutation rules
<<<<<<< HEAD
	HandleMutation(
		context.Context,
		*admissionv1.AdmissionRequest,
		[]kyvernov1.PolicyInterface,
		*engine.PolicyContext,
		// map[string]string,
		time.Time,
	) ([]byte, []string, error)
=======
	HandleMutation(context.Context, *admissionv1.AdmissionRequest, []kyvernov1.PolicyInterface, *engine.PolicyContext, time.Time) ([]byte, []string, error)
>>>>>>> ff728d5f
}

func NewMutationHandler(
	log logr.Logger,
	rclient registryclient.Client,
	eventGen event.Interface,
	openApiManager openapi.ValidateInterface,
	nsLister corev1listers.NamespaceLister,
	metrics metrics.MetricsConfigManager,
) MutationHandler {
	return &mutationHandler{
		log:            log,
		rclient:        rclient,
		eventGen:       eventGen,
		openApiManager: openApiManager,
		nsLister:       nsLister,
		metrics:        metrics,
	}
}

type mutationHandler struct {
	log            logr.Logger
	rclient        registryclient.Client
	eventGen       event.Interface
	openApiManager openapi.ValidateInterface
	nsLister       corev1listers.NamespaceLister
	metrics        metrics.MetricsConfigManager
}

func (h *mutationHandler) HandleMutation(
	ctx context.Context,
	request *admissionv1.AdmissionRequest,
	policies []kyvernov1.PolicyInterface,
	policyContext *engine.PolicyContext,
	admissionRequestTimestamp time.Time,
) ([]byte, []string, error) {
	mutatePatches, mutateEngineResponses, err := h.applyMutations(ctx, request, policies, policyContext)
	if err != nil {
		return nil, nil, err
	}
	h.log.V(6).Info("", "generated patches", string(mutatePatches))
	return mutatePatches, webhookutils.GetWarningMessages(mutateEngineResponses), nil
}

// applyMutations handles mutating webhook admission request
// return value: generated patches, triggered policies, engine responses correspdonding to the triggered policies
func (v *mutationHandler) applyMutations(
	ctx context.Context,
	request *admissionv1.AdmissionRequest,
	policies []kyvernov1.PolicyInterface,
	policyContext *engine.PolicyContext,
) ([]byte, []*response.EngineResponse, error) {
	if len(policies) == 0 {
		return nil, nil, nil
	}

	if isResourceDeleted(policyContext) && request.Operation == admissionv1.Update {
		return nil, nil, nil
	}

	var patches [][]byte
	var engineResponses []*response.EngineResponse

	for _, policy := range policies {
		spec := policy.GetSpec()
		if !spec.HasMutate() {
			continue
		}
		v.log.V(3).Info("applying policy mutate rules", "policy", policy.GetName())
		currentContext := policyContext.WithPolicy(policy)
		engineResponse, policyPatches, err := v.applyMutation(ctx, request, currentContext)
		if err != nil {
			return nil, nil, fmt.Errorf("mutation policy %s error: %v", policy.GetName(), err)
		}

		if len(policyPatches) > 0 {
			patches = append(patches, policyPatches...)
			rules := engineResponse.GetSuccessRules()
			if len(rules) != 0 {
				v.log.Info("mutation rules from policy applied successfully", "policy", policy.GetName(), "rules", rules)
			}
		}

		policyContext = currentContext.WithNewResource(engineResponse.PatchedResource)
		engineResponses = append(engineResponses, engineResponse)

		// registering the kyverno_policy_results_total metric concurrently
		go webhookutils.RegisterPolicyResultsMetricMutation(context.TODO(), v.log, v.metrics, string(request.Operation), policy, *engineResponse)
		// registering the kyverno_policy_execution_duration_seconds metric concurrently
		go webhookutils.RegisterPolicyExecutionDurationMetricMutate(context.TODO(), v.log, v.metrics, string(request.Operation), policy, *engineResponse)
	}

	// generate annotations
	if annPatches := utils.GenerateAnnotationPatches(engineResponses, v.log); annPatches != nil {
		patches = append(patches, annPatches...)
	}

	if !isResourceDeleted(policyContext) {
		events := webhookutils.GenerateEvents(engineResponses, false)
		v.eventGen.Add(events...)
	}

	logMutationResponse(patches, engineResponses, v.log)

	// patches holds all the successful patches, if no patch is created, it returns nil
	return jsonutils.JoinPatches(patches...), engineResponses, nil
}

func (h *mutationHandler) applyMutation(ctx context.Context, request *admissionv1.AdmissionRequest, policyContext *engine.PolicyContext) (*response.EngineResponse, [][]byte, error) {
	if request.Kind.Kind != "Namespace" && request.Namespace != "" {
		policyContext = policyContext.WithNamespaceLabels(common.GetNamespaceSelectorsFromNamespaceLister(request.Kind.Kind, request.Namespace, h.nsLister, h.log))
	}

	engineResponse := engine.Mutate(ctx, h.rclient, policyContext)
	policyPatches := engineResponse.GetPatches()

	if !engineResponse.IsSuccessful() {
		return nil, nil, fmt.Errorf("failed to apply policy %s rules %v", policyContext.Policy().GetName(), engineResponse.GetFailedRules())
	}

	if policyContext.Policy().ValidateSchema() && engineResponse.PatchedResource.GetKind() != "*" {
		err := h.openApiManager.ValidateResource(*engineResponse.PatchedResource.DeepCopy(), engineResponse.PatchedResource.GetAPIVersion(), engineResponse.PatchedResource.GetKind())
		if err != nil {
			return nil, nil, errors.Wrapf(err, "failed to validate resource mutated by policy %s", policyContext.Policy().GetName())
		}
	}

	return engineResponse, policyPatches, nil
}

func logMutationResponse(patches [][]byte, engineResponses []*response.EngineResponse, logger logr.Logger) {
	if len(patches) != 0 {
		logger.V(4).Info("created patches", "count", len(patches))
	}

	// if any of the policies fails, print out the error
	if !engineutils.IsResponseSuccessful(engineResponses) {
		logger.Error(errors.New(webhookutils.GetErrorMsg(engineResponses)), "failed to apply mutation rules on the resource, reporting policy violation")
	}
}

func isResourceDeleted(policyContext *engine.PolicyContext) bool {
	var deletionTimeStamp *metav1.Time
	if reflect.DeepEqual(policyContext.NewResource, unstructured.Unstructured{}) {
		resource := policyContext.NewResource()
		deletionTimeStamp = resource.GetDeletionTimestamp()
	} else {
		resource := policyContext.OldResource()
		deletionTimeStamp = resource.GetDeletionTimestamp()
	}
	return deletionTimeStamp != nil
}<|MERGE_RESOLUTION|>--- conflicted
+++ resolved
@@ -30,18 +30,7 @@
 	// HandleMutation handles validating webhook admission request
 	// If there are no errors in validating rule we apply generation rules
 	// patchedResource is the (resource + patches) after applying mutation rules
-<<<<<<< HEAD
-	HandleMutation(
-		context.Context,
-		*admissionv1.AdmissionRequest,
-		[]kyvernov1.PolicyInterface,
-		*engine.PolicyContext,
-		// map[string]string,
-		time.Time,
-	) ([]byte, []string, error)
-=======
 	HandleMutation(context.Context, *admissionv1.AdmissionRequest, []kyvernov1.PolicyInterface, *engine.PolicyContext, time.Time) ([]byte, []string, error)
->>>>>>> ff728d5f
 }
 
 func NewMutationHandler(
