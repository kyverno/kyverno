package validation

import (
	"context"
	"fmt"
	"reflect"
	"time"

	"github.com/go-logr/logr"
	kyvernov1 "github.com/kyverno/kyverno/api/kyverno/v1"
	"github.com/kyverno/kyverno/pkg/client/clientset/versioned"
	"github.com/kyverno/kyverno/pkg/engine"
	"github.com/kyverno/kyverno/pkg/engine/response"
	"github.com/kyverno/kyverno/pkg/event"
	"github.com/kyverno/kyverno/pkg/metrics"
	"github.com/kyverno/kyverno/pkg/policycache"
	"github.com/kyverno/kyverno/pkg/tracing"
	admissionutils "github.com/kyverno/kyverno/pkg/utils/admission"
	controllerutils "github.com/kyverno/kyverno/pkg/utils/controller"
	reportutils "github.com/kyverno/kyverno/pkg/utils/report"
	webhookutils "github.com/kyverno/kyverno/pkg/webhooks/utils"
	"go.opentelemetry.io/otel/trace"
	admissionv1 "k8s.io/api/admission/v1"
	metav1 "k8s.io/apimachinery/pkg/apis/meta/v1"
	"k8s.io/apimachinery/pkg/apis/meta/v1/unstructured"
	"k8s.io/apimachinery/pkg/runtime/schema"
)

type ValidationHandler interface {
	// HandleValidation handles validating webhook admission request
	// If there are no errors in validating rule we apply generation rules
	// patchedResource is the (resource + patches) after applying mutation rules
	HandleValidation(context.Context, *admissionv1.AdmissionRequest, []kyvernov1.PolicyInterface, *engine.PolicyContext, map[string]string, time.Time) (bool, string, []string)
}

func NewValidationHandler(
	log logr.Logger,
	kyvernoClient versioned.Interface,
	pCache policycache.Cache,
	pcBuilder webhookutils.PolicyContextBuilder,
	eventGen event.Interface,
	admissionReports bool,
	metrics *metrics.MetricsConfig,
) ValidationHandler {
	return &validationHandler{
		log:              log,
		kyvernoClient:    kyvernoClient,
		pCache:           pCache,
		pcBuilder:        pcBuilder,
		eventGen:         eventGen,
		admissionReports: admissionReports,
		metrics:          metrics,
	}
}

type validationHandler struct {
	log              logr.Logger
	kyvernoClient    versioned.Interface
	pCache           policycache.Cache
	pcBuilder        webhookutils.PolicyContextBuilder
	eventGen         event.Interface
	admissionReports bool
	metrics          *metrics.MetricsConfig
}

func (v *validationHandler) HandleValidation(
	ctx context.Context,
	request *admissionv1.AdmissionRequest,
	policies []kyvernov1.PolicyInterface,
	policyContext *engine.PolicyContext,
	namespaceLabels map[string]string,
	admissionRequestTimestamp time.Time,
) (bool, string, []string) {
	if len(policies) == 0 {
		// invoke handleAudit as we may have some policies in audit mode to consider
		go v.handleAudit(ctx, policyContext.NewResource, request, namespaceLabels)
		return true, "", nil
	}

	resourceName := admissionutils.GetResourceName(request)
	logger := v.log.WithValues("action", "validate", "resource", resourceName, "operation", request.Operation, "gvk", request.Kind.String())

	var deletionTimeStamp *metav1.Time
	if reflect.DeepEqual(policyContext.NewResource, unstructured.Unstructured{}) {
		deletionTimeStamp = policyContext.NewResource.GetDeletionTimestamp()
	} else {
		deletionTimeStamp = policyContext.OldResource.GetDeletionTimestamp()
	}

	if deletionTimeStamp != nil && request.Operation == admissionv1.Update {
		return true, "", nil
	}

	var engineResponses []*response.EngineResponse
	failurePolicy := kyvernov1.Ignore
	for _, policy := range policies {
<<<<<<< HEAD
		tracing.Span(
			ctx,
			"pkg/webhooks/resource/validate",
			fmt.Sprintf("POLICY %s/%s", policy.GetNamespace(), policy.GetName()),
			func(ctx context.Context, span trace.Span) {
				policyContext.Policy = policy
				policyContext.NamespaceLabels = namespaceLabels
				if policy.GetSpec().GetFailurePolicy() == kyvernov1.Fail {
					failurePolicy = kyvernov1.Fail
				}

				engineResponse := engine.Validate(ctx, policyContext)
				if engineResponse.IsNil() {
					// we get an empty response if old and new resources created the same response
					// allow updates if resource update doesnt change the policy evaluation
					return
				}

				go webhookutils.RegisterPolicyResultsMetricValidation(logger, v.metrics, string(request.Operation), policyContext.Policy, *engineResponse)
				go webhookutils.RegisterPolicyExecutionDurationMetricValidate(logger, v.metrics, string(request.Operation), policyContext.Policy, *engineResponse)

				engineResponses = append(engineResponses, engineResponse)
				if !engineResponse.IsSuccessful() {
					logger.V(2).Info("validation failed", "policy", policy.GetName(), "failed rules", engineResponse.GetFailedRules())
					return
				}

				if len(engineResponse.GetSuccessRules()) > 0 {
					logger.V(2).Info("validation passed", "policy", policy.GetName())
				}
			},
		)
=======
		policyContext.Policy = policy
		policyContext.NamespaceLabels = namespaceLabels
		if policy.GetSpec().GetFailurePolicy() == kyvernov1.Fail {
			failurePolicy = kyvernov1.Fail
		}

		engineResponse := engine.Validate(policyContext)
		if engineResponse.IsNil() {
			// we get an empty response if old and new resources created the same response
			// allow updates if resource update doesnt change the policy evaluation
			continue
		}

		go webhookutils.RegisterPolicyResultsMetricValidation(logger, metricsConfig, string(request.Operation), policyContext.Policy, *engineResponse)
		go webhookutils.RegisterPolicyExecutionDurationMetricValidate(logger, metricsConfig, string(request.Operation), policyContext.Policy, *engineResponse)

		engineResponses = append(engineResponses, engineResponse)
		if !engineResponse.IsSuccessful() {
			logger.V(2).Info("validation failed", "action", policy.GetSpec().ValidationFailureAction, "policy", policy.GetName(), "failed rules", engineResponse.GetFailedRules())
			continue
		}

		if len(engineResponse.GetSuccessRules()) > 0 {
			logger.V(2).Info("validation passed", "policy", policy.GetName())
		}
>>>>>>> 3d7e0e7f
	}

	blocked := webhookutils.BlockRequest(engineResponses, failurePolicy, logger)
	if deletionTimeStamp == nil {
		events := webhookutils.GenerateEvents(engineResponses, blocked)
		v.eventGen.Add(events...)
	}

	if blocked {
		logger.V(4).Info("admission request blocked")
		return false, webhookutils.GetBlockedMessages(engineResponses), nil
	}

	go v.handleAudit(ctx, policyContext.NewResource, request, namespaceLabels, engineResponses...)

	warnings := webhookutils.GetWarningMessages(engineResponses)
	return true, "", warnings
}

func (v *validationHandler) buildAuditResponses(ctx context.Context, resource unstructured.Unstructured, request *admissionv1.AdmissionRequest, namespaceLabels map[string]string) ([]*response.EngineResponse, error) {
	policies := v.pCache.GetPolicies(policycache.ValidateAudit, request.Kind.Kind, request.Namespace)
	policyContext, err := v.pcBuilder.Build(request, policies...)
	if err != nil {
		return nil, err
	}
	var responses []*response.EngineResponse
	for _, policy := range policies {
		tracing.Span(
			ctx,
			"pkg/webhooks/resource/validate",
			fmt.Sprintf("POLICY %s/%s", policy.GetNamespace(), policy.GetName()),
			func(ctx context.Context, span trace.Span) {
				policyContext.Policy = policy
				policyContext.NamespaceLabels = namespaceLabels
				responses = append(responses, engine.Validate(ctx, policyContext))
			},
		)
	}
	return responses, nil
}

func (v *validationHandler) handleAudit(
	ctx context.Context,
	resource unstructured.Unstructured,
	request *admissionv1.AdmissionRequest,
	namespaceLabels map[string]string,
	engineResponses ...*response.EngineResponse,
) {
	if !v.admissionReports {
		return
	}
	if request.DryRun != nil && *request.DryRun {
		return
	}
	// we don't need reports for deletions and when it's about sub resources
	if request.Operation == admissionv1.Delete || request.SubResource != "" {
		return
	}
	// check if the resource supports reporting
	if !reportutils.IsGvkSupported(schema.GroupVersionKind(request.Kind)) {
		return
	}
	tracing.Span(
		ctx,
		"pkg/webhooks/resource/validate",
		fmt.Sprintf("AUDIT %s %s", request.Operation, request.Kind),
		func(ctx context.Context, span trace.Span) {
			responses, err := v.buildAuditResponses(ctx, resource, request, namespaceLabels)
			if err != nil {
				v.log.Error(err, "failed to build audit responses")
			}
			responses = append(responses, engineResponses...)
			report := reportutils.NewAdmissionReport(resource, request, request.Kind, responses...)
			// if it's not a creation, the resource already exists, we can set the owner
			if request.Operation != admissionv1.Create {
				gv := metav1.GroupVersion{Group: request.Kind.Group, Version: request.Kind.Version}
				controllerutils.SetOwner(report, gv.String(), request.Kind.Kind, resource.GetName(), resource.GetUID())
			}
			if len(report.GetResults()) > 0 {
				_, err = reportutils.CreateReport(ctx, report, v.kyvernoClient)
				if err != nil {
					v.log.Error(err, "failed to create report")
				}
			}
		},
		trace.WithNewRoot(),
		trace.WithLinks(trace.LinkFromContext(ctx)),
	)
}<|MERGE_RESOLUTION|>--- conflicted
+++ resolved
@@ -94,7 +94,6 @@
 	var engineResponses []*response.EngineResponse
 	failurePolicy := kyvernov1.Ignore
 	for _, policy := range policies {
-<<<<<<< HEAD
 		tracing.Span(
 			ctx,
 			"pkg/webhooks/resource/validate",
@@ -118,7 +117,7 @@
 
 				engineResponses = append(engineResponses, engineResponse)
 				if !engineResponse.IsSuccessful() {
-					logger.V(2).Info("validation failed", "policy", policy.GetName(), "failed rules", engineResponse.GetFailedRules())
+					logger.V(2).Info("validation failed", "action", policy.GetSpec().ValidationFailureAction, "policy", policy.GetName(), "failed rules", engineResponse.GetFailedRules())
 					return
 				}
 
@@ -127,33 +126,6 @@
 				}
 			},
 		)
-=======
-		policyContext.Policy = policy
-		policyContext.NamespaceLabels = namespaceLabels
-		if policy.GetSpec().GetFailurePolicy() == kyvernov1.Fail {
-			failurePolicy = kyvernov1.Fail
-		}
-
-		engineResponse := engine.Validate(policyContext)
-		if engineResponse.IsNil() {
-			// we get an empty response if old and new resources created the same response
-			// allow updates if resource update doesnt change the policy evaluation
-			continue
-		}
-
-		go webhookutils.RegisterPolicyResultsMetricValidation(logger, metricsConfig, string(request.Operation), policyContext.Policy, *engineResponse)
-		go webhookutils.RegisterPolicyExecutionDurationMetricValidate(logger, metricsConfig, string(request.Operation), policyContext.Policy, *engineResponse)
-
-		engineResponses = append(engineResponses, engineResponse)
-		if !engineResponse.IsSuccessful() {
-			logger.V(2).Info("validation failed", "action", policy.GetSpec().ValidationFailureAction, "policy", policy.GetName(), "failed rules", engineResponse.GetFailedRules())
-			continue
-		}
-
-		if len(engineResponse.GetSuccessRules()) > 0 {
-			logger.V(2).Info("validation passed", "policy", policy.GetName())
-		}
->>>>>>> 3d7e0e7f
 	}
 
 	blocked := webhookutils.BlockRequest(engineResponses, failurePolicy, logger)
