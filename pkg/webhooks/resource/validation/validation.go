package validation

import (
	"context"
	"fmt"
	"reflect"
	"time"

	"github.com/go-logr/logr"
	kyvernov1 "github.com/kyverno/kyverno/api/kyverno/v1"
	"github.com/kyverno/kyverno/pkg/client/clientset/versioned"
	"github.com/kyverno/kyverno/pkg/engine"
	"github.com/kyverno/kyverno/pkg/engine/response"
	"github.com/kyverno/kyverno/pkg/event"
	"github.com/kyverno/kyverno/pkg/metrics"
	"github.com/kyverno/kyverno/pkg/policycache"
	"github.com/kyverno/kyverno/pkg/registryclient"
	"github.com/kyverno/kyverno/pkg/tracing"
	admissionutils "github.com/kyverno/kyverno/pkg/utils/admission"
	controllerutils "github.com/kyverno/kyverno/pkg/utils/controller"
	reportutils "github.com/kyverno/kyverno/pkg/utils/report"
	webhookutils "github.com/kyverno/kyverno/pkg/webhooks/utils"
	"go.opentelemetry.io/otel/trace"
	admissionv1 "k8s.io/api/admission/v1"
	metav1 "k8s.io/apimachinery/pkg/apis/meta/v1"
	"k8s.io/apimachinery/pkg/apis/meta/v1/unstructured"
	"k8s.io/apimachinery/pkg/runtime/schema"
)

type ValidationHandler interface {
	// HandleValidation handles validating webhook admission request
	// If there are no errors in validating rule we apply generation rules
	// patchedResource is the (resource + patches) after applying mutation rules
	HandleValidation(context.Context, *admissionv1.AdmissionRequest, []kyvernov1.PolicyInterface, *engine.PolicyContext, map[string]string, time.Time) (bool, string, []string)
}

func NewValidationHandler(
	log logr.Logger,
	kyvernoClient versioned.Interface,
	rclient registryclient.Client,
	pCache policycache.Cache,
	pcBuilder webhookutils.PolicyContextBuilder,
	eventGen event.Interface,
	admissionReports bool,
	metrics metrics.MetricsConfigManager,
) ValidationHandler {
	return &validationHandler{
		log:              log,
		kyvernoClient:    kyvernoClient,
		rclient:          rclient,
		pCache:           pCache,
		pcBuilder:        pcBuilder,
		eventGen:         eventGen,
		admissionReports: admissionReports,
		metrics:          metrics,
	}
}

type validationHandler struct {
	log              logr.Logger
	kyvernoClient    versioned.Interface
	rclient          registryclient.Client
	pCache           policycache.Cache
	pcBuilder        webhookutils.PolicyContextBuilder
	eventGen         event.Interface
	admissionReports bool
	metrics          metrics.MetricsConfigManager
}

func (v *validationHandler) HandleValidation(
	ctx context.Context,
	request *admissionv1.AdmissionRequest,
	policies []kyvernov1.PolicyInterface,
	policyContext *engine.PolicyContext,
	namespaceLabels map[string]string,
	admissionRequestTimestamp time.Time,
) (bool, string, []string) {
	if len(policies) == 0 {
		// invoke handleAudit as we may have some policies in audit mode to consider
<<<<<<< HEAD
		go v.handleAudit(ctx, policyContext.NewResource(), request, namespaceLabels)
=======
		go v.handleAudit(context.TODO(), policyContext.NewResource(), request, namespaceLabels)
>>>>>>> ff728d5f
		return true, "", nil
	}

	resourceName := admissionutils.GetResourceName(request)
	logger := v.log.WithValues("action", "validate", "resource", resourceName, "operation", request.Operation, "gvk", request.Kind.String())

	var deletionTimeStamp *metav1.Time
	if reflect.DeepEqual(policyContext.NewResource, unstructured.Unstructured{}) {
		resource := policyContext.NewResource()
		deletionTimeStamp = resource.GetDeletionTimestamp()
	} else {
		resource := policyContext.OldResource()
		deletionTimeStamp = resource.GetDeletionTimestamp()
	}

	if deletionTimeStamp != nil && request.Operation == admissionv1.Update {
		return true, "", nil
	}

	var engineResponses []*response.EngineResponse
	failurePolicy := kyvernov1.Ignore
	for _, policy := range policies {
<<<<<<< HEAD
		tracing.Span(
			ctx,
			"pkg/webhooks/resource/validate",
			fmt.Sprintf("POLICY %s/%s", policy.GetNamespace(), policy.GetName()),
			func(ctx context.Context, span trace.Span) {
				policyContext := policyContext.WithPolicy(policy).WithNamespaceLabels(namespaceLabels)
				if policy.GetSpec().GetFailurePolicy() == kyvernov1.Fail {
					failurePolicy = kyvernov1.Fail
				}

				engineResponse := engine.Validate(ctx, v.rclient, policyContext)
				if engineResponse.IsNil() {
					// we get an empty response if old and new resources created the same response
					// allow updates if resource update doesnt change the policy evaluation
					return
				}

				go webhookutils.RegisterPolicyResultsMetricValidation(ctx, logger, v.metrics, string(request.Operation), policyContext.Policy(), *engineResponse)
				go webhookutils.RegisterPolicyExecutionDurationMetricValidate(ctx, logger, v.metrics, string(request.Operation), policyContext.Policy(), *engineResponse)

				engineResponses = append(engineResponses, engineResponse)
				if !engineResponse.IsSuccessful() {
					logger.V(2).Info("validation failed", "action", policy.GetSpec().ValidationFailureAction, "policy", policy.GetName(), "failed rules", engineResponse.GetFailedRules())
					return
				}

				if len(engineResponse.GetSuccessRules()) > 0 {
					logger.V(2).Info("validation passed", "policy", policy.GetName())
				}
			},
		)
=======
		policyContext := policyContext.WithPolicy(policy).WithNamespaceLabels(namespaceLabels)
		if policy.GetSpec().GetFailurePolicy() == kyvernov1.Fail {
			failurePolicy = kyvernov1.Fail
		}

		engineResponse := engine.Validate(ctx, v.rclient, policyContext)
		if engineResponse.IsNil() {
			// we get an empty response if old and new resources created the same response
			// allow updates if resource update doesnt change the policy evaluation
			continue
		}

		go webhookutils.RegisterPolicyResultsMetricValidation(context.TODO(), logger, v.metrics, string(request.Operation), policyContext.Policy(), *engineResponse)
		go webhookutils.RegisterPolicyExecutionDurationMetricValidate(context.TODO(), logger, v.metrics, string(request.Operation), policyContext.Policy(), *engineResponse)

		engineResponses = append(engineResponses, engineResponse)
		if !engineResponse.IsSuccessful() {
			logger.V(2).Info("validation failed", "action", policy.GetSpec().ValidationFailureAction, "policy", policy.GetName(), "failed rules", engineResponse.GetFailedRules())
			continue
		}

		if len(engineResponse.GetSuccessRules()) > 0 {
			logger.V(2).Info("validation passed", "policy", policy.GetName())
		}
>>>>>>> ff728d5f
	}

	blocked := webhookutils.BlockRequest(engineResponses, failurePolicy, logger)
	if deletionTimeStamp == nil {
		events := webhookutils.GenerateEvents(engineResponses, blocked)
		v.eventGen.Add(events...)
	}

	if blocked {
		logger.V(4).Info("admission request blocked")
		return false, webhookutils.GetBlockedMessages(engineResponses), nil
	}

<<<<<<< HEAD
	go v.handleAudit(ctx, policyContext.NewResource(), request, namespaceLabels, engineResponses...)
=======
	go v.handleAudit(context.TODO(), policyContext.NewResource(), request, namespaceLabels, engineResponses...)
>>>>>>> ff728d5f

	warnings := webhookutils.GetWarningMessages(engineResponses)
	return true, "", warnings
}

<<<<<<< HEAD
func (v *validationHandler) buildAuditResponses(ctx context.Context, resource unstructured.Unstructured, request *admissionv1.AdmissionRequest, namespaceLabels map[string]string) ([]*response.EngineResponse, error) {
=======
func (v *validationHandler) buildAuditResponses(
	ctx context.Context,
	resource unstructured.Unstructured,
	request *admissionv1.AdmissionRequest,
	namespaceLabels map[string]string,
) ([]*response.EngineResponse, error) {
>>>>>>> ff728d5f
	policies := v.pCache.GetPolicies(policycache.ValidateAudit, request.Kind.Kind, request.Namespace)
	policyContext, err := v.pcBuilder.Build(request)
	if err != nil {
		return nil, err
	}
	var responses []*response.EngineResponse
	for _, policy := range policies {
<<<<<<< HEAD
		tracing.Span(
			ctx,
			"pkg/webhooks/resource/validate",
			fmt.Sprintf("POLICY %s/%s", policy.GetNamespace(), policy.GetName()),
			func(ctx context.Context, span trace.Span) {
				policyContext := policyContext.WithPolicy(policy).WithNamespaceLabels(namespaceLabels)
				responses = append(responses, engine.Validate(ctx, v.rclient, policyContext))
			},
		)
=======
		policyContext := policyContext.WithPolicy(policy).WithNamespaceLabels(namespaceLabels)
		responses = append(responses, engine.Validate(ctx, v.rclient, policyContext))
>>>>>>> ff728d5f
	}
	return responses, nil
}

func (v *validationHandler) handleAudit(
	ctx context.Context,
	resource unstructured.Unstructured,
	request *admissionv1.AdmissionRequest,
	namespaceLabels map[string]string,
	engineResponses ...*response.EngineResponse,
) {
	if !v.admissionReports {
		return
	}
	if request.DryRun != nil && *request.DryRun {
		return
	}
	// we don't need reports for deletions and when it's about sub resources
	if request.Operation == admissionv1.Delete || request.SubResource != "" {
		return
	}
	// check if the resource supports reporting
	if !reportutils.IsGvkSupported(schema.GroupVersionKind(request.Kind)) {
		return
	}
<<<<<<< HEAD
	tracing.Span(
		context.Background(),
		"",
		fmt.Sprintf("AUDIT %s %s", request.Operation, request.Kind),
		func(ctx context.Context, span trace.Span) {
			responses, err := v.buildAuditResponses(ctx, resource, request, namespaceLabels)
			if err != nil {
				v.log.Error(err, "failed to build audit responses")
			}
			responses = append(responses, engineResponses...)
			report := reportutils.BuildAdmissionReport(resource, request, request.Kind, responses...)
			// if it's not a creation, the resource already exists, we can set the owner
			if request.Operation != admissionv1.Create {
				gv := metav1.GroupVersion{Group: request.Kind.Group, Version: request.Kind.Version}
				controllerutils.SetOwner(report, gv.String(), request.Kind.Kind, resource.GetName(), resource.GetUID())
			}
			if len(report.GetResults()) > 0 {
				_, err = reportutils.CreateReport(ctx, report, v.kyvernoClient)
				if err != nil {
					v.log.Error(err, "failed to create report")
				}
			}
		},
		trace.WithLinks(trace.LinkFromContext(ctx)),
	)
=======
	responses, err := v.buildAuditResponses(ctx, resource, request, namespaceLabels)
	if err != nil {
		v.log.Error(err, "failed to build audit responses")
	}
	responses = append(responses, engineResponses...)
	report := reportutils.BuildAdmissionReport(resource, request, request.Kind, responses...)
	// if it's not a creation, the resource already exists, we can set the owner
	if request.Operation != admissionv1.Create {
		gv := metav1.GroupVersion{Group: request.Kind.Group, Version: request.Kind.Version}
		controllerutils.SetOwner(report, gv.String(), request.Kind.Kind, resource.GetName(), resource.GetUID())
	}
	if len(report.GetResults()) > 0 {
		_, err = reportutils.CreateReport(context.Background(), report, v.kyvernoClient)
		if err != nil {
			v.log.Error(err, "failed to create report")
		}
	}
>>>>>>> ff728d5f
}<|MERGE_RESOLUTION|>--- conflicted
+++ resolved
@@ -77,11 +77,7 @@
 ) (bool, string, []string) {
 	if len(policies) == 0 {
 		// invoke handleAudit as we may have some policies in audit mode to consider
-<<<<<<< HEAD
 		go v.handleAudit(ctx, policyContext.NewResource(), request, namespaceLabels)
-=======
-		go v.handleAudit(context.TODO(), policyContext.NewResource(), request, namespaceLabels)
->>>>>>> ff728d5f
 		return true, "", nil
 	}
 
@@ -104,7 +100,6 @@
 	var engineResponses []*response.EngineResponse
 	failurePolicy := kyvernov1.Ignore
 	for _, policy := range policies {
-<<<<<<< HEAD
 		tracing.Span(
 			ctx,
 			"pkg/webhooks/resource/validate",
@@ -136,32 +131,6 @@
 				}
 			},
 		)
-=======
-		policyContext := policyContext.WithPolicy(policy).WithNamespaceLabels(namespaceLabels)
-		if policy.GetSpec().GetFailurePolicy() == kyvernov1.Fail {
-			failurePolicy = kyvernov1.Fail
-		}
-
-		engineResponse := engine.Validate(ctx, v.rclient, policyContext)
-		if engineResponse.IsNil() {
-			// we get an empty response if old and new resources created the same response
-			// allow updates if resource update doesnt change the policy evaluation
-			continue
-		}
-
-		go webhookutils.RegisterPolicyResultsMetricValidation(context.TODO(), logger, v.metrics, string(request.Operation), policyContext.Policy(), *engineResponse)
-		go webhookutils.RegisterPolicyExecutionDurationMetricValidate(context.TODO(), logger, v.metrics, string(request.Operation), policyContext.Policy(), *engineResponse)
-
-		engineResponses = append(engineResponses, engineResponse)
-		if !engineResponse.IsSuccessful() {
-			logger.V(2).Info("validation failed", "action", policy.GetSpec().ValidationFailureAction, "policy", policy.GetName(), "failed rules", engineResponse.GetFailedRules())
-			continue
-		}
-
-		if len(engineResponse.GetSuccessRules()) > 0 {
-			logger.V(2).Info("validation passed", "policy", policy.GetName())
-		}
->>>>>>> ff728d5f
 	}
 
 	blocked := webhookutils.BlockRequest(engineResponses, failurePolicy, logger)
@@ -175,26 +144,18 @@
 		return false, webhookutils.GetBlockedMessages(engineResponses), nil
 	}
 
-<<<<<<< HEAD
 	go v.handleAudit(ctx, policyContext.NewResource(), request, namespaceLabels, engineResponses...)
-=======
-	go v.handleAudit(context.TODO(), policyContext.NewResource(), request, namespaceLabels, engineResponses...)
->>>>>>> ff728d5f
 
 	warnings := webhookutils.GetWarningMessages(engineResponses)
 	return true, "", warnings
 }
 
-<<<<<<< HEAD
-func (v *validationHandler) buildAuditResponses(ctx context.Context, resource unstructured.Unstructured, request *admissionv1.AdmissionRequest, namespaceLabels map[string]string) ([]*response.EngineResponse, error) {
-=======
 func (v *validationHandler) buildAuditResponses(
 	ctx context.Context,
 	resource unstructured.Unstructured,
 	request *admissionv1.AdmissionRequest,
 	namespaceLabels map[string]string,
 ) ([]*response.EngineResponse, error) {
->>>>>>> ff728d5f
 	policies := v.pCache.GetPolicies(policycache.ValidateAudit, request.Kind.Kind, request.Namespace)
 	policyContext, err := v.pcBuilder.Build(request)
 	if err != nil {
@@ -202,7 +163,6 @@
 	}
 	var responses []*response.EngineResponse
 	for _, policy := range policies {
-<<<<<<< HEAD
 		tracing.Span(
 			ctx,
 			"pkg/webhooks/resource/validate",
@@ -212,10 +172,6 @@
 				responses = append(responses, engine.Validate(ctx, v.rclient, policyContext))
 			},
 		)
-=======
-		policyContext := policyContext.WithPolicy(policy).WithNamespaceLabels(namespaceLabels)
-		responses = append(responses, engine.Validate(ctx, v.rclient, policyContext))
->>>>>>> ff728d5f
 	}
 	return responses, nil
 }
@@ -241,7 +197,6 @@
 	if !reportutils.IsGvkSupported(schema.GroupVersionKind(request.Kind)) {
 		return
 	}
-<<<<<<< HEAD
 	tracing.Span(
 		context.Background(),
 		"",
@@ -267,23 +222,4 @@
 		},
 		trace.WithLinks(trace.LinkFromContext(ctx)),
 	)
-=======
-	responses, err := v.buildAuditResponses(ctx, resource, request, namespaceLabels)
-	if err != nil {
-		v.log.Error(err, "failed to build audit responses")
-	}
-	responses = append(responses, engineResponses...)
-	report := reportutils.BuildAdmissionReport(resource, request, request.Kind, responses...)
-	// if it's not a creation, the resource already exists, we can set the owner
-	if request.Operation != admissionv1.Create {
-		gv := metav1.GroupVersion{Group: request.Kind.Group, Version: request.Kind.Version}
-		controllerutils.SetOwner(report, gv.String(), request.Kind.Kind, resource.GetName(), resource.GetUID())
-	}
-	if len(report.GetResults()) > 0 {
-		_, err = reportutils.CreateReport(context.Background(), report, v.kyvernoClient)
-		if err != nil {
-			v.log.Error(err, "failed to create report")
-		}
-	}
->>>>>>> ff728d5f
 }