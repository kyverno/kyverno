package validation

import (
	"context"
	"fmt"
	"reflect"
	"time"

	"github.com/go-logr/logr"
	kyvernov1 "github.com/kyverno/kyverno/api/kyverno/v1"
	"github.com/kyverno/kyverno/pkg/client/clientset/versioned"
	"github.com/kyverno/kyverno/pkg/engine"
	"github.com/kyverno/kyverno/pkg/engine/response"
	"github.com/kyverno/kyverno/pkg/event"
	"github.com/kyverno/kyverno/pkg/metrics"
	"github.com/kyverno/kyverno/pkg/policycache"
	"github.com/kyverno/kyverno/pkg/tracing"
	admissionutils "github.com/kyverno/kyverno/pkg/utils/admission"
	controllerutils "github.com/kyverno/kyverno/pkg/utils/controller"
	reportutils "github.com/kyverno/kyverno/pkg/utils/report"
	webhookutils "github.com/kyverno/kyverno/pkg/webhooks/utils"
	"go.opentelemetry.io/otel/trace"
	admissionv1 "k8s.io/api/admission/v1"
	metav1 "k8s.io/apimachinery/pkg/apis/meta/v1"
	"k8s.io/apimachinery/pkg/apis/meta/v1/unstructured"
	"k8s.io/apimachinery/pkg/runtime/schema"
)

type ValidationHandler interface {
	// HandleValidation handles validating webhook admission request
	// If there are no errors in validating rule we apply generation rules
	// patchedResource is the (resource + patches) after applying mutation rules
<<<<<<< HEAD
	HandleValidation(context.Context, *admissionv1.AdmissionRequest, []kyvernov1.PolicyInterface, *engine.PolicyContext, map[string]string, time.Time) (bool, string, []string)
=======
	HandleValidation(metrics.MetricsConfigManager, *admissionv1.AdmissionRequest, []kyvernov1.PolicyInterface, *engine.PolicyContext, map[string]string, time.Time) (bool, string, []string)
>>>>>>> e68be2c7
}

func NewValidationHandler(
	log logr.Logger,
	kyvernoClient versioned.Interface,
	pCache policycache.Cache,
	pcBuilder webhookutils.PolicyContextBuilder,
	eventGen event.Interface,
	admissionReports bool,
	metrics *metrics.MetricsConfig,
) ValidationHandler {
	return &validationHandler{
		log:              log,
		kyvernoClient:    kyvernoClient,
		pCache:           pCache,
		pcBuilder:        pcBuilder,
		eventGen:         eventGen,
		admissionReports: admissionReports,
		metrics:          metrics,
	}
}

type validationHandler struct {
	log              logr.Logger
	kyvernoClient    versioned.Interface
	pCache           policycache.Cache
	pcBuilder        webhookutils.PolicyContextBuilder
	eventGen         event.Interface
	admissionReports bool
	metrics          *metrics.MetricsConfig
}

func (v *validationHandler) HandleValidation(
<<<<<<< HEAD
	ctx context.Context,
=======
	metricsConfig metrics.MetricsConfigManager,
>>>>>>> e68be2c7
	request *admissionv1.AdmissionRequest,
	policies []kyvernov1.PolicyInterface,
	policyContext *engine.PolicyContext,
	namespaceLabels map[string]string,
	admissionRequestTimestamp time.Time,
) (bool, string, []string) {
	if len(policies) == 0 {
		// invoke handleAudit as we may have some policies in audit mode to consider
<<<<<<< HEAD
		go v.handleAudit(ctx, policyContext.NewResource, request, namespaceLabels)
=======
		go v.handleAudit(policyContext.NewResource(), request, namespaceLabels)
>>>>>>> e68be2c7
		return true, "", nil
	}

	resourceName := admissionutils.GetResourceName(request)
	logger := v.log.WithValues("action", "validate", "resource", resourceName, "operation", request.Operation, "gvk", request.Kind.String())

	var deletionTimeStamp *metav1.Time
	if reflect.DeepEqual(policyContext.NewResource, unstructured.Unstructured{}) {
		resource := policyContext.NewResource()
		deletionTimeStamp = resource.GetDeletionTimestamp()
	} else {
		resource := policyContext.OldResource()
		deletionTimeStamp = resource.GetDeletionTimestamp()
	}

	if deletionTimeStamp != nil && request.Operation == admissionv1.Update {
		return true, "", nil
	}

	var engineResponses []*response.EngineResponse
	failurePolicy := kyvernov1.Ignore
	for _, policy := range policies {
<<<<<<< HEAD
		tracing.Span(
			ctx,
			"pkg/webhooks/resource/validate",
			fmt.Sprintf("POLICY %s/%s", policy.GetNamespace(), policy.GetName()),
			func(ctx context.Context, span trace.Span) {
				policyContext.Policy = policy
				policyContext.NamespaceLabels = namespaceLabels
				if policy.GetSpec().GetFailurePolicy() == kyvernov1.Fail {
					failurePolicy = kyvernov1.Fail
				}

				engineResponse := engine.Validate(ctx, policyContext)
				if engineResponse.IsNil() {
					// we get an empty response if old and new resources created the same response
					// allow updates if resource update doesnt change the policy evaluation
					return
				}

				go webhookutils.RegisterPolicyResultsMetricValidation(logger, v.metrics, string(request.Operation), policyContext.Policy, *engineResponse)
				go webhookutils.RegisterPolicyExecutionDurationMetricValidate(logger, v.metrics, string(request.Operation), policyContext.Policy, *engineResponse)

				engineResponses = append(engineResponses, engineResponse)
				if !engineResponse.IsSuccessful() {
					logger.V(2).Info("validation failed", "action", policy.GetSpec().ValidationFailureAction, "policy", policy.GetName(), "failed rules", engineResponse.GetFailedRules())
					return
				}

				if len(engineResponse.GetSuccessRules()) > 0 {
					logger.V(2).Info("validation passed", "policy", policy.GetName())
				}
			},
		)
=======
		policyContext := policyContext.WithPolicy(policy).WithNamespaceLabels(namespaceLabels)
		if policy.GetSpec().GetFailurePolicy() == kyvernov1.Fail {
			failurePolicy = kyvernov1.Fail
		}

		engineResponse := engine.Validate(policyContext)
		if engineResponse.IsNil() {
			// we get an empty response if old and new resources created the same response
			// allow updates if resource update doesnt change the policy evaluation
			continue
		}

		go webhookutils.RegisterPolicyResultsMetricValidation(context.TODO(), logger, metricsConfig, string(request.Operation), policyContext.Policy(), *engineResponse)
		go webhookutils.RegisterPolicyExecutionDurationMetricValidate(context.TODO(), logger, metricsConfig, string(request.Operation), policyContext.Policy(), *engineResponse)

		engineResponses = append(engineResponses, engineResponse)
		if !engineResponse.IsSuccessful() {
			logger.V(2).Info("validation failed", "action", policy.GetSpec().ValidationFailureAction, "policy", policy.GetName(), "failed rules", engineResponse.GetFailedRules())
			continue
		}

		if len(engineResponse.GetSuccessRules()) > 0 {
			logger.V(2).Info("validation passed", "policy", policy.GetName())
		}
>>>>>>> e68be2c7
	}

	blocked := webhookutils.BlockRequest(engineResponses, failurePolicy, logger)
	if deletionTimeStamp == nil {
		events := webhookutils.GenerateEvents(engineResponses, blocked)
		v.eventGen.Add(events...)
	}

	if blocked {
		logger.V(4).Info("admission request blocked")
		return false, webhookutils.GetBlockedMessages(engineResponses), nil
	}

<<<<<<< HEAD
	go v.handleAudit(ctx, policyContext.NewResource, request, namespaceLabels, engineResponses...)
=======
	go v.handleAudit(policyContext.NewResource(), request, namespaceLabels, engineResponses...)
>>>>>>> e68be2c7

	warnings := webhookutils.GetWarningMessages(engineResponses)
	return true, "", warnings
}

func (v *validationHandler) buildAuditResponses(ctx context.Context, resource unstructured.Unstructured, request *admissionv1.AdmissionRequest, namespaceLabels map[string]string) ([]*response.EngineResponse, error) {
	policies := v.pCache.GetPolicies(policycache.ValidateAudit, request.Kind.Kind, request.Namespace)
	policyContext, err := v.pcBuilder.Build(request)
	if err != nil {
		return nil, err
	}
	var responses []*response.EngineResponse
	for _, policy := range policies {
<<<<<<< HEAD
		tracing.Span(
			ctx,
			"pkg/webhooks/resource/validate",
			fmt.Sprintf("POLICY %s/%s", policy.GetNamespace(), policy.GetName()),
			func(ctx context.Context, span trace.Span) {
				policyContext.Policy = policy
				policyContext.NamespaceLabels = namespaceLabels
				responses = append(responses, engine.Validate(ctx, policyContext))
			},
		)
=======
		policyContext := policyContext.WithPolicy(policy).WithNamespaceLabels(namespaceLabels)
		responses = append(responses, engine.Validate(policyContext))
>>>>>>> e68be2c7
	}
	return responses, nil
}

func (v *validationHandler) handleAudit(
	ctx context.Context,
	resource unstructured.Unstructured,
	request *admissionv1.AdmissionRequest,
	namespaceLabels map[string]string,
	engineResponses ...*response.EngineResponse,
) {
	if !v.admissionReports {
		return
	}
	if request.DryRun != nil && *request.DryRun {
		return
	}
	// we don't need reports for deletions and when it's about sub resources
	if request.Operation == admissionv1.Delete || request.SubResource != "" {
		return
	}
	// check if the resource supports reporting
	if !reportutils.IsGvkSupported(schema.GroupVersionKind(request.Kind)) {
		return
	}
	tracing.Span(
		context.Background(),
		"",
		fmt.Sprintf("AUDIT %s %s", request.Operation, request.Kind),
		func(ctx context.Context, span trace.Span) {
			responses, err := v.buildAuditResponses(ctx, resource, request, namespaceLabels)
			if err != nil {
				v.log.Error(err, "failed to build audit responses")
			}
			responses = append(responses, engineResponses...)
			report := reportutils.BuildAdmissionReport(resource, request, request.Kind, responses...)
			// if it's not a creation, the resource already exists, we can set the owner
			if request.Operation != admissionv1.Create {
				gv := metav1.GroupVersion{Group: request.Kind.Group, Version: request.Kind.Version}
				controllerutils.SetOwner(report, gv.String(), request.Kind.Kind, resource.GetName(), resource.GetUID())
			}
			if len(report.GetResults()) > 0 {
				_, err = reportutils.CreateReport(ctx, report, v.kyvernoClient)
				if err != nil {
					v.log.Error(err, "failed to create report")
				}
			}
		},
		trace.WithLinks(trace.LinkFromContext(ctx)),
	)
}<|MERGE_RESOLUTION|>--- conflicted
+++ resolved
@@ -30,11 +30,7 @@
 	// HandleValidation handles validating webhook admission request
 	// If there are no errors in validating rule we apply generation rules
 	// patchedResource is the (resource + patches) after applying mutation rules
-<<<<<<< HEAD
 	HandleValidation(context.Context, *admissionv1.AdmissionRequest, []kyvernov1.PolicyInterface, *engine.PolicyContext, map[string]string, time.Time) (bool, string, []string)
-=======
-	HandleValidation(metrics.MetricsConfigManager, *admissionv1.AdmissionRequest, []kyvernov1.PolicyInterface, *engine.PolicyContext, map[string]string, time.Time) (bool, string, []string)
->>>>>>> e68be2c7
 }
 
 func NewValidationHandler(
@@ -68,11 +64,7 @@
 }
 
 func (v *validationHandler) HandleValidation(
-<<<<<<< HEAD
 	ctx context.Context,
-=======
-	metricsConfig metrics.MetricsConfigManager,
->>>>>>> e68be2c7
 	request *admissionv1.AdmissionRequest,
 	policies []kyvernov1.PolicyInterface,
 	policyContext *engine.PolicyContext,
@@ -81,11 +73,7 @@
 ) (bool, string, []string) {
 	if len(policies) == 0 {
 		// invoke handleAudit as we may have some policies in audit mode to consider
-<<<<<<< HEAD
-		go v.handleAudit(ctx, policyContext.NewResource, request, namespaceLabels)
-=======
 		go v.handleAudit(policyContext.NewResource(), request, namespaceLabels)
->>>>>>> e68be2c7
 		return true, "", nil
 	}
 
@@ -108,7 +96,6 @@
 	var engineResponses []*response.EngineResponse
 	failurePolicy := kyvernov1.Ignore
 	for _, policy := range policies {
-<<<<<<< HEAD
 		tracing.Span(
 			ctx,
 			"pkg/webhooks/resource/validate",
@@ -141,32 +128,6 @@
 				}
 			},
 		)
-=======
-		policyContext := policyContext.WithPolicy(policy).WithNamespaceLabels(namespaceLabels)
-		if policy.GetSpec().GetFailurePolicy() == kyvernov1.Fail {
-			failurePolicy = kyvernov1.Fail
-		}
-
-		engineResponse := engine.Validate(policyContext)
-		if engineResponse.IsNil() {
-			// we get an empty response if old and new resources created the same response
-			// allow updates if resource update doesnt change the policy evaluation
-			continue
-		}
-
-		go webhookutils.RegisterPolicyResultsMetricValidation(context.TODO(), logger, metricsConfig, string(request.Operation), policyContext.Policy(), *engineResponse)
-		go webhookutils.RegisterPolicyExecutionDurationMetricValidate(context.TODO(), logger, metricsConfig, string(request.Operation), policyContext.Policy(), *engineResponse)
-
-		engineResponses = append(engineResponses, engineResponse)
-		if !engineResponse.IsSuccessful() {
-			logger.V(2).Info("validation failed", "action", policy.GetSpec().ValidationFailureAction, "policy", policy.GetName(), "failed rules", engineResponse.GetFailedRules())
-			continue
-		}
-
-		if len(engineResponse.GetSuccessRules()) > 0 {
-			logger.V(2).Info("validation passed", "policy", policy.GetName())
-		}
->>>>>>> e68be2c7
 	}
 
 	blocked := webhookutils.BlockRequest(engineResponses, failurePolicy, logger)
@@ -180,11 +141,7 @@
 		return false, webhookutils.GetBlockedMessages(engineResponses), nil
 	}
 
-<<<<<<< HEAD
 	go v.handleAudit(ctx, policyContext.NewResource, request, namespaceLabels, engineResponses...)
-=======
-	go v.handleAudit(policyContext.NewResource(), request, namespaceLabels, engineResponses...)
->>>>>>> e68be2c7
 
 	warnings := webhookutils.GetWarningMessages(engineResponses)
 	return true, "", warnings
@@ -198,7 +155,6 @@
 	}
 	var responses []*response.EngineResponse
 	for _, policy := range policies {
-<<<<<<< HEAD
 		tracing.Span(
 			ctx,
 			"pkg/webhooks/resource/validate",
@@ -209,10 +165,6 @@
 				responses = append(responses, engine.Validate(ctx, policyContext))
 			},
 		)
-=======
-		policyContext := policyContext.WithPolicy(policy).WithNamespaceLabels(namespaceLabels)
-		responses = append(responses, engine.Validate(policyContext))
->>>>>>> e68be2c7
 	}
 	return responses, nil
 }
