package validation

import (
	"context"
	"fmt"
	"reflect"
	"time"

	"github.com/go-logr/logr"
	kyvernov1 "github.com/kyverno/kyverno/api/kyverno/v1"
	"github.com/kyverno/kyverno/pkg/client/clientset/versioned"
	"github.com/kyverno/kyverno/pkg/engine"
	"github.com/kyverno/kyverno/pkg/engine/response"
	"github.com/kyverno/kyverno/pkg/event"
	"github.com/kyverno/kyverno/pkg/metrics"
	"github.com/kyverno/kyverno/pkg/policycache"
<<<<<<< HEAD
	"github.com/kyverno/kyverno/pkg/tracing"
=======
	"github.com/kyverno/kyverno/pkg/registryclient"
>>>>>>> a666474d
	admissionutils "github.com/kyverno/kyverno/pkg/utils/admission"
	controllerutils "github.com/kyverno/kyverno/pkg/utils/controller"
	reportutils "github.com/kyverno/kyverno/pkg/utils/report"
	webhookutils "github.com/kyverno/kyverno/pkg/webhooks/utils"
	"go.opentelemetry.io/otel/trace"
	admissionv1 "k8s.io/api/admission/v1"
	metav1 "k8s.io/apimachinery/pkg/apis/meta/v1"
	"k8s.io/apimachinery/pkg/apis/meta/v1/unstructured"
	"k8s.io/apimachinery/pkg/runtime/schema"
)

type ValidationHandler interface {
	// HandleValidation handles validating webhook admission request
	// If there are no errors in validating rule we apply generation rules
	// patchedResource is the (resource + patches) after applying mutation rules
	HandleValidation(context.Context, *admissionv1.AdmissionRequest, []kyvernov1.PolicyInterface, *engine.PolicyContext, map[string]string, time.Time) (bool, string, []string)
}

func NewValidationHandler(
	log logr.Logger,
	kyvernoClient versioned.Interface,
	rclient registryclient.Client,
	pCache policycache.Cache,
	pcBuilder webhookutils.PolicyContextBuilder,
	eventGen event.Interface,
	admissionReports bool,
	metrics metrics.MetricsConfigManager,
) ValidationHandler {
	return &validationHandler{
		log:              log,
		kyvernoClient:    kyvernoClient,
		rclient:          rclient,
		pCache:           pCache,
		pcBuilder:        pcBuilder,
		eventGen:         eventGen,
		admissionReports: admissionReports,
		metrics:          metrics,
	}
}

type validationHandler struct {
	log              logr.Logger
	kyvernoClient    versioned.Interface
	rclient          registryclient.Client
	pCache           policycache.Cache
	pcBuilder        webhookutils.PolicyContextBuilder
	eventGen         event.Interface
	admissionReports bool
	metrics          metrics.MetricsConfigManager
}

func (v *validationHandler) HandleValidation(
	ctx context.Context,
	request *admissionv1.AdmissionRequest,
	policies []kyvernov1.PolicyInterface,
	policyContext *engine.PolicyContext,
	namespaceLabels map[string]string,
	admissionRequestTimestamp time.Time,
) (bool, string, []string) {
	if len(policies) == 0 {
		// invoke handleAudit as we may have some policies in audit mode to consider
		go v.handleAudit(ctx, policyContext.NewResource(), request, namespaceLabels)
		return true, "", nil
	}

	resourceName := admissionutils.GetResourceName(request)
	logger := v.log.WithValues("action", "validate", "resource", resourceName, "operation", request.Operation, "gvk", request.Kind.String())

	var deletionTimeStamp *metav1.Time
	if reflect.DeepEqual(policyContext.NewResource, unstructured.Unstructured{}) {
		resource := policyContext.NewResource()
		deletionTimeStamp = resource.GetDeletionTimestamp()
	} else {
		resource := policyContext.OldResource()
		deletionTimeStamp = resource.GetDeletionTimestamp()
	}

	if deletionTimeStamp != nil && request.Operation == admissionv1.Update {
		return true, "", nil
	}

	var engineResponses []*response.EngineResponse
	failurePolicy := kyvernov1.Ignore
	for _, policy := range policies {
<<<<<<< HEAD
		tracing.Span(
			ctx,
			"pkg/webhooks/resource/validate",
			fmt.Sprintf("POLICY %s/%s", policy.GetNamespace(), policy.GetName()),
			func(ctx context.Context, span trace.Span) {
				policyContext := policyContext.WithPolicy(policy).WithNamespaceLabels(namespaceLabels)
				if policy.GetSpec().GetFailurePolicy() == kyvernov1.Fail {
					failurePolicy = kyvernov1.Fail
				}

				engineResponse := engine.Validate(ctx, policyContext)
				if engineResponse.IsNil() {
					// we get an empty response if old and new resources created the same response
					// allow updates if resource update doesnt change the policy evaluation
					return
				}

				go webhookutils.RegisterPolicyResultsMetricValidation(ctx, logger, v.metrics, string(request.Operation), policyContext.Policy(), *engineResponse)
				go webhookutils.RegisterPolicyExecutionDurationMetricValidate(ctx, logger, v.metrics, string(request.Operation), policyContext.Policy(), *engineResponse)

				engineResponses = append(engineResponses, engineResponse)
				if !engineResponse.IsSuccessful() {
					logger.V(2).Info("validation failed", "action", policy.GetSpec().ValidationFailureAction, "policy", policy.GetName(), "failed rules", engineResponse.GetFailedRules())
					return
				}

				if len(engineResponse.GetSuccessRules()) > 0 {
					logger.V(2).Info("validation passed", "policy", policy.GetName())
				}
			},
		)
=======
		policyContext := policyContext.WithPolicy(policy).WithNamespaceLabels(namespaceLabels)
		if policy.GetSpec().GetFailurePolicy() == kyvernov1.Fail {
			failurePolicy = kyvernov1.Fail
		}

		engineResponse := engine.Validate(v.rclient, policyContext)
		if engineResponse.IsNil() {
			// we get an empty response if old and new resources created the same response
			// allow updates if resource update doesnt change the policy evaluation
			continue
		}

		go webhookutils.RegisterPolicyResultsMetricValidation(context.TODO(), logger, metricsConfig, string(request.Operation), policyContext.Policy(), *engineResponse)
		go webhookutils.RegisterPolicyExecutionDurationMetricValidate(context.TODO(), logger, metricsConfig, string(request.Operation), policyContext.Policy(), *engineResponse)

		engineResponses = append(engineResponses, engineResponse)
		if !engineResponse.IsSuccessful() {
			logger.V(2).Info("validation failed", "action", policy.GetSpec().ValidationFailureAction, "policy", policy.GetName(), "failed rules", engineResponse.GetFailedRules())
			continue
		}

		if len(engineResponse.GetSuccessRules()) > 0 {
			logger.V(2).Info("validation passed", "policy", policy.GetName())
		}
>>>>>>> a666474d
	}

	blocked := webhookutils.BlockRequest(engineResponses, failurePolicy, logger)
	if deletionTimeStamp == nil {
		events := webhookutils.GenerateEvents(engineResponses, blocked)
		v.eventGen.Add(events...)
	}

	if blocked {
		logger.V(4).Info("admission request blocked")
		return false, webhookutils.GetBlockedMessages(engineResponses), nil
	}

	go v.handleAudit(ctx, policyContext.NewResource(), request, namespaceLabels, engineResponses...)

	warnings := webhookutils.GetWarningMessages(engineResponses)
	return true, "", warnings
}

func (v *validationHandler) buildAuditResponses(ctx context.Context, resource unstructured.Unstructured, request *admissionv1.AdmissionRequest, namespaceLabels map[string]string) ([]*response.EngineResponse, error) {
	policies := v.pCache.GetPolicies(policycache.ValidateAudit, request.Kind.Kind, request.Namespace)
	policyContext, err := v.pcBuilder.Build(request)
	if err != nil {
		return nil, err
	}
	var responses []*response.EngineResponse
	for _, policy := range policies {
<<<<<<< HEAD
		tracing.Span(
			ctx,
			"pkg/webhooks/resource/validate",
			fmt.Sprintf("POLICY %s/%s", policy.GetNamespace(), policy.GetName()),
			func(ctx context.Context, span trace.Span) {
				policyContext := policyContext.WithPolicy(policy).WithNamespaceLabels(namespaceLabels)
				responses = append(responses, engine.Validate(ctx, policyContext))
			},
		)
=======
		policyContext := policyContext.WithPolicy(policy).WithNamespaceLabels(namespaceLabels)
		responses = append(responses, engine.Validate(v.rclient, policyContext))
>>>>>>> a666474d
	}
	return responses, nil
}

func (v *validationHandler) handleAudit(
	ctx context.Context,
	resource unstructured.Unstructured,
	request *admissionv1.AdmissionRequest,
	namespaceLabels map[string]string,
	engineResponses ...*response.EngineResponse,
) {
	if !v.admissionReports {
		return
	}
	if request.DryRun != nil && *request.DryRun {
		return
	}
	// we don't need reports for deletions and when it's about sub resources
	if request.Operation == admissionv1.Delete || request.SubResource != "" {
		return
	}
	// check if the resource supports reporting
	if !reportutils.IsGvkSupported(schema.GroupVersionKind(request.Kind)) {
		return
	}
	tracing.Span(
		context.Background(),
		"",
		fmt.Sprintf("AUDIT %s %s", request.Operation, request.Kind),
		func(ctx context.Context, span trace.Span) {
			responses, err := v.buildAuditResponses(ctx, resource, request, namespaceLabels)
			if err != nil {
				v.log.Error(err, "failed to build audit responses")
			}
			responses = append(responses, engineResponses...)
			report := reportutils.BuildAdmissionReport(resource, request, request.Kind, responses...)
			// if it's not a creation, the resource already exists, we can set the owner
			if request.Operation != admissionv1.Create {
				gv := metav1.GroupVersion{Group: request.Kind.Group, Version: request.Kind.Version}
				controllerutils.SetOwner(report, gv.String(), request.Kind.Kind, resource.GetName(), resource.GetUID())
			}
			if len(report.GetResults()) > 0 {
				_, err = reportutils.CreateReport(ctx, report, v.kyvernoClient)
				if err != nil {
					v.log.Error(err, "failed to create report")
				}
			}
		},
		trace.WithLinks(trace.LinkFromContext(ctx)),
	)
}<|MERGE_RESOLUTION|>--- conflicted
+++ resolved
@@ -14,11 +14,8 @@
 	"github.com/kyverno/kyverno/pkg/event"
 	"github.com/kyverno/kyverno/pkg/metrics"
 	"github.com/kyverno/kyverno/pkg/policycache"
-<<<<<<< HEAD
+	"github.com/kyverno/kyverno/pkg/registryclient"
 	"github.com/kyverno/kyverno/pkg/tracing"
-=======
-	"github.com/kyverno/kyverno/pkg/registryclient"
->>>>>>> a666474d
 	admissionutils "github.com/kyverno/kyverno/pkg/utils/admission"
 	controllerutils "github.com/kyverno/kyverno/pkg/utils/controller"
 	reportutils "github.com/kyverno/kyverno/pkg/utils/report"
@@ -103,7 +100,6 @@
 	var engineResponses []*response.EngineResponse
 	failurePolicy := kyvernov1.Ignore
 	for _, policy := range policies {
-<<<<<<< HEAD
 		tracing.Span(
 			ctx,
 			"pkg/webhooks/resource/validate",
@@ -114,7 +110,7 @@
 					failurePolicy = kyvernov1.Fail
 				}
 
-				engineResponse := engine.Validate(ctx, policyContext)
+				engineResponse := engine.Validate(ctx, v.rclient, policyContext)
 				if engineResponse.IsNil() {
 					// we get an empty response if old and new resources created the same response
 					// allow updates if resource update doesnt change the policy evaluation
@@ -135,32 +131,6 @@
 				}
 			},
 		)
-=======
-		policyContext := policyContext.WithPolicy(policy).WithNamespaceLabels(namespaceLabels)
-		if policy.GetSpec().GetFailurePolicy() == kyvernov1.Fail {
-			failurePolicy = kyvernov1.Fail
-		}
-
-		engineResponse := engine.Validate(v.rclient, policyContext)
-		if engineResponse.IsNil() {
-			// we get an empty response if old and new resources created the same response
-			// allow updates if resource update doesnt change the policy evaluation
-			continue
-		}
-
-		go webhookutils.RegisterPolicyResultsMetricValidation(context.TODO(), logger, metricsConfig, string(request.Operation), policyContext.Policy(), *engineResponse)
-		go webhookutils.RegisterPolicyExecutionDurationMetricValidate(context.TODO(), logger, metricsConfig, string(request.Operation), policyContext.Policy(), *engineResponse)
-
-		engineResponses = append(engineResponses, engineResponse)
-		if !engineResponse.IsSuccessful() {
-			logger.V(2).Info("validation failed", "action", policy.GetSpec().ValidationFailureAction, "policy", policy.GetName(), "failed rules", engineResponse.GetFailedRules())
-			continue
-		}
-
-		if len(engineResponse.GetSuccessRules()) > 0 {
-			logger.V(2).Info("validation passed", "policy", policy.GetName())
-		}
->>>>>>> a666474d
 	}
 
 	blocked := webhookutils.BlockRequest(engineResponses, failurePolicy, logger)
@@ -188,20 +158,15 @@
 	}
 	var responses []*response.EngineResponse
 	for _, policy := range policies {
-<<<<<<< HEAD
 		tracing.Span(
 			ctx,
 			"pkg/webhooks/resource/validate",
 			fmt.Sprintf("POLICY %s/%s", policy.GetNamespace(), policy.GetName()),
 			func(ctx context.Context, span trace.Span) {
 				policyContext := policyContext.WithPolicy(policy).WithNamespaceLabels(namespaceLabels)
-				responses = append(responses, engine.Validate(ctx, policyContext))
+				responses = append(responses, engine.Validate(ctx, v.rclient, policyContext))
 			},
 		)
-=======
-		policyContext := policyContext.WithPolicy(policy).WithNamespaceLabels(namespaceLabels)
-		responses = append(responses, engine.Validate(v.rclient, policyContext))
->>>>>>> a666474d
 	}
 	return responses, nil
 }
