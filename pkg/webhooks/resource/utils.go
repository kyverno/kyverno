package resource

import (
	"github.com/go-logr/logr"
	kyvernov1 "github.com/kyverno/kyverno/api/kyverno/v1"
	kyvernov1beta1 "github.com/kyverno/kyverno/api/kyverno/v1beta1"
<<<<<<< HEAD
	"github.com/kyverno/kyverno/pkg/engine"
=======
	"github.com/kyverno/kyverno/pkg/clients/dclient"
	enginectx "github.com/kyverno/kyverno/pkg/engine/context"
>>>>>>> 10638362
	"github.com/kyverno/kyverno/pkg/engine/response"
	engineutils "github.com/kyverno/kyverno/pkg/engine/utils"
	admissionutils "github.com/kyverno/kyverno/pkg/utils/admission"
	"github.com/kyverno/kyverno/pkg/webhooks/updaterequest"
	admissionv1 "k8s.io/api/admission/v1"
)

type updateRequestResponse struct {
	ur  kyvernov1beta1.UpdateRequestSpec
	err error
}

func errorResponse(logger logr.Logger, err error, message string) *admissionv1.AdmissionResponse {
	logger.Error(err, message)
	return admissionutils.ResponseFailure(message + ": " + err.Error())
}

func patchRequest(patches []byte, request *admissionv1.AdmissionRequest, logger logr.Logger) *admissionv1.AdmissionRequest {
	patchedResource := processResourceWithPatches(patches, request.Object.Raw, logger)
	newRequest := request.DeepCopy()
	newRequest.Object.Raw = patchedResource
	return newRequest
}

func processResourceWithPatches(patch []byte, resource []byte, log logr.Logger) []byte {
	if patch == nil {
		return resource
	}
	resource, err := engineutils.ApplyPatchNew(resource, patch)
	if err != nil {
		log.Error(err, "failed to patch resource:", "patch", string(patch), "resource", string(resource))
		return nil
	}
	log.V(6).Info("", "patchedResource", string(resource))
	return resource
}

<<<<<<< HEAD
func hasAnnotations(context *engine.PolicyContext) bool {
	annotations := context.NewResource.GetAnnotations()
	return len(annotations) != 0
=======
func getGeneratedByResource(newRes *unstructured.Unstructured, resLabels map[string]string, client dclient.Interface, rule kyvernov1.Rule, logger logr.Logger) (kyvernov1.Rule, error) {
	var apiVersion, kind, name, namespace string
	sourceRequest := &admissionv1.AdmissionRequest{}
	kind = resLabels["kyverno.io/generated-by-kind"]
	name = resLabels["kyverno.io/generated-by-name"]
	if kind != "Namespace" {
		namespace = resLabels["kyverno.io/generated-by-namespace"]
	}
	obj, err := client.GetResource(apiVersion, kind, namespace, name)
	if err != nil {
		logger.Error(err, "source resource not found.")
		return rule, err
	}
	rawObj, err := json.Marshal(obj)
	if err != nil {
		logger.Error(err, "failed to marshal resource")
		return rule, err
	}
	sourceRequest.Object.Raw = rawObj
	sourceRequest.Operation = "CREATE"
	ctx := enginectx.NewContext()
	if err := ctx.AddRequest(sourceRequest); err != nil {
		logger.Error(err, "failed to load incoming request in context")
		return rule, err
	}
	if rule, err = variables.SubstituteAllInRule(logger, ctx, rule); err != nil {
		logger.Error(err, "variable substitution failed for rule %s", rule.Name)
		return rule, err
	}
	return rule, nil
}

// stripNonPolicyFields - remove feilds which get updated with each request by kyverno and are non policy fields
func stripNonPolicyFields(obj, newRes map[string]interface{}, logger logr.Logger) (map[string]interface{}, map[string]interface{}) {
	if metadata, found := obj["metadata"]; found {
		requiredMetadataInObj := make(map[string]interface{})
		if annotations, found := metadata.(map[string]interface{})["annotations"]; found {
			delete(annotations.(map[string]interface{}), "kubectl.kubernetes.io/last-applied-configuration")
			requiredMetadataInObj["annotations"] = annotations
		}

		if labels, found := metadata.(map[string]interface{})["labels"]; found {
			delete(labels.(map[string]interface{}), "generate.kyverno.io/clone-policy-name")
			requiredMetadataInObj["labels"] = labels
		}
		obj["metadata"] = requiredMetadataInObj
	}

	if metadata, found := newRes["metadata"]; found {
		requiredMetadataInNewRes := make(map[string]interface{})
		if annotations, found := metadata.(map[string]interface{})["annotations"]; found {
			requiredMetadataInNewRes["annotations"] = annotations
		}

		if labels, found := metadata.(map[string]interface{})["labels"]; found {
			requiredMetadataInNewRes["labels"] = labels
		}
		newRes["metadata"] = requiredMetadataInNewRes
	}

	delete(obj, "status")

	if _, found := obj["spec"]; found {
		delete(obj["spec"].(map[string]interface{}), "tolerations")
	}

	if dataMap, found := obj["data"]; found {
		keyInData := make([]string, 0)
		switch dataMap := dataMap.(type) {
		case map[string]interface{}:
			for k := range dataMap {
				keyInData = append(keyInData, k)
			}
		}

		if len(keyInData) > 0 {
			for _, dataKey := range keyInData {
				originalResourceData := dataMap.(map[string]interface{})[dataKey]
				replaceData := strings.Replace(originalResourceData.(string), "\n", "", -1)
				dataMap.(map[string]interface{})[dataKey] = replaceData

				newResourceData := newRes["data"].(map[string]interface{})[dataKey]
				replacenewResourceData := strings.Replace(newResourceData.(string), "\n", "", -1)
				newRes["data"].(map[string]interface{})[dataKey] = replacenewResourceData
			}
		} else {
			logger.V(4).Info("data is not of type map[string]interface{}")
		}
	}

	return obj, newRes
>>>>>>> 10638362
}

func applyUpdateRequest(request *admissionv1.AdmissionRequest, ruleType kyvernov1beta1.RequestType, grGenerator updaterequest.Generator, userRequestInfo kyvernov1beta1.RequestInfo,
	action admissionv1.Operation, engineResponses ...*response.EngineResponse,
) (failedUpdateRequest []updateRequestResponse) {
	admissionRequestInfo := kyvernov1beta1.AdmissionRequestInfoObject{
		AdmissionRequest: request,
		Operation:        action,
	}

	for _, er := range engineResponses {
		ur := transform(admissionRequestInfo, userRequestInfo, er, ruleType)
		if err := grGenerator.Apply(ur, action); err != nil {
			failedUpdateRequest = append(failedUpdateRequest, updateRequestResponse{ur: ur, err: err})
		}
	}

	return
}

func transform(admissionRequestInfo kyvernov1beta1.AdmissionRequestInfoObject, userRequestInfo kyvernov1beta1.RequestInfo, er *response.EngineResponse, ruleType kyvernov1beta1.RequestType) kyvernov1beta1.UpdateRequestSpec {
	var PolicyNameNamespaceKey string
	if er.PolicyResponse.Policy.Namespace != "" {
		PolicyNameNamespaceKey = er.PolicyResponse.Policy.Namespace + "/" + er.PolicyResponse.Policy.Name
	} else {
		PolicyNameNamespaceKey = er.PolicyResponse.Policy.Name
	}

	ur := kyvernov1beta1.UpdateRequestSpec{
		Type:   ruleType,
		Policy: PolicyNameNamespaceKey,
		Resource: kyvernov1.ResourceSpec{
			Kind:       er.PolicyResponse.Resource.Kind,
			Namespace:  er.PolicyResponse.Resource.Namespace,
			Name:       er.PolicyResponse.Resource.Name,
			APIVersion: er.PolicyResponse.Resource.APIVersion,
		},
		Context: kyvernov1beta1.UpdateRequestSpecContext{
			UserRequestInfo:      userRequestInfo,
			AdmissionRequestInfo: admissionRequestInfo,
		},
	}

	return ur
}<|MERGE_RESOLUTION|>--- conflicted
+++ resolved
@@ -4,12 +4,7 @@
 	"github.com/go-logr/logr"
 	kyvernov1 "github.com/kyverno/kyverno/api/kyverno/v1"
 	kyvernov1beta1 "github.com/kyverno/kyverno/api/kyverno/v1beta1"
-<<<<<<< HEAD
 	"github.com/kyverno/kyverno/pkg/engine"
-=======
-	"github.com/kyverno/kyverno/pkg/clients/dclient"
-	enginectx "github.com/kyverno/kyverno/pkg/engine/context"
->>>>>>> 10638362
 	"github.com/kyverno/kyverno/pkg/engine/response"
 	engineutils "github.com/kyverno/kyverno/pkg/engine/utils"
 	admissionutils "github.com/kyverno/kyverno/pkg/utils/admission"
@@ -45,105 +40,6 @@
 	}
 	log.V(6).Info("", "patchedResource", string(resource))
 	return resource
-}
-
-<<<<<<< HEAD
-func hasAnnotations(context *engine.PolicyContext) bool {
-	annotations := context.NewResource.GetAnnotations()
-	return len(annotations) != 0
-=======
-func getGeneratedByResource(newRes *unstructured.Unstructured, resLabels map[string]string, client dclient.Interface, rule kyvernov1.Rule, logger logr.Logger) (kyvernov1.Rule, error) {
-	var apiVersion, kind, name, namespace string
-	sourceRequest := &admissionv1.AdmissionRequest{}
-	kind = resLabels["kyverno.io/generated-by-kind"]
-	name = resLabels["kyverno.io/generated-by-name"]
-	if kind != "Namespace" {
-		namespace = resLabels["kyverno.io/generated-by-namespace"]
-	}
-	obj, err := client.GetResource(apiVersion, kind, namespace, name)
-	if err != nil {
-		logger.Error(err, "source resource not found.")
-		return rule, err
-	}
-	rawObj, err := json.Marshal(obj)
-	if err != nil {
-		logger.Error(err, "failed to marshal resource")
-		return rule, err
-	}
-	sourceRequest.Object.Raw = rawObj
-	sourceRequest.Operation = "CREATE"
-	ctx := enginectx.NewContext()
-	if err := ctx.AddRequest(sourceRequest); err != nil {
-		logger.Error(err, "failed to load incoming request in context")
-		return rule, err
-	}
-	if rule, err = variables.SubstituteAllInRule(logger, ctx, rule); err != nil {
-		logger.Error(err, "variable substitution failed for rule %s", rule.Name)
-		return rule, err
-	}
-	return rule, nil
-}
-
-// stripNonPolicyFields - remove feilds which get updated with each request by kyverno and are non policy fields
-func stripNonPolicyFields(obj, newRes map[string]interface{}, logger logr.Logger) (map[string]interface{}, map[string]interface{}) {
-	if metadata, found := obj["metadata"]; found {
-		requiredMetadataInObj := make(map[string]interface{})
-		if annotations, found := metadata.(map[string]interface{})["annotations"]; found {
-			delete(annotations.(map[string]interface{}), "kubectl.kubernetes.io/last-applied-configuration")
-			requiredMetadataInObj["annotations"] = annotations
-		}
-
-		if labels, found := metadata.(map[string]interface{})["labels"]; found {
-			delete(labels.(map[string]interface{}), "generate.kyverno.io/clone-policy-name")
-			requiredMetadataInObj["labels"] = labels
-		}
-		obj["metadata"] = requiredMetadataInObj
-	}
-
-	if metadata, found := newRes["metadata"]; found {
-		requiredMetadataInNewRes := make(map[string]interface{})
-		if annotations, found := metadata.(map[string]interface{})["annotations"]; found {
-			requiredMetadataInNewRes["annotations"] = annotations
-		}
-
-		if labels, found := metadata.(map[string]interface{})["labels"]; found {
-			requiredMetadataInNewRes["labels"] = labels
-		}
-		newRes["metadata"] = requiredMetadataInNewRes
-	}
-
-	delete(obj, "status")
-
-	if _, found := obj["spec"]; found {
-		delete(obj["spec"].(map[string]interface{}), "tolerations")
-	}
-
-	if dataMap, found := obj["data"]; found {
-		keyInData := make([]string, 0)
-		switch dataMap := dataMap.(type) {
-		case map[string]interface{}:
-			for k := range dataMap {
-				keyInData = append(keyInData, k)
-			}
-		}
-
-		if len(keyInData) > 0 {
-			for _, dataKey := range keyInData {
-				originalResourceData := dataMap.(map[string]interface{})[dataKey]
-				replaceData := strings.Replace(originalResourceData.(string), "\n", "", -1)
-				dataMap.(map[string]interface{})[dataKey] = replaceData
-
-				newResourceData := newRes["data"].(map[string]interface{})[dataKey]
-				replacenewResourceData := strings.Replace(newResourceData.(string), "\n", "", -1)
-				newRes["data"].(map[string]interface{})[dataKey] = replacenewResourceData
-			}
-		} else {
-			logger.V(4).Info("data is not of type map[string]interface{}")
-		}
-	}
-
-	return obj, newRes
->>>>>>> 10638362
 }
 
 func applyUpdateRequest(request *admissionv1.AdmissionRequest, ruleType kyvernov1beta1.RequestType, grGenerator updaterequest.Generator, userRequestInfo kyvernov1beta1.RequestInfo,
