package resource

import (
	"time"

	"github.com/go-logr/logr"
	kyvernov1 "github.com/kyverno/kyverno/api/kyverno/v1"
	kyvernov1beta1 "github.com/kyverno/kyverno/api/kyverno/v1beta1"
	"github.com/kyverno/kyverno/pkg/client/clientset/versioned"
	kyvernov1beta1listers "github.com/kyverno/kyverno/pkg/client/listers/kyverno/v1beta1"
	"github.com/kyverno/kyverno/pkg/clients/dclient"
	"github.com/kyverno/kyverno/pkg/common"
	"github.com/kyverno/kyverno/pkg/config"
	enginectx "github.com/kyverno/kyverno/pkg/engine/context"
	engineutils2 "github.com/kyverno/kyverno/pkg/engine/utils"
	"github.com/kyverno/kyverno/pkg/event"
	"github.com/kyverno/kyverno/pkg/metrics"
	"github.com/kyverno/kyverno/pkg/openapi"
	"github.com/kyverno/kyverno/pkg/policycache"
	admissionutils "github.com/kyverno/kyverno/pkg/utils/admission"
	jsonutils "github.com/kyverno/kyverno/pkg/utils/json"
	"github.com/kyverno/kyverno/pkg/webhooks"
	"github.com/kyverno/kyverno/pkg/webhooks/resource/generation"
	"github.com/kyverno/kyverno/pkg/webhooks/resource/imageverification"
	"github.com/kyverno/kyverno/pkg/webhooks/resource/mutation"
	"github.com/kyverno/kyverno/pkg/webhooks/resource/validation"
	webhookgenerate "github.com/kyverno/kyverno/pkg/webhooks/updaterequest"
	webhookutils "github.com/kyverno/kyverno/pkg/webhooks/utils"
	admissionv1 "k8s.io/api/admission/v1"
	corev1listers "k8s.io/client-go/listers/core/v1"
	rbacv1listers "k8s.io/client-go/listers/rbac/v1"
)

type handlers struct {
	// clients
	client        dclient.Interface
	kyvernoClient versioned.Interface

	// config
	configuration config.Configuration
	metricsConfig *metrics.MetricsConfig

	// cache
	pCache policycache.Cache

	// listers
	nsLister  corev1listers.NamespaceLister
	rbLister  rbacv1listers.RoleBindingLister
	crbLister rbacv1listers.ClusterRoleBindingLister
	urLister  kyvernov1beta1listers.UpdateRequestNamespaceLister

	urGenerator       webhookgenerate.Generator
	eventGen          event.Interface
	openAPIController openapi.ValidateInterface
	pcBuilder         webhookutils.PolicyContextBuilder
	urUpdater         webhookutils.UpdateRequestUpdater

	admissionReports bool
}

func NewHandlers(
	client dclient.Interface,
	kyvernoClient versioned.Interface,
	configuration config.Configuration,
	metricsConfig *metrics.MetricsConfig,
	pCache policycache.Cache,
	nsLister corev1listers.NamespaceLister,
	rbLister rbacv1listers.RoleBindingLister,
	crbLister rbacv1listers.ClusterRoleBindingLister,
	urLister kyvernov1beta1listers.UpdateRequestNamespaceLister,
	urGenerator webhookgenerate.Generator,
	eventGen event.Interface,
	openAPIController openapi.ValidateInterface,
<<<<<<< HEAD
=======
	admissionReports bool,
>>>>>>> e0ab72bb
) webhooks.ResourceHandlers {
	return &handlers{
		client:            client,
		kyvernoClient:     kyvernoClient,
		configuration:     configuration,
		metricsConfig:     metricsConfig,
		pCache:            pCache,
		nsLister:          nsLister,
		rbLister:          rbLister,
		crbLister:         crbLister,
		urLister:          urLister,
		urGenerator:       urGenerator,
		eventGen:          eventGen,
		openAPIController: openAPIController,
		pcBuilder:         webhookutils.NewPolicyContextBuilder(configuration, client, rbLister, crbLister),
		urUpdater:         webhookutils.NewUpdateRequestUpdater(kyvernoClient, urLister),
		admissionReports:  admissionReports,
	}
}

func (h *handlers) Validate(logger logr.Logger, request *admissionv1.AdmissionRequest, failurePolicy string, startTime time.Time) *admissionv1.AdmissionResponse {
	if webhookutils.ExcludeKyvernoResources(request.Kind.Kind) {
		return admissionutils.ResponseSuccess()
	}
	kind := request.Kind.Kind
	logger = logger.WithValues("kind", kind)
	logger.V(4).Info("received an admission request in validating webhook")

	// timestamp at which this admission request got triggered
	policies := filterPolicies(failurePolicy, h.pCache.GetPolicies(policycache.ValidateEnforce, kind, request.Namespace)...)
	mutatePolicies := filterPolicies(failurePolicy, h.pCache.GetPolicies(policycache.Mutate, kind, request.Namespace)...)
	generatePolicies := filterPolicies(failurePolicy, h.pCache.GetPolicies(policycache.Generate, kind, request.Namespace)...)
	imageVerifyValidatePolicies := filterPolicies(failurePolicy, h.pCache.GetPolicies(policycache.VerifyImagesValidate, kind, request.Namespace)...)
	policies = append(policies, imageVerifyValidatePolicies...)

	if len(policies) == 0 && len(mutatePolicies) == 0 && len(generatePolicies) == 0 {
		logger.V(4).Info("no policies matched admission request")
	}
	if len(generatePolicies) == 0 && request.Operation == admissionv1.Update {
		// handle generate source resource updates
		gh := generation.NewGenerationHandler(logger, h.client, h.kyvernoClient, h.nsLister, h.urLister, h.urGenerator, h.urUpdater, h.eventGen)
		go gh.HandleUpdatesForGenerateRules(request, []kyvernov1.PolicyInterface{})
	}

	logger.V(4).Info("processing policies for validate admission request", "validate", len(policies), "mutate", len(mutatePolicies), "generate", len(generatePolicies))

	policyContext, err := h.pcBuilder.Build(request, generatePolicies...)
	if err != nil {
		return errorResponse(logger, err, "failed create policy context")
	}

	namespaceLabels := make(map[string]string)
	if request.Kind.Kind != "Namespace" && request.Namespace != "" {
		namespaceLabels = common.GetNamespaceSelectorsFromNamespaceLister(request.Kind.Kind, request.Namespace, h.nsLister, logger)
	}

	vh := validation.NewValidationHandler(logger, h.kyvernoClient, h.pCache, h.pcBuilder, h.eventGen, h.admissionReports)

	ok, msg, warnings := vh.HandleValidation(h.metricsConfig, request, policies, policyContext, namespaceLabels, startTime)
	if !ok {
		logger.Info("admission request denied")
		return admissionutils.ResponseFailure(msg)
	}

	defer h.handleDelete(logger, request)
	go h.createUpdateRequests(logger, request, policyContext, generatePolicies, mutatePolicies, startTime)

	if warnings != nil {
		return admissionutils.ResponseSuccessWithWarnings(warnings)
	}

	logger.V(4).Info("completed validating webhook")
	return admissionutils.ResponseSuccess()
}

func (h *handlers) Mutate(logger logr.Logger, request *admissionv1.AdmissionRequest, failurePolicy string, startTime time.Time) *admissionv1.AdmissionResponse {
	if webhookutils.ExcludeKyvernoResources(request.Kind.Kind) {
		return admissionutils.ResponseSuccess()
	}
	if request.Operation == admissionv1.Delete {
		return admissionutils.ResponseSuccess()
	}
	kind := request.Kind.Kind
	logger = logger.WithValues("kind", kind)
	logger.V(4).Info("received an admission request in mutating webhook")
	mutatePolicies := filterPolicies(failurePolicy, h.pCache.GetPolicies(policycache.Mutate, kind, request.Namespace)...)
	verifyImagesPolicies := filterPolicies(failurePolicy, h.pCache.GetPolicies(policycache.VerifyImagesMutate, kind, request.Namespace)...)
	if len(mutatePolicies) == 0 && len(verifyImagesPolicies) == 0 {
		logger.V(4).Info("no policies matched mutate admission request")
		return admissionutils.ResponseSuccess()
	}
	logger.V(4).Info("processing policies for mutate admission request", "mutatePolicies", len(mutatePolicies), "verifyImagesPolicies", len(verifyImagesPolicies))
	policyContext, err := h.pcBuilder.Build(request, mutatePolicies...)
	if err != nil {
		logger.Error(err, "failed to build policy context")
		return admissionutils.ResponseFailure(err.Error())
	}
	// update container images to a canonical form
	if err := enginectx.MutateResourceWithImageInfo(request.Object.Raw, policyContext.JSONContext); err != nil {
		logger.Error(err, "failed to patch images info to resource, policies that mutate images may be impacted")
	}

	mh := mutation.NewMutationHandler(logger, h.eventGen, h.openAPIController, h.nsLister)
	mutatePatches, mutateWarnings, err := mh.HandleMutation(h.metricsConfig, request, mutatePolicies, policyContext, startTime)
	if err != nil {
		logger.Error(err, "mutation failed")
		return admissionutils.ResponseFailure(err.Error())
	}
	newRequest := patchRequest(mutatePatches, request, logger)
	ivh := imageverification.NewImageVerificationHandler(logger, h.eventGen)
	imagePatches, imageVerifyWarnings, err := ivh.Handle(h.metricsConfig, newRequest, verifyImagesPolicies, policyContext)
	if err != nil {
		logger.Error(err, "image verification failed")
		return admissionutils.ResponseFailure(err.Error())
	}
	patch := jsonutils.JoinPatches(mutatePatches, imagePatches)
	if len(mutateWarnings) > 0 || len(imageVerifyWarnings) > 0 {
		warnings := append(mutateWarnings, imageVerifyWarnings...)
		logger.V(2).Info("mutation webhook", "warnings", warnings)
		return admissionutils.ResponseSuccessWithPatchAndWarnings(patch, warnings)
	}
	admissionResponse := admissionutils.ResponseSuccessWithPatch(patch)
	logger.V(4).Info("completed mutating webhook", "response", admissionResponse)
	return admissionResponse
}

func (h *handlers) handleDelete(logger logr.Logger, request *admissionv1.AdmissionRequest) {
	if request.Operation == admissionv1.Delete {
		resource, err := engineutils2.ConvertToUnstructured(request.OldObject.Raw)
		if err != nil {
			logger.Error(err, "failed to convert object resource to unstructured format")
		}

		resLabels := resource.GetLabels()
		if resLabels[kyvernov1.LabelAppManagedBy] == kyvernov1.ValueKyvernoApp {
			urName := resLabels["policy.kyverno.io/gr-name"]
			ur, err := h.urLister.Get(urName)
			if err != nil {
				logger.Error(err, "failed to get update request", "name", urName)
				return
			}

			if ur.Spec.Type == kyvernov1beta1.Mutate {
				return
			}
			h.urUpdater.UpdateAnnotation(logger, ur.GetName())
		}
	}
}

func filterPolicies(failurePolicy string, policies ...kyvernov1.PolicyInterface) []kyvernov1.PolicyInterface {
	var results []kyvernov1.PolicyInterface
	for _, policy := range policies {
		if failurePolicy == "fail" {
			if policy.GetSpec().GetFailurePolicy() == kyvernov1.Fail {
				results = append(results, policy)
			}
		} else if failurePolicy == "ignore" {
			if policy.GetSpec().GetFailurePolicy() == kyvernov1.Ignore {
				results = append(results, policy)
			}
		} else {
			results = append(results, policy)
		}
	}
	return results
}<|MERGE_RESOLUTION|>--- conflicted
+++ resolved
@@ -71,10 +71,7 @@
 	urGenerator webhookgenerate.Generator,
 	eventGen event.Interface,
 	openAPIController openapi.ValidateInterface,
-<<<<<<< HEAD
-=======
 	admissionReports bool,
->>>>>>> e0ab72bb
 ) webhooks.ResourceHandlers {
 	return &handlers{
 		client:            client,
