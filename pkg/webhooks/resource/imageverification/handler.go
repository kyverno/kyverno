package imageverification

import (
	"context"
	"errors"
	"reflect"

	"github.com/go-logr/logr"
	kyvernov1 "github.com/kyverno/kyverno/api/kyverno/v1"
	"github.com/kyverno/kyverno/pkg/client/clientset/versioned"
	"github.com/kyverno/kyverno/pkg/engine"
	"github.com/kyverno/kyverno/pkg/engine/response"
	"github.com/kyverno/kyverno/pkg/event"
	"github.com/kyverno/kyverno/pkg/registryclient"
	controllerutils "github.com/kyverno/kyverno/pkg/utils/controller"
	jsonutils "github.com/kyverno/kyverno/pkg/utils/json"
	reportutils "github.com/kyverno/kyverno/pkg/utils/report"
	webhookutils "github.com/kyverno/kyverno/pkg/webhooks/utils"
	admissionv1 "k8s.io/api/admission/v1"
	metav1 "k8s.io/apimachinery/pkg/apis/meta/v1"
	"k8s.io/apimachinery/pkg/apis/meta/v1/unstructured"
	"k8s.io/apimachinery/pkg/runtime/schema"
)

type ImageVerificationHandler interface {
<<<<<<< HEAD
	Handle(
		context.Context,
		*admissionv1.AdmissionRequest,
		[]kyvernov1.PolicyInterface,
		*engine.PolicyContext,
	) ([]byte, []string, error)
=======
	Handle(context.Context, *admissionv1.AdmissionRequest, []kyvernov1.PolicyInterface, *engine.PolicyContext) ([]byte, []string, error)
>>>>>>> ff728d5f
}

type imageVerificationHandler struct {
	kyvernoClient    versioned.Interface
	rclient          registryclient.Client
	log              logr.Logger
	eventGen         event.Interface
	admissionReports bool
}

func NewImageVerificationHandler(
	log logr.Logger,
	kyvernoClient versioned.Interface,
	rclient registryclient.Client,
	eventGen event.Interface,
	admissionReports bool,
) ImageVerificationHandler {
	return &imageVerificationHandler{
		kyvernoClient:    kyvernoClient,
		rclient:          rclient,
		log:              log,
		eventGen:         eventGen,
		admissionReports: admissionReports,
	}
}

func (h *imageVerificationHandler) Handle(
	ctx context.Context,
	request *admissionv1.AdmissionRequest,
	policies []kyvernov1.PolicyInterface,
	policyContext *engine.PolicyContext,
) ([]byte, []string, error) {
	ok, message, imagePatches, warnings := h.handleVerifyImages(ctx, h.log, request, policyContext, policies)
	if !ok {
		return nil, nil, errors.New(message)
	}
	h.log.V(6).Info("images verified", "patches", string(imagePatches), "warnings", warnings)
	return imagePatches, warnings, nil
}

<<<<<<< HEAD
func (h *imageVerificationHandler) handleVerifyImages(ctx context.Context, logger logr.Logger, request *admissionv1.AdmissionRequest, policyContext *engine.PolicyContext, policies []kyvernov1.PolicyInterface) (bool, string, []byte, []string) {
=======
func (h *imageVerificationHandler) handleVerifyImages(
	ctx context.Context,
	logger logr.Logger,
	request *admissionv1.AdmissionRequest,
	policyContext *engine.PolicyContext,
	policies []kyvernov1.PolicyInterface,
) (bool, string, []byte, []string) {
>>>>>>> ff728d5f
	if len(policies) == 0 {
		return true, "", nil, nil
	}

	var engineResponses []*response.EngineResponse
	var patches [][]byte
	verifiedImageData := &engine.ImageVerificationMetadata{}
	for _, p := range policies {
		policyContext := policyContext.WithPolicy(p)
		resp, ivm := engine.VerifyAndPatchImages(ctx, h.rclient, policyContext)

		engineResponses = append(engineResponses, resp)
		patches = append(patches, resp.GetPatches()...)
		verifiedImageData.Merge(ivm)
	}

	failurePolicy := policies[0].GetSpec().GetFailurePolicy()
	blocked := webhookutils.BlockRequest(engineResponses, failurePolicy, logger)
	if !isResourceDeleted(policyContext) {
		events := webhookutils.GenerateEvents(engineResponses, blocked)
		h.eventGen.Add(events...)
	}

	if blocked {
		logger.V(4).Info("admission request blocked")
		return false, webhookutils.GetBlockedMessages(engineResponses), nil, nil
	}

	if !verifiedImageData.IsEmpty() {
		hasAnnotations := hasAnnotations(policyContext)
		annotationPatches, err := verifiedImageData.Patches(hasAnnotations, logger)
		if err != nil {
			logger.Error(err, "failed to create image verification annotation patches")
		} else {
			// add annotation patches first
			patches = append(annotationPatches, patches...)
		}
	}

	go h.handleAudit(context.TODO(), policyContext.NewResource(), request, nil, engineResponses...)

	warnings := webhookutils.GetWarningMessages(engineResponses)
	return true, "", jsonutils.JoinPatches(patches...), warnings
}

func hasAnnotations(context *engine.PolicyContext) bool {
	newResource := context.NewResource()
	annotations := newResource.GetAnnotations()
	return len(annotations) != 0
}

func isResourceDeleted(policyContext *engine.PolicyContext) bool {
	var deletionTimeStamp *metav1.Time
	if reflect.DeepEqual(policyContext.NewResource, unstructured.Unstructured{}) {
		resource := policyContext.NewResource()
		deletionTimeStamp = resource.GetDeletionTimestamp()
	} else {
		resource := policyContext.OldResource()
		deletionTimeStamp = resource.GetDeletionTimestamp()
	}
	return deletionTimeStamp != nil
}

func (v *imageVerificationHandler) handleAudit(
	ctx context.Context,
	resource unstructured.Unstructured,
	request *admissionv1.AdmissionRequest,
	namespaceLabels map[string]string,
	engineResponses ...*response.EngineResponse,
) {
	if !v.admissionReports {
		return
	}
	if request.DryRun != nil && *request.DryRun {
		return
	}
	// we don't need reports for deletions and when it's about sub resources
	if request.Operation == admissionv1.Delete || request.SubResource != "" {
		return
	}
	// check if the resource supports reporting
	if !reportutils.IsGvkSupported(schema.GroupVersionKind(request.Kind)) {
		return
	}
	report := reportutils.BuildAdmissionReport(resource, request, request.Kind, engineResponses...)
	// if it's not a creation, the resource already exists, we can set the owner
	if request.Operation != admissionv1.Create {
		gv := metav1.GroupVersion{Group: request.Kind.Group, Version: request.Kind.Version}
		controllerutils.SetOwner(report, gv.String(), request.Kind.Kind, resource.GetName(), resource.GetUID())
	}
	if len(report.GetResults()) > 0 {
		_, err := reportutils.CreateReport(context.Background(), report, v.kyvernoClient)
		if err != nil {
			v.log.Error(err, "failed to create report")
		}
	}
}<|MERGE_RESOLUTION|>--- conflicted
+++ resolved
@@ -23,16 +23,7 @@
 )
 
 type ImageVerificationHandler interface {
-<<<<<<< HEAD
-	Handle(
-		context.Context,
-		*admissionv1.AdmissionRequest,
-		[]kyvernov1.PolicyInterface,
-		*engine.PolicyContext,
-	) ([]byte, []string, error)
-=======
 	Handle(context.Context, *admissionv1.AdmissionRequest, []kyvernov1.PolicyInterface, *engine.PolicyContext) ([]byte, []string, error)
->>>>>>> ff728d5f
 }
 
 type imageVerificationHandler struct {
@@ -73,9 +64,6 @@
 	return imagePatches, warnings, nil
 }
 
-<<<<<<< HEAD
-func (h *imageVerificationHandler) handleVerifyImages(ctx context.Context, logger logr.Logger, request *admissionv1.AdmissionRequest, policyContext *engine.PolicyContext, policies []kyvernov1.PolicyInterface) (bool, string, []byte, []string) {
-=======
 func (h *imageVerificationHandler) handleVerifyImages(
 	ctx context.Context,
 	logger logr.Logger,
@@ -83,7 +71,6 @@
 	policyContext *engine.PolicyContext,
 	policies []kyvernov1.PolicyInterface,
 ) (bool, string, []byte, []string) {
->>>>>>> ff728d5f
 	if len(policies) == 0 {
 		return true, "", nil, nil
 	}
