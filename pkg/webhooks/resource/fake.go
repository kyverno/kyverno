--- conflicted
+++ resolved
@@ -56,14 +56,9 @@
 			configuration,
 			config.NewDefaultMetricsConfiguration(),
 			jp,
-<<<<<<< HEAD
-			dclient,
-			engineapi.RegistryClientLoaderNewOrDie(),
-=======
 			adapters.Client(dclient),
 			adapters.ImageDataClient(rclient),
 			rclient,
->>>>>>> 692d419a
 			engineapi.DefaultContextLoaderFactory(configMapResolver),
 			peLister,
 			"",
