--- conflicted
+++ resolved
@@ -26,24 +26,15 @@
 }
 
 func (h *resourceHandlers) handleMutateExisting(ctx context.Context, logger logr.Logger, request handlers.AdmissionRequest, policies []kyvernov1.PolicyInterface, admissionRequestTimestamp time.Time, wg *sync.WaitGroup) {
-<<<<<<< HEAD
 	if wg != nil { // for unit testing purposes
 		defer wg.Done()
 	}
 
-=======
->>>>>>> 0c0753b6
 	policyContext, err := h.buildPolicyContextFromAdmissionRequest(logger, request)
 	if err != nil {
 		logger.Error(err, "failed to create policy context")
 		return
 	}
-<<<<<<< HEAD
-=======
-	if wg != nil { // for unit testing purposes
-		defer wg.Done()
-	}
->>>>>>> 0c0753b6
 
 	if request.AdmissionRequest.Operation == admissionv1.Delete {
 		policyContext = policyContext.WithNewResource(policyContext.OldResource())
@@ -105,24 +96,15 @@
 }
 
 func (h *resourceHandlers) handleGenerate(ctx context.Context, logger logr.Logger, request handlers.AdmissionRequest, generatePolicies []kyvernov1.PolicyInterface, ts time.Time, wg *sync.WaitGroup) {
-<<<<<<< HEAD
 	if wg != nil { // for unit testing purposes
 		defer wg.Done()
 	}
 
-=======
->>>>>>> 0c0753b6
 	policyContext, err := h.buildPolicyContextFromAdmissionRequest(logger, request)
 	if err != nil {
 		logger.Error(err, "failed to create policy context")
 		return
 	}
-<<<<<<< HEAD
-=======
-	if wg != nil { // for unit testing purposes
-		defer wg.Done()
-	}
->>>>>>> 0c0753b6
 
 	gh := generation.NewGenerationHandler(logger, h.engine, h.client, h.kyvernoClient, h.nsLister, h.urLister, h.cpolLister, h.polLister, h.urGenerator, h.eventGen, h.metricsConfig, h.backgroundServiceAccountName)
 	var policies []kyvernov1.PolicyInterface
