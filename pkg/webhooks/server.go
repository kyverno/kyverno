package webhooks

import (
	"context"
	"crypto/tls"
<<<<<<< HEAD
	"errors"
	"fmt"
=======
>>>>>>> 1899938f
	"net/http"
	"time"

	"github.com/go-logr/logr"
	"github.com/julienschmidt/httprouter"
	"github.com/kyverno/kyverno/pkg/config"
	"github.com/kyverno/kyverno/pkg/logging"
	"github.com/kyverno/kyverno/pkg/toggle"
	controllerutils "github.com/kyverno/kyverno/pkg/utils/controller"
	runtimeutils "github.com/kyverno/kyverno/pkg/utils/runtime"
	"github.com/kyverno/kyverno/pkg/webhooks/handlers"
	admissionv1 "k8s.io/api/admission/v1"
	admissionregistrationv1 "k8s.io/api/admissionregistration/v1"
	coordinationv1 "k8s.io/api/coordination/v1"
	apierrors "k8s.io/apimachinery/pkg/api/errors"
	metav1 "k8s.io/apimachinery/pkg/apis/meta/v1"
)

// DebugModeOptions holds the options to configure debug mode
type DebugModeOptions struct {
	// DumpPayload is used to activate/deactivate debug mode.
	DumpPayload bool
}

type Server interface {
	// Run TLS server in separate thread and returns control immediately
	Run(<-chan struct{})
	// Stop TLS server and returns control after the server is shut down
	Stop(context.Context)
	// Cleanup returns the chanel used to wait for the server to clean up resources
	Cleanup() <-chan struct{}
}

type PolicyHandlers interface {
	// Mutate performs the mutation of policy resources
	Mutate(logr.Logger, *admissionv1.AdmissionRequest, time.Time) *admissionv1.AdmissionResponse
	// Validate performs the validation check on policy resources
	Validate(logr.Logger, *admissionv1.AdmissionRequest, time.Time) *admissionv1.AdmissionResponse
}

type ResourceHandlers interface {
	// Mutate performs the mutation of kube resources
	Mutate(logr.Logger, *admissionv1.AdmissionRequest, string, time.Time) *admissionv1.AdmissionResponse
	// Validate performs the validation check on kube resources
	Validate(logr.Logger, *admissionv1.AdmissionRequest, string, time.Time) *admissionv1.AdmissionResponse
}

type server struct {
	server      *http.Server
	runtime     runtimeutils.Runtime
	mwcClient   controllerutils.DeleteClient[*admissionregistrationv1.MutatingWebhookConfiguration]
	vwcClient   controllerutils.DeleteClient[*admissionregistrationv1.ValidatingWebhookConfiguration]
	leaseClient controllerutils.DeleteClient[*coordinationv1.Lease]
	cleanUp     chan struct{}
}

type TlsProvider func() ([]byte, []byte, error)

// NewServer creates new instance of server accordingly to given configuration
func NewServer(
	policyHandlers PolicyHandlers,
	resourceHandlers ResourceHandlers,
	configuration config.Configuration,
	debugModeOpts DebugModeOptions,
	tlsProvider TlsProvider,
	mwcClient controllerutils.DeleteClient[*admissionregistrationv1.MutatingWebhookConfiguration],
	vwcClient controllerutils.DeleteClient[*admissionregistrationv1.ValidatingWebhookConfiguration],
	leaseClient controllerutils.DeleteClient[*coordinationv1.Lease],
	runtime runtimeutils.Runtime,
) Server {
	mux := httprouter.New()
	resourceLogger := logger.WithName("resource")
	policyLogger := logger.WithName("policy")
	verifyLogger := logger.WithName("verify")
	registerWebhookHandlers(resourceLogger.WithName("mutate"), mux, config.MutatingWebhookServicePath, configuration, resourceHandlers.Mutate, debugModeOpts)
	registerWebhookHandlers(resourceLogger.WithName("validate"), mux, config.ValidatingWebhookServicePath, configuration, resourceHandlers.Validate, debugModeOpts)
	mux.HandlerFunc("POST", config.PolicyMutatingWebhookServicePath, admission(policyLogger.WithName("mutate"), filter(configuration, policyHandlers.Mutate), debugModeOpts))
	mux.HandlerFunc("POST", config.PolicyValidatingWebhookServicePath, admission(policyLogger.WithName("validate"), filter(configuration, policyHandlers.Validate), debugModeOpts))
	mux.HandlerFunc("POST", config.VerifyMutatingWebhookServicePath, admission(verifyLogger.WithName("mutate"), handlers.Verify(), DebugModeOptions{}))
	mux.HandlerFunc("GET", config.LivenessServicePath, handlers.Probe(runtime.IsLive))
	mux.HandlerFunc("GET", config.ReadinessServicePath, handlers.Probe(runtime.IsReady))
	return &server{
		server: &http.Server{
			Addr: ":9443",
			TLSConfig: &tls.Config{
				GetCertificate: func(*tls.ClientHelloInfo) (*tls.Certificate, error) {
					certPem, keyPem, err := tlsProvider()
					if err != nil {
						return nil, err
					}
					pair, err := tls.X509KeyPair(certPem, keyPem)
					if err != nil {
						return nil, err
					}
					return &pair, nil
				},
				MinVersion: tls.VersionTLS12,
			},
			Handler:           mux,
			ReadTimeout:       30 * time.Second,
			WriteTimeout:      30 * time.Second,
			ReadHeaderTimeout: 30 * time.Second,
			IdleTimeout:       5 * time.Minute,
			ErrorLog:          logging.StdLogger(logger.WithName("server"), ""),
		},
		mwcClient:   mwcClient,
		vwcClient:   vwcClient,
		leaseClient: leaseClient,
		runtime:     runtime,
		cleanUp:     make(chan struct{}),
	}
}

func (s *server) Run(stopCh <-chan struct{}) {
	go func() {
		logger.V(3).Info("started serving requests", "addr", s.server.Addr)
		if err := s.server.ListenAndServeTLS("", ""); err != http.ErrServerClosed {
			logger.Error(err, "failed to listen to requests")
		}
	}()
	logger.Info("starting service")
}

func (s *server) Stop(ctx context.Context) {
	s.cleanup(ctx)
	err := s.server.Shutdown(ctx)
	if err != nil {
		logger.Error(err, "shutting down server")
		err = s.server.Close()
		if err != nil {
			logger.Error(err, "server shut down failed")
		}
	}
}

func (s *server) Cleanup() <-chan struct{} {
	return s.cleanUp
}

func (s *server) cleanup(ctx context.Context) {
	if s.runtime.IsGoingDown() {
		deleteLease := func(name string) {
			if err := s.leaseClient.Delete(ctx, name, metav1.DeleteOptions{}); err != nil && !apierrors.IsNotFound(err) {
				logger.Error(err, "failed to clean up lease", "name", name)
			}
		}
		deleteVwc := func(name string) {
			if err := s.vwcClient.Delete(ctx, name, metav1.DeleteOptions{}); err != nil && !apierrors.IsNotFound(err) {
				logger.Error(err, "failed to clean up validating webhook configuration", "name", name)
			}
		}
		deleteMwc := func(name string) {
			if err := s.mwcClient.Delete(ctx, name, metav1.DeleteOptions{}); err != nil && !apierrors.IsNotFound(err) {
				logger.Error(err, "failed to clean up mutating webhook configuration", "name", name)
			}
		}
		deleteLease("kyvernopre-lock")
		deleteLease("kyverno-health")
		deleteVwc(config.ValidatingWebhookConfigurationName)
		deleteVwc(config.PolicyValidatingWebhookConfigurationName)
		deleteMwc(config.MutatingWebhookConfigurationName)
		deleteMwc(config.PolicyMutatingWebhookConfigurationName)
		deleteMwc(config.VerifyMutatingWebhookConfigurationName)
	}
	close(s.cleanUp)
}

func dump(inner handlers.AdmissionHandler, debugModeOpts DebugModeOptions) handlers.AdmissionHandler {
	// debug mode not enabled, no need to add debug middleware
	if !debugModeOpts.DumpPayload {
		return inner
	}
	return handlers.Dump(inner)
}

func protect(inner handlers.AdmissionHandler) handlers.AdmissionHandler {
	if !toggle.ProtectManagedResources.Enabled() {
		return inner
	}
<<<<<<< HEAD
	return func(logger logr.Logger, request *admissionv1.AdmissionRequest, startTime time.Time) *admissionv1.AdmissionResponse {
		newResource, oldResource, err := utils.ExtractResources(nil, request)
		if err != nil {
			logger.Error(err, "Failed to extract resources")
			return admissionutils.Response(err)
		}
		for _, resource := range []unstructured.Unstructured{newResource, oldResource} {
			resLabels := resource.GetLabels()
			if resLabels[kyvernov1.LabelAppManagedBy] == kyvernov1.ValueKyvernoApp {
				if request.UserInfo.Username != fmt.Sprintf("system:serviceaccount:%s:%s", config.KyvernoNamespace(), config.KyvernoServiceAccountName()) {
					logger.Info("Access to the resource not authorized, this is a kyverno managed resource and should be altered only by kyverno")
					return admissionutils.Response(errors.New("A kyverno managed resource can only be modified by kyverno"))
				}
			}
		}
		return inner(logger, request, startTime)
	}
=======
	return handlers.Protect(inner)
>>>>>>> 1899938f
}

func filter(configuration config.Configuration, inner handlers.AdmissionHandler) handlers.AdmissionHandler {
	return handlers.Filter(configuration, inner)
}

func admission(logger logr.Logger, inner handlers.AdmissionHandler, debugModeOpts DebugModeOptions) http.HandlerFunc {
	return handlers.Admission(logger, dump(protect(inner), debugModeOpts))
}

func registerWebhookHandlers(
	logger logr.Logger,
	mux *httprouter.Router,
	basePath string,
	configuration config.Configuration,
	handlerFunc func(logr.Logger, *admissionv1.AdmissionRequest, string, time.Time) *admissionv1.AdmissionResponse,
	debugModeOpts DebugModeOptions,
) {
	mux.HandlerFunc("POST", basePath, admission(logger, filter(
		configuration,
		func(logger logr.Logger, request *admissionv1.AdmissionRequest, startTime time.Time) *admissionv1.AdmissionResponse {
			return handlerFunc(logger, request, "all", startTime)
		}), debugModeOpts),
	)
	mux.HandlerFunc("POST", basePath+"/fail", admission(logger, filter(
		configuration,
		func(logger logr.Logger, request *admissionv1.AdmissionRequest, startTime time.Time) *admissionv1.AdmissionResponse {
			return handlerFunc(logger, request, "fail", startTime)
		}), debugModeOpts),
	)
	mux.HandlerFunc("POST", basePath+"/ignore", admission(logger, filter(
		configuration,
		func(logger logr.Logger, request *admissionv1.AdmissionRequest, startTime time.Time) *admissionv1.AdmissionResponse {
			return handlerFunc(logger, request, "ignore", startTime)
		}), debugModeOpts),
	)
}<|MERGE_RESOLUTION|>--- conflicted
+++ resolved
@@ -3,11 +3,6 @@
 import (
 	"context"
 	"crypto/tls"
-<<<<<<< HEAD
-	"errors"
-	"fmt"
-=======
->>>>>>> 1899938f
 	"net/http"
 	"time"
 
@@ -187,27 +182,7 @@
 	if !toggle.ProtectManagedResources.Enabled() {
 		return inner
 	}
-<<<<<<< HEAD
-	return func(logger logr.Logger, request *admissionv1.AdmissionRequest, startTime time.Time) *admissionv1.AdmissionResponse {
-		newResource, oldResource, err := utils.ExtractResources(nil, request)
-		if err != nil {
-			logger.Error(err, "Failed to extract resources")
-			return admissionutils.Response(err)
-		}
-		for _, resource := range []unstructured.Unstructured{newResource, oldResource} {
-			resLabels := resource.GetLabels()
-			if resLabels[kyvernov1.LabelAppManagedBy] == kyvernov1.ValueKyvernoApp {
-				if request.UserInfo.Username != fmt.Sprintf("system:serviceaccount:%s:%s", config.KyvernoNamespace(), config.KyvernoServiceAccountName()) {
-					logger.Info("Access to the resource not authorized, this is a kyverno managed resource and should be altered only by kyverno")
-					return admissionutils.Response(errors.New("A kyverno managed resource can only be modified by kyverno"))
-				}
-			}
-		}
-		return inner(logger, request, startTime)
-	}
-=======
 	return handlers.Protect(inner)
->>>>>>> 1899938f
 }
 
 func filter(configuration config.Configuration, inner handlers.AdmissionHandler) handlers.AdmissionHandler {
