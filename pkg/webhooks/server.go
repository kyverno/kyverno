package webhooks

import (
	"context"
	"crypto/tls"
	"encoding/json"
	"errors"
	"fmt"
	"io/ioutil"
	"net/http"
	"time"

	"github.com/julienschmidt/httprouter"
	"github.com/nirmata/kyverno/pkg/openapi"
	"github.com/nirmata/kyverno/pkg/utils"

	"github.com/go-logr/logr"
	"github.com/nirmata/kyverno/pkg/checker"
	kyvernoclient "github.com/nirmata/kyverno/pkg/client/clientset/versioned"
	kyvernoinformer "github.com/nirmata/kyverno/pkg/client/informers/externalversions/kyverno/v1"
	kyvernolister "github.com/nirmata/kyverno/pkg/client/listers/kyverno/v1"
	"github.com/nirmata/kyverno/pkg/config"
	client "github.com/nirmata/kyverno/pkg/dclient"
	"github.com/nirmata/kyverno/pkg/event"
	"github.com/nirmata/kyverno/pkg/policystatus"
	"github.com/nirmata/kyverno/pkg/policystore"
	"github.com/nirmata/kyverno/pkg/policyviolation"
	tlsutils "github.com/nirmata/kyverno/pkg/tls"
	userinfo "github.com/nirmata/kyverno/pkg/userinfo"
	"github.com/nirmata/kyverno/pkg/webhookconfig"
	"github.com/nirmata/kyverno/pkg/webhooks/generate"
	v1beta1 "k8s.io/api/admission/v1beta1"
	metav1 "k8s.io/apimachinery/pkg/apis/meta/v1"
	rbacinformer "k8s.io/client-go/informers/rbac/v1"
	rbaclister "k8s.io/client-go/listers/rbac/v1"
	"k8s.io/client-go/tools/cache"
)

// WebhookServer contains configured TLS server with MutationWebhook.
type WebhookServer struct {
	server        http.Server
	client        *client.Client
	kyvernoClient *kyvernoclient.Clientset
	// list/get cluster policy resource
	pLister kyvernolister.ClusterPolicyLister
	// returns true if the cluster policy store has synced atleast
	pSynced cache.InformerSynced
	// list/get role binding resource
	rbLister rbaclister.RoleBindingLister
	// return true if role bining store has synced atleast once
	rbSynced cache.InformerSynced
	// list/get cluster role binding resource
	crbLister rbaclister.ClusterRoleBindingLister
	// return true if cluster role binding store has synced atleast once
	crbSynced cache.InformerSynced
	// generate events
	eventGen event.Interface
	// webhook registration client
	webhookRegistrationClient *webhookconfig.WebhookRegistrationClient
	// API to send policy stats for aggregation
	statusListener policystatus.Listener
	// helpers to validate against current loaded configuration
	configHandler config.Interface
	// channel for cleanup notification
	cleanUp chan<- struct{}
	// last request time
	lastReqTime *checker.LastReqTime
	// store to hold policy meta data for faster lookup
	pMetaStore policystore.LookupInterface
	// policy violation generator
	pvGenerator policyviolation.GeneratorInterface
	// generate request generator
	grGenerator            *generate.Generator
	resourceWebhookWatcher *webhookconfig.ResourceWebhookRegister
	log                    logr.Logger
	openAPIController      *openapi.Controller
}

// NewWebhookServer creates new instance of WebhookServer accordingly to given configuration
// Policy Controller and Kubernetes Client should be initialized in configuration
func NewWebhookServer(
	kyvernoClient *kyvernoclient.Clientset,
	client *client.Client,
	tlsPair *tlsutils.TlsPemPair,
	pInformer kyvernoinformer.ClusterPolicyInformer,
	rbInformer rbacinformer.RoleBindingInformer,
	crbInformer rbacinformer.ClusterRoleBindingInformer,
	eventGen event.Interface,
	webhookRegistrationClient *webhookconfig.WebhookRegistrationClient,
	statusSync policystatus.Listener,
	configHandler config.Interface,
	pMetaStore policystore.LookupInterface,
	pvGenerator policyviolation.GeneratorInterface,
	grGenerator *generate.Generator,
	resourceWebhookWatcher *webhookconfig.ResourceWebhookRegister,
	cleanUp chan<- struct{},
	log logr.Logger,
	openAPIController *openapi.Controller,
) (*WebhookServer, error) {

	if tlsPair == nil {
		return nil, errors.New("NewWebhookServer is not initialized properly")
	}

	var tlsConfig tls.Config
	pair, err := tls.X509KeyPair(tlsPair.Certificate, tlsPair.PrivateKey)
	if err != nil {
		return nil, err
	}
	tlsConfig.Certificates = []tls.Certificate{pair}

	ws := &WebhookServer{
		client:                    client,
		kyvernoClient:             kyvernoClient,
		pLister:                   pInformer.Lister(),
		pSynced:                   pInformer.Informer().HasSynced,
		rbLister:                  rbInformer.Lister(),
		rbSynced:                  rbInformer.Informer().HasSynced,
		crbLister:                 crbInformer.Lister(),
		crbSynced:                 crbInformer.Informer().HasSynced,
		eventGen:                  eventGen,
		webhookRegistrationClient: webhookRegistrationClient,
		statusListener:            statusSync,
		configHandler:             configHandler,
		cleanUp:                   cleanUp,
		lastReqTime:               resourceWebhookWatcher.LastReqTime,
		pvGenerator:               pvGenerator,
		pMetaStore:                pMetaStore,
		grGenerator:               grGenerator,
		resourceWebhookWatcher:    resourceWebhookWatcher,
		log:                       log,
		openAPIController:         openAPIController,
	}

	mux := httprouter.New()

	mux.HandlerFunc("POST", config.ValidatingWebhookServicePath, timeoutHandler(ws.handlerFunc(ws.handleValidateAdmissionRequest, true), ws.webhookRegistrationClient.GetWebhookTimeOut()))
	mux.HandlerFunc("POST", config.MutatingWebhookServicePath, timeoutHandler(ws.handlerFunc(ws.handleMutateAdmissionRequest, true), ws.webhookRegistrationClient.GetWebhookTimeOut()))
	mux.HandlerFunc("POST", config.PolicyValidatingWebhookServicePath, timeoutHandler(ws.handlerFunc(ws.handlePolicyValidation, true), ws.webhookRegistrationClient.GetWebhookTimeOut()))
	mux.HandlerFunc("POST", config.PolicyMutatingWebhookServicePath, timeoutHandler(ws.handlerFunc(ws.handlePolicyMutation, true), ws.webhookRegistrationClient.GetWebhookTimeOut()))
	mux.HandlerFunc("POST", config.VerifyMutatingWebhookServicePath, timeoutHandler(ws.handlerFunc(ws.handleVerifyRequest, false), ws.webhookRegistrationClient.GetWebhookTimeOut()))
	ws.server = http.Server{
		Addr:         ":443", // Listen on port for HTTPS requests
		TLSConfig:    &tlsConfig,
		Handler:      mux,
		ReadTimeout:  15 * time.Second,
		WriteTimeout: 15 * time.Second,
	}

	return ws, nil
}

func (ws *WebhookServer) handlerFunc(handler func(request *v1beta1.AdmissionRequest) *v1beta1.AdmissionResponse, filter bool) http.HandlerFunc {
	return func(rw http.ResponseWriter, r *http.Request) {
		startTime := time.Now()
		ws.lastReqTime.SetTime(startTime)

		admissionReview := ws.bodyToAdmissionReview(r, rw)
		if admissionReview == nil {
			ws.log.Info("failed to parse admission review request", "request", r)
			return
		}

		logger := ws.log.WithValues("kind", admissionReview.Request.Kind, "namespace", admissionReview.Request.Namespace, "name", admissionReview.Request.Name)
		defer func() {
			logger.V(4).Info("request processed", "processingTime", time.Since(startTime))
		}()

		admissionReview.Response = &v1beta1.AdmissionResponse{
			Allowed: true,
			UID:     admissionReview.Request.UID,
		}

		// Do not process the admission requests for kinds that are in filterKinds for filtering
		request := admissionReview.Request
		if filter && ws.configHandler.ToFilter(request.Kind.Kind, request.Namespace, request.Name) {
			writeResponse(rw, admissionReview)
			return
		}

		admissionReview.Response = handler(request)
		writeResponse(rw, admissionReview)
		return
	}
}

func writeResponse(rw http.ResponseWriter, admissionReview *v1beta1.AdmissionReview) {
	responseJSON, err := json.Marshal(admissionReview)
	if err != nil {
		http.Error(rw, fmt.Sprintf("Could not encode response: %v", err), http.StatusInternalServerError)
		return
	}

	rw.Header().Set("Content-Type", "application/json; charset=utf-8")
	if _, err := rw.Write(responseJSON); err != nil {
		http.Error(rw, fmt.Sprintf("could not write response: %v", err), http.StatusInternalServerError)
	}
}

func (ws *WebhookServer) handleMutateAdmissionRequest(request *v1beta1.AdmissionRequest) *v1beta1.AdmissionResponse {
	logger := ws.log.WithName("handleMutateAdmissionRequest").WithValues("uid", request.UID, "kind", request.Kind.Kind, "namespace", request.Namespace, "name", request.Name, "operation", request.Operation)
	policies, err := ws.pMetaStore.ListAll()
	if err != nil {
		// Unable to connect to policy Lister to access policies
		logger.Error(err, "failed to list policies. Policies are NOT being applied")
		return &v1beta1.AdmissionResponse{Allowed: true}
	}

	var roles, clusterRoles []string

	// getRoleRef only if policy has roles/clusterroles defined
	if containRBACinfo(policies) {
		roles, clusterRoles, err = userinfo.GetRoleRef(ws.rbLister, ws.crbLister, request)
		if err != nil {
			// TODO(shuting): continue apply policy if error getting roleRef?
			logger.Error(err, "failed to get RBAC infromation for request")
		}
	}

	// convert RAW to unstructured
	resource, err := convertResource(request.Object.Raw, request.Kind.Group, request.Kind.Version, request.Kind.Kind, request.Namespace)
	if err != nil {
		logger.Error(err, "failed to convert RAW resource to unstructured format")

		return &v1beta1.AdmissionResponse{
			Allowed: false,
			Result: &metav1.Status{
				Status:  "Failure",
				Message: err.Error(),
			},
		}
	}

	if checkPodTemplateAnnotation(resource) {
		return &v1beta1.AdmissionResponse{
			Allowed: true,
			Result: &metav1.Status{
				Status: "Success",
			},
		}
	}
	var patchedResource []byte
	var patches []byte

	versionCheck := utils.CompareKubernetesVersion(ws.client, ws.log, 1, 14, 0)

	if !versionCheck {
		// MUTATION
		// mutation failure should not block the resource creation
		// any mutation failure is reported as the violation
		patches := ws.HandleMutation(request, resource, policies, roles, clusterRoles)

		// patch the resource with patches before handling validation rules
		patchedResource := processResourceWithPatches(patches, request.Object.Raw, logger)

		if ws.resourceWebhookWatcher != nil && ws.resourceWebhookWatcher.RunValidationInMutatingWebhook == "true" {
			// VALIDATION
			ok, msg := ws.HandleValidation(request, policies, patchedResource, roles, clusterRoles)
			if !ok {
				logger.Info("admission request denied")
				return &v1beta1.AdmissionResponse{
					Allowed: false,
					Result: &metav1.Status{
						Status:  "Failure",
						Message: msg,
					},
				}
			}
		}
	}
	// GENERATE
	// Only applied during resource creation
	// Success -> Generate Request CR created successsfully
	// Failed -> Failed to create Generate Request CR
	if request.Operation == v1beta1.Create {
		ok, msg := ws.HandleGenerate(request, policies, patchedResource, roles, clusterRoles)
		if !ok {
			logger.Info("admission request denied")
			return &v1beta1.AdmissionResponse{
				Allowed: false,
				Result: &metav1.Status{
					Status:  "Failure",
					Message: msg,
				},
			}
		}
	}
	if !versionCheck {
		// Succesfful processing of mutation & validation rules in policy
		patchType := v1beta1.PatchTypeJSONPatch
		return &v1beta1.AdmissionResponse{
			Allowed: true,
			Result: &metav1.Status{
				Status: "Success",
			},
			Patch:     patches,
			PatchType: &patchType,
		}
	}
	return &v1beta1.AdmissionResponse{
		Result: &metav1.Status{
			Status: "Success",
		},
	}
}

func (ws *WebhookServer) handleValidateAdmissionRequest(request *v1beta1.AdmissionRequest) *v1beta1.AdmissionResponse {
	logger := ws.log.WithName("handleValidateAdmissionRequest").WithValues("uid", request.UID, "kind", request.Kind.Kind, "namespace", request.Namespace, "name", request.Name, "operation", request.Operation)
	policies, err := ws.pMetaStore.ListAll()
	if err != nil {
		// Unable to connect to policy Lister to access policies
		logger.Error(err, "failed to list policies. Policies are NOT being applied")
		return &v1beta1.AdmissionResponse{Allowed: true}
	}

	var roles, clusterRoles []string

	// getRoleRef only if policy has roles/clusterroles defined
	if containRBACinfo(policies) {
		roles, clusterRoles, err = userinfo.GetRoleRef(ws.rbLister, ws.crbLister, request)
		if err != nil {
			// TODO(shuting): continue apply policy if error getting roleRef?
			logger.Error(err, "failed to get RBAC infromation for request")
		}
	}

<<<<<<< HEAD
	versionCheck := utils.CompareKubernetesVersion(ws.client, ws.log, 1, 14, 0)

	if !versionCheck {
		// VALIDATION
		ok, msg := ws.HandleValidation(request, policies, nil, roles, clusterRoles)
		if !ok {
			logger.Info("admission request denied")
			return &v1beta1.AdmissionResponse{
				Allowed: false,
				Result: &metav1.Status{
					Status:  "Failure",
					Message: msg,
				},
			}
=======
	resource, err := convertResource(request.Object.Raw, request.Kind.Group, request.Kind.Version, request.Kind.Kind, request.Namespace)
	if err != nil {
		logger.Error(err, "failed to convert RAW resource to unstructured format")

		return &v1beta1.AdmissionResponse{
			Allowed: false,
			Result: &metav1.Status{
				Status:  "Failure",
				Message: err.Error(),
			},
		}
	}

	if checkPodTemplateAnnotation(resource) {
		return &v1beta1.AdmissionResponse{
			Allowed: true,
			Result: &metav1.Status{
				Status: "Success",
			},
		}
	}

	// VALIDATION
	ok, msg := ws.HandleValidation(request, policies, nil, roles, clusterRoles)
	if !ok {
		logger.Info("admission request denied")
		return &v1beta1.AdmissionResponse{
			Allowed: false,
			Result: &metav1.Status{
				Status:  "Failure",
				Message: msg,
			},
>>>>>>> c4c28b70
		}
	}
	return &v1beta1.AdmissionResponse{
		Allowed: true,
		Result: &metav1.Status{
			Status: "Success",
		},
	}
}

// RunAsync TLS server in separate thread and returns control immediately
func (ws *WebhookServer) RunAsync(stopCh <-chan struct{}) {
	logger := ws.log
	if !cache.WaitForCacheSync(stopCh, ws.pSynced, ws.rbSynced, ws.crbSynced) {
		logger.Info("failed to sync informer cache")
	}

	go func(ws *WebhookServer) {
		logger.V(3).Info("started serving requests", "addr", ws.server.Addr)
		if err := ws.server.ListenAndServeTLS("", ""); err != http.ErrServerClosed {
			logger.Error(err, "failed to listen to requests")
		}
	}(ws)
	logger.Info("starting")

	// verifys if the admission control is enabled and active
	// resync: 60 seconds
	// deadline: 60 seconds (send request)
	// max deadline: deadline*3 (set the deployment annotation as false)
	go ws.lastReqTime.Run(ws.pLister, ws.eventGen, ws.client, checker.DefaultResync, checker.DefaultDeadline, stopCh)
}

// Stop TLS server and returns control after the server is shut down
func (ws *WebhookServer) Stop(ctx context.Context) {
	logger := ws.log
	// cleanUp
	// remove the static webhookconfigurations
	go ws.webhookRegistrationClient.RemoveWebhookConfigurations(ws.cleanUp)
	// shutdown http.Server with context timeout
	err := ws.server.Shutdown(ctx)
	if err != nil {
		// Error from closing listeners, or context timeout:
		logger.Error(err, "shutting down server")
		ws.server.Close()
	}
}

// bodyToAdmissionReview creates AdmissionReview object from request body
// Answers to the http.ResponseWriter if request is not valid
func (ws *WebhookServer) bodyToAdmissionReview(request *http.Request, writer http.ResponseWriter) *v1beta1.AdmissionReview {
	logger := ws.log
	var body []byte
	if request.Body != nil {
		if data, err := ioutil.ReadAll(request.Body); err == nil {
			body = data
		}
	}
	if len(body) == 0 {
		logger.Info("empty body")
		http.Error(writer, "empty body", http.StatusBadRequest)
		return nil
	}

	contentType := request.Header.Get("Content-Type")
	if contentType != "application/json" {
		logger.Info("invalid Content-Type", "contextType", contentType)
		http.Error(writer, "invalid Content-Type, expect `application/json`", http.StatusUnsupportedMediaType)
		return nil
	}

	admissionReview := &v1beta1.AdmissionReview{}
	if err := json.Unmarshal(body, &admissionReview); err != nil {
		logger.Error(err, "failed to decode request body to type 'AdmissionReview")
		http.Error(writer, "Can't decode body as AdmissionReview", http.StatusExpectationFailed)
		return nil
	}

	return admissionReview
}<|MERGE_RESOLUTION|>--- conflicted
+++ resolved
@@ -324,7 +324,28 @@
 		}
 	}
 
-<<<<<<< HEAD
+	resource, err := convertResource(request.Object.Raw, request.Kind.Group, request.Kind.Version, request.Kind.Kind, request.Namespace)
+	if err != nil {
+		logger.Error(err, "failed to convert RAW resource to unstructured format")
+
+		return &v1beta1.AdmissionResponse{
+			Allowed: false,
+			Result: &metav1.Status{
+				Status:  "Failure",
+				Message: err.Error(),
+			},
+		}
+	}
+
+	if checkPodTemplateAnnotation(resource) {
+		return &v1beta1.AdmissionResponse{
+			Allowed: true,
+			Result: &metav1.Status{
+				Status: "Success",
+			},
+		}
+	}
+
 	versionCheck := utils.CompareKubernetesVersion(ws.client, ws.log, 1, 14, 0)
 
 	if !versionCheck {
@@ -339,40 +360,6 @@
 					Message: msg,
 				},
 			}
-=======
-	resource, err := convertResource(request.Object.Raw, request.Kind.Group, request.Kind.Version, request.Kind.Kind, request.Namespace)
-	if err != nil {
-		logger.Error(err, "failed to convert RAW resource to unstructured format")
-
-		return &v1beta1.AdmissionResponse{
-			Allowed: false,
-			Result: &metav1.Status{
-				Status:  "Failure",
-				Message: err.Error(),
-			},
-		}
-	}
-
-	if checkPodTemplateAnnotation(resource) {
-		return &v1beta1.AdmissionResponse{
-			Allowed: true,
-			Result: &metav1.Status{
-				Status: "Success",
-			},
-		}
-	}
-
-	// VALIDATION
-	ok, msg := ws.HandleValidation(request, policies, nil, roles, clusterRoles)
-	if !ok {
-		logger.Info("admission request denied")
-		return &v1beta1.AdmissionResponse{
-			Allowed: false,
-			Result: &metav1.Status{
-				Status:  "Failure",
-				Message: msg,
-			},
->>>>>>> c4c28b70
 		}
 	}
 	return &v1beta1.AdmissionResponse{
