package webhooks

import (
	"context"
	"crypto/tls"
	"encoding/json"
	"errors"
	"fmt"
	"io/ioutil"
	"net/http"
	"time"

	"github.com/go-logr/logr"
	"github.com/julienschmidt/httprouter"
	v1 "github.com/nirmata/kyverno/pkg/api/kyverno/v1"
	"github.com/nirmata/kyverno/pkg/checker"
	"k8s.io/apimachinery/pkg/apis/meta/v1/unstructured"

	kyvernoclient "github.com/nirmata/kyverno/pkg/client/clientset/versioned"
	kyvernoinformer "github.com/nirmata/kyverno/pkg/client/informers/externalversions/kyverno/v1"
	kyvernolister "github.com/nirmata/kyverno/pkg/client/listers/kyverno/v1"
	"github.com/nirmata/kyverno/pkg/config"
	client "github.com/nirmata/kyverno/pkg/dclient"
	context2 "github.com/nirmata/kyverno/pkg/engine/context"
	enginutils "github.com/nirmata/kyverno/pkg/engine/utils"
	"github.com/nirmata/kyverno/pkg/event"
	"github.com/nirmata/kyverno/pkg/openapi"
	"github.com/nirmata/kyverno/pkg/policycache"
	"github.com/nirmata/kyverno/pkg/policystatus"
	"github.com/nirmata/kyverno/pkg/policyviolation"
	tlsutils "github.com/nirmata/kyverno/pkg/tls"
	userinfo "github.com/nirmata/kyverno/pkg/userinfo"
	"github.com/nirmata/kyverno/pkg/utils"
	"github.com/nirmata/kyverno/pkg/webhookconfig"
	"github.com/nirmata/kyverno/pkg/webhooks/generate"
	v1beta1 "k8s.io/api/admission/v1beta1"
	metav1 "k8s.io/apimachinery/pkg/apis/meta/v1"
	rbacinformer "k8s.io/client-go/informers/rbac/v1"
	rbaclister "k8s.io/client-go/listers/rbac/v1"
	"k8s.io/client-go/tools/cache"
)

// WebhookServer contains configured TLS server with MutationWebhook.
type WebhookServer struct {
	server        http.Server
	client        *client.Client
	kyvernoClient *kyvernoclient.Clientset

	// list/get cluster policy resource
	pLister kyvernolister.ClusterPolicyLister

	// returns true if the cluster policy store has synced atleast
	pSynced cache.InformerSynced

	// list/get role binding resource
	rbLister rbaclister.RoleBindingLister

	// list/get role binding resource
	rLister rbaclister.RoleLister

	// list/get role binding resource
	crLister rbaclister.ClusterRoleLister

	// return true if role bining store has synced atleast once
	rbSynced cache.InformerSynced

	// return true if role store has synced atleast once
	rSynced cache.InformerSynced

	// list/get cluster role binding resource
	crbLister rbaclister.ClusterRoleBindingLister

	// return true if cluster role binding store has synced atleast once
	crbSynced cache.InformerSynced

	// return true if cluster role  store has synced atleast once
	crSynced cache.InformerSynced

	// generate events
	eventGen event.Interface

	// policy cache
	pCache policycache.Interface

	// webhook registration client
	webhookRegistrationClient *webhookconfig.WebhookRegistrationClient

	// API to send policy stats for aggregation
	statusListener policystatus.Listener

	// helpers to validate against current loaded configuration
	configHandler config.Interface

	// channel for cleanup notification
	cleanUp chan<- struct{}

	// last request time
	lastReqTime *checker.LastReqTime

	// policy violation generator
	pvGenerator policyviolation.GeneratorInterface

	// generate request generator
	grGenerator *generate.Generator

	resourceWebhookWatcher *webhookconfig.ResourceWebhookRegister

	auditHandler AuditHandler

	log               logr.Logger
	openAPIController *openapi.Controller

	supportMudateValidate bool
}

// NewWebhookServer creates new instance of WebhookServer accordingly to given configuration
// Policy Controller and Kubernetes Client should be initialized in configuration
func NewWebhookServer(
	kyvernoClient *kyvernoclient.Clientset,
	client *client.Client,
	tlsPair *tlsutils.TlsPemPair,
	pInformer kyvernoinformer.ClusterPolicyInformer,
	rbInformer rbacinformer.RoleBindingInformer,
	crbInformer rbacinformer.ClusterRoleBindingInformer,
	rInformer rbacinformer.RoleInformer,
	crInformer rbacinformer.ClusterRoleInformer,
	eventGen event.Interface,
	pCache policycache.Interface,
	webhookRegistrationClient *webhookconfig.WebhookRegistrationClient,
	statusSync policystatus.Listener,
	configHandler config.Interface,
	pvGenerator policyviolation.GeneratorInterface,
	grGenerator *generate.Generator,
	resourceWebhookWatcher *webhookconfig.ResourceWebhookRegister,
	auditHandler AuditHandler,
	supportMudateValidate bool,
	cleanUp chan<- struct{},
	log logr.Logger,
	openAPIController *openapi.Controller,
) (*WebhookServer, error) {

	if tlsPair == nil {
		return nil, errors.New("NewWebhookServer is not initialized properly")
	}

	var tlsConfig tls.Config
	pair, err := tls.X509KeyPair(tlsPair.Certificate, tlsPair.PrivateKey)
	if err != nil {
		return nil, err
	}
	tlsConfig.Certificates = []tls.Certificate{pair}

	ws := &WebhookServer{
		client:        client,
		kyvernoClient: kyvernoClient,
		pLister:       pInformer.Lister(),
		pSynced:       pInformer.Informer().HasSynced,
		rbLister:      rbInformer.Lister(),
		rbSynced:      rbInformer.Informer().HasSynced,
		rLister:       rInformer.Lister(),
		rSynced:       rInformer.Informer().HasSynced,

		crbLister:                 crbInformer.Lister(),
		crLister:                  crInformer.Lister(),
		crbSynced:                 crbInformer.Informer().HasSynced,
		crSynced:                  crInformer.Informer().HasSynced,
		eventGen:                  eventGen,
		pCache:                    pCache,
		webhookRegistrationClient: webhookRegistrationClient,
		statusListener:            statusSync,
		configHandler:             configHandler,
		cleanUp:                   cleanUp,
		lastReqTime:               resourceWebhookWatcher.LastReqTime,
		pvGenerator:               pvGenerator,
		grGenerator:               grGenerator,
		resourceWebhookWatcher:    resourceWebhookWatcher,
		auditHandler:              auditHandler,
		log:                       log,
		openAPIController:         openAPIController,
		supportMudateValidate:     supportMudateValidate,
	}

	mux := httprouter.New()
	mux.HandlerFunc("POST", config.MutatingWebhookServicePath, ws.handlerFunc(ws.resourceMutation, true))
	mux.HandlerFunc("POST", config.ValidatingWebhookServicePath, ws.handlerFunc(ws.resourceValidation, true))
	mux.HandlerFunc("POST", config.PolicyMutatingWebhookServicePath, ws.handlerFunc(ws.policyMutation, true))
	mux.HandlerFunc("POST", config.PolicyValidatingWebhookServicePath, ws.handlerFunc(ws.policyValidation, true))
	mux.HandlerFunc("POST", config.VerifyMutatingWebhookServicePath, ws.handlerFunc(ws.verifyHandler, false))

	// Handle Liveness responds to a Kubernetes Liveness probe
	// Fail this request if Kubernetes should restart this instance
	mux.HandlerFunc("GET", config.LivenessServicePath, func(w http.ResponseWriter, r *http.Request) {
		defer r.Body.Close()
		w.WriteHeader(http.StatusOK)
	})

	// Handle Readiness responds to a Kubernetes Readiness probe
	// Fail this request if this instance can't accept traffic, but Kubernetes shouldn't restart it
	mux.HandlerFunc("GET", config.ReadinessServicePath, func(w http.ResponseWriter, r *http.Request) {
		defer r.Body.Close()

		w.WriteHeader(http.StatusOK)
	})

	ws.server = http.Server{
		Addr:         ":443", // Listen on port for HTTPS requests
		TLSConfig:    &tlsConfig,
		Handler:      mux,
		ReadTimeout:  15 * time.Second,
		WriteTimeout: 15 * time.Second,
	}

	return ws, nil
}

func (ws *WebhookServer) handlerFunc(handler func(request *v1beta1.AdmissionRequest) *v1beta1.AdmissionResponse, filter bool) http.HandlerFunc {
	return func(rw http.ResponseWriter, r *http.Request) {
		startTime := time.Now()
		ws.lastReqTime.SetTime(startTime)

		admissionReview := ws.bodyToAdmissionReview(r, rw)
		if admissionReview == nil {
			ws.log.Info("failed to parse admission review request", "request", r)
			return
		}

		logger := ws.log.WithValues("kind", admissionReview.Request.Kind, "namespace", admissionReview.Request.Namespace, "name", admissionReview.Request.Name)

		admissionReview.Response = &v1beta1.AdmissionResponse{
			Allowed: true,
			UID:     admissionReview.Request.UID,
		}

		// Do not process the admission requests for kinds that are in filterKinds for filtering
		request := admissionReview.Request
		if filter && ws.configHandler.ToFilter(request.Kind.Kind, request.Namespace, request.Name) {
			writeResponse(rw, admissionReview)
			return
		}

		admissionReview.Response = handler(request)
		writeResponse(rw, admissionReview)
		logger.V(4).Info("request processed", "processingTime", time.Since(startTime).String())

		return
	}
}

func writeResponse(rw http.ResponseWriter, admissionReview *v1beta1.AdmissionReview) {
	responseJSON, err := json.Marshal(admissionReview)
	if err != nil {
		http.Error(rw, fmt.Sprintf("Could not encode response: %v", err), http.StatusInternalServerError)
		return
	}

	rw.Header().Set("Content-Type", "application/json; charset=utf-8")
	if _, err := rw.Write(responseJSON); err != nil {
		http.Error(rw, fmt.Sprintf("could not write response: %v", err), http.StatusInternalServerError)
	}
}

func (ws *WebhookServer) resourceMutation(request *v1beta1.AdmissionRequest) *v1beta1.AdmissionResponse {

	logger := ws.log.WithName("resourceMutation").WithValues("uid", request.UID, "kind", request.Kind.Kind, "namespace", request.Namespace, "name", request.Name, "operation", request.Operation)

	if excludeKyvernoResources(request.Kind.Kind) {
		return &v1beta1.AdmissionResponse{
			Allowed: true,
			Result: &metav1.Status{
				Status: "Success",
			},
		}
	}

	mutatePolicies := ws.pCache.Get(policycache.Mutate, nil)
	validatePolicies := ws.pCache.Get(policycache.ValidateEnforce, nil)
	generatePolicies := ws.pCache.Get(policycache.Generate, nil)

	// Get namespace policies from the cache for the requested resource namespace
	nsMutatePolicies := ws.pCache.Get(policycache.Mutate, &request.Namespace)
	mutatePolicies = append(mutatePolicies, nsMutatePolicies...)

	// getRoleRef only if policy has roles/clusterroles defined
	var roles, clusterRoles []string
	var err error
	if containRBACinfo(mutatePolicies, validatePolicies, generatePolicies) {
		roles, clusterRoles, err = userinfo.GetRoleRef(ws.rbLister, ws.crbLister, request, ws.configHandler)
		if err != nil {
			// TODO(shuting): continue apply policy if error getting roleRef?
			logger.Error(err, "failed to get RBAC infromation for request")
		}
	}

	// convert RAW to unstructured
	resource, err := utils.ConvertResource(request.Object.Raw, request.Kind.Group, request.Kind.Version, request.Kind.Kind, request.Namespace)
	if err != nil {
		logger.Error(err, "failed to convert RAW resource to unstructured format")
		return &v1beta1.AdmissionResponse{
			Allowed: false,
			Result: &metav1.Status{
				Status:  "Failure",
				Message: err.Error(),
			},
		}
	}

	userRequestInfo := v1.RequestInfo{
		Roles:             roles,
		ClusterRoles:      clusterRoles,
		AdmissionUserInfo: *request.UserInfo.DeepCopy()}

	// build context
	ctx := context2.NewContext()
	err = ctx.AddRequest(request)
	if err != nil {
		logger.Error(err, "failed to load incoming request in context")
	}

	err = ctx.AddUserInfo(userRequestInfo)
	if err != nil {
		logger.Error(err, "failed to load userInfo in context")
	}
	err = ctx.AddSA(userRequestInfo.AdmissionUserInfo.Username)
	if err != nil {
		logger.Error(err, "failed to load service account in context")
	}

	var patches []byte
	patchedResource := request.Object.Raw

	if ws.supportMudateValidate {
		// MUTATION
		// mutation failure should not block the resource creation
		// any mutation failure is reported as the violation
		if request.Operation != v1beta1.Delete {
			patches = ws.HandleMutation(request, resource, mutatePolicies, ctx, userRequestInfo)
			logger.V(6).Info("", "generated patches", string(patches))
		}

		// patch the resource with patches before handling validation rules
		patchedResource = processResourceWithPatches(patches, request.Object.Raw, logger)
		logger.V(6).Info("", "patchedResource", string(patchedResource))

		if ws.resourceWebhookWatcher != nil && ws.resourceWebhookWatcher.RunValidationInMutatingWebhook == "true" {
			// push admission request to audit handler, this won't block the admission request
			ws.auditHandler.Add(request.DeepCopy())

			// VALIDATION
			ok, msg := HandleValidation(request, validatePolicies, nil, ctx, userRequestInfo, ws.statusListener, ws.eventGen, ws.pvGenerator, ws.log, ws.configHandler)
			if !ok {
				logger.Info("admission request denied")
				return &v1beta1.AdmissionResponse{
					Allowed: false,
					Result: &metav1.Status{
						Status:  "Failure",
						Message: msg,
					},
				}
			}
		}
	} else {
		logger.Info("mutate and validate rules are not supported prior to Kubernetes 1.14.0")
	}

	// GENERATE
	// Only applied during resource creation and update
	// Success -> Generate Request CR created successfully
	// Failed -> Failed to create Generate Request CR

<<<<<<< HEAD
	if request.Operation == v1beta1.Create || request.Operation == v1beta1.Update {
		go ws.HandleGenerate(request.DeepCopy(), generatePolicies, ctx, userRequestInfo, ws.configHandler)
	}
=======
	go ws.HandleGenerate(request.DeepCopy(), generatePolicies, ctx, userRequestInfo, ws.configHandler)
>>>>>>> fd2661df

	// Succesful processing of mutation & validation rules in policy
	patchType := v1beta1.PatchTypeJSONPatch
	return &v1beta1.AdmissionResponse{
		Allowed: true,
		Result: &metav1.Status{
			Status: "Success",
		},
		Patch:     patches,
		PatchType: &patchType,
	}

}

func (ws *WebhookServer) resourceValidation(request *v1beta1.AdmissionRequest) *v1beta1.AdmissionResponse {
	logger := ws.log.WithName("resourceValidation").WithValues("uid", request.UID, "kind", request.Kind.Kind, "namespace", request.Namespace, "name", request.Name, "operation", request.Operation)

	if request.Operation == v1beta1.Delete || request.Operation == v1beta1.Update {
		if err := ws.excludeKyvernoResources(request); err != nil {
			return &v1beta1.AdmissionResponse{
				Allowed: false,
				Result: &metav1.Status{
					Status:  "Failure",
					Message: err.Error(),
				},
			}
		}
	}

	if !ws.supportMudateValidate {
		logger.Info("mutate and validate rules are not supported prior to Kubernetes 1.14.0")
		return &v1beta1.AdmissionResponse{
			Allowed: true,
			Result: &metav1.Status{
				Status: "Success",
			},
		}
	}

	if excludeKyvernoResources(request.Kind.Kind) {
		return &v1beta1.AdmissionResponse{
			Allowed: true,
			Result: &metav1.Status{
				Status: "Success",
			},
		}
	}

	// push admission request to audit handler, this won't block the admission request
	ws.auditHandler.Add(request.DeepCopy())

	policies := ws.pCache.Get(policycache.ValidateEnforce, nil)
	// Get namespace policies from the cache for the requested resource namespace
	nsPolicies := ws.pCache.Get(policycache.ValidateEnforce, &request.Namespace)
	policies = append(policies, nsPolicies...)
	if len(policies) == 0 {
		logger.V(4).Info("No enforce Validation policy found, returning")
		return &v1beta1.AdmissionResponse{Allowed: true}
	}

	var roles, clusterRoles []string
	var err error
	// getRoleRef only if policy has roles/clusterroles defined
	if containRBACinfo(policies) {
		roles, clusterRoles, err = userinfo.GetRoleRef(ws.rbLister, ws.crbLister, request, ws.configHandler)
		if err != nil {
			logger.Error(err, "failed to get RBAC information for request")
			return &v1beta1.AdmissionResponse{
				Allowed: false,
				Result: &metav1.Status{
					Status:  "Failure",
					Message: err.Error(),
				},
			}
		}
		logger = logger.WithValues("username", request.UserInfo.Username,
			"groups", request.UserInfo.Groups, "roles", roles, "clusterRoles", clusterRoles)
	}

	userRequestInfo := v1.RequestInfo{
		Roles:             roles,
		ClusterRoles:      clusterRoles,
		AdmissionUserInfo: request.UserInfo}

	// build context
	ctx := context2.NewContext()
	err = ctx.AddRequest(request)
	if err != nil {
		logger.Error(err, "failed to load incoming request in context")
	}

	err = ctx.AddUserInfo(userRequestInfo)
	if err != nil {
		logger.Error(err, "failed to load userInfo in context")
	}
	err = ctx.AddSA(userRequestInfo.AdmissionUserInfo.Username)
	if err != nil {
		logger.Error(err, "failed to load service account in context")
	}

	ok, msg := HandleValidation(request, policies, nil, ctx, userRequestInfo, ws.statusListener, ws.eventGen, ws.pvGenerator, ws.log, ws.configHandler)
	if !ok {
		logger.Info("admission request denied")
		return &v1beta1.AdmissionResponse{
			Allowed: false,
			Result: &metav1.Status{
				Status:  "Failure",
				Message: msg,
			},
		}
	}

	return &v1beta1.AdmissionResponse{
		Allowed: true,
		Result: &metav1.Status{
			Status: "Success",
		},
	}
}

// RunAsync TLS server in separate thread and returns control immediately
func (ws *WebhookServer) RunAsync(stopCh <-chan struct{}) {
	logger := ws.log
	if !cache.WaitForCacheSync(stopCh, ws.pSynced, ws.rbSynced, ws.crbSynced, ws.rSynced, ws.crSynced) {
		logger.Info("failed to sync informer cache")
	}

	go func(ws *WebhookServer) {
		logger.V(3).Info("started serving requests", "addr", ws.server.Addr)
		if err := ws.server.ListenAndServeTLS("", ""); err != http.ErrServerClosed {
			logger.Error(err, "failed to listen to requests")
		}
	}(ws)
	logger.Info("starting")

	// verifys if the admission control is enabled and active
	// resync: 60 seconds
	// deadline: 60 seconds (send request)
	// max deadline: deadline*3 (set the deployment annotation as false)
	go ws.lastReqTime.Run(ws.pLister, ws.eventGen, ws.client, checker.DefaultResync, checker.DefaultDeadline, stopCh)
}

// Stop TLS server and returns control after the server is shut down
func (ws *WebhookServer) Stop(ctx context.Context) {
	logger := ws.log
	// cleanUp
	// remove the static webhookconfigurations
	go ws.webhookRegistrationClient.RemoveWebhookConfigurations(ws.cleanUp)
	// shutdown http.Server with context timeout
	err := ws.server.Shutdown(ctx)
	if err != nil {
		// Error from closing listeners, or context timeout:
		logger.Error(err, "shutting down server")
		ws.server.Close()
	}
}

// bodyToAdmissionReview creates AdmissionReview object from request body
// Answers to the http.ResponseWriter if request is not valid
func (ws *WebhookServer) bodyToAdmissionReview(request *http.Request, writer http.ResponseWriter) *v1beta1.AdmissionReview {
	logger := ws.log
	if request.Body == nil {
		logger.Info("empty body", "req", request.URL.String())
		http.Error(writer, "empty body", http.StatusBadRequest)
		return nil
	}

	defer request.Body.Close()
	body, err := ioutil.ReadAll(request.Body)
	if err != nil {
		logger.Info("failed to read HTTP body", "req", request.URL.String())
		http.Error(writer, "failed to read HTTP body", http.StatusBadRequest)
	}

	contentType := request.Header.Get("Content-Type")
	if contentType != "application/json" {
		logger.Info("invalid Content-Type", "contextType", contentType)
		http.Error(writer, "invalid Content-Type, expect `application/json`", http.StatusUnsupportedMediaType)
		return nil
	}

	admissionReview := &v1beta1.AdmissionReview{}
	if err := json.Unmarshal(body, &admissionReview); err != nil {
		logger.Error(err, "failed to decode request body to type 'AdmissionReview")
		http.Error(writer, "Can't decode body as AdmissionReview", http.StatusExpectationFailed)
		return nil
	}

	return admissionReview
}

// excludeKyvernoResources will check resource can have acces or not
func (ws *WebhookServer) excludeKyvernoResources(request *v1beta1.AdmissionRequest) error {
	logger := ws.log.WithName("resourceValidation").WithValues("uid", request.UID, "kind", request.Kind.Kind, "namespace", request.Namespace, "name", request.Name, "operation", request.Operation)

	var resource *unstructured.Unstructured
	var err error
	var isManagedResourceCheck bool
	if request.Operation == v1beta1.Delete {
		resource, err = enginutils.ConvertToUnstructured(request.OldObject.Raw)
		isManagedResourceCheck = true
	} else if request.Operation == v1beta1.Update {
		resource, err = enginutils.ConvertToUnstructured(request.Object.Raw)
		isManagedResourceCheck = true
	}
	if err != nil {
		logger.Error(err, "failed to convert object resource to unstructured format")
		return err
	}

	if isManagedResourceCheck {
		labels := resource.GetLabels()
		if labels != nil {
			if labels["app.kubernetes.io/managed-by"] == "kyverno" && labels["policy.kyverno.io/synchronize"] == "enable" {
				isAuthorized, err := userinfo.IsRoleAuthorize(ws.rbLister, ws.crbLister, ws.rLister, ws.crLister, request, ws.configHandler)
				if err != nil {
					return fmt.Errorf("failed to get RBAC infromation for request %v", err)
				}
				if !isAuthorized {
					// convert RAW to unstructured
					return fmt.Errorf("resource is managed by a Kyverno policy and cannot be update manually. You can edit the policy %s to update this resource.", labels["policy.kyverno.io/policy-name"])
				}
			}
		}
	}

	return nil
}<|MERGE_RESOLUTION|>--- conflicted
+++ resolved
@@ -367,13 +367,7 @@
 	// Success -> Generate Request CR created successfully
 	// Failed -> Failed to create Generate Request CR
 
-<<<<<<< HEAD
-	if request.Operation == v1beta1.Create || request.Operation == v1beta1.Update {
-		go ws.HandleGenerate(request.DeepCopy(), generatePolicies, ctx, userRequestInfo, ws.configHandler)
-	}
-=======
 	go ws.HandleGenerate(request.DeepCopy(), generatePolicies, ctx, userRequestInfo, ws.configHandler)
->>>>>>> fd2661df
 
 	// Succesful processing of mutation & validation rules in policy
 	patchType := v1beta1.PatchTypeJSONPatch
