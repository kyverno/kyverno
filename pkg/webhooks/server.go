package webhooks

import (
	"context"
	"crypto/tls"
	"encoding/json"
	"fmt"
	"io/ioutil"
	"net/http"
	"time"

	"github.com/kyverno/kyverno/pkg/engine"

	"github.com/go-logr/logr"
	"github.com/julienschmidt/httprouter"
	v1 "github.com/kyverno/kyverno/pkg/api/kyverno/v1"
	kyvernoclient "github.com/kyverno/kyverno/pkg/client/clientset/versioned"
	kyvernoinformer "github.com/kyverno/kyverno/pkg/client/informers/externalversions/kyverno/v1"
	kyvernolister "github.com/kyverno/kyverno/pkg/client/listers/kyverno/v1"
	"github.com/kyverno/kyverno/pkg/common"
	"github.com/kyverno/kyverno/pkg/config"
	client "github.com/kyverno/kyverno/pkg/dclient"
	enginectx "github.com/kyverno/kyverno/pkg/engine/context"
	"github.com/kyverno/kyverno/pkg/engine/response"
	"github.com/kyverno/kyverno/pkg/event"
	"github.com/kyverno/kyverno/pkg/generate"
	"github.com/kyverno/kyverno/pkg/metrics"
	admissionReviewLatency "github.com/kyverno/kyverno/pkg/metrics/admissionreviewlatency"
	"github.com/kyverno/kyverno/pkg/openapi"
	"github.com/kyverno/kyverno/pkg/policycache"
	"github.com/kyverno/kyverno/pkg/policyreport"
	"github.com/kyverno/kyverno/pkg/policystatus"
	"github.com/kyverno/kyverno/pkg/resourcecache"
	tlsutils "github.com/kyverno/kyverno/pkg/tls"
	userinfo "github.com/kyverno/kyverno/pkg/userinfo"
	"github.com/kyverno/kyverno/pkg/utils"
	"github.com/kyverno/kyverno/pkg/webhookconfig"
	webhookgenerate "github.com/kyverno/kyverno/pkg/webhooks/generate"
	"github.com/pkg/errors"
	v1beta1 "k8s.io/api/admission/v1beta1"
	metav1 "k8s.io/apimachinery/pkg/apis/meta/v1"
	informers "k8s.io/client-go/informers/core/v1"
	rbacinformer "k8s.io/client-go/informers/rbac/v1"
	listerv1 "k8s.io/client-go/listers/core/v1"
	rbaclister "k8s.io/client-go/listers/rbac/v1"
	"k8s.io/client-go/tools/cache"
)

// WebhookServer contains configured TLS server with MutationWebhook.
type WebhookServer struct {
	server        *http.Server
	client        *client.Client
	kyvernoClient *kyvernoclient.Clientset

	// grLister can list/get generate request from the shared informer's store
	grLister kyvernolister.GenerateRequestNamespaceLister

	// grSynced returns true if the Generate Request store has been synced at least once
	grSynced cache.InformerSynced

	// list/get cluster policy resource
	pLister kyvernolister.ClusterPolicyLister

	// returns true if the cluster policy store has synced atleast
	pSynced cache.InformerSynced

	// list/get role binding resource
	rbLister rbaclister.RoleBindingLister

	// list/get role binding resource
	rLister rbaclister.RoleLister

	// list/get role binding resource
	crLister rbaclister.ClusterRoleLister

	// return true if role bining store has synced atleast once
	rbSynced cache.InformerSynced

	// return true if role store has synced atleast once
	rSynced cache.InformerSynced

	// list/get cluster role binding resource
	crbLister rbaclister.ClusterRoleBindingLister

	// return true if cluster role binding store has synced atleast once
	crbSynced cache.InformerSynced

	// return true if cluster role  store has synced atleast once
	crSynced cache.InformerSynced

	// generate events
	eventGen event.Interface

	// policy cache
	pCache policycache.Interface

	// webhook registration client
	webhookRegister *webhookconfig.Register

	// API to send policy stats for aggregation
	statusListener policystatus.Listener

	// helpers to validate against current loaded configuration
	configHandler config.Interface

	// channel for cleanup notification
	cleanUp chan<- struct{}

	// last request time
	webhookMonitor *webhookconfig.Monitor

	// policy report generator
	prGenerator policyreport.GeneratorInterface

	// generate request generator
	grGenerator *webhookgenerate.Generator

	nsLister listerv1.NamespaceLister

	// nsListerSynced returns true if the namespace store has been synced at least once
	nsListerSynced cache.InformerSynced

	auditHandler AuditHandler

	log logr.Logger

	openAPIController *openapi.Controller

	// resCache - controls creation and fetching of resource informer cache
	resCache resourcecache.ResourceCache

	grController *generate.Controller

	promConfig *metrics.PromConfig
}

// NewWebhookServer creates new instance of WebhookServer accordingly to given configuration
// Policy Controller and Kubernetes Client should be initialized in configuration
func NewWebhookServer(
	kyvernoClient *kyvernoclient.Clientset,
	client *client.Client,
	tlsPair *tlsutils.PemPair,
	grInformer kyvernoinformer.GenerateRequestInformer,
	pInformer kyvernoinformer.ClusterPolicyInformer,
	rbInformer rbacinformer.RoleBindingInformer,
	crbInformer rbacinformer.ClusterRoleBindingInformer,
	rInformer rbacinformer.RoleInformer,
	crInformer rbacinformer.ClusterRoleInformer,
	namespace informers.NamespaceInformer,
	eventGen event.Interface,
	pCache policycache.Interface,
	webhookRegistrationClient *webhookconfig.Register,
	webhookMonitor *webhookconfig.Monitor,
	statusSync policystatus.Listener,
	configHandler config.Interface,
	prGenerator policyreport.GeneratorInterface,
	grGenerator *webhookgenerate.Generator,
	auditHandler AuditHandler,
	cleanUp chan<- struct{},
	log logr.Logger,
	openAPIController *openapi.Controller,
	resCache resourcecache.ResourceCache,
	grc *generate.Controller,
	promConfig *metrics.PromConfig,
) (*WebhookServer, error) {

	if tlsPair == nil {
		return nil, errors.New("NewWebhookServer is not initialized properly")
	}

	var tlsConfig tls.Config
	pair, err := tls.X509KeyPair(tlsPair.Certificate, tlsPair.PrivateKey)
	if err != nil {
		return nil, err
	}
	tlsConfig.Certificates = []tls.Certificate{pair}

	ws := &WebhookServer{
		client:         client,
		kyvernoClient:  kyvernoClient,
		grLister:       grInformer.Lister().GenerateRequests(config.KyvernoNamespace),
		grSynced:       grInformer.Informer().HasSynced,
		pLister:        pInformer.Lister(),
		pSynced:        pInformer.Informer().HasSynced,
		rbLister:       rbInformer.Lister(),
		rbSynced:       rbInformer.Informer().HasSynced,
		rLister:        rInformer.Lister(),
		rSynced:        rInformer.Informer().HasSynced,
		nsLister:       namespace.Lister(),
		nsListerSynced: namespace.Informer().HasSynced,

		crbLister:         crbInformer.Lister(),
		crLister:          crInformer.Lister(),
		crbSynced:         crbInformer.Informer().HasSynced,
		crSynced:          crInformer.Informer().HasSynced,
		eventGen:          eventGen,
		pCache:            pCache,
		webhookRegister:   webhookRegistrationClient,
		statusListener:    statusSync,
		configHandler:     configHandler,
		cleanUp:           cleanUp,
		webhookMonitor:    webhookMonitor,
		prGenerator:       prGenerator,
		grGenerator:       grGenerator,
		grController:      grc,
		auditHandler:      auditHandler,
		log:               log,
		openAPIController: openAPIController,
		resCache:          resCache,
		promConfig:        promConfig,
	}

	mux := httprouter.New()
	mux.HandlerFunc("POST", config.MutatingWebhookServicePath, ws.handlerFunc(ws.resourceMutation, true))
	mux.HandlerFunc("POST", config.ValidatingWebhookServicePath, ws.handlerFunc(ws.resourceValidation, true))
	mux.HandlerFunc("POST", config.PolicyMutatingWebhookServicePath, ws.handlerFunc(ws.policyMutation, true))
	mux.HandlerFunc("POST", config.PolicyValidatingWebhookServicePath, ws.handlerFunc(ws.policyValidation, true))
	mux.HandlerFunc("POST", config.VerifyMutatingWebhookServicePath, ws.handlerFunc(ws.verifyHandler, false))

	// Handle Liveness responds to a Kubernetes Liveness probe
	// Fail this request if Kubernetes should restart this instance
	mux.HandlerFunc("GET", config.LivenessServicePath, func(w http.ResponseWriter, r *http.Request) {
		defer r.Body.Close()
		if err := ws.webhookRegister.Check(); err != nil {
			w.WriteHeader(http.StatusInternalServerError)
		} else {
			w.WriteHeader(http.StatusOK)
		}
	})

	// Handle Readiness responds to a Kubernetes Readiness probe
	// Fail this request if this instance can't accept traffic, but Kubernetes shouldn't restart it
	mux.HandlerFunc("GET", config.ReadinessServicePath, func(w http.ResponseWriter, r *http.Request) {
		defer r.Body.Close()

		w.WriteHeader(http.StatusOK)
	})

	ws.server = &http.Server{
		Addr:         ":9443", // Listen on port for HTTPS requests
		TLSConfig:    &tlsConfig,
		Handler:      mux,
		ReadTimeout:  15 * time.Second,
		WriteTimeout: 15 * time.Second,
	}

	return ws, nil
}

func (ws *WebhookServer) handlerFunc(handler func(request *v1beta1.AdmissionRequest) *v1beta1.AdmissionResponse, filter bool) http.HandlerFunc {
	return func(rw http.ResponseWriter, r *http.Request) {
		startTime := time.Now()
		ws.webhookMonitor.SetTime(startTime)

		admissionReview := ws.bodyToAdmissionReview(r, rw)
		if admissionReview == nil {
			ws.log.Info("failed to parse admission review request", "request", r)
			return
		}

		logger := ws.log.WithName("handlerFunc").WithValues("kind", admissionReview.Request.Kind, "namespace", admissionReview.Request.Namespace,
			"name", admissionReview.Request.Name, "operation", admissionReview.Request.Operation, "uid", admissionReview.Request.UID)

		admissionReview.Response = &v1beta1.AdmissionResponse{
			Allowed: true,
			UID:     admissionReview.Request.UID,
		}

		// Do not process the admission requests for kinds that are in filterKinds for filtering
		request := admissionReview.Request
		if filter && ws.configHandler.ToFilter(request.Kind.Kind, request.Namespace, request.Name) {
			writeResponse(rw, admissionReview)
			return
		}

		admissionReview.Response = handler(request)
		writeResponse(rw, admissionReview)
		logger.V(4).Info("admission review request processed", "time", time.Since(startTime).String())

		return
	}
}

func writeResponse(rw http.ResponseWriter, admissionReview *v1beta1.AdmissionReview) {
	responseJSON, err := json.Marshal(admissionReview)
	if err != nil {
		http.Error(rw, fmt.Sprintf("Could not encode response: %v", err), http.StatusInternalServerError)
		return
	}

	rw.Header().Set("Content-Type", "application/json; charset=utf-8")
	if _, err := rw.Write(responseJSON); err != nil {
		http.Error(rw, fmt.Sprintf("could not write response: %v", err), http.StatusInternalServerError)
	}
}

// resourceMutation mutates resource
func (ws *WebhookServer) resourceMutation(request *v1beta1.AdmissionRequest) *v1beta1.AdmissionResponse {
	logger := ws.log.WithName("MutateWebhook").WithValues("uid", request.UID, "kind", request.Kind.Kind, "namespace", request.Namespace, "name", request.Name, "operation", request.Operation, "gvk", request.Kind.String())

	if excludeKyvernoResources(request.Kind.Kind) {
		return successResponse(nil)
	}

	logger.V(4).Info("received an admission request in mutating webhook")
	requestTime := time.Now().Unix()

	mutatePolicies := ws.pCache.GetPolicies(policycache.Mutate, request.Kind.Kind, request.Namespace)
	generatePolicies := ws.pCache.GetPolicies(policycache.Generate, request.Kind.Kind, request.Namespace)
	verifyImagesPolicies := ws.pCache.GetPolicies(policycache.VerifyImages, request.Kind.Kind, request.Namespace)

	if len(mutatePolicies) == 0 && len(generatePolicies) == 0 && len(verifyImagesPolicies) == 0 {
		logger.V(4).Info("no policies matched admission request")
		if request.Operation == v1beta1.Update {
			// handle generate source resource updates
			go ws.handleUpdatesForGenerateRules(request, []*v1.ClusterPolicy{})
		}

		return successResponse(nil)
	}

	addRoles := containsRBACInfo(mutatePolicies, generatePolicies)
	policyContext, err := ws.buildPolicyContext(request, addRoles)
	if err != nil {
		logger.Error(err, "failed to build policy context")
		return failureResponse(err.Error())
	}

	mutatePatches := ws.applyMutatePolicies(request, policyContext, mutatePolicies, requestTime, logger)

	newRequest := patchRequest(mutatePatches, request, logger)
	imagePatches, err := ws.applyImageVerifyPolicies(newRequest, policyContext, verifyImagesPolicies, logger)
	if err != nil {
		logger.Error(err, "image verification failed")
		return failureResponse(err.Error())
	}

	newRequest = patchRequest(imagePatches, newRequest, logger)
	ws.applyGeneratePolicies(newRequest, policyContext, generatePolicies, requestTime, logger)

	var patches = append(mutatePatches, imagePatches...)
	return successResponse(patches)
}

// patchRequest applies patches to the request.Object and returns a new copy of the request
func patchRequest(patches []byte, request *v1beta1.AdmissionRequest, logger logr.Logger) *v1beta1.AdmissionRequest {
	patchedResource := processResourceWithPatches(patches, request.Object.Raw, logger)
	newRequest := request.DeepCopy()
	newRequest.Object.Raw = patchedResource
	return newRequest
}

func (ws *WebhookServer) buildPolicyContext(request *v1beta1.AdmissionRequest, addRoles bool) (*engine.PolicyContext, error) {
	userRequestInfo := v1.RequestInfo{
		AdmissionUserInfo: *request.UserInfo.DeepCopy(),
	}

	if addRoles {
		if roles, clusterRoles, err := userinfo.GetRoleRef(ws.rbLister, ws.crbLister, request, ws.configHandler); err != nil {
			return nil, errors.Wrap(err, "failed to fetch RBAC information for request")
		} else {
			userRequestInfo.Roles = roles
			userRequestInfo.ClusterRoles = clusterRoles
		}
	}

	ctx, err := newVariablesContext(request, &userRequestInfo)
	if err != nil {
		return nil, errors.Wrap(err, "failed to create policy rule context")
	}

	// convert RAW to unstructured
	resource, err := utils.ConvertResource(request.Object.Raw, request.Kind.Group, request.Kind.Version, request.Kind.Kind, request.Namespace)
	if err != nil {
		return nil, errors.Wrap(err, "failed to convert raw resource to unstructured format")
	}

	if err := ctx.AddImageInfo(&resource); err != nil {
		return nil, errors.Wrap(err, "failed to add image information to the policy rule context")
	}

	policyContext := &engine.PolicyContext{
		NewResource:         resource,
		AdmissionInfo:       userRequestInfo,
		ExcludeGroupRole:    ws.configHandler.GetExcludeGroupRole(),
		ExcludeResourceFunc: ws.configHandler.ToFilter,
		ResourceCache:       ws.resCache,
		JSONContext:         ctx,
		Client:              ws.client,
	}

	if request.Operation == v1beta1.Update {
		policyContext.OldResource = resource
	}

	return policyContext, nil
}

func successResponse(patch []byte) *v1beta1.AdmissionResponse {
	r := &v1beta1.AdmissionResponse{
		Allowed: true,
		Result: &metav1.Status{
			Status: "Success",
		},
	}

	if len(patch) > 0 {
		patchType := v1beta1.PatchTypeJSONPatch
		r.PatchType = &patchType
		r.Patch = patch
	}

	return r
}

func errorResponse(logger logr.Logger, err error, message string) *v1beta1.AdmissionResponse {
	logger.Error(err, message)
	return &v1beta1.AdmissionResponse{
		Allowed: false,
		Result: &metav1.Status{
			Status:  "Failure",
			Message: message + ": " + err.Error(),
		},
	}
}

func failureResponse(message string) *v1beta1.AdmissionResponse {
	return &v1beta1.AdmissionResponse{
		Allowed: false,
		Result: &metav1.Status{
			Status:  "Failure",
			Message: message,
		},
	}
}

func registerAdmissionReviewLatencyMetricMutate(logger logr.Logger, promMetrics metrics.PromMetrics, requestOperation string, engineResponses []*response.EngineResponse, triggeredPolicies []v1.ClusterPolicy, admissionReviewLatencyDuration int64, admissionRequestTimestamp int64) {
	resourceRequestOperationPromAlias, err := admissionReviewLatency.ParseResourceRequestOperation(requestOperation)
	if err != nil {
		logger.Error(err, "error occurred while registering kyverno_admission_review_latency_milliseconds metrics")
	}
	if err := admissionReviewLatency.ParsePromMetrics(promMetrics).ProcessEngineResponses(engineResponses, triggeredPolicies, admissionReviewLatencyDuration, resourceRequestOperationPromAlias, admissionRequestTimestamp); err != nil {
		logger.Error(err, "error occurred while registering kyverno_admission_review_latency_milliseconds metrics")
	}
}

func registerAdmissionReviewLatencyMetricGenerate(logger logr.Logger, promMetrics metrics.PromMetrics, requestOperation string, admissionRequestTimestamp int64, latencyReceiver *chan int64, triggeredGeneratePoliciesReceiver *chan []v1.ClusterPolicy, engineResponsesReceiver *chan []*response.EngineResponse) {
	defer close(*latencyReceiver)
	defer close(*triggeredGeneratePoliciesReceiver)
	defer close(*engineResponsesReceiver)

	triggeredPolicies := <-(*triggeredGeneratePoliciesReceiver)
	engineResponses := <-(*engineResponsesReceiver)

	resourceRequestOperationPromAlias, err := admissionReviewLatency.ParseResourceRequestOperation(requestOperation)
	if err != nil {
		logger.Error(err, "error occurred while registering kyverno_admission_review_latency_milliseconds metrics")
	}
	// this goroutine will keep on waiting here till it doesn't receive the admission review latency int64 from the other goroutine i.e. ws.HandleGenerate
	admissionReviewLatencyDuration := <-(*latencyReceiver)
	if err := admissionReviewLatency.ParsePromMetrics(promMetrics).ProcessEngineResponses(engineResponses, triggeredPolicies, admissionReviewLatencyDuration, resourceRequestOperationPromAlias, admissionRequestTimestamp); err != nil {
		logger.Error(err, "error occurred while registering kyverno_admission_review_latency_milliseconds metrics")
	}
}

func (ws *WebhookServer) resourceValidation(request *v1beta1.AdmissionRequest) *v1beta1.AdmissionResponse {
	logger := ws.log.WithName("ValidateWebhook").WithValues("uid", request.UID, "kind", request.Kind.Kind, "namespace", request.Namespace, "name", request.Name, "operation", request.Operation)
	if request.Operation == v1beta1.Delete {
		ws.handleDelete(request)
	}

	if excludeKyvernoResources(request.Kind.Kind) {
		return successResponse(nil)
	}

	logger.V(6).Info("received an admission request in validating webhook")
	// timestamp at which this admission request got triggered
	admissionRequestTimestamp := time.Now().Unix()

<<<<<<< HEAD
	policies := ws.pCache.GetPolicies(policycache.ValidateEnforce, request.Kind.Kind, "")
	if len(policies) == 0 {
		// push admission request to audit handler, this won't block the admission request
		ws.auditHandler.Add(request.DeepCopy())

		logger.V(4).Info("no enforce validation policies; returning AdmissionResponse.Allowed: true")
		return &v1beta1.AdmissionResponse{Allowed: true}
	}
=======
	policies := ws.pCache.GetPolicyObject(policycache.ValidateEnforce, request.Kind.Kind, "")
	// Get namespace policies from the cache for the requested resource namespace
	nsPolicies := ws.pCache.GetPolicyObject(policycache.ValidateEnforce, request.Kind.Kind, request.Namespace)
	policies = append(policies, nsPolicies...)
>>>>>>> 20ac2a65

	var roles, clusterRoles []string
	if containsRBACInfo(policies) {
		var err error
		roles, clusterRoles, err = userinfo.GetRoleRef(ws.rbLister, ws.crbLister, request, ws.configHandler)
		if err != nil {
			return errorResponse(logger, err, "failed to fetch RBAC data")
		}
	}

	userRequestInfo := v1.RequestInfo{
		Roles:             roles,
		ClusterRoles:      clusterRoles,
		AdmissionUserInfo: *request.UserInfo.DeepCopy(),
	}

	ctx, err := newVariablesContext(request, &userRequestInfo)
	if err != nil {
		return errorResponse(logger, err, "failed create policy rule context")
	}

	namespaceLabels := make(map[string]string)
	if request.Kind.Kind != "Namespace" && request.Namespace != "" {
		namespaceLabels = common.GetNamespaceSelectorsFromNamespaceLister(request.Kind.Kind, request.Namespace, ws.nsLister, logger)
	}

	newResource, oldResource, err := utils.ExtractResources(nil, request)
	if err != nil {
		return errorResponse(logger, err, "failed create parse resource")
	}

	if err := ctx.AddImageInfo(&newResource); err != nil {
		return errorResponse(logger, err, "failed add image information to policy rule context")
	}

	policyContext := &engine.PolicyContext{
		NewResource:         newResource,
		OldResource:         oldResource,
		AdmissionInfo:       userRequestInfo,
		ExcludeGroupRole:    ws.configHandler.GetExcludeGroupRole(),
		ExcludeResourceFunc: ws.configHandler.ToFilter,
		ResourceCache:       ws.resCache,
		JSONContext:         ctx,
		Client:              ws.client,
	}

	vh := &validationHandler{
		log:            ws.log,
		statusListener: ws.statusListener,
		eventGen:       ws.eventGen,
		prGenerator:    ws.prGenerator,
	}

	ok, msg := vh.handleValidation(ws.promConfig, request, policies, policyContext, namespaceLabels, admissionRequestTimestamp)
	if !ok {
		logger.Info("admission request denied")
		return &v1beta1.AdmissionResponse{
			Allowed: false,
			Result: &metav1.Status{
				Status:  "Failure",
				Message: msg,
			},
		}
	}

	// push admission request to audit handler, this won't block the admission request
	ws.auditHandler.Add(request.DeepCopy())

	return &v1beta1.AdmissionResponse{
		Allowed: true,
		Result: &metav1.Status{
			Status: "Success",
		},
	}
}

// RunAsync TLS server in separate thread and returns control immediately
func (ws *WebhookServer) RunAsync(stopCh <-chan struct{}) {
	logger := ws.log
	if !cache.WaitForCacheSync(stopCh, ws.grSynced, ws.pSynced, ws.rbSynced, ws.crbSynced, ws.rSynced, ws.crSynced) {
		logger.Info("failed to sync informer cache")
	}

	go func() {
		logger.V(3).Info("started serving requests", "addr", ws.server.Addr)
		if err := ws.server.ListenAndServeTLS("", ""); err != http.ErrServerClosed {
			logger.Error(err, "failed to listen to requests")
		}
	}()

	logger.Info("starting service")

}

// Stop TLS server and returns control after the server is shut down
func (ws *WebhookServer) Stop(ctx context.Context) {
	logger := ws.log

	// remove the static webhook configurations
	go ws.webhookRegister.Remove(ws.cleanUp)

	// shutdown http.Server with context timeout
	err := ws.server.Shutdown(ctx)
	if err != nil {
		// Error from closing listeners, or context timeout:
		logger.Error(err, "shutting down server")
		ws.server.Close()
	}
}

// bodyToAdmissionReview creates AdmissionReview object from request body
// Answers to the http.ResponseWriter if request is not valid
func (ws *WebhookServer) bodyToAdmissionReview(request *http.Request, writer http.ResponseWriter) *v1beta1.AdmissionReview {
	logger := ws.log
	if request.Body == nil {
		logger.Info("empty body", "req", request.URL.String())
		http.Error(writer, "empty body", http.StatusBadRequest)
		return nil
	}

	defer request.Body.Close()
	body, err := ioutil.ReadAll(request.Body)
	if err != nil {
		logger.Info("failed to read HTTP body", "req", request.URL.String())
		http.Error(writer, "failed to read HTTP body", http.StatusBadRequest)
	}

	contentType := request.Header.Get("Content-Type")
	if contentType != "application/json" {
		logger.Info("invalid Content-Type", "contextType", contentType)
		http.Error(writer, "invalid Content-Type, expect `application/json`", http.StatusUnsupportedMediaType)
		return nil
	}

	admissionReview := &v1beta1.AdmissionReview{}
	if err := json.Unmarshal(body, &admissionReview); err != nil {
		logger.Error(err, "failed to decode request body to type 'AdmissionReview")
		http.Error(writer, "Can't decode body as AdmissionReview", http.StatusExpectationFailed)
		return nil
	}

	return admissionReview
}

func newVariablesContext(request *v1beta1.AdmissionRequest, userRequestInfo *v1.RequestInfo) (*enginectx.Context, error) {
	ctx := enginectx.NewContext()
	if err := ctx.AddRequest(request); err != nil {
		return nil, errors.Wrap(err, "failed to load incoming request in context")
	}

	if err := ctx.AddUserInfo(*userRequestInfo); err != nil {
		return nil, errors.Wrap(err, "failed to load userInfo in context")
	}

	if err := ctx.AddServiceAccount(userRequestInfo.AdmissionUserInfo.Username); err != nil {
		return nil, errors.Wrap(err, "failed to load service account in context")
	}

	return ctx, nil
}<|MERGE_RESOLUTION|>--- conflicted
+++ resolved
@@ -477,21 +477,10 @@
 	// timestamp at which this admission request got triggered
 	admissionRequestTimestamp := time.Now().Unix()
 
-<<<<<<< HEAD
 	policies := ws.pCache.GetPolicies(policycache.ValidateEnforce, request.Kind.Kind, "")
-	if len(policies) == 0 {
-		// push admission request to audit handler, this won't block the admission request
-		ws.auditHandler.Add(request.DeepCopy())
-
-		logger.V(4).Info("no enforce validation policies; returning AdmissionResponse.Allowed: true")
-		return &v1beta1.AdmissionResponse{Allowed: true}
-	}
-=======
-	policies := ws.pCache.GetPolicyObject(policycache.ValidateEnforce, request.Kind.Kind, "")
 	// Get namespace policies from the cache for the requested resource namespace
-	nsPolicies := ws.pCache.GetPolicyObject(policycache.ValidateEnforce, request.Kind.Kind, request.Namespace)
+	nsPolicies := ws.pCache.GetPolicies(policycache.ValidateEnforce, request.Kind.Kind, request.Namespace)
 	policies = append(policies, nsPolicies...)
->>>>>>> 20ac2a65
 
 	var roles, clusterRoles []string
 	if containsRBACInfo(policies) {
