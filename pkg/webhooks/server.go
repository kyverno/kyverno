package webhooks

import (
	"context"
	"crypto/tls"
	"encoding/json"
	"errors"
	"fmt"
	"io/ioutil"
	"log"
	"net/http"
	"os"
	"time"

<<<<<<< HEAD
	"github.com/nirmata/kube-policy/config"
	"github.com/nirmata/kube-policy/pkg/client/listers/policy/v1alpha1"
=======
	kubeClient "github.com/nirmata/kube-policy/kubeclient"
	policylister "github.com/nirmata/kube-policy/pkg/client/listers/policy/v1alpha1"
	"github.com/nirmata/kube-policy/pkg/config"
>>>>>>> fe9c0886
	engine "github.com/nirmata/kube-policy/pkg/engine"
	"github.com/nirmata/kube-policy/pkg/engine/mutation"
	"github.com/nirmata/kube-policy/pkg/sharedinformer"
	tlsutils "github.com/nirmata/kube-policy/pkg/tls"
	v1beta1 "k8s.io/api/admission/v1beta1"
	"k8s.io/apimachinery/pkg/labels"
	utilruntime "k8s.io/apimachinery/pkg/util/runtime"
)

// WebhookServer contains configured TLS server with MutationWebhook.
// MutationWebhook gets policies from policyController and takes control of the cluster with kubeclient.
type WebhookServer struct {
	server       http.Server
<<<<<<< HEAD
	policyLister v1alpha1.PolicyLister
=======
	policyLister policylister.PolicyLister
	kubeClient   *kubeClient.KubeClient
>>>>>>> fe9c0886
	logger       *log.Logger
}

// NewWebhookServer creates new instance of WebhookServer accordingly to given configuration
// Policy Controller and Kubernetes Client should be initialized in configuration
func NewWebhookServer(
	tlsPair *tlsutils.TlsPemPair,
<<<<<<< HEAD
	shareInformer sharedinformer.PolicyInformer,
=======
	policyLister policylister.PolicyLister,
	kubeClient *kubeClient.KubeClient,
>>>>>>> fe9c0886
	logger *log.Logger) (*WebhookServer, error) {
	if logger == nil {
		logger = log.New(os.Stdout, "Webhook Server:    ", log.LstdFlags)
	}

	if tlsPair == nil {
		return nil, errors.New("NewWebhookServer is not initialized properly")
	}

	var tlsConfig tls.Config
	pair, err := tls.X509KeyPair(tlsPair.Certificate, tlsPair.PrivateKey)
	if err != nil {
		return nil, err
	}
	tlsConfig.Certificates = []tls.Certificate{pair}

	ws := &WebhookServer{
<<<<<<< HEAD
		policyLister: shareInformer.GetLister(),
=======
		policyLister: policyLister,
		kubeClient:   kubeClient,
>>>>>>> fe9c0886
		logger:       logger,
	}

	mux := http.NewServeMux()
	mux.HandleFunc(config.MutatingWebhookServicePath, ws.serve)
	mux.HandleFunc(config.ValidatingWebhookServicePath, ws.serve)

	ws.server = http.Server{
		Addr:         ":443", // Listen on port for HTTPS requests
		TLSConfig:    &tlsConfig,
		Handler:      mux,
		ErrorLog:     logger,
		ReadTimeout:  15 * time.Second,
		WriteTimeout: 15 * time.Second,
	}

	return ws, nil
}

// Main server endpoint for all requests
func (ws *WebhookServer) serve(w http.ResponseWriter, r *http.Request) {
	admissionReview := ws.bodyToAdmissionReview(r, w)
	if admissionReview == nil {
		return
	}

	admissionReview.Response = &v1beta1.AdmissionResponse{
		Allowed: true,
	}

	if KindIsSupported(admissionReview.Request.Kind.Kind) {
		switch r.URL.Path {
		case config.MutatingWebhookServicePath:
			admissionReview.Response = ws.HandleMutation(admissionReview.Request)
		case config.ValidatingWebhookServicePath:
			admissionReview.Response = ws.HandleValidation(admissionReview.Request)
		}
	}

	admissionReview.Response.UID = admissionReview.Request.UID

	responseJson, err := json.Marshal(admissionReview)
	if err != nil {
		http.Error(w, fmt.Sprintf("Could not encode response: %v", err), http.StatusInternalServerError)
		return
	}

	w.Header().Set("Content-Type", "application/json; charset=utf-8")
	if _, err := w.Write(responseJson); err != nil {
		http.Error(w, fmt.Sprintf("could not write response: %v", err), http.StatusInternalServerError)
	}
}

// RunAsync TLS server in separate thread and returns control immediately
func (ws *WebhookServer) RunAsync() {
	go func(ws *WebhookServer) {
		err := ws.server.ListenAndServeTLS("", "")
		if err != nil {
			ws.logger.Fatal(err)
		}
	}(ws)

	ws.logger.Printf("Started Webhook Server")
}

// Stop TLS server and returns control after the server is shut down
func (ws *WebhookServer) Stop() {
	err := ws.server.Shutdown(context.Background())
	if err != nil {
		// Error from closing listeners, or context timeout:
		ws.logger.Printf("Server Shutdown error: %v", err)
		ws.server.Close()
	}
}

// HandleMutation handles mutating webhook admission request
func (ws *WebhookServer) HandleMutation(request *v1beta1.AdmissionRequest) *v1beta1.AdmissionResponse {
	ws.logger.Printf("Handling mutation for Kind=%s, Namespace=%s Name=%s UID=%s patchOperation=%s",
		request.Kind.Kind, request.Namespace, request.Name, request.UID, request.Operation)

	policies, err := ws.policyLister.List(labels.NewSelector())
	if err != nil {
		utilruntime.HandleError(err)
		return nil
	}

	var allPatches []mutation.PatchBytes
	for _, policy := range policies {
		ws.logger.Printf("Applying policy %s with %d rules\n", policy.ObjectMeta.Name, len(policy.Spec.Rules))

		policyPatches := engine.Mutate(*policy, request.Object.Raw, request.Kind)
		allPatches = append(allPatches, policyPatches...)

		if len(policyPatches) > 0 {
			namespace := engine.ParseNamespaceFromObject(request.Object.Raw)
			name := engine.ParseNameFromObject(request.Object.Raw)
			ws.logger.Printf("Policy %s applied to %s %s/%s", policy.Name, request.Kind.Kind, namespace, name)
		}
	}

	patchType := v1beta1.PatchTypeJSONPatch
	return &v1beta1.AdmissionResponse{
		Allowed:   true,
		Patch:     mutation.JoinPatches(allPatches),
		PatchType: &patchType,
	}
}

// HandleValidation handles validating webhook admission request
func (ws *WebhookServer) HandleValidation(request *v1beta1.AdmissionRequest) *v1beta1.AdmissionResponse {
	ws.logger.Printf("Handling validation for Kind=%s, Namespace=%s Name=%s UID=%s patchOperation=%s",
		request.Kind.Kind, request.Namespace, request.Name, request.UID, request.Operation)

	policies, err := ws.policyLister.List(labels.NewSelector())
	if err != nil {
		utilruntime.HandleError(err)
		return nil
	}

	allowed := true
	for _, policy := range policies {
		// validation
		ws.logger.Printf("Validating resource with policy %s with %d rules", policy.ObjectMeta.Name, len(policy.Spec.Rules))

		if ok := engine.Validate(*policy, request.Object.Raw, request.Kind); !ok {
			ws.logger.Printf("Validation has failed: %v\n", err)
			utilruntime.HandleError(err)
			allowed = false
		} else {
			ws.logger.Println("Validation is successful")
		}

		// generation
		engine.Generate(*policy, request.Object.Raw, ws.kubeClient, request.Kind)
	}

	return &v1beta1.AdmissionResponse{
		Allowed: allowed,
	}
}

// bodyToAdmissionReview creates AdmissionReview object from request body
// Answers to the http.ResponseWriter if request is not valid
func (ws *WebhookServer) bodyToAdmissionReview(request *http.Request, writer http.ResponseWriter) *v1beta1.AdmissionReview {
	var body []byte
	if request.Body != nil {
		if data, err := ioutil.ReadAll(request.Body); err == nil {
			body = data
		}
	}
	if len(body) == 0 {
		ws.logger.Print("Error: empty body")
		http.Error(writer, "empty body", http.StatusBadRequest)
		return nil
	}

	contentType := request.Header.Get("Content-Type")
	if contentType != "application/json" {
		ws.logger.Printf("Error: invalid Content-Type: %v", contentType)
		http.Error(writer, "invalid Content-Type, expect `application/json`", http.StatusUnsupportedMediaType)
		return nil
	}

	admissionReview := &v1beta1.AdmissionReview{}
	if err := json.Unmarshal(body, &admissionReview); err != nil {
		ws.logger.Printf("Error: Can't decode body as AdmissionReview: %v", err)
		http.Error(writer, "Can't decode body as AdmissionReview", http.StatusExpectationFailed)
		return nil
	} else {
		return admissionReview
	}
}<|MERGE_RESOLUTION|>--- conflicted
+++ resolved
@@ -12,14 +12,9 @@
 	"os"
 	"time"
 
-<<<<<<< HEAD
-	"github.com/nirmata/kube-policy/config"
+	"github.com/nirmata/kube-policy/client"
 	"github.com/nirmata/kube-policy/pkg/client/listers/policy/v1alpha1"
-=======
-	kubeClient "github.com/nirmata/kube-policy/kubeclient"
-	policylister "github.com/nirmata/kube-policy/pkg/client/listers/policy/v1alpha1"
 	"github.com/nirmata/kube-policy/pkg/config"
->>>>>>> fe9c0886
 	engine "github.com/nirmata/kube-policy/pkg/engine"
 	"github.com/nirmata/kube-policy/pkg/engine/mutation"
 	"github.com/nirmata/kube-policy/pkg/sharedinformer"
@@ -33,25 +28,17 @@
 // MutationWebhook gets policies from policyController and takes control of the cluster with kubeclient.
 type WebhookServer struct {
 	server       http.Server
-<<<<<<< HEAD
+	client       *client.Client
 	policyLister v1alpha1.PolicyLister
-=======
-	policyLister policylister.PolicyLister
-	kubeClient   *kubeClient.KubeClient
->>>>>>> fe9c0886
 	logger       *log.Logger
 }
 
 // NewWebhookServer creates new instance of WebhookServer accordingly to given configuration
 // Policy Controller and Kubernetes Client should be initialized in configuration
 func NewWebhookServer(
+	client *client.Client,
 	tlsPair *tlsutils.TlsPemPair,
-<<<<<<< HEAD
 	shareInformer sharedinformer.PolicyInformer,
-=======
-	policyLister policylister.PolicyLister,
-	kubeClient *kubeClient.KubeClient,
->>>>>>> fe9c0886
 	logger *log.Logger) (*WebhookServer, error) {
 	if logger == nil {
 		logger = log.New(os.Stdout, "Webhook Server:    ", log.LstdFlags)
@@ -69,12 +56,8 @@
 	tlsConfig.Certificates = []tls.Certificate{pair}
 
 	ws := &WebhookServer{
-<<<<<<< HEAD
+		client:       client,
 		policyLister: shareInformer.GetLister(),
-=======
-		policyLister: policyLister,
-		kubeClient:   kubeClient,
->>>>>>> fe9c0886
 		logger:       logger,
 	}
 
@@ -208,7 +191,7 @@
 		}
 
 		// generation
-		engine.Generate(*policy, request.Object.Raw, ws.kubeClient, request.Kind)
+		engine.Generate(ws.client, ws.logger, *policy, request.Object.Raw, request.Kind)
 	}
 
 	return &v1beta1.AdmissionResponse{
