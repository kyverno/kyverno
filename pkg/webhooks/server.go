package webhooks

import (
	"context"
	"crypto/tls"
	"encoding/json"
	"errors"
	"fmt"
	"io/ioutil"
	"net/http"
	"time"

	"github.com/golang/glog"
	"github.com/nirmata/kyverno/pkg/checker"
	kyvernoclient "github.com/nirmata/kyverno/pkg/client/clientset/versioned"
	kyvernoinformer "github.com/nirmata/kyverno/pkg/client/informers/externalversions/kyverno/v1alpha1"
	kyvernolister "github.com/nirmata/kyverno/pkg/client/listers/kyverno/v1alpha1"
	"github.com/nirmata/kyverno/pkg/config"
	client "github.com/nirmata/kyverno/pkg/dclient"
	"github.com/nirmata/kyverno/pkg/event"
	"github.com/nirmata/kyverno/pkg/policy"
	"github.com/nirmata/kyverno/pkg/policystore"
	"github.com/nirmata/kyverno/pkg/policyviolation"
	tlsutils "github.com/nirmata/kyverno/pkg/tls"
	userinfo "github.com/nirmata/kyverno/pkg/userinfo"
	"github.com/nirmata/kyverno/pkg/webhookconfig"
	v1beta1 "k8s.io/api/admission/v1beta1"
	metav1 "k8s.io/apimachinery/pkg/apis/meta/v1"
	rbacinformer "k8s.io/client-go/informers/rbac/v1"
	rbaclister "k8s.io/client-go/listers/rbac/v1"
	"k8s.io/client-go/tools/cache"
)

// WebhookServer contains configured TLS server with MutationWebhook.
// MutationWebhook gets policies from policyController and takes control of the cluster with kubeclient.
type WebhookServer struct {
	server                    http.Server
	client                    *client.Client
	kyvernoClient             *kyvernoclient.Clientset
	pLister                   kyvernolister.ClusterPolicyLister
	pvLister                  kyvernolister.ClusterPolicyViolationLister
	namespacepvLister         kyvernolister.NamespacedPolicyViolationLister
	pListerSynced             cache.InformerSynced
	pvListerSynced            cache.InformerSynced
	namespacepvListerSynced   cache.InformerSynced
	rbLister                  rbaclister.RoleBindingLister
	crbLister                 rbaclister.ClusterRoleBindingLister
	eventGen                  event.Interface
	webhookRegistrationClient *webhookconfig.WebhookRegistrationClient
	// API to send policy stats for aggregation
	policyStatus policy.PolicyStatusInterface
	// helpers to validate against current loaded configuration
	configHandler config.Interface
	// channel for cleanup notification
	cleanUp chan<- struct{}
	// last request time
	lastReqTime *checker.LastReqTime
	// store to hold policy meta data for faster lookup
	pMetaStore policystore.LookupInterface
	// policy violation generator
	pvGenerator policyviolation.GeneratorInterface
}

// NewWebhookServer creates new instance of WebhookServer accordingly to given configuration
// Policy Controller and Kubernetes Client should be initialized in configuration
func NewWebhookServer(
	kyvernoClient *kyvernoclient.Clientset,
	client *client.Client,
	tlsPair *tlsutils.TlsPemPair,
	pInformer kyvernoinformer.ClusterPolicyInformer,
	pvInformer kyvernoinformer.ClusterPolicyViolationInformer,
	namespacepvInformer kyvernoinformer.NamespacedPolicyViolationInformer,
	rbInformer rbacinformer.RoleBindingInformer,
	crbInformer rbacinformer.ClusterRoleBindingInformer,
	eventGen event.Interface,
	webhookRegistrationClient *webhookconfig.WebhookRegistrationClient,
	policyStatus policy.PolicyStatusInterface,
	configHandler config.Interface,
	pMetaStore policystore.LookupInterface,
	pvGenerator policyviolation.GeneratorInterface,
	cleanUp chan<- struct{}) (*WebhookServer, error) {

	if tlsPair == nil {
		return nil, errors.New("NewWebhookServer is not initialized properly")
	}

	var tlsConfig tls.Config
	pair, err := tls.X509KeyPair(tlsPair.Certificate, tlsPair.PrivateKey)
	if err != nil {
		return nil, err
	}
	tlsConfig.Certificates = []tls.Certificate{pair}

	ws := &WebhookServer{

		client:                    client,
		kyvernoClient:             kyvernoClient,
		pLister:                   pInformer.Lister(),
		pvLister:                  pvInformer.Lister(),
		namespacepvLister:         namespacepvInformer.Lister(),
		pListerSynced:             pvInformer.Informer().HasSynced,
		pvListerSynced:            pInformer.Informer().HasSynced,
		namespacepvListerSynced:   namespacepvInformer.Informer().HasSynced,
		eventGen:                  eventGen,
		webhookRegistrationClient: webhookRegistrationClient,
		policyStatus:              policyStatus,
		configHandler:             configHandler,
		rbLister:                  rbInformer.Lister(),
		crbLister:                 crbInformer.Lister(),
		cleanUp:                   cleanUp,
		lastReqTime:               checker.NewLastReqTime(),
		pvGenerator:               pvGenerator,
		pMetaStore:                pMetaStore,
	}
	mux := http.NewServeMux()
	mux.HandleFunc(config.MutatingWebhookServicePath, ws.serve)
	mux.HandleFunc(config.ValidatingWebhookServicePath, ws.serve)
	mux.HandleFunc(config.PolicyValidatingWebhookServicePath, ws.serve)
	mux.HandleFunc(config.PolicyMutatingWebhookServicePath, ws.serve)

	ws.server = http.Server{
		Addr:         ":443", // Listen on port for HTTPS requests
		TLSConfig:    &tlsConfig,
		Handler:      mux,
		ReadTimeout:  15 * time.Second,
		WriteTimeout: 15 * time.Second,
	}

	return ws, nil
}

// Main server endpoint for all requests
func (ws *WebhookServer) serve(w http.ResponseWriter, r *http.Request) {
	startTime := time.Now()
	// for every request recieved on the ep update last request time,
	// this is used to verify admission control
	ws.lastReqTime.SetTime(time.Now())
	admissionReview := ws.bodyToAdmissionReview(r, w)
	if admissionReview == nil {
		return
	}
	defer func() {
		glog.V(4).Infof("request: %v %s/%s/%s", time.Since(startTime), admissionReview.Request.Kind, admissionReview.Request.Namespace, admissionReview.Request.Name)
	}()

	admissionReview.Response = &v1beta1.AdmissionResponse{
		Allowed: true,
	}

	// Do not process the admission requests for kinds that are in filterKinds for filtering
	request := admissionReview.Request
	switch r.URL.Path {
	case config.VerifyMutatingWebhookServicePath:
		// we do not apply filters as this endpoint is used explicity
		// to watch kyveno deployment and verify if admission control is enabled
		admissionReview.Response = ws.handleVerifyRequest(request)
	case config.MutatingWebhookServicePath:
		if !ws.configHandler.ToFilter(request.Kind.Kind, request.Namespace, request.Name) {
			admissionReview.Response = ws.handleAdmissionRequest(request)
		}
	case config.PolicyValidatingWebhookServicePath:
		if !ws.configHandler.ToFilter(request.Kind.Kind, request.Namespace, request.Name) {
			admissionReview.Response = ws.handlePolicyValidation(request)
		}
	case config.PolicyMutatingWebhookServicePath:
		if !ws.configHandler.ToFilter(request.Kind.Kind, request.Namespace, request.Name) {
			admissionReview.Response = ws.handlePolicyMutation(request)
		}
	}
	admissionReview.Response.UID = request.UID

	responseJSON, err := json.Marshal(admissionReview)
	if err != nil {
		http.Error(w, fmt.Sprintf("Could not encode response: %v", err), http.StatusInternalServerError)
		return
	}

	w.Header().Set("Content-Type", "application/json; charset=utf-8")
	if _, err := w.Write(responseJSON); err != nil {
		http.Error(w, fmt.Sprintf("could not write response: %v", err), http.StatusInternalServerError)
	}
}

func (ws *WebhookServer) handleAdmissionRequest(request *v1beta1.AdmissionRequest) *v1beta1.AdmissionResponse {
	policies, err := ws.pMetaStore.LookUp(request.Kind.Kind, request.Namespace)
	if err != nil {
<<<<<<< HEAD
=======
		// Unable to connect to policy Lister to access policies
>>>>>>> d162f527
		glog.Errorf("Unable to connect to policy controller to access policies. Policies are NOT being applied: %v", err)
		return &v1beta1.AdmissionResponse{Allowed: true}
	}

	var roles, clusterRoles []string

	// getRoleRef only if policy has roles/clusterroles defined
	startTime := time.Now()
	if containRBACinfo(policies) {
		roles, clusterRoles, err = userinfo.GetRoleRef(ws.rbLister, ws.crbLister, request)
		if err != nil {
			// TODO(shuting): continue apply policy if error getting roleRef?
			glog.Errorf("Unable to get rbac information for request Kind=%s, Namespace=%s Name=%s UID=%s patchOperation=%s: %v",
				request.Kind.Kind, request.Namespace, request.Name, request.UID, request.Operation, err)
		}
	}
	glog.V(4).Infof("Time: webhook GetRoleRef %v", time.Since(startTime))

	// MUTATION
	ok, patches, msg := ws.HandleMutation(request, policies, roles, clusterRoles)
	if !ok {
		glog.V(4).Infof("Deny admission request:  %v/%s/%s", request.Kind, request.Namespace, request.Name)
		return &v1beta1.AdmissionResponse{
			Allowed: false,
			Result: &metav1.Status{
				Status:  "Failure",
				Message: msg,
			},
		}
	}

	// patch the resource with patches before handling validation rules
	patchedResource := processResourceWithPatches(patches, request.Object.Raw)

	// VALIDATION
	ok, msg = ws.HandleValidation(request, policies, patchedResource, roles, clusterRoles)
	if !ok {
		glog.V(4).Infof("Deny admission request: %v/%s/%s", request.Kind, request.Namespace, request.Name)
		return &v1beta1.AdmissionResponse{
			Allowed: false,
			Result: &metav1.Status{
				Status:  "Failure",
				Message: msg,
			},
		}
	}

	// Succesfful processing of mutation & validation rules in policy
	patchType := v1beta1.PatchTypeJSONPatch
	return &v1beta1.AdmissionResponse{
		Allowed: true,
		Result: &metav1.Status{
			Status: "Success",
		},
		Patch:     patches,
		PatchType: &patchType,
	}
}

// RunAsync TLS server in separate thread and returns control immediately
func (ws *WebhookServer) RunAsync(stopCh <-chan struct{}) {
	go func(ws *WebhookServer) {
		glog.V(3).Infof("serving on %s\n", ws.server.Addr)
		if err := ws.server.ListenAndServeTLS("", ""); err != http.ErrServerClosed {
			glog.Infof("HTTP server error: %v", err)
		}
	}(ws)
	glog.Info("Started Webhook Server")
	// verifys if the admission control is enabled and active
	// resync: 60 seconds
	// deadline: 60 seconds (send request)
	// max deadline: deadline*3 (set the deployment annotation as false)
	go ws.lastReqTime.Run(ws.pLister, ws.eventGen, ws.client, 60*time.Second, 60*time.Second, stopCh)
}

// Stop TLS server and returns control after the server is shut down
func (ws *WebhookServer) Stop() {
	err := ws.server.Shutdown(context.Background())
	if err != nil {
		// Error from closing listeners, or context timeout:
		glog.Info("Server Shutdown error: ", err)
		ws.server.Close()
	}
	// cleanUp
	// remove the static webhookconfigurations for policy CRD
	ws.webhookRegistrationClient.RemovePolicyWebhookConfigurations(ws.cleanUp)

}

// bodyToAdmissionReview creates AdmissionReview object from request body
// Answers to the http.ResponseWriter if request is not valid
func (ws *WebhookServer) bodyToAdmissionReview(request *http.Request, writer http.ResponseWriter) *v1beta1.AdmissionReview {
	var body []byte
	if request.Body != nil {
		if data, err := ioutil.ReadAll(request.Body); err == nil {
			body = data
		}
	}
	if len(body) == 0 {
		glog.Error("Error: empty body")
		http.Error(writer, "empty body", http.StatusBadRequest)
		return nil
	}

	contentType := request.Header.Get("Content-Type")
	if contentType != "application/json" {
		glog.Error("Error: invalid Content-Type: ", contentType)
		http.Error(writer, "invalid Content-Type, expect `application/json`", http.StatusUnsupportedMediaType)
		return nil
	}

	admissionReview := &v1beta1.AdmissionReview{}
	if err := json.Unmarshal(body, &admissionReview); err != nil {
		glog.Errorf("Error: Can't decode body as AdmissionReview: %v", err)
		http.Error(writer, "Can't decode body as AdmissionReview", http.StatusExpectationFailed)
		return nil
	}

	return admissionReview
}<|MERGE_RESOLUTION|>--- conflicted
+++ resolved
@@ -184,10 +184,7 @@
 func (ws *WebhookServer) handleAdmissionRequest(request *v1beta1.AdmissionRequest) *v1beta1.AdmissionResponse {
 	policies, err := ws.pMetaStore.LookUp(request.Kind.Kind, request.Namespace)
 	if err != nil {
-<<<<<<< HEAD
-=======
 		// Unable to connect to policy Lister to access policies
->>>>>>> d162f527
 		glog.Errorf("Unable to connect to policy controller to access policies. Policies are NOT being applied: %v", err)
 		return &v1beta1.AdmissionResponse{Allowed: true}
 	}
