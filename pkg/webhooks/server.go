package webhooks

import (
	"context"
	"crypto/tls"
	"encoding/json"
	"errors"
	"fmt"
	"io/ioutil"
	"net/http"
	"time"

	"github.com/golang/glog"
	"github.com/nirmata/kyverno/pkg/client/listers/policy/v1alpha1"
	"github.com/nirmata/kyverno/pkg/config"
	client "github.com/nirmata/kyverno/pkg/dclient"
	engine "github.com/nirmata/kyverno/pkg/engine"
	"github.com/nirmata/kyverno/pkg/event"
	"github.com/nirmata/kyverno/pkg/sharedinformer"
	tlsutils "github.com/nirmata/kyverno/pkg/tls"
	v1beta1 "k8s.io/api/admission/v1beta1"
	metav1 "k8s.io/apimachinery/pkg/apis/meta/v1"
	"k8s.io/apimachinery/pkg/labels"
)

// WebhookServer contains configured TLS server with MutationWebhook.
// MutationWebhook gets policies from policyController and takes control of the cluster with kubeclient.
type WebhookServer struct {
	server       http.Server
	client       *client.Client
	policyLister v1alpha1.PolicyLister
}

// NewWebhookServer creates new instance of WebhookServer accordingly to given configuration
// Policy Controller and Kubernetes Client should be initialized in configuration
func NewWebhookServer(
	client *client.Client,
	tlsPair *tlsutils.TlsPemPair,
	shareInformer sharedinformer.PolicyInformer) (*WebhookServer, error) {

	if tlsPair == nil {
		return nil, errors.New("NewWebhookServer is not initialized properly")
	}

	var tlsConfig tls.Config
	pair, err := tls.X509KeyPair(tlsPair.Certificate, tlsPair.PrivateKey)
	if err != nil {
		return nil, err
	}
	tlsConfig.Certificates = []tls.Certificate{pair}

	ws := &WebhookServer{
		client:       client,
		policyLister: shareInformer.GetLister(),
	}

	mux := http.NewServeMux()
	mux.HandleFunc(config.MutatingWebhookServicePath, ws.serve)
	mux.HandleFunc(config.ValidatingWebhookServicePath, ws.serve)

	ws.server = http.Server{
		Addr:         ":443", // Listen on port for HTTPS requests
		TLSConfig:    &tlsConfig,
		Handler:      mux,
		ReadTimeout:  15 * time.Second,
		WriteTimeout: 15 * time.Second,
	}

	return ws, nil
}

// Main server endpoint for all requests
func (ws *WebhookServer) serve(w http.ResponseWriter, r *http.Request) {
	admissionReview := ws.bodyToAdmissionReview(r, w)
	if admissionReview == nil {
		return
	}

	admissionReview.Response = &v1beta1.AdmissionResponse{
		Allowed: true,
	}
	switch r.URL.Path {
	case config.MutatingWebhookServicePath:
		admissionReview.Response = ws.HandleMutation(admissionReview.Request)
	case config.ValidatingWebhookServicePath:
		admissionReview.Response = ws.HandleValidation(admissionReview.Request)
	}

	admissionReview.Response.UID = admissionReview.Request.UID

	responseJson, err := json.Marshal(admissionReview)
	if err != nil {
		http.Error(w, fmt.Sprintf("Could not encode response: %v", err), http.StatusInternalServerError)
		return
	}

	w.Header().Set("Content-Type", "application/json; charset=utf-8")
	if _, err := w.Write(responseJson); err != nil {
		http.Error(w, fmt.Sprintf("could not write response: %v", err), http.StatusInternalServerError)
	}
}

// RunAsync TLS server in separate thread and returns control immediately
func (ws *WebhookServer) RunAsync() {
	go func(ws *WebhookServer) {
		err := ws.server.ListenAndServeTLS("", "")
		if err != nil {
			glog.Fatal(err)
		}
	}(ws)
	glog.Info("Started Webhook Server")
}

// Stop TLS server and returns control after the server is shut down
func (ws *WebhookServer) Stop() {
	err := ws.server.Shutdown(context.Background())
	if err != nil {
		// Error from closing listeners, or context timeout:
		glog.Info("Server Shutdown error: %v", err)
		ws.server.Close()
	}
}

// HandleMutation handles mutating webhook admission request
func (ws *WebhookServer) HandleMutation(request *v1beta1.AdmissionRequest) *v1beta1.AdmissionResponse {
	glog.Infof("Handling mutation for Kind=%s, Namespace=%s Name=%s UID=%s patchOperation=%s",
		request.Kind.Kind, request.Namespace, request.Name, request.UID, request.Operation)

	policies, err := ws.policyLister.List(labels.NewSelector())
	if err != nil {
		glog.Warning(err)
		return nil
	}

	var allPatches []engine.PatchBytes
	for _, policy := range policies {

		glog.Infof("Applying policy %s with %d rules\n", policy.ObjectMeta.Name, len(policy.Spec.Rules))

		policyPatches, _ := engine.Mutate(*policy, request.Object.Raw, request.Kind)
		allPatches = append(allPatches, policyPatches...)

		if len(policyPatches) > 0 {
			namespace := engine.ParseNamespaceFromObject(request.Object.Raw)
			name := engine.ParseNameFromObject(request.Object.Raw)
			glog.Infof("Mutation from policy %s has applied to %s %s/%s", policy.Name, request.Kind.Kind, namespace, name)
		}
	}

	patchType := v1beta1.PatchTypeJSONPatch
	return &v1beta1.AdmissionResponse{
		Allowed:   true,
		Patch:     engine.JoinPatches(allPatches),
		PatchType: &patchType,
	}
}

// HandleValidation handles validating webhook admission request
func (ws *WebhookServer) HandleValidation(request *v1beta1.AdmissionRequest) *v1beta1.AdmissionResponse {
<<<<<<< HEAD
	ws.logger.Printf("Handling validation for Kind=%s, Namespace=%s UID=%s patchOperation=%s",
=======
	glog.Infof("Handling validation for Kind=%s, Namespace=%s Name=%s UID=%s patchOperation=%s",
>>>>>>> 5205b00a
		request.Kind.Kind, request.Namespace, request.Name, request.UID, request.Operation)

	policies, err := ws.policyLister.List(labels.NewSelector())
	if err != nil {
		glog.Warning(err)
		return nil
	}

	allowed := true

	admissionEvent := &event.CompositeEvent{
		Message: fmt.Sprintf("For resource with UID - %s:", request.UID),
	}

	// Validation loop
	for _, policy := range policies {
<<<<<<< HEAD
		policyEvent := engine.Validate(*policy, request.Object.Raw, request.Kind).(*event.CompositeEvent)
		admissionEvent = event.Append(admissionEvent, policyEvent)

		if event.RequestBlocked == policyEvent.Reason {
			allowed = false
		}
	}

	message := admissionEvent.String()
	ws.logger.Println(message)

	// Generation loop after all validation succeeded
	var response *v1beta1.AdmissionResponse

	if allowed {
		for _, policy := range policies {
			engine.Generate(ws.client, ws.logger, *policy, request.Object.Raw, request.Kind)
		}
		ws.logger.Println("Validation is successful")

		response = &v1beta1.AdmissionResponse{
			Allowed: true,
		}
	} else {
		response = &v1beta1.AdmissionResponse{
			Allowed: false,
			Result: &metav1.Status{
				Message: message,
			},
		}
=======
		// validation
		glog.Infof("Validating resource with policy %s with %d rules", policy.ObjectMeta.Name, len(policy.Spec.Rules))

		if err := engine.Validate(*policy, request.Object.Raw, request.Kind); err != nil {
			message := fmt.Sprintf("validation has failed: %s", err.Error())
			glog.Warning(message)

			return &v1beta1.AdmissionResponse{
				Allowed: false,
				Result: &metav1.Status{
					Message: message,
				},
			}
		}

		// generation
		engine.Generate(ws.client, *policy, request.Object.Raw, request.Kind)
	}
	glog.Info("Validation is successful")
	return &v1beta1.AdmissionResponse{
		Allowed: true,
>>>>>>> 5205b00a
	}

	return response
}

// bodyToAdmissionReview creates AdmissionReview object from request body
// Answers to the http.ResponseWriter if request is not valid
func (ws *WebhookServer) bodyToAdmissionReview(request *http.Request, writer http.ResponseWriter) *v1beta1.AdmissionReview {
	var body []byte
	if request.Body != nil {
		if data, err := ioutil.ReadAll(request.Body); err == nil {
			body = data
		}
	}
	if len(body) == 0 {
		glog.Error("Error: empty body")
		http.Error(writer, "empty body", http.StatusBadRequest)
		return nil
	}

	contentType := request.Header.Get("Content-Type")
	if contentType != "application/json" {
		glog.Error("Error: invalid Content-Type: %v", contentType)
		http.Error(writer, "invalid Content-Type, expect `application/json`", http.StatusUnsupportedMediaType)
		return nil
	}

	admissionReview := &v1beta1.AdmissionReview{}
	if err := json.Unmarshal(body, &admissionReview); err != nil {
		glog.Errorf("Error: Can't decode body as AdmissionReview: %v", err)
		http.Error(writer, "Can't decode body as AdmissionReview", http.StatusExpectationFailed)
		return nil
	} else {
		return admissionReview
	}
}<|MERGE_RESOLUTION|>--- conflicted
+++ resolved
@@ -157,11 +157,7 @@
 
 // HandleValidation handles validating webhook admission request
 func (ws *WebhookServer) HandleValidation(request *v1beta1.AdmissionRequest) *v1beta1.AdmissionResponse {
-<<<<<<< HEAD
-	ws.logger.Printf("Handling validation for Kind=%s, Namespace=%s UID=%s patchOperation=%s",
-=======
 	glog.Infof("Handling validation for Kind=%s, Namespace=%s Name=%s UID=%s patchOperation=%s",
->>>>>>> 5205b00a
 		request.Kind.Kind, request.Namespace, request.Name, request.UID, request.Operation)
 
 	policies, err := ws.policyLister.List(labels.NewSelector())
@@ -178,7 +174,7 @@
 
 	// Validation loop
 	for _, policy := range policies {
-<<<<<<< HEAD
+		glog.Infof("Validating resource with policy %s with %d rules", policy.ObjectMeta.Name, len(policy.Spec.Rules))
 		policyEvent := engine.Validate(*policy, request.Object.Raw, request.Kind).(*event.CompositeEvent)
 		admissionEvent = event.Append(admissionEvent, policyEvent)
 
@@ -188,16 +184,16 @@
 	}
 
 	message := admissionEvent.String()
-	ws.logger.Println(message)
+	glog.Info(message)
 
 	// Generation loop after all validation succeeded
 	var response *v1beta1.AdmissionResponse
 
 	if allowed {
 		for _, policy := range policies {
-			engine.Generate(ws.client, ws.logger, *policy, request.Object.Raw, request.Kind)
-		}
-		ws.logger.Println("Validation is successful")
+			engine.Generate(ws.client, *policy, request.Object.Raw, request.Kind)
+		}
+		glog.Info("Validation is successful")
 
 		response = &v1beta1.AdmissionResponse{
 			Allowed: true,
@@ -209,29 +205,6 @@
 				Message: message,
 			},
 		}
-=======
-		// validation
-		glog.Infof("Validating resource with policy %s with %d rules", policy.ObjectMeta.Name, len(policy.Spec.Rules))
-
-		if err := engine.Validate(*policy, request.Object.Raw, request.Kind); err != nil {
-			message := fmt.Sprintf("validation has failed: %s", err.Error())
-			glog.Warning(message)
-
-			return &v1beta1.AdmissionResponse{
-				Allowed: false,
-				Result: &metav1.Status{
-					Message: message,
-				},
-			}
-		}
-
-		// generation
-		engine.Generate(ws.client, *policy, request.Object.Raw, request.Kind)
-	}
-	glog.Info("Validation is successful")
-	return &v1beta1.AdmissionResponse{
-		Allowed: true,
->>>>>>> 5205b00a
 	}
 
 	return response
