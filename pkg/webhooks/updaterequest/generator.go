package updaterequest

import (
	"context"
	"time"

	backoff "github.com/cenkalti/backoff"
	kyvernov1beta1 "github.com/kyverno/kyverno/api/kyverno/v1beta1"
	"github.com/kyverno/kyverno/pkg/background/common"
	kyvernoclient "github.com/kyverno/kyverno/pkg/client/clientset/versioned"
	kyvernov1beta1informers "github.com/kyverno/kyverno/pkg/client/informers/externalversions/kyverno/v1beta1"
	kyvernov1beta1listers "github.com/kyverno/kyverno/pkg/client/listers/kyverno/v1beta1"
	"github.com/kyverno/kyverno/pkg/config"
	admissionv1 "k8s.io/api/admission/v1"
	metav1 "k8s.io/apimachinery/pkg/apis/meta/v1"
	"k8s.io/apimachinery/pkg/labels"
	"k8s.io/client-go/tools/cache"
	"k8s.io/client-go/util/retry"
)

// Generator provides interface to manage update requests
type Generator interface {
	Apply(gr kyvernov1beta1.UpdateRequestSpec, action admissionv1.Operation) error
}

// generator defines the implementation to manage update request resource
type generator struct {
	// clients
	client kyvernoclient.Interface

<<<<<<< HEAD
	// listers
	urLister urkyvernolister.UpdateRequestNamespaceLister
}

// NewGenerator returns a new instance of UpdateRequest resource generator
func NewGenerator(client kyvernoclient.Interface, urInformer urkyvernoinformer.UpdateRequestInformer) Generator {
	return &generator{
=======
	urLister kyvernov1beta1listers.UpdateRequestNamespaceLister
}

// NewGenerator returns a new instance of UpdateRequest resource generator
func NewGenerator(client kyvernoclient.Interface, urInformer kyvernov1beta1informers.UpdateRequestInformer, stopCh <-chan struct{}, log logr.Logger) *Generator {
	gen := &Generator{
>>>>>>> 1936d866
		client:   client,
		urLister: urInformer.Lister().UpdateRequests(config.KyvernoNamespace()),
	}
}

// Apply creates update request resource
func (g *generator) Apply(ur kyvernov1beta1.UpdateRequestSpec, action admissionv1.Operation) error {
	logger.V(4).Info("reconcile Update Request", "request", ur)
	if action == admissionv1.Delete && ur.Type == kyvernov1beta1.Generate {
		return nil
	}
	_, policyName, err := cache.SplitMetaNamespaceKey(ur.Policy)
	if err != nil {
		return err
	}
	go g.applyResource(policyName, ur)
	return nil
}

func (g *generator) applyResource(policyName string, urSpec kyvernov1beta1.UpdateRequestSpec) {
	exbackoff := &backoff.ExponentialBackOff{
		InitialInterval:     500 * time.Millisecond,
		RandomizationFactor: 0.5,
		Multiplier:          1.5,
		MaxInterval:         time.Second,
		MaxElapsedTime:      3 * time.Second,
		Clock:               backoff.SystemClock,
	}
	exbackoff.Reset()
	if err := backoff.Retry(func() error { return g.tryApplyResource(policyName, urSpec) }, exbackoff); err != nil {
		logger.Error(err, "failed to update request CR")
	}
}

func (g *generator) tryApplyResource(policyName string, urSpec kyvernov1beta1.UpdateRequestSpec) error {
	ur := kyvernov1beta1.UpdateRequest{
		Spec: urSpec,
		Status: kyvernov1beta1.UpdateRequestStatus{
			State: kyvernov1beta1.Pending,
		},
	}

<<<<<<< HEAD
	queryLabels := make(map[string]string)
	if ur.Spec.Type == kyvernov1beta1.Mutate {
		queryLabels := map[string]string{
			kyvernov1beta1.URMutatePolicyLabel:                  ur.Spec.Policy,
			"mutate.updaterequest.kyverno.io/trigger-name":      ur.Spec.Resource.Name,
			"mutate.updaterequest.kyverno.io/trigger-namespace": ur.Spec.Resource.Namespace,
			"mutate.updaterequest.kyverno.io/trigger-kind":      ur.Spec.Resource.Kind,
		}

		if ur.Spec.Resource.APIVersion != "" {
			queryLabels["mutate.updaterequest.kyverno.io/trigger-apiversion"] = ur.Spec.Resource.APIVersion
		}
	} else if ur.Spec.Type == kyvernov1beta1.Generate {
		queryLabels = labels.Set(map[string]string{
			kyvernov1beta1.URGeneratePolicyLabel:     policyName,
			"generate.kyverno.io/resource-name":      urSpec.Resource.Name,
			"generate.kyverno.io/resource-kind":      urSpec.Resource.Kind,
			"generate.kyverno.io/resource-namespace": urSpec.Resource.Namespace,
		})
=======
func retryApplyResource(
	client kyvernoclient.Interface,
	urSpec kyvernov1beta1.UpdateRequestSpec,
	log logr.Logger,
	action admissionv1.Operation,
	urLister kyvernov1beta1listers.UpdateRequestNamespaceLister,
) error {
	if action == admissionv1.Delete && urSpec.Type == kyvernov1beta1.Generate {
		return nil
>>>>>>> 1936d866
	}

	ur.SetNamespace(config.KyvernoNamespace())
	isExist := false
	logger.V(4).Info("apply UpdateRequest", "ruleType", ur.Spec.Type)

	urList, err := g.urLister.List(labels.SelectorFromSet(queryLabels))
	if err != nil {
		logger.Error(err, "failed to get update request for the resource", "kind", urSpec.Resource.Kind, "name", urSpec.Resource.Name, "namespace", urSpec.Resource.Namespace)
		return err
	}

	for _, v := range urList {
		logger.V(4).Info("updating existing update request", "name", v.GetName())

		v.Spec.Context = ur.Spec.Context
		v.Spec.Policy = ur.Spec.Policy
		v.Spec.Resource = ur.Spec.Resource
		v.Status.Message = ""

		new, err := g.client.KyvernoV1beta1().UpdateRequests(config.KyvernoNamespace()).Update(context.TODO(), v, metav1.UpdateOptions{})
		if err != nil {
			logger.V(4).Info("failed to update UpdateRequest, retrying", "name", ur.GetName(), "namespace", ur.GetNamespace(), "err", err.Error())
			return err
		} else {
			logger.V(4).Info("successfully updated UpdateRequest", "name", ur.GetName(), "namespace", ur.GetNamespace())
		}

<<<<<<< HEAD
		new.Status.State = kyvernov1beta1.Pending
		if _, err := g.client.KyvernoV1beta1().UpdateRequests(config.KyvernoNamespace()).UpdateStatus(context.TODO(), new, metav1.UpdateOptions{}); err != nil {
			logger.Error(err, "failed to set UpdateRequest state to Pending")
			return err
=======
		for _, v := range urList {
			log.V(4).Info("updating existing update request", "name", v.GetName())

			v.Spec.Context = ur.Spec.Context
			v.Spec.Policy = ur.Spec.Policy
			v.Spec.Resource = ur.Spec.Resource
			v.Status.Message = ""

			new, err := client.KyvernoV1beta1().UpdateRequests(config.KyvernoNamespace()).Update(context.TODO(), v, metav1.UpdateOptions{})
			if err != nil {
				log.V(4).Info("failed to update UpdateRequest, retrying", "retryCount", i, "name", ur.GetName(), "namespace", ur.GetNamespace(), "err", err.Error())
				i++
				return err
			} else {
				log.V(4).Info("successfully updated UpdateRequest", "retryCount", i, "name", ur.GetName(), "namespace", ur.GetNamespace())
			}
			err = retry.RetryOnConflict(common.DefaultRetry, func() error {
				ur, err := client.KyvernoV1beta1().UpdateRequests(config.KyvernoNamespace()).Get(context.TODO(), new.GetName(), metav1.GetOptions{})
				if err != nil {
					return err
				}
				ur.Status.State = kyvernov1beta1.Pending
				_, err = client.KyvernoV1beta1().UpdateRequests(config.KyvernoNamespace()).UpdateStatus(context.TODO(), ur, metav1.UpdateOptions{})
				return err
			})
			if err != nil {
				log.Error(err, "failed to set UpdateRequest state to Pending")
				return err
			}
			isExist = true
		}

		if !isExist {
			log.V(4).Info("creating new UpdateRequest", "type", ur.Spec.Type)

			ur.SetGenerateName("ur-")
			ur.SetLabels(queryLabels)

			new, err := client.KyvernoV1beta1().UpdateRequests(config.KyvernoNamespace()).Create(context.TODO(), &ur, metav1.CreateOptions{})
			if err != nil {
				log.V(4).Info("failed to create UpdateRequest, retrying", "retryCount", i, "name", ur.GetGenerateName(), "namespace", ur.GetNamespace(), "err", err.Error())
				i++
				return err
			} else {
				log.V(4).Info("successfully created UpdateRequest", "retryCount", i, "name", new.GetName(), "namespace", ur.GetNamespace())
			}
>>>>>>> 1936d866
		}

		isExist = true
	}

	if !isExist {
		logger.V(4).Info("creating new UpdateRequest", "type", ur.Spec.Type)

		ur.SetGenerateName("ur-")
		ur.SetLabels(queryLabels)

		new, err := g.client.KyvernoV1beta1().UpdateRequests(config.KyvernoNamespace()).Create(context.TODO(), &ur, metav1.CreateOptions{})
		if err != nil {
			logger.V(4).Info("failed to create UpdateRequest, retrying", "name", ur.GetGenerateName(), "namespace", ur.GetNamespace(), "err", err.Error())
			return err
		} else {
			logger.V(4).Info("successfully created UpdateRequest", "name", new.GetName(), "namespace", ur.GetNamespace())
		}

		new.Status.State = kyvernov1beta1.Pending
		if _, err := g.client.KyvernoV1beta1().UpdateRequests(config.KyvernoNamespace()).UpdateStatus(context.TODO(), new, metav1.UpdateOptions{}); err != nil {
			logger.Error(err, "failed to set UpdateRequest state to Pending")
			return err
		}
	}

	return nil
}<|MERGE_RESOLUTION|>--- conflicted
+++ resolved
@@ -6,7 +6,6 @@
 
 	backoff "github.com/cenkalti/backoff"
 	kyvernov1beta1 "github.com/kyverno/kyverno/api/kyverno/v1beta1"
-	"github.com/kyverno/kyverno/pkg/background/common"
 	kyvernoclient "github.com/kyverno/kyverno/pkg/client/clientset/versioned"
 	kyvernov1beta1informers "github.com/kyverno/kyverno/pkg/client/informers/externalversions/kyverno/v1beta1"
 	kyvernov1beta1listers "github.com/kyverno/kyverno/pkg/client/listers/kyverno/v1beta1"
@@ -15,7 +14,6 @@
 	metav1 "k8s.io/apimachinery/pkg/apis/meta/v1"
 	"k8s.io/apimachinery/pkg/labels"
 	"k8s.io/client-go/tools/cache"
-	"k8s.io/client-go/util/retry"
 )
 
 // Generator provides interface to manage update requests
@@ -28,22 +26,13 @@
 	// clients
 	client kyvernoclient.Interface
 
-<<<<<<< HEAD
 	// listers
-	urLister urkyvernolister.UpdateRequestNamespaceLister
-}
-
-// NewGenerator returns a new instance of UpdateRequest resource generator
-func NewGenerator(client kyvernoclient.Interface, urInformer urkyvernoinformer.UpdateRequestInformer) Generator {
-	return &generator{
-=======
 	urLister kyvernov1beta1listers.UpdateRequestNamespaceLister
 }
 
 // NewGenerator returns a new instance of UpdateRequest resource generator
-func NewGenerator(client kyvernoclient.Interface, urInformer kyvernov1beta1informers.UpdateRequestInformer, stopCh <-chan struct{}, log logr.Logger) *Generator {
-	gen := &Generator{
->>>>>>> 1936d866
+func NewGenerator(client kyvernoclient.Interface, urInformer kyvernov1beta1informers.UpdateRequestInformer) Generator {
+	return &generator{
 		client:   client,
 		urLister: urInformer.Lister().UpdateRequests(config.KyvernoNamespace()),
 	}
@@ -86,7 +75,6 @@
 		},
 	}
 
-<<<<<<< HEAD
 	queryLabels := make(map[string]string)
 	if ur.Spec.Type == kyvernov1beta1.Mutate {
 		queryLabels := map[string]string{
@@ -106,17 +94,6 @@
 			"generate.kyverno.io/resource-kind":      urSpec.Resource.Kind,
 			"generate.kyverno.io/resource-namespace": urSpec.Resource.Namespace,
 		})
-=======
-func retryApplyResource(
-	client kyvernoclient.Interface,
-	urSpec kyvernov1beta1.UpdateRequestSpec,
-	log logr.Logger,
-	action admissionv1.Operation,
-	urLister kyvernov1beta1listers.UpdateRequestNamespaceLister,
-) error {
-	if action == admissionv1.Delete && urSpec.Type == kyvernov1beta1.Generate {
-		return nil
->>>>>>> 1936d866
 	}
 
 	ur.SetNamespace(config.KyvernoNamespace())
@@ -145,59 +122,10 @@
 			logger.V(4).Info("successfully updated UpdateRequest", "name", ur.GetName(), "namespace", ur.GetNamespace())
 		}
 
-<<<<<<< HEAD
 		new.Status.State = kyvernov1beta1.Pending
 		if _, err := g.client.KyvernoV1beta1().UpdateRequests(config.KyvernoNamespace()).UpdateStatus(context.TODO(), new, metav1.UpdateOptions{}); err != nil {
 			logger.Error(err, "failed to set UpdateRequest state to Pending")
 			return err
-=======
-		for _, v := range urList {
-			log.V(4).Info("updating existing update request", "name", v.GetName())
-
-			v.Spec.Context = ur.Spec.Context
-			v.Spec.Policy = ur.Spec.Policy
-			v.Spec.Resource = ur.Spec.Resource
-			v.Status.Message = ""
-
-			new, err := client.KyvernoV1beta1().UpdateRequests(config.KyvernoNamespace()).Update(context.TODO(), v, metav1.UpdateOptions{})
-			if err != nil {
-				log.V(4).Info("failed to update UpdateRequest, retrying", "retryCount", i, "name", ur.GetName(), "namespace", ur.GetNamespace(), "err", err.Error())
-				i++
-				return err
-			} else {
-				log.V(4).Info("successfully updated UpdateRequest", "retryCount", i, "name", ur.GetName(), "namespace", ur.GetNamespace())
-			}
-			err = retry.RetryOnConflict(common.DefaultRetry, func() error {
-				ur, err := client.KyvernoV1beta1().UpdateRequests(config.KyvernoNamespace()).Get(context.TODO(), new.GetName(), metav1.GetOptions{})
-				if err != nil {
-					return err
-				}
-				ur.Status.State = kyvernov1beta1.Pending
-				_, err = client.KyvernoV1beta1().UpdateRequests(config.KyvernoNamespace()).UpdateStatus(context.TODO(), ur, metav1.UpdateOptions{})
-				return err
-			})
-			if err != nil {
-				log.Error(err, "failed to set UpdateRequest state to Pending")
-				return err
-			}
-			isExist = true
-		}
-
-		if !isExist {
-			log.V(4).Info("creating new UpdateRequest", "type", ur.Spec.Type)
-
-			ur.SetGenerateName("ur-")
-			ur.SetLabels(queryLabels)
-
-			new, err := client.KyvernoV1beta1().UpdateRequests(config.KyvernoNamespace()).Create(context.TODO(), &ur, metav1.CreateOptions{})
-			if err != nil {
-				log.V(4).Info("failed to create UpdateRequest, retrying", "retryCount", i, "name", ur.GetGenerateName(), "namespace", ur.GetNamespace(), "err", err.Error())
-				i++
-				return err
-			} else {
-				log.V(4).Info("successfully created UpdateRequest", "retryCount", i, "name", new.GetName(), "namespace", ur.GetNamespace())
-			}
->>>>>>> 1936d866
 		}
 
 		isExist = true
