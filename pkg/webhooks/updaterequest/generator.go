package updaterequest

import (
	"context"
	"time"

	backoff "github.com/cenkalti/backoff"
	kyvernov1beta1 "github.com/kyverno/kyverno/api/kyverno/v1beta1"
	"github.com/kyverno/kyverno/pkg/background/common"
	kyvernoclient "github.com/kyverno/kyverno/pkg/client/clientset/versioned"
	kyvernov1beta1informers "github.com/kyverno/kyverno/pkg/client/informers/externalversions/kyverno/v1beta1"
	kyvernov1beta1listers "github.com/kyverno/kyverno/pkg/client/listers/kyverno/v1beta1"
	"github.com/kyverno/kyverno/pkg/config"
	admissionv1 "k8s.io/api/admission/v1"
	metav1 "k8s.io/apimachinery/pkg/apis/meta/v1"
	"k8s.io/apimachinery/pkg/labels"
	"k8s.io/client-go/tools/cache"
)

// Generator provides interface to manage update requests
type Generator interface {
	Apply(gr kyvernov1beta1.UpdateRequestSpec, action admissionv1.Operation) error
}

// generator defines the implementation to manage update request resource
type generator struct {
	// clients
	client kyvernoclient.Interface

	// listers
	urLister kyvernov1beta1listers.UpdateRequestNamespaceLister
}

// NewGenerator returns a new instance of UpdateRequest resource generator
func NewGenerator(client kyvernoclient.Interface, urInformer kyvernov1beta1informers.UpdateRequestInformer) Generator {
	return &generator{
		client:   client,
		urLister: urInformer.Lister().UpdateRequests(config.KyvernoNamespace()),
	}
}

// Apply creates update request resource
func (g *generator) Apply(ur kyvernov1beta1.UpdateRequestSpec, action admissionv1.Operation) error {
	l.V(4).Info("reconcile Update Request", "request", ur)
	if action == admissionv1.Delete && ur.Type == kyvernov1beta1.Generate {
		return nil
	}
	_, policyName, err := cache.SplitMetaNamespaceKey(ur.Policy)
	if err != nil {
		return err
	}
	go g.applyResource(policyName, ur)
	return nil
}

func (g *generator) applyResource(policyName string, urSpec kyvernov1beta1.UpdateRequestSpec) {
	exbackoff := &backoff.ExponentialBackOff{
		InitialInterval:     500 * time.Millisecond,
		RandomizationFactor: 0.5,
		Multiplier:          1.5,
		MaxInterval:         time.Second,
		MaxElapsedTime:      3 * time.Second,
		Clock:               backoff.SystemClock,
	}
	exbackoff.Reset()
	if err := backoff.Retry(func() error { return g.tryApplyResource(policyName, urSpec) }, exbackoff); err != nil {
		l.Error(err, "failed to update request CR")
	}
}

func (g *generator) tryApplyResource(policyName string, urSpec kyvernov1beta1.UpdateRequestSpec) error {
	l = l.WithValues("ruleType", urSpec.Type, "kind", urSpec.Resource.Kind, "name", urSpec.Resource.Name, "namespace", urSpec.Resource.Namespace)
	var queryLabels labels.Set
	if urSpec.Type == kyvernov1beta1.Mutate {
		queryLabels = common.MutateLabelsSet(urSpec.Policy, urSpec.Resource)
	} else if urSpec.Type == kyvernov1beta1.Generate {
		queryLabels = common.GenerateLabelsSet(urSpec.Policy, urSpec.Resource)
	}
	urList, err := g.urLister.List(labels.SelectorFromSet(queryLabels))
	if err != nil {
		l.Error(err, "failed to get update request for the resource", "kind", urSpec.Resource.Kind, "name", urSpec.Resource.Name, "namespace", urSpec.Resource.Namespace)
		return err
	}
	for _, v := range urList {
		l := l.WithValues("name", v.GetName())
		l.V(4).Info("updating existing update request")
		if _, err := common.Update(g.client, g.urLister, v.GetName(), func(ur *kyvernov1beta1.UpdateRequest) {
			v.Spec = urSpec
		}); err != nil {
			l.V(4).Error(err, "failed to update UpdateRequest")
			return err
		} else {
			l.V(4).Info("successfully updated UpdateRequest")
		}
		if _, err := common.UpdateStatus(g.client, g.urLister, v.GetName(), kyvernov1beta1.Pending, "", nil); err != nil {
			l.V(4).Error(err, "failed to update UpdateRequest status")
			return err
		}
	}
<<<<<<< HEAD
	if len(urList) == 0 {
		l.V(4).Info("creating new UpdateRequest")
		ur := kyvernov1beta1.UpdateRequest{
			ObjectMeta: metav1.ObjectMeta{
				Namespace:    config.KyvernoNamespace(),
				GenerateName: "ur-",
				Labels:       queryLabels,
			},
			Spec: urSpec,
		}
		if new, err := g.client.KyvernoV1beta1().UpdateRequests(config.KyvernoNamespace()).Create(context.TODO(), &ur, metav1.CreateOptions{}); err != nil {
			l.V(4).Error(err, "failed to create UpdateRequest, retrying", "name", ur.GetGenerateName(), "namespace", ur.GetNamespace())
			return err
		} else {
			l.V(4).Info("successfully created UpdateRequest", "name", new.GetName(), "namespace", ur.GetNamespace())
		}
=======

	if !isExist {
		logger.V(4).Info("creating new UpdateRequest", "type", ur.Spec.Type)
		ur.SetGenerateName("ur-")
		ur.SetLabels(queryLabels)
		if new, err := g.client.KyvernoV1beta1().UpdateRequests(config.KyvernoNamespace()).Create(context.TODO(), &ur, metav1.CreateOptions{}); err != nil {
			logger.V(4).Info("failed to create UpdateRequest, retrying", "name", ur.GetGenerateName(), "namespace", ur.GetNamespace(), "err", err.Error())
			return err
		} else {
			logger.V(4).Info("successfully created UpdateRequest", "name", new.GetName(), "namespace", ur.GetNamespace())
		}
>>>>>>> 2e91d233
	}
	return nil
}<|MERGE_RESOLUTION|>--- conflicted
+++ resolved
@@ -41,7 +41,7 @@
 
 // Apply creates update request resource
 func (g *generator) Apply(ur kyvernov1beta1.UpdateRequestSpec, action admissionv1.Operation) error {
-	l.V(4).Info("reconcile Update Request", "request", ur)
+	logger.V(4).Info("reconcile Update Request", "request", ur)
 	if action == admissionv1.Delete && ur.Type == kyvernov1beta1.Generate {
 		return nil
 	}
@@ -64,12 +64,12 @@
 	}
 	exbackoff.Reset()
 	if err := backoff.Retry(func() error { return g.tryApplyResource(policyName, urSpec) }, exbackoff); err != nil {
-		l.Error(err, "failed to update request CR")
+		logger.Error(err, "failed to update request CR")
 	}
 }
 
 func (g *generator) tryApplyResource(policyName string, urSpec kyvernov1beta1.UpdateRequestSpec) error {
-	l = l.WithValues("ruleType", urSpec.Type, "kind", urSpec.Resource.Kind, "name", urSpec.Resource.Name, "namespace", urSpec.Resource.Namespace)
+	l := logger.WithValues("ruleType", urSpec.Type, "kind", urSpec.Resource.Kind, "name", urSpec.Resource.Name, "namespace", urSpec.Resource.Namespace)
 	var queryLabels labels.Set
 	if urSpec.Type == kyvernov1beta1.Mutate {
 		queryLabels = common.MutateLabelsSet(urSpec.Policy, urSpec.Resource)
@@ -97,7 +97,6 @@
 			return err
 		}
 	}
-<<<<<<< HEAD
 	if len(urList) == 0 {
 		l.V(4).Info("creating new UpdateRequest")
 		ur := kyvernov1beta1.UpdateRequest{
@@ -114,19 +113,6 @@
 		} else {
 			l.V(4).Info("successfully created UpdateRequest", "name", new.GetName(), "namespace", ur.GetNamespace())
 		}
-=======
-
-	if !isExist {
-		logger.V(4).Info("creating new UpdateRequest", "type", ur.Spec.Type)
-		ur.SetGenerateName("ur-")
-		ur.SetLabels(queryLabels)
-		if new, err := g.client.KyvernoV1beta1().UpdateRequests(config.KyvernoNamespace()).Create(context.TODO(), &ur, metav1.CreateOptions{}); err != nil {
-			logger.V(4).Info("failed to create UpdateRequest, retrying", "name", ur.GetGenerateName(), "namespace", ur.GetNamespace(), "err", err.Error())
-			return err
-		} else {
-			logger.V(4).Info("successfully created UpdateRequest", "name", new.GetName(), "namespace", ur.GetNamespace())
-		}
->>>>>>> 2e91d233
 	}
 	return nil
 }