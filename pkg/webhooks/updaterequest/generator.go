--- conflicted
+++ resolved
@@ -5,13 +5,7 @@
 	"time"
 
 	backoff "github.com/cenkalti/backoff"
-<<<<<<< HEAD
-	urkyverno "github.com/kyverno/kyverno/api/kyverno/v1beta1"
-=======
-	"github.com/gardener/controller-manager-library/pkg/logger"
-	"github.com/go-logr/logr"
 	kyvernov1beta1 "github.com/kyverno/kyverno/api/kyverno/v1beta1"
->>>>>>> 5aaf2d87
 	kyvernoclient "github.com/kyverno/kyverno/pkg/client/clientset/versioned"
 	urkyvernoinformer "github.com/kyverno/kyverno/pkg/client/informers/externalversions/kyverno/v1beta1"
 	urkyvernolister "github.com/kyverno/kyverno/pkg/client/listers/kyverno/v1beta1"
@@ -22,30 +16,14 @@
 	"k8s.io/client-go/tools/cache"
 )
 
-<<<<<<< HEAD
 // Generator provides interface to manage update requests
 type Generator interface {
-	Apply(gr urkyverno.UpdateRequestSpec, action admissionv1.Operation) error
+	Apply(gr kyvernov1beta1.UpdateRequestSpec, action admissionv1.Operation) error
 }
 
 // generator defines the implementation to manage update request resource
 type generator struct {
 	// clients
-=======
-// UpdateRequest provides interface to manage update requests
-type Interface interface {
-	Apply(gr kyvernov1beta1.UpdateRequestSpec, action admissionv1.Operation) error
-}
-
-// info object stores message data to create update request
-type info struct {
-	spec   kyvernov1beta1.UpdateRequestSpec
-	action admissionv1.Operation
-}
-
-// Generator defines the implementation to mange update request resource
-type Generator struct {
->>>>>>> 5aaf2d87
 	client kyvernoclient.Interface
 
 	// listers
@@ -61,14 +39,9 @@
 }
 
 // Apply creates update request resource
-<<<<<<< HEAD
-func (g *generator) Apply(ur urkyverno.UpdateRequestSpec, action admissionv1.Operation) error {
-=======
-func (g *Generator) Apply(ur kyvernov1beta1.UpdateRequestSpec, action admissionv1.Operation) error {
-	logger := g.log
->>>>>>> 5aaf2d87
+func (g *generator) Apply(ur kyvernov1beta1.UpdateRequestSpec, action admissionv1.Operation) error {
 	logger.V(4).Info("reconcile Update Request", "request", ur)
-	if action == admissionv1.Delete && ur.Type == urkyverno.Generate {
+	if action == admissionv1.Delete && ur.Type == kyvernov1beta1.Generate {
 		return nil
 	}
 	_, policyName, err := cache.SplitMetaNamespaceKey(ur.Policy)
@@ -79,7 +52,7 @@
 	return nil
 }
 
-func (g *generator) applyResource(policyName string, urSpec urkyverno.UpdateRequestSpec) {
+func (g *generator) applyResource(policyName string, urSpec kyvernov1beta1.UpdateRequestSpec) {
 	exbackoff := &backoff.ExponentialBackOff{
 		InitialInterval:     500 * time.Millisecond,
 		RandomizationFactor: 0.5,
@@ -94,19 +67,18 @@
 	}
 }
 
-func (g *generator) tryApplyResource(policyName string, urSpec urkyverno.UpdateRequestSpec) error {
-	ur := urkyverno.UpdateRequest{
+func (g *generator) tryApplyResource(policyName string, urSpec kyvernov1beta1.UpdateRequestSpec) error {
+	ur := kyvernov1beta1.UpdateRequest{
 		Spec: urSpec,
-		Status: urkyverno.UpdateRequestStatus{
-			State: urkyverno.Pending,
+		Status: kyvernov1beta1.UpdateRequestStatus{
+			State: kyvernov1beta1.Pending,
 		},
 	}
 
-<<<<<<< HEAD
 	queryLabels := make(map[string]string)
-	if ur.Spec.Type == urkyverno.Mutate {
+	if ur.Spec.Type == kyvernov1beta1.Mutate {
 		queryLabels := map[string]string{
-			urkyverno.URMutatePolicyLabel:                       ur.Spec.Policy,
+			kyvernov1beta1.URMutatePolicyLabel:                  ur.Spec.Policy,
 			"mutate.updaterequest.kyverno.io/trigger-name":      ur.Spec.Resource.Name,
 			"mutate.updaterequest.kyverno.io/trigger-namespace": ur.Spec.Resource.Namespace,
 			"mutate.updaterequest.kyverno.io/trigger-kind":      ur.Spec.Resource.Kind,
@@ -115,24 +87,13 @@
 		if ur.Spec.Resource.APIVersion != "" {
 			queryLabels["mutate.updaterequest.kyverno.io/trigger-apiversion"] = ur.Spec.Resource.APIVersion
 		}
-	} else if ur.Spec.Type == urkyverno.Generate {
+	} else if ur.Spec.Type == kyvernov1beta1.Generate {
 		queryLabels = labels.Set(map[string]string{
-			urkyverno.URGeneratePolicyLabel:          policyName,
+			kyvernov1beta1.URGeneratePolicyLabel:     policyName,
 			"generate.kyverno.io/resource-name":      urSpec.Resource.Name,
 			"generate.kyverno.io/resource-kind":      urSpec.Resource.Kind,
 			"generate.kyverno.io/resource-namespace": urSpec.Resource.Namespace,
 		})
-=======
-func retryApplyResource(
-	client kyvernoclient.Interface,
-	urSpec kyvernov1beta1.UpdateRequestSpec,
-	log logr.Logger,
-	action admissionv1.Operation,
-	urLister urkyvernolister.UpdateRequestNamespaceLister,
-) error {
-	if action == admissionv1.Delete && urSpec.Type == kyvernov1beta1.Generate {
-		return nil
->>>>>>> 5aaf2d87
 	}
 
 	ur.SetNamespace(config.KyvernoNamespace())
@@ -145,39 +106,8 @@
 		return err
 	}
 
-<<<<<<< HEAD
 	for _, v := range urList {
 		logger.V(4).Info("updating existing update request", "name", v.GetName())
-=======
-	applyResource := func() error {
-		ur := kyvernov1beta1.UpdateRequest{
-			Spec: urSpec,
-			Status: kyvernov1beta1.UpdateRequestStatus{
-				State: kyvernov1beta1.Pending,
-			},
-		}
-
-		queryLabels := make(map[string]string)
-		if ur.Spec.Type == kyvernov1beta1.Mutate {
-			queryLabels := map[string]string{
-				kyvernov1beta1.URMutatePolicyLabel:                  ur.Spec.Policy,
-				"mutate.updaterequest.kyverno.io/trigger-name":      ur.Spec.Resource.Name,
-				"mutate.updaterequest.kyverno.io/trigger-namespace": ur.Spec.Resource.Namespace,
-				"mutate.updaterequest.kyverno.io/trigger-kind":      ur.Spec.Resource.Kind,
-			}
-
-			if ur.Spec.Resource.APIVersion != "" {
-				queryLabels["mutate.updaterequest.kyverno.io/trigger-apiversion"] = ur.Spec.Resource.APIVersion
-			}
-		} else if ur.Spec.Type == kyvernov1beta1.Generate {
-			queryLabels = labels.Set(map[string]string{
-				kyvernov1beta1.URGeneratePolicyLabel:     policyName,
-				"generate.kyverno.io/resource-name":      urSpec.Resource.Name,
-				"generate.kyverno.io/resource-kind":      urSpec.Resource.Kind,
-				"generate.kyverno.io/resource-namespace": urSpec.Resource.Namespace,
-			})
-		}
->>>>>>> 5aaf2d87
 
 		v.Spec.Context = ur.Spec.Context
 		v.Spec.Policy = ur.Spec.Policy
@@ -192,59 +122,10 @@
 			logger.V(4).Info("successfully updated UpdateRequest", "name", ur.GetName(), "namespace", ur.GetNamespace())
 		}
 
-<<<<<<< HEAD
-		new.Status.State = urkyverno.Pending
+		new.Status.State = kyvernov1beta1.Pending
 		if _, err := g.client.KyvernoV1beta1().UpdateRequests(config.KyvernoNamespace()).UpdateStatus(context.TODO(), new, metav1.UpdateOptions{}); err != nil {
 			logger.Error(err, "failed to set UpdateRequest state to Pending")
 			return err
-=======
-		for _, v := range urList {
-			log.V(4).Info("updating existing update request", "name", v.GetName())
-
-			v.Spec.Context = ur.Spec.Context
-			v.Spec.Policy = ur.Spec.Policy
-			v.Spec.Resource = ur.Spec.Resource
-			v.Status.Message = ""
-
-			new, err := client.KyvernoV1beta1().UpdateRequests(config.KyvernoNamespace()).Update(context.TODO(), v, metav1.UpdateOptions{})
-			if err != nil {
-				log.V(4).Info("failed to update UpdateRequest, retrying", "retryCount", i, "name", ur.GetName(), "namespace", ur.GetNamespace(), "err", err.Error())
-				i++
-				return err
-			} else {
-				log.V(4).Info("successfully updated UpdateRequest", "retryCount", i, "name", ur.GetName(), "namespace", ur.GetNamespace())
-			}
-
-			new.Status.State = kyvernov1beta1.Pending
-			if _, err := client.KyvernoV1beta1().UpdateRequests(config.KyvernoNamespace()).UpdateStatus(context.TODO(), new, metav1.UpdateOptions{}); err != nil {
-				log.Error(err, "failed to set UpdateRequest state to Pending")
-				return err
-			}
-
-			isExist = true
-		}
-
-		if !isExist {
-			log.V(4).Info("creating new UpdateRequest", "type", ur.Spec.Type)
-
-			ur.SetGenerateName("ur-")
-			ur.SetLabels(queryLabels)
-
-			new, err := client.KyvernoV1beta1().UpdateRequests(config.KyvernoNamespace()).Create(context.TODO(), &ur, metav1.CreateOptions{})
-			if err != nil {
-				log.V(4).Info("failed to create UpdateRequest, retrying", "retryCount", i, "name", ur.GetGenerateName(), "namespace", ur.GetNamespace(), "err", err.Error())
-				i++
-				return err
-			} else {
-				log.V(4).Info("successfully created UpdateRequest", "retryCount", i, "name", new.GetName(), "namespace", ur.GetNamespace())
-			}
-
-			new.Status.State = kyvernov1beta1.Pending
-			if _, err := client.KyvernoV1beta1().UpdateRequests(config.KyvernoNamespace()).UpdateStatus(context.TODO(), new, metav1.UpdateOptions{}); err != nil {
-				log.Error(err, "failed to set UpdateRequest state to Pending")
-				return err
-			}
->>>>>>> 5aaf2d87
 		}
 
 		isExist = true
@@ -264,7 +145,7 @@
 			logger.V(4).Info("successfully created UpdateRequest", "name", new.GetName(), "namespace", ur.GetNamespace())
 		}
 
-		new.Status.State = urkyverno.Pending
+		new.Status.State = kyvernov1beta1.Pending
 		if _, err := g.client.KyvernoV1beta1().UpdateRequests(config.KyvernoNamespace()).UpdateStatus(context.TODO(), new, metav1.UpdateOptions{}); err != nil {
 			logger.Error(err, "failed to set UpdateRequest state to Pending")
 			return err
