package webhooks

import (
	"fmt"
	"strings"

	"github.com/go-logr/logr"
	kyverno "github.com/kyverno/kyverno/api/kyverno/v1"
	"github.com/kyverno/kyverno/pkg/autogen"
	enginectx "github.com/kyverno/kyverno/pkg/engine/context"
	"github.com/kyverno/kyverno/pkg/engine/response"
	engineutils "github.com/kyverno/kyverno/pkg/engine/utils"
	engineutils2 "github.com/kyverno/kyverno/pkg/utils/engine"
	"github.com/pkg/errors"
	yamlv2 "gopkg.in/yaml.v2"
<<<<<<< HEAD
	admissionv1 "k8s.io/api/admission/v1"
	"k8s.io/apimachinery/pkg/apis/meta/v1/unstructured"
	"k8s.io/apimachinery/pkg/runtime/schema"
=======
	"k8s.io/api/admission/v1beta1"
>>>>>>> ae89aabb
)

// returns true -> if there is even one policy that blocks resource request
// returns false -> if all the policies are meant to report only, we dont block resource request
func toBlockResource(engineReponses []*response.EngineResponse, log logr.Logger) bool {
	for _, er := range engineReponses {
		if engineutils2.CheckEngineResponse(er) {
			log.Info("spec.ValidationFailureAction set to enforce blocking resource request", "policy", er.PolicyResponse.Policy.Name)
			return true
		}
	}

	log.V(4).Info("spec.ValidationFailureAction set to audit for all applicable policies, won't block resource operation")
	return false
}

// getEnforceFailureErrorMsg gets the error messages for failed enforce policy
func getEnforceFailureErrorMsg(engineResponses []*response.EngineResponse) string {
	policyToRule := make(map[string]interface{})
	var resourceName string
	for _, er := range engineResponses {
		if engineutils2.CheckEngineResponse(er) {
			ruleToReason := make(map[string]string)
			for _, rule := range er.PolicyResponse.Rules {
				if rule.Status != response.RuleStatusPass {
					ruleToReason[rule.Name] = rule.Message
				}
			}
			resourceName = fmt.Sprintf("%s/%s/%s", er.PolicyResponse.Resource.Kind, er.PolicyResponse.Resource.Namespace, er.PolicyResponse.Resource.Name)
			policyToRule[er.PolicyResponse.Policy.Name] = ruleToReason
		}
	}
	result, _ := yamlv2.Marshal(policyToRule)
	return "\n\nresource " + resourceName + " was blocked due to the following policies\n\n" + string(result)
}

// getErrorMsg gets all failed engine response message
func getErrorMsg(engineReponses []*response.EngineResponse) string {
	var str []string
	var resourceInfo string
	for _, er := range engineReponses {
		if !er.IsSuccessful() {
			// resource in engineReponses is identical as this was called per admission request
			resourceInfo = fmt.Sprintf("%s/%s/%s", er.PolicyResponse.Resource.Kind, er.PolicyResponse.Resource.Namespace, er.PolicyResponse.Resource.Name)
			str = append(str, fmt.Sprintf("failed policy %s:", er.PolicyResponse.Policy.Name))
			for _, rule := range er.PolicyResponse.Rules {
				if rule.Status != response.RuleStatusPass {
					str = append(str, rule.ToString())
				}
			}
		}
	}
	return fmt.Sprintf("Resource %s %s", resourceInfo, strings.Join(str, ";"))
}

// patchRequest applies patches to the request.Object and returns a new copy of the request
func patchRequest(patches []byte, request *admissionv1.AdmissionRequest, logger logr.Logger) *admissionv1.AdmissionRequest {
	patchedResource := processResourceWithPatches(patches, request.Object.Raw, logger)
	newRequest := request.DeepCopy()
	newRequest.Object.Raw = patchedResource
	return newRequest
}

func processResourceWithPatches(patch []byte, resource []byte, log logr.Logger) []byte {
	if patch == nil {
		return resource
	}

	resource, err := engineutils.ApplyPatchNew(resource, patch)
	if err != nil {
		log.Error(err, "failed to patch resource:", "patch", string(patch), "resource", string(resource))
		return nil
	}

	log.V(6).Info("", "patchedResource", string(resource))
	return resource
}

func containsRBACInfo(policies ...[]kyverno.PolicyInterface) bool {
	for _, policySlice := range policies {
		for _, policy := range policySlice {
			for _, rule := range autogen.ComputeRules(policy) {
				if checkForRBACInfo(rule) {
					return true
				}
			}
		}
	}
	return false
}

func checkForRBACInfo(rule kyverno.Rule) bool {
	if len(rule.MatchResources.Roles) > 0 || len(rule.MatchResources.ClusterRoles) > 0 || len(rule.ExcludeResources.Roles) > 0 || len(rule.ExcludeResources.ClusterRoles) > 0 {
		return true
	}
	if len(rule.MatchResources.All) > 0 {
		for _, rf := range rule.MatchResources.All {
			if len(rf.UserInfo.Roles) > 0 || len(rf.UserInfo.ClusterRoles) > 0 {
				return true
			}
		}
	}
	if len(rule.MatchResources.Any) > 0 {
		for _, rf := range rule.MatchResources.Any {
			if len(rf.UserInfo.Roles) > 0 || len(rf.UserInfo.ClusterRoles) > 0 {
				return true
			}
		}
	}
	if len(rule.ExcludeResources.All) > 0 {
		for _, rf := range rule.ExcludeResources.All {
			if len(rf.UserInfo.Roles) > 0 || len(rf.UserInfo.ClusterRoles) > 0 {
				return true
			}
		}
	}
	if len(rule.ExcludeResources.Any) > 0 {
		for _, rf := range rule.ExcludeResources.Any {
			if len(rf.UserInfo.Roles) > 0 || len(rf.UserInfo.ClusterRoles) > 0 {
				return true
			}
		}
	}
	return false
}

<<<<<<< HEAD
// extracts the new and old resource as unstructured
func extractResources(newRaw []byte, request *admissionv1.AdmissionRequest) (unstructured.Unstructured, unstructured.Unstructured, error) {
	var emptyResource unstructured.Unstructured

	// New Resource
	if newRaw == nil {
		newRaw = request.Object.Raw
	}
	if newRaw == nil {
		return emptyResource, emptyResource, fmt.Errorf("new resource is not defined")
	}

	new, err := convertResource(newRaw, request.Kind.Group, request.Kind.Version, request.Kind.Kind, request.Namespace)
	if err != nil {
		return emptyResource, emptyResource, fmt.Errorf("failed to convert new raw to unstructured: %v", err)
	}

	// Old Resource - Optional
	oldRaw := request.OldObject.Raw
	if oldRaw == nil {
		return new, emptyResource, nil
	}

	old, err := convertResource(oldRaw, request.Kind.Group, request.Kind.Version, request.Kind.Kind, request.Namespace)
	if err != nil {
		return emptyResource, emptyResource, fmt.Errorf("failed to convert old raw to unstructured: %v", err)
	}
	return new, old, err
}

// convertResource converts raw bytes to an unstructured object
func convertResource(raw []byte, group, version, kind, namespace string) (unstructured.Unstructured, error) {
	obj, err := engineutils.ConvertToUnstructured(raw)
	if err != nil {
		return unstructured.Unstructured{}, fmt.Errorf("failed to convert raw to unstructured: %v", err)
	}

	obj.SetGroupVersionKind(schema.GroupVersionKind{Group: group, Version: version, Kind: kind})
	obj.SetNamespace(namespace)
	return *obj, nil
}

=======
>>>>>>> ae89aabb
func excludeKyvernoResources(kind string) bool {
	switch kind {
	case "ClusterPolicyReport":
		return true
	case "PolicyReport":
		return true
	case "ReportChangeRequest":
		return true
	case "GenerateRequest":
		return true
	case "ClusterReportChangeRequest":
		return true
	default:
		return false
	}
}

func newVariablesContext(request *admissionv1.AdmissionRequest, userRequestInfo *kyverno.RequestInfo) (*enginectx.Context, error) {
	ctx := enginectx.NewContext()
	if err := ctx.AddRequest(request); err != nil {
		return nil, errors.Wrap(err, "failed to load incoming request in context")
	}
	if err := ctx.AddUserInfo(*userRequestInfo); err != nil {
		return nil, errors.Wrap(err, "failed to load userInfo in context")
	}
	if err := ctx.AddServiceAccount(userRequestInfo.AdmissionUserInfo.Username); err != nil {
		return nil, errors.Wrap(err, "failed to load service account in context")
	}
	return ctx, nil
}<|MERGE_RESOLUTION|>--- conflicted
+++ resolved
@@ -13,13 +13,7 @@
 	engineutils2 "github.com/kyverno/kyverno/pkg/utils/engine"
 	"github.com/pkg/errors"
 	yamlv2 "gopkg.in/yaml.v2"
-<<<<<<< HEAD
 	admissionv1 "k8s.io/api/admission/v1"
-	"k8s.io/apimachinery/pkg/apis/meta/v1/unstructured"
-	"k8s.io/apimachinery/pkg/runtime/schema"
-=======
-	"k8s.io/api/admission/v1beta1"
->>>>>>> ae89aabb
 )
 
 // returns true -> if there is even one policy that blocks resource request
@@ -146,51 +140,6 @@
 	return false
 }
 
-<<<<<<< HEAD
-// extracts the new and old resource as unstructured
-func extractResources(newRaw []byte, request *admissionv1.AdmissionRequest) (unstructured.Unstructured, unstructured.Unstructured, error) {
-	var emptyResource unstructured.Unstructured
-
-	// New Resource
-	if newRaw == nil {
-		newRaw = request.Object.Raw
-	}
-	if newRaw == nil {
-		return emptyResource, emptyResource, fmt.Errorf("new resource is not defined")
-	}
-
-	new, err := convertResource(newRaw, request.Kind.Group, request.Kind.Version, request.Kind.Kind, request.Namespace)
-	if err != nil {
-		return emptyResource, emptyResource, fmt.Errorf("failed to convert new raw to unstructured: %v", err)
-	}
-
-	// Old Resource - Optional
-	oldRaw := request.OldObject.Raw
-	if oldRaw == nil {
-		return new, emptyResource, nil
-	}
-
-	old, err := convertResource(oldRaw, request.Kind.Group, request.Kind.Version, request.Kind.Kind, request.Namespace)
-	if err != nil {
-		return emptyResource, emptyResource, fmt.Errorf("failed to convert old raw to unstructured: %v", err)
-	}
-	return new, old, err
-}
-
-// convertResource converts raw bytes to an unstructured object
-func convertResource(raw []byte, group, version, kind, namespace string) (unstructured.Unstructured, error) {
-	obj, err := engineutils.ConvertToUnstructured(raw)
-	if err != nil {
-		return unstructured.Unstructured{}, fmt.Errorf("failed to convert raw to unstructured: %v", err)
-	}
-
-	obj.SetGroupVersionKind(schema.GroupVersionKind{Group: group, Version: version, Kind: kind})
-	obj.SetNamespace(namespace)
-	return *obj, nil
-}
-
-=======
->>>>>>> ae89aabb
 func excludeKyvernoResources(kind string) bool {
 	switch kind {
 	case "ClusterPolicyReport":
