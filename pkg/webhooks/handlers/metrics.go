package handlers

import (
	"context"
	"strings"
	"time"

	"github.com/go-logr/logr"
	"github.com/kyverno/kyverno/pkg/config"
	"go.opentelemetry.io/otel/attribute"
	"go.opentelemetry.io/otel/metric/global"
	"go.opentelemetry.io/otel/metric/instrument"
	admissionv1 "k8s.io/api/admission/v1"
)

func (inner AdmissionHandler) WithMetrics(logger logr.Logger, metricsConfig config.MetricsConfiguration, attrs ...attribute.KeyValue) AdmissionHandler {
	return inner.withMetrics(logger, metricsConfig).WithTrace("METRICS")
}

func (inner AdmissionHandler) withMetrics(logger logr.Logger, metricsConfig config.MetricsConfiguration, attrs ...attribute.KeyValue) AdmissionHandler {
	meter := global.MeterProvider().Meter("kyverno")
	admissionRequestsMetric, err := meter.SyncInt64().Counter(
		"kyverno_admission_requests_total",
		instrument.WithDescription("can be used to track the number of admission requests encountered by Kyverno in the cluster"),
	)
	if err != nil {
		logger.Error(err, "Failed to create instrument, kyverno_admission_requests_total")
	}
	admissionReviewDurationMetric, err := meter.SyncFloat64().Histogram(
		"kyverno_admission_review_duration_seconds",
		instrument.WithDescription("can be used to track the latencies (in seconds) associated with the entire individual admission review. For example, if an incoming request trigger, say, five policies, this metric will track the e2e latency associated with the execution of all those policies"),
	)
	if err != nil {
		logger.Error(err, "Failed to create instrument, kyverno_admission_review_duration_seconds")
	}
	return func(ctx context.Context, logger logr.Logger, request *admissionv1.AdmissionRequest, startTime time.Time) *admissionv1.AdmissionResponse {
		response := inner(ctx, logger, request, startTime)
		namespace := request.Namespace
		if metricsConfig.CheckNamespace(namespace) {
			operation := strings.ToLower(string(request.Operation))
<<<<<<< HEAD
			attributes := []attribute.KeyValue{
				attribute.String("resource_kind", request.Kind.Kind),
				attribute.String("resource_namespace", namespace),
				attribute.String("resource_request_operation", operation),
				attribute.Bool("request_allowed", response.Allowed),
			}
			attributes = append(attributes, attrs...)
=======
			allowed := true
			if response != nil {
				allowed = response.Allowed
			}
>>>>>>> c3be9e36
			if admissionReviewDurationMetric != nil {
				defer func() {
					latency := int64(time.Since(startTime))
					admissionReviewLatencyDurationInSeconds := float64(latency) / float64(1000*1000*1000)
<<<<<<< HEAD
					admissionReviewDurationMetric.Record(ctx, admissionReviewLatencyDurationInSeconds, attributes...)
				}()
			}
			if admissionRequestsMetric != nil {
				admissionRequestsMetric.Add(ctx, 1, attributes...)
=======
					admissionReviewDurationMetric.Record(
						ctx,
						admissionReviewLatencyDurationInSeconds,
						attribute.String("resource_kind", request.Kind.Kind),
						attribute.String("resource_namespace", namespace),
						attribute.String("resource_request_operation", operation),
						attribute.Bool("request_allowed", allowed),
					)
				}()
			}
			if admissionRequestsMetric != nil {
				admissionRequestsMetric.Add(
					ctx,
					1,
					attribute.String("resource_kind", request.Kind.Kind),
					attribute.String("resource_namespace", namespace),
					attribute.String("resource_request_operation", operation),
					attribute.Bool("request_allowed", allowed),
				)
>>>>>>> c3be9e36
			}
		}
		return response
	}
}<|MERGE_RESOLUTION|>--- conflicted
+++ resolved
@@ -38,51 +38,26 @@
 		namespace := request.Namespace
 		if metricsConfig.CheckNamespace(namespace) {
 			operation := strings.ToLower(string(request.Operation))
-<<<<<<< HEAD
+			allowed := true
+			if response != nil {
+				allowed = response.Allowed
+			}
 			attributes := []attribute.KeyValue{
 				attribute.String("resource_kind", request.Kind.Kind),
 				attribute.String("resource_namespace", namespace),
 				attribute.String("resource_request_operation", operation),
-				attribute.Bool("request_allowed", response.Allowed),
+				attribute.Bool("request_allowed", allowed),
 			}
 			attributes = append(attributes, attrs...)
-=======
-			allowed := true
-			if response != nil {
-				allowed = response.Allowed
-			}
->>>>>>> c3be9e36
 			if admissionReviewDurationMetric != nil {
 				defer func() {
 					latency := int64(time.Since(startTime))
 					admissionReviewLatencyDurationInSeconds := float64(latency) / float64(1000*1000*1000)
-<<<<<<< HEAD
 					admissionReviewDurationMetric.Record(ctx, admissionReviewLatencyDurationInSeconds, attributes...)
 				}()
 			}
 			if admissionRequestsMetric != nil {
 				admissionRequestsMetric.Add(ctx, 1, attributes...)
-=======
-					admissionReviewDurationMetric.Record(
-						ctx,
-						admissionReviewLatencyDurationInSeconds,
-						attribute.String("resource_kind", request.Kind.Kind),
-						attribute.String("resource_namespace", namespace),
-						attribute.String("resource_request_operation", operation),
-						attribute.Bool("request_allowed", allowed),
-					)
-				}()
-			}
-			if admissionRequestsMetric != nil {
-				admissionRequestsMetric.Add(
-					ctx,
-					1,
-					attribute.String("resource_kind", request.Kind.Kind),
-					attribute.String("resource_namespace", namespace),
-					attribute.String("resource_request_operation", operation),
-					attribute.Bool("request_allowed", allowed),
-				)
->>>>>>> c3be9e36
 			}
 		}
 		return response
