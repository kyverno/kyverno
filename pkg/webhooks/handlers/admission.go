--- conflicted
+++ resolved
@@ -80,21 +80,6 @@
 			http.Error(writer, fmt.Sprintf("Could not encode response: %v", err), http.StatusInternalServerError)
 			return
 		}
-<<<<<<< HEAD
-
-		// start span from request context
-		attributes := []attribute.KeyValue{
-			attribute.String("kind", admissionReview.Request.Kind.Kind),
-			attribute.String("namespace", admissionReview.Request.Namespace),
-			attribute.String("name", admissionReview.Request.Name),
-			attribute.String("operation", string(admissionReview.Request.Operation)),
-			attribute.String("uid", string(admissionReview.Request.UID)),
-		}
-		_, span := tracing.StartSpan(ctx, "admission_webhook_operations", string(admissionReview.Request.Operation), attributes)
-		defer span.End()
-
-=======
->>>>>>> 1f48610c
 		writer.Header().Set("Content-Type", "application/json; charset=utf-8")
 		if _, err := writer.Write(responseJSON); err != nil {
 			http.Error(writer, fmt.Sprintf("could not write response: %v", err), http.StatusInternalServerError)
