--- conflicted
+++ resolved
@@ -86,31 +86,4 @@
 			logger.V(4).Info("admission review request processed", "time", time.Since(startTime).String())
 		}
 	}
-<<<<<<< HEAD
-}
-
-func Filter(c config.Configuration, inner AdmissionHandler) AdmissionHandler {
-	return func(logger logr.Logger, request *admissionv1.AdmissionRequest, startTime time.Time) *admissionv1.AdmissionResponse {
-		if c.ToFilter(request.Kind.Kind, request.Namespace, request.Name) {
-			return nil
-		}
-		return inner(logger, request, startTime)
-	}
-}
-
-func Verify() AdmissionHandler {
-	return func(logger logr.Logger, request *admissionv1.AdmissionRequest, startTime time.Time) *admissionv1.AdmissionResponse {
-		if request.Name != "kyverno-health" || request.Namespace != config.KyvernoNamespace() {
-			return admissionutils.ResponseSuccess()
-		}
-		patch := jsonutils.NewPatchOperation("/metadata/annotations/"+"kyverno.io~1last-request-time", "replace", time.Now().Format(time.RFC3339))
-		bytes, err := patch.ToPatchBytes()
-		if err != nil {
-			logger.Error(err, "failed to build patch bytes")
-			return admissionutils.Response(err)
-		}
-		return admissionutils.MutationResponse(bytes)
-	}
-=======
->>>>>>> 1899938f
 }