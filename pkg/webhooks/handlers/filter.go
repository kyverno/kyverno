--- conflicted
+++ resolved
@@ -6,10 +6,6 @@
 
 	"github.com/go-logr/logr"
 	"github.com/kyverno/kyverno/pkg/config"
-<<<<<<< HEAD
-	webhookutils "github.com/kyverno/kyverno/pkg/webhooks/utils"
-=======
->>>>>>> 3d7e0e7f
 	admissionv1 "k8s.io/api/admission/v1"
 )
 
@@ -22,13 +18,6 @@
 		if c.ToFilter(request.Kind.Kind, request.Namespace, request.Name) {
 			return nil
 		}
-<<<<<<< HEAD
-		// TODO: use group instead ?
-		if webhookutils.ExcludeKyvernoResources(request.Kind.Kind) {
-			return nil
-		}
-=======
->>>>>>> 3d7e0e7f
 		return inner(ctx, logger, request, startTime)
 	}
 }