package policy

import (
	"context"
	"time"

	"github.com/go-logr/logr"
	"github.com/kyverno/kyverno/pkg/clients/dclient"
	"github.com/kyverno/kyverno/pkg/openapi"
	policyvalidate "github.com/kyverno/kyverno/pkg/policy"
	admissionutils "github.com/kyverno/kyverno/pkg/utils/admission"
	"github.com/kyverno/kyverno/pkg/webhooks"
	admissionv1 "k8s.io/api/admission/v1"
)

type handlers struct {
	client         dclient.Interface
	openApiManager openapi.Manager
}

func NewHandlers(client dclient.Interface, openApiManager openapi.Manager) webhooks.PolicyHandlers {
	return &handlers{
		client:         client,
		openApiManager: openApiManager,
	}
}

func (h *handlers) Validate(ctx context.Context, logger logr.Logger, request *admissionv1.AdmissionRequest, _ time.Time) *admissionv1.AdmissionResponse {
<<<<<<< HEAD
	if request.SubResource != "" {
		logger.V(4).Info("skip policy validation on status update")
		return admissionutils.ResponseSuccess(request.UID)
	}
=======
>>>>>>> fa88f4a2
	policy, _, err := admissionutils.GetPolicies(request)
	if err != nil {
		logger.Error(err, "failed to unmarshal policies from admission request")
		return admissionutils.Response(request.UID, err)
	}
	warnings, err := policyvalidate.Validate(policy, h.client, false, h.openApiManager)
	if err != nil {
		logger.Error(err, "policy validation errors")
<<<<<<< HEAD
		return admissionutils.Response(request.UID, err, warnings...)
=======
>>>>>>> fa88f4a2
	}
	return admissionutils.Response(request.UID, err, warnings...)
}

func (h *handlers) Mutate(_ context.Context, _ logr.Logger, _ *admissionv1.AdmissionRequest, _ time.Time) *admissionv1.AdmissionResponse {
	return nil
}<|MERGE_RESOLUTION|>--- conflicted
+++ resolved
@@ -26,13 +26,6 @@
 }
 
 func (h *handlers) Validate(ctx context.Context, logger logr.Logger, request *admissionv1.AdmissionRequest, _ time.Time) *admissionv1.AdmissionResponse {
-<<<<<<< HEAD
-	if request.SubResource != "" {
-		logger.V(4).Info("skip policy validation on status update")
-		return admissionutils.ResponseSuccess(request.UID)
-	}
-=======
->>>>>>> fa88f4a2
 	policy, _, err := admissionutils.GetPolicies(request)
 	if err != nil {
 		logger.Error(err, "failed to unmarshal policies from admission request")
@@ -41,10 +34,6 @@
 	warnings, err := policyvalidate.Validate(policy, h.client, false, h.openApiManager)
 	if err != nil {
 		logger.Error(err, "policy validation errors")
-<<<<<<< HEAD
-		return admissionutils.Response(request.UID, err, warnings...)
-=======
->>>>>>> fa88f4a2
 	}
 	return admissionutils.Response(request.UID, err, warnings...)
 }
