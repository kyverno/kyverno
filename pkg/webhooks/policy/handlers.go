package policy

import (
	"context"
	"errors"
	"time"

	"github.com/go-logr/logr"
	kyvernov1 "github.com/kyverno/kyverno/api/kyverno/v1"
<<<<<<< HEAD
=======
	dpolvalidation "github.com/kyverno/kyverno/pkg/cel/policies/dpol"
>>>>>>> aaf91e0a
	gpolvalidation "github.com/kyverno/kyverno/pkg/cel/policies/gpol"
	vpolvalidation "github.com/kyverno/kyverno/pkg/cel/policies/vpol"
	"github.com/kyverno/kyverno/pkg/clients/dclient"
	eval "github.com/kyverno/kyverno/pkg/imageverification/evaluator"
	admissionutils "github.com/kyverno/kyverno/pkg/utils/admission"
	policyvalidate "github.com/kyverno/kyverno/pkg/validation/policy"
	"github.com/kyverno/kyverno/pkg/webhooks/handlers"
)

type policyHandlers struct {
	client                       dclient.Interface
	backgroundServiceAccountName string
	reportsServiceAccountName    string
}

func NewHandlers(client dclient.Interface, backgroundSA, reportsSA string) *policyHandlers {
	return &policyHandlers{
		client:                       client,
		backgroundServiceAccountName: backgroundSA,
		reportsServiceAccountName:    reportsSA,
	}
}

func (h *policyHandlers) Validate(ctx context.Context, logger logr.Logger, request handlers.AdmissionRequest, _ string, _ time.Time) handlers.AdmissionResponse {
	policy, oldPolicy, err := admissionutils.GetPolicies(request.AdmissionRequest)
	if err != nil {
		logger.Error(err, "failed to unmarshal policies from admission request")
		return admissionutils.Response(request.UID, err)
	}

	if vpol := policy.AsValidatingPolicy(); vpol != nil {
		warnings, err := vpolvalidation.Validate(vpol)
		if err != nil {
			logger.Error(err, "validating policy validation errors")
		}
		return admissionutils.Response(request.UID, err, warnings...)
	}

	if ivpol := policy.AsImageValidatingPolicy(); ivpol != nil {
		warnings, err := eval.Validate(ivpol, h.client.GetKubeClient().CoreV1().Secrets(""))
		if err != nil {
			logger.Error(err, "validating policy validation errors")
		}
		return admissionutils.Response(request.UID, err, warnings...)
	}

	if gpol := policy.AsGeneratingPolicy(); gpol != nil {
		warnings, err := gpolvalidation.Validate(gpol)
		if err != nil {
			logger.Error(err, "generating policy validation errors")
		}
		return admissionutils.Response(request.UID, err, warnings...)
	}

<<<<<<< HEAD
=======
	if dpol := policy.AsDeletingPolicy(); dpol != nil {
		warnings, err := dpolvalidation.Validate(dpol)
		if err != nil {
			logger.Error(err, "deleting policy validation errors")
		}
		return admissionutils.Response(request.UID, err, warnings...)
	}

>>>>>>> aaf91e0a
	if pol := policy.AsKyvernoPolicy(); pol != nil {
		var old kyvernov1.PolicyInterface
		if oldPolicy != nil {
			old = oldPolicy.AsKyvernoPolicy()
		}

		warnings, err := policyvalidate.Validate(policy.AsKyvernoPolicy(), old, h.client, false, h.backgroundServiceAccountName, h.reportsServiceAccountName)
		if err != nil {
			logger.Error(err, "policy validation errors")
		}
		return admissionutils.Response(request.UID, err, warnings...)
	}

	return admissionutils.Response(request.UID, errors.New("failed to convert policy"))
}

func (h *policyHandlers) Mutate(_ context.Context, _ logr.Logger, request handlers.AdmissionRequest, _ string, _ time.Time) handlers.AdmissionResponse {
	return admissionutils.ResponseSuccess(request.UID)
}<|MERGE_RESOLUTION|>--- conflicted
+++ resolved
@@ -7,10 +7,7 @@
 
 	"github.com/go-logr/logr"
 	kyvernov1 "github.com/kyverno/kyverno/api/kyverno/v1"
-<<<<<<< HEAD
-=======
 	dpolvalidation "github.com/kyverno/kyverno/pkg/cel/policies/dpol"
->>>>>>> aaf91e0a
 	gpolvalidation "github.com/kyverno/kyverno/pkg/cel/policies/gpol"
 	vpolvalidation "github.com/kyverno/kyverno/pkg/cel/policies/vpol"
 	"github.com/kyverno/kyverno/pkg/clients/dclient"
@@ -65,8 +62,6 @@
 		return admissionutils.Response(request.UID, err, warnings...)
 	}
 
-<<<<<<< HEAD
-=======
 	if dpol := policy.AsDeletingPolicy(); dpol != nil {
 		warnings, err := dpolvalidation.Validate(dpol)
 		if err != nil {
@@ -75,7 +70,6 @@
 		return admissionutils.Response(request.UID, err, warnings...)
 	}
 
->>>>>>> aaf91e0a
 	if pol := policy.AsKyvernoPolicy(); pol != nil {
 		var old kyvernov1.PolicyInterface
 		if oldPolicy != nil {
