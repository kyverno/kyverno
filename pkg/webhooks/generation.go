package webhooks

import (
	"fmt"
	kyverno "github.com/nirmata/kyverno/pkg/api/kyverno/v1"
	v1 "github.com/nirmata/kyverno/pkg/api/kyverno/v1"
	"github.com/nirmata/kyverno/pkg/config"
	"github.com/nirmata/kyverno/pkg/engine"
	"github.com/nirmata/kyverno/pkg/engine/context"
	"github.com/nirmata/kyverno/pkg/engine/response"
	"github.com/nirmata/kyverno/pkg/engine/utils"
	"github.com/nirmata/kyverno/pkg/event"
	"github.com/nirmata/kyverno/pkg/webhooks/generate"
	v1beta1 "k8s.io/api/admission/v1beta1"
	metav1 "k8s.io/apimachinery/pkg/apis/meta/v1"
	"k8s.io/apimachinery/pkg/apis/meta/v1/unstructured"
	"reflect"
	"sort"
	"strings"
	"time"
)

//HandleGenerate handles admission-requests for policies with generate rules
func (ws *WebhookServer) HandleGenerate(request *v1beta1.AdmissionRequest, policies []*kyverno.ClusterPolicy, ctx *context.Context, userRequestInfo kyverno.RequestInfo, dynamicConfig config.Interface) {
	logger := ws.log.WithValues("action", "generation", "uid", request.UID, "kind", request.Kind, "namespace", request.Namespace, "name", request.Name, "operation", request.Operation)
	logger.V(4).Info("incoming request")
	var engineResponses []response.EngineResponse

	if len(policies) == 0 {
		return
	}
	// convert RAW to unstructured
	resource, err := utils.ConvertToUnstructured(request.Object.Raw)
	if err != nil {
		//TODO: skip applying the admission control ?
		logger.Error(err, "failed to convert RAR resource to unstructured format")
		return
	}

	// CREATE resources, do not have name, assigned in admission-request

	policyContext := engine.PolicyContext{
		NewResource:      *resource,
		AdmissionInfo:    userRequestInfo,
		Context:          ctx,
		ExcludeGroupRole: dynamicConfig.GetExcludeGroupRole(),
	}

	// engine.Generate returns a list of rules that are applicable on this resource
	var rules []response.RuleResponse
	for _, policy := range policies {
		policyContext.Policy = *policy
		engineResponse := engine.Generate(policyContext)
		for _, rule := range engineResponse.PolicyResponse.Rules {
			if !rule.Success {
				grList, err := ws.kyvernoClient.KyvernoV1().GenerateRequests(config.KubePolicyNamespace).List(metav1.ListOptions{})
				if err != nil {
					logger.Error(err, "failed to list generate request")
				}
				for _, v := range grList.Items {
					if engineResponse.PolicyResponse.Policy == v.Spec.Policy && engineResponse.PolicyResponse.Resource.Name == v.Spec.Resource.Name && engineResponse.PolicyResponse.Resource.Kind == v.Spec.Resource.Kind && engineResponse.PolicyResponse.Resource.Namespace == v.Spec.Resource.Namespace {
						err := ws.kyvernoClient.KyvernoV1().GenerateRequests(config.KubePolicyNamespace).Delete(v.GetName(), &metav1.DeleteOptions{})
						if err != nil {
							logger.Error(err, "failed to update gr")
						}
					}
				}
<<<<<<< HEAD
			}else{
				rules = append(rules,rule)
=======
				if len(engineResponse.PolicyResponse.Rules) > 1 {
					engineResponse.PolicyResponse.Rules = append(engineResponse.PolicyResponse.Rules[:i], engineResponse.PolicyResponse.Rules[i+1:]...)
					continue
				} else if len(engineResponse.PolicyResponse.Rules) == 1 {
					engineResponse.PolicyResponse.Rules = []response.RuleResponse{}
				}
>>>>>>> 118b40c6
			}
		}


		if len(rules) > 0 {
			engineResponse.PolicyResponse.Rules = rules
				// some generate rules do apply to the resource
			engineResponses = append(engineResponses, engineResponse)
			ws.statusListener.Send(generateStats{
				resp: engineResponse,
			})
		}

	}

	// Adds Generate Request to a channel(queue size 1000) to generators
	if failedResponse := applyGenerateRequest(ws.grGenerator, userRequestInfo, request.Operation, engineResponses...); err != nil {
		// report failure event
		for _, failedGR := range failedResponse {
			events := failedEvents(fmt.Errorf("failed to create Generate Request: %v", failedGR.err), failedGR.gr, *resource)
			ws.eventGen.Add(events...)
		}
	}

	// Generate Stats wont be used here, as we delegate the generate rule
	// - Filter policies that apply on this resource
	// - - build CR context(userInfo+roles+clusterRoles)
	// - Create CR
	// - send Success
	// HandleGeneration  always returns success

	// Filter Policies
	return
}

func applyGenerateRequest(gnGenerator generate.GenerateRequests, userRequestInfo kyverno.RequestInfo,
	action v1beta1.Operation, engineResponses ...response.EngineResponse) (failedGenerateRequest []generateRequestResponse) {

	for _, er := range engineResponses {
		gr := transform(userRequestInfo, er)
		if err := gnGenerator.Apply(gr, action); err != nil {
			failedGenerateRequest = append(failedGenerateRequest, generateRequestResponse{gr: gr, err: err})
		}
	}
	return
}

func transform(userRequestInfo kyverno.RequestInfo, er response.EngineResponse) kyverno.GenerateRequestSpec {

	gr := kyverno.GenerateRequestSpec{
		Policy: er.PolicyResponse.Policy,
		Resource: kyverno.ResourceSpec{
			Kind:      er.PolicyResponse.Resource.Kind,
			Namespace: er.PolicyResponse.Resource.Namespace,
			Name:      er.PolicyResponse.Resource.Name,
		},
		Context: kyverno.GenerateRequestContext{
			UserRequestInfo: userRequestInfo,
		},
	}
	return gr
}

type generateStats struct {
	resp response.EngineResponse
}

func (gs generateStats) PolicyName() string {
	return gs.resp.PolicyResponse.Policy
}

func (gs generateStats) UpdateStatus(status kyverno.PolicyStatus) kyverno.PolicyStatus {
	if reflect.DeepEqual(response.EngineResponse{}, gs.resp) {
		return status
	}

	var nameToRule = make(map[string]v1.RuleStats)
	for _, rule := range status.Rules {
		nameToRule[rule.Name] = rule
	}

	for _, rule := range gs.resp.PolicyResponse.Rules {
		ruleStat := nameToRule[rule.Name]
		ruleStat.Name = rule.Name

		averageOver := int64(ruleStat.AppliedCount + ruleStat.FailedCount)
		ruleStat.ExecutionTime = updateAverageTime(
			rule.ProcessingTime,
			ruleStat.ExecutionTime,
			averageOver).String()

		if rule.Success {
			status.RulesAppliedCount++
			ruleStat.AppliedCount++
		} else {
			status.RulesFailedCount++
			ruleStat.FailedCount++
		}

		nameToRule[rule.Name] = ruleStat
	}

	var policyAverageExecutionTime time.Duration
	var ruleStats = make([]v1.RuleStats, 0, len(nameToRule))
	for _, ruleStat := range nameToRule {
		executionTime, err := time.ParseDuration(ruleStat.ExecutionTime)
		if err == nil {
			policyAverageExecutionTime += executionTime
		}
		ruleStats = append(ruleStats, ruleStat)
	}

	sort.Slice(ruleStats, func(i, j int) bool {
		return ruleStats[i].Name < ruleStats[j].Name
	})

	status.AvgExecutionTime = policyAverageExecutionTime.String()
	status.Rules = ruleStats

	return status
}

func updateAverageTime(newTime time.Duration, oldAverageTimeString string, averageOver int64) time.Duration {
	if averageOver == 0 {
		return newTime
	}
	oldAverageExecutionTime, _ := time.ParseDuration(oldAverageTimeString)
	numerator := (oldAverageExecutionTime.Nanoseconds() * averageOver) + newTime.Nanoseconds()
	denominator := averageOver + 1
	newAverageTimeInNanoSeconds := numerator / denominator
	return time.Duration(newAverageTimeInNanoSeconds) * time.Nanosecond
}

type generateRequestResponse struct {
	gr  v1.GenerateRequestSpec
	err error
}

func (resp generateRequestResponse) info() string {
	return strings.Join([]string{resp.gr.Resource.Kind, resp.gr.Resource.Namespace, resp.gr.Resource.Name}, "/")
}

func (resp generateRequestResponse) error() string {
	return resp.err.Error()
}

func failedEvents(err error, gr kyverno.GenerateRequestSpec, resource unstructured.Unstructured) []event.Info {
	re := event.Info{}
	re.Kind = resource.GetKind()
	re.Namespace = resource.GetNamespace()
	re.Name = resource.GetName()
	re.Reason = event.PolicyFailed.String()
	re.Source = event.GeneratePolicyController
	re.Message = fmt.Sprintf("policy %s failed to apply: %v", gr.Policy, err)

	return []event.Info{re}
}<|MERGE_RESOLUTION|>--- conflicted
+++ resolved
@@ -65,24 +65,15 @@
 						}
 					}
 				}
-<<<<<<< HEAD
 			}else{
 				rules = append(rules,rule)
-=======
-				if len(engineResponse.PolicyResponse.Rules) > 1 {
-					engineResponse.PolicyResponse.Rules = append(engineResponse.PolicyResponse.Rules[:i], engineResponse.PolicyResponse.Rules[i+1:]...)
-					continue
-				} else if len(engineResponse.PolicyResponse.Rules) == 1 {
-					engineResponse.PolicyResponse.Rules = []response.RuleResponse{}
-				}
->>>>>>> 118b40c6
 			}
 		}
 
 
 		if len(rules) > 0 {
 			engineResponse.PolicyResponse.Rules = rules
-				// some generate rules do apply to the resource
+			// some generate rules do apply to the resource
 			engineResponses = append(engineResponses, engineResponse)
 			ws.statusListener.Send(generateStats{
 				resp: engineResponse,
