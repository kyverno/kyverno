--- conflicted
+++ resolved
@@ -23,13 +23,8 @@
 	enginutils "github.com/kyverno/kyverno/pkg/engine/utils"
 	"github.com/kyverno/kyverno/pkg/engine/variables"
 	"github.com/kyverno/kyverno/pkg/event"
-<<<<<<< HEAD
+	jsonutils "github.com/kyverno/kyverno/pkg/utils/json"
 	"github.com/kyverno/kyverno/pkg/webhooks/updaterequest"
-=======
-	kyvernoutils "github.com/kyverno/kyverno/pkg/utils"
-	jsonutils "github.com/kyverno/kyverno/pkg/utils/json"
-	"github.com/kyverno/kyverno/pkg/webhooks/generate"
->>>>>>> 5054148f
 	admissionv1 "k8s.io/api/admission/v1"
 	metav1 "k8s.io/apimachinery/pkg/apis/meta/v1"
 	"k8s.io/apimachinery/pkg/apis/meta/v1/unstructured"
@@ -140,7 +135,7 @@
 				"generate.kyverno.io/policy-name": policyName,
 			}))
 
-			grList, err := ws.grLister.List(selector)
+			grList, err := ws.urLister.List(selector)
 			if err != nil {
 				logger.Error(err, "failed to get generate request for the resource", "label", "generate.kyverno.io/policy-name")
 				return
@@ -156,7 +151,7 @@
 
 // updateAnnotationInGR - function used to update GR annotation
 // updating GR will trigger reprocessing of GR and recreation/updation of generated resource
-func (ws *WebhookServer) updateAnnotationInGR(gr *kyverno.GenerateRequest, logger logr.Logger) {
+func (ws *WebhookServer) updateAnnotationInGR(gr *urkyverno.UpdateRequest, logger logr.Logger) {
 	grAnnotations := gr.Annotations
 	if len(grAnnotations) == 0 {
 		grAnnotations = make(map[string]string)
@@ -232,7 +227,7 @@
 
 	if enqueueBool {
 		grName := resLabels["policy.kyverno.io/gr-name"]
-		gr, err := ws.grLister.Get(grName)
+		gr, err := ws.urLister.Get(grName)
 		if err != nil {
 			logger.Error(err, "failed to get generate request", "name", grName)
 			return
@@ -348,7 +343,7 @@
 	resLabels := resource.GetLabels()
 	if resLabels["app.kubernetes.io/managed-by"] == "kyverno" && request.Operation == admissionv1.Delete {
 		grName := resLabels["policy.kyverno.io/gr-name"]
-		gr, err := ws.grLister.Get(grName)
+		gr, err := ws.urLister.Get(grName)
 		if err != nil {
 			logger.Error(err, "failed to get generate request", "name", grName)
 			return
