package webhooks

import (
	contextdefault "context"
	"encoding/json"
	"fmt"
	"reflect"
	"sort"
	"strings"
	"time"

	"github.com/go-logr/logr"

	kyverno "github.com/kyverno/kyverno/pkg/api/kyverno/v1"
	v1 "github.com/kyverno/kyverno/pkg/api/kyverno/v1"
	"github.com/kyverno/kyverno/pkg/common"
	"github.com/kyverno/kyverno/pkg/config"
	client "github.com/kyverno/kyverno/pkg/dclient"
	"github.com/kyverno/kyverno/pkg/engine"
	"github.com/kyverno/kyverno/pkg/engine/context"
	enginectx "github.com/kyverno/kyverno/pkg/engine/context"
	"github.com/kyverno/kyverno/pkg/engine/response"
	enginutils "github.com/kyverno/kyverno/pkg/engine/utils"
	"github.com/kyverno/kyverno/pkg/engine/variables"
	"github.com/kyverno/kyverno/pkg/event"
	gen "github.com/kyverno/kyverno/pkg/generate"
	"github.com/kyverno/kyverno/pkg/metrics"
	policyRuleExecutionLatency "github.com/kyverno/kyverno/pkg/metrics/policyruleexecutionlatency"
	policyRuleResults "github.com/kyverno/kyverno/pkg/metrics/policyruleresults"
	kyvernoutils "github.com/kyverno/kyverno/pkg/utils"
	"github.com/kyverno/kyverno/pkg/webhooks/generate"
	v1beta1 "k8s.io/api/admission/v1beta1"
	metav1 "k8s.io/apimachinery/pkg/apis/meta/v1"
	"k8s.io/apimachinery/pkg/apis/meta/v1/unstructured"
	"k8s.io/apimachinery/pkg/labels"
)

//HandleGenerate handles admission-requests for policies with generate rules
func (ws *WebhookServer) HandleGenerate(request *v1beta1.AdmissionRequest, policies []*kyverno.ClusterPolicy, ctx *context.Context, userRequestInfo kyverno.RequestInfo, dynamicConfig config.Interface, admissionRequestTimestamp int64, latencySender *chan int64, triggeredGeneratePoliciesSender *chan []kyverno.ClusterPolicy, generateEngineResponsesSender *chan []*response.EngineResponse) {
	logger := ws.log.WithValues("action", "generation", "uid", request.UID, "kind", request.Kind, "namespace", request.Namespace, "name", request.Name, "operation", request.Operation, "gvk", request.Kind.String())
	logger.V(4).Info("incoming request")

	var engineResponses []*response.EngineResponse
<<<<<<< HEAD
=======
	var triggeredGeneratePolicies []kyverno.ClusterPolicy
>>>>>>> 8eb1d4c7
	if (request.Operation == v1beta1.Create || request.Operation == v1beta1.Update) && len(policies) != 0 {
		// convert RAW to unstructured
		new, old, err := kyvernoutils.ExtractResources(nil, request)
		if err != nil {
			logger.Error(err, "failed to extract resource")
		}

		policyContext := &engine.PolicyContext{
			NewResource:         new,
			OldResource:         old,
			AdmissionInfo:       userRequestInfo,
			ExcludeGroupRole:    dynamicConfig.GetExcludeGroupRole(),
			ExcludeResourceFunc: ws.configHandler.ToFilter,
			ResourceCache:       ws.resCache,
			JSONContext:         ctx,
			Client:              ws.client,
		}

		for _, policy := range policies {
			var rules []response.RuleResponse
			policyContext.Policy = *policy
			if request.Kind.Kind != "Namespace" && request.Namespace != "" {
				policyContext.NamespaceLabels = common.GetNamespaceSelectorsFromNamespaceLister(request.Kind.Kind, request.Namespace, ws.nsLister, logger)
			}
			engineResponse := engine.Generate(policyContext)
			for _, rule := range engineResponse.PolicyResponse.Rules {
				if !rule.Success {
					ws.deleteGR(logger, engineResponse)
					continue
				}
				rules = append(rules, rule)
			}

			if len(rules) > 0 {
				engineResponse.PolicyResponse.Rules = rules
				// some generate rules do apply to the resource
				engineResponses = append(engineResponses, engineResponse)
				triggeredGeneratePolicies = append(triggeredGeneratePolicies, *policy)
				ws.statusListener.Update(generateStats{
					resp: engineResponse,
				})
			}
			// registering the kyverno_policy_rule_results_info metric concurrently
			go ws.registerPolicyRuleResultsMetricGeneration(logger, string(request.Operation), *policy, *engineResponse, admissionRequestTimestamp)

			// registering the kyverno_policy_rule_execution_latency_milliseconds metric concurrently
			go ws.registerPolicyRuleExecutionLatencyMetricGenerate(logger, string(request.Operation), *policy, *engineResponse, admissionRequestTimestamp)
		}

		// Adds Generate Request to a channel(queue size 1000) to generators
		if failedResponse := applyGenerateRequest(ws.grGenerator, userRequestInfo, request.Operation, engineResponses...); err != nil {
			// report failure event
			for _, failedGR := range failedResponse {
				events := failedEvents(fmt.Errorf("failed to create Generate Request: %v", failedGR.err), failedGR.gr, new)
				ws.eventGen.Add(events...)
			}
		}
	}

	if request.Operation == v1beta1.Update {
		ws.handleUpdate(request, policies)
	}

	// sending the admission request latency to other goroutine (reporting the metrics) over the channel
	admissionReviewLatencyDuration := int64(time.Since(time.Unix(admissionRequestTimestamp, 0)))
	*latencySender <- admissionReviewLatencyDuration
	*triggeredGeneratePoliciesSender <- triggeredGeneratePolicies
	*generateEngineResponsesSender <- engineResponses
}

func (ws *WebhookServer) registerPolicyRuleResultsMetricGeneration(logger logr.Logger, resourceRequestOperation string, policy kyverno.ClusterPolicy, engineResponse response.EngineResponse, admissionRequestTimestamp int64) {
	resourceRequestOperationPromAlias, err := policyRuleResults.ParseResourceRequestOperation(resourceRequestOperation)
	if err != nil {
		logger.Error(err, "error occurred while registering kyverno_policy_rule_results_info metrics for the above policy", "name", policy.Name)
	}
	if err := policyRuleResults.ParsePromMetrics(*ws.promConfig.Metrics).ProcessEngineResponse(policy, engineResponse, metrics.AdmissionRequest, resourceRequestOperationPromAlias, admissionRequestTimestamp); err != nil {
		logger.Error(err, "error occurred while registering kyverno_policy_rule_results_info metrics for the above policy", "name", policy.Name)
	}
}

func (ws *WebhookServer) registerPolicyRuleExecutionLatencyMetricGenerate(logger logr.Logger, resourceRequestOperation string, policy kyverno.ClusterPolicy, engineResponse response.EngineResponse, admissionRequestTimestamp int64) {
	resourceRequestOperationPromAlias, err := policyRuleExecutionLatency.ParseResourceRequestOperation(resourceRequestOperation)
	if err != nil {
		logger.Error(err, "error occurred while registering kyverno_policy_rule_execution_latency_milliseconds metrics for the above policy", "name", policy.Name)
	}
	if err := policyRuleExecutionLatency.ParsePromMetrics(*ws.promConfig.Metrics).ProcessEngineResponse(policy, engineResponse, metrics.AdmissionRequest, "", resourceRequestOperationPromAlias, admissionRequestTimestamp); err != nil {
		logger.Error(err, "error occurred while registering kyverno_policy_rule_execution_latency_milliseconds metrics for the above policy", "name", policy.Name)
	}
}

//handleUpdate handles admission-requests for update
func (ws *WebhookServer) handleUpdate(request *v1beta1.AdmissionRequest, policies []*kyverno.ClusterPolicy) {
	logger := ws.log.WithValues("action", "generation", "uid", request.UID, "kind", request.Kind, "namespace", request.Namespace, "name", request.Name, "operation", request.Operation, "gvk", request.Kind.String())
	resource, err := enginutils.ConvertToUnstructured(request.OldObject.Raw)
	if err != nil {
		logger.Error(err, "failed to convert object resource to unstructured format")
	}

	resLabels := resource.GetLabels()
	if resLabels["generate.kyverno.io/clone-policy-name"] != "" {
		ws.handleUpdateCloneSourceResource(resLabels, logger)
	}

	if resLabels["app.kubernetes.io/managed-by"] == "kyverno" && resLabels["policy.kyverno.io/synchronize"] == "enable" && request.Operation == v1beta1.Update {
		ws.handleUpdateTargetResource(request, policies, resLabels, logger)
	}
}

//handleUpdateCloneSourceResource - handles update of clone source for generate policy
func (ws *WebhookServer) handleUpdateCloneSourceResource(resLabels map[string]string, logger logr.Logger) {
	policyNames := strings.Split(resLabels["generate.kyverno.io/clone-policy-name"], ",")
	for _, policyName := range policyNames {
		selector := labels.SelectorFromSet(labels.Set(map[string]string{
			"generate.kyverno.io/policy-name": policyName,
		}))

		grList, err := ws.grLister.List(selector)
		if err != nil {
			logger.Error(err, "failed to get generate request for the resource", "label", "generate.kyverno.io/policy-name")
			return
		}
		for _, gr := range grList {
			ws.updateAnnotationInGR(gr, logger)
		}
	}
}

// updateAnnotationInGR - function used to update GR annotation
// updating GR will trigger reprocessing of GR and recreation/updation of generated resource
func (ws *WebhookServer) updateAnnotationInGR(gr *v1.GenerateRequest, logger logr.Logger) {
	grAnnotations := gr.Annotations
	if len(grAnnotations) == 0 {
		grAnnotations = make(map[string]string)
	}
	grAnnotations["generate.kyverno.io/updation-time"] = time.Now().String()
	gr.SetAnnotations(grAnnotations)
	_, err := ws.kyvernoClient.KyvernoV1().GenerateRequests(config.KyvernoNamespace).Update(contextdefault.TODO(), gr, metav1.UpdateOptions{})
	if err != nil {
		logger.Error(err, "failed to update generate request for the resource", "generate request", gr.Name)
		return
	}
}

//handleUpdateTargetResource - handles update of target resource for generate policy
func (ws *WebhookServer) handleUpdateTargetResource(request *v1beta1.AdmissionRequest, policies []*v1.ClusterPolicy, resLabels map[string]string, logger logr.Logger) {
	enqueueBool := false
	newRes, err := enginutils.ConvertToUnstructured(request.Object.Raw)
	if err != nil {
		logger.Error(err, "failed to convert object resource to unstructured format")
	}

	policyName := resLabels["policy.kyverno.io/policy-name"]
	targetSourceName := newRes.GetName()
	targetSourceKind := newRes.GetKind()

	policy, err := ws.kyvernoClient.KyvernoV1().ClusterPolicies().Get(contextdefault.TODO(), policyName, metav1.GetOptions{})
	if err != nil {
		logger.Error(err, "failed to get policy from kyverno client.", "policy name", policyName)
		return
	}
<<<<<<< HEAD
=======

>>>>>>> 8eb1d4c7
	for _, rule := range policy.Spec.Rules {
		if rule.Generation.Kind == targetSourceKind && rule.Generation.Name == targetSourceName {
			updatedRule, err := getGeneratedByResource(newRes, resLabels, ws.client, rule, logger)
			if err != nil {
				logger.V(4).Info("skipping generate policy and resource pattern validaton", "error", err)
			} else {
				data := updatedRule.Generation.DeepCopy().Data
				if data != nil {
					if _, err := gen.ValidateResourceWithPattern(logger, newRes.Object, data); err != nil {
						enqueueBool = true
						break
					}
				}

				cloneName := updatedRule.Generation.Clone.Name
				if cloneName != "" {
					obj, err := ws.client.GetResource("", rule.Generation.Kind, rule.Generation.Clone.Namespace, rule.Generation.Clone.Name)
					if err != nil {
						logger.Error(err, fmt.Sprintf("source resource %s/%s/%s not found.", rule.Generation.Kind, rule.Generation.Clone.Namespace, rule.Generation.Clone.Name))
						continue
					}

					sourceObj, newResObj := stripNonPolicyFields(obj.Object, newRes.Object, logger)

					if _, err := gen.ValidateResourceWithPattern(logger, newResObj, sourceObj); err != nil {
						enqueueBool = true
						break
					}
				}
			}
		}
	}

	if enqueueBool {
		grName := resLabels["policy.kyverno.io/gr-name"]
		gr, err := ws.grLister.Get(grName)
		if err != nil {
			logger.Error(err, "failed to get generate request", "name", grName)
			return
		}
		ws.updateAnnotationInGR(gr, logger)
	}
}

func getGeneratedByResource(newRes *unstructured.Unstructured, resLabels map[string]string, client *client.Client, rule v1.Rule, logger logr.Logger) (v1.Rule, error) {
	var apiVersion, kind, name, namespace string
	sourceRequest := &v1beta1.AdmissionRequest{}
	kind = resLabels["kyverno.io/generated-by-kind"]
	name = resLabels["kyverno.io/generated-by-name"]
	if kind != "Namespace" {
		namespace = resLabels["kyverno.io/generated-by-namespace"]
	}
	obj, err := client.GetResource(apiVersion, kind, namespace, name)
	if err != nil {
		logger.Error(err, "source resource not found.")
		return rule, err
	}
	rawObj, err := json.Marshal(obj)
	if err != nil {
		logger.Error(err, "failed to marshal resource")
		return rule, err
	}
	sourceRequest.Object.Raw = rawObj
	sourceRequest.Operation = "CREATE"
	ctx := enginectx.NewContext()
	if err := ctx.AddRequest(sourceRequest); err != nil {
		logger.Error(err, "failed to load incoming request in context")
		return rule, err
	}
	if rule, err = variables.SubstituteAllInRule(logger, ctx, rule); err != nil {
		logger.Error(err, "variable substitution failed for rule %s", rule.Name)
		return rule, err
	}
	return rule, nil
}

//stripNonPolicyFields - remove feilds which get updated with each request by kyverno and are non policy fields
func stripNonPolicyFields(obj, newRes map[string]interface{}, logger logr.Logger) (map[string]interface{}, map[string]interface{}) {

	if metadata, found := obj["metadata"]; found {
		requiredMetadataInObj := make(map[string]interface{})
		if annotations, found := metadata.(map[string]interface{})["annotations"]; found {
			delete(annotations.(map[string]interface{}), "kubectl.kubernetes.io/last-applied-configuration")
			requiredMetadataInObj["annotations"] = annotations
		}

		if labels, found := metadata.(map[string]interface{})["labels"]; found {
			delete(labels.(map[string]interface{}), "generate.kyverno.io/clone-policy-name")
			requiredMetadataInObj["labels"] = labels
		}
		obj["metadata"] = requiredMetadataInObj
	}

	if metadata, found := newRes["metadata"]; found {
		requiredMetadataInNewRes := make(map[string]interface{})
		if annotations, found := metadata.(map[string]interface{})["annotations"]; found {
			requiredMetadataInNewRes["annotations"] = annotations
		}

		if labels, found := metadata.(map[string]interface{})["labels"]; found {
			requiredMetadataInNewRes["labels"] = labels
		}
		newRes["metadata"] = requiredMetadataInNewRes
	}

	if _, found := obj["status"]; found {
		delete(obj, "status")
	}

	if _, found := obj["spec"]; found {
		delete(obj["spec"].(map[string]interface{}), "tolerations")
	}

	if dataMap, found := obj["data"]; found {
		keyInData := make([]string, 0)
		switch dataMap.(type) {
		case map[string]interface{}:
			for k := range dataMap.(map[string]interface{}) {
				keyInData = append(keyInData, k)
			}
		}

		if len(keyInData) > 0 {
			for _, dataKey := range keyInData {
				originalResourceData := dataMap.(map[string]interface{})[dataKey]
				replaceData := strings.Replace(originalResourceData.(string), "\n", "", -1)
				dataMap.(map[string]interface{})[dataKey] = replaceData

				newResourceData := newRes["data"].(map[string]interface{})[dataKey]
				replacenewResourceData := strings.Replace(newResourceData.(string), "\n", "", -1)
				newRes["data"].(map[string]interface{})[dataKey] = replacenewResourceData
			}
		} else {
			logger.V(4).Info("data is not of type map[string]interface{}")
		}
	}

	return obj, newRes
}

//HandleDelete handles admission-requests for delete
func (ws *WebhookServer) handleDelete(request *v1beta1.AdmissionRequest) {
	logger := ws.log.WithValues("action", "generation", "uid", request.UID, "kind", request.Kind, "namespace", request.Namespace, "name", request.Name, "operation", request.Operation, "gvk", request.Kind.String())
	resource, err := enginutils.ConvertToUnstructured(request.OldObject.Raw)
	if err != nil {
		logger.Error(err, "failed to convert object resource to unstructured format")
	}

	resLabels := resource.GetLabels()
	if resLabels["app.kubernetes.io/managed-by"] == "kyverno" && resLabels["policy.kyverno.io/synchronize"] == "enable" && request.Operation == v1beta1.Delete {
		grName := resLabels["policy.kyverno.io/gr-name"]
		gr, err := ws.grLister.Get(grName)
		if err != nil {
			logger.Error(err, "failed to get generate request", "name", grName)
			return
		}
		ws.updateAnnotationInGR(gr, logger)
	}
}

func (ws *WebhookServer) deleteGR(logger logr.Logger, engineResponse *response.EngineResponse) {
	logger.V(4).Info("querying all generate requests")
	selector := labels.SelectorFromSet(labels.Set(map[string]string{
		"generate.kyverno.io/policy-name":        engineResponse.PolicyResponse.Policy,
		"generate.kyverno.io/resource-name":      engineResponse.PolicyResponse.Resource.Name,
		"generate.kyverno.io/resource-kind":      engineResponse.PolicyResponse.Resource.Kind,
		"generate.kyverno.io/resource-namespace": engineResponse.PolicyResponse.Resource.Namespace,
	}))

	grList, err := ws.grLister.List(selector)
	if err != nil {
		logger.Error(err, "failed to get generate request for the resource", "kind", engineResponse.PolicyResponse.Resource.Kind, "name", engineResponse.PolicyResponse.Resource.Name, "namespace", engineResponse.PolicyResponse.Resource.Namespace)
		return
	}

	for _, v := range grList {
		err := ws.kyvernoClient.KyvernoV1().GenerateRequests(config.KyvernoNamespace).Delete(contextdefault.TODO(), v.GetName(), metav1.DeleteOptions{})
		if err != nil {
			logger.Error(err, "failed to update gr")
		}
	}
}

func applyGenerateRequest(gnGenerator generate.GenerateRequests, userRequestInfo kyverno.RequestInfo,
	action v1beta1.Operation, engineResponses ...*response.EngineResponse) (failedGenerateRequest []generateRequestResponse) {

	for _, er := range engineResponses {
		gr := transform(userRequestInfo, er)
		if err := gnGenerator.Apply(gr, action); err != nil {
			failedGenerateRequest = append(failedGenerateRequest, generateRequestResponse{gr: gr, err: err})
		}
	}

	return
}

func transform(userRequestInfo kyverno.RequestInfo, er *response.EngineResponse) kyverno.GenerateRequestSpec {
	gr := kyverno.GenerateRequestSpec{
		Policy: er.PolicyResponse.Policy,
		Resource: kyverno.ResourceSpec{
			Kind:       er.PolicyResponse.Resource.Kind,
			Namespace:  er.PolicyResponse.Resource.Namespace,
			Name:       er.PolicyResponse.Resource.Name,
			APIVersion: er.PolicyResponse.Resource.APIVersion,
		},
		Context: kyverno.GenerateRequestContext{
			UserRequestInfo: userRequestInfo,
		},
	}

	return gr
}

type generateStats struct {
	resp *response.EngineResponse
}

func (gs generateStats) PolicyName() string {
	return gs.resp.PolicyResponse.Policy
}

func (gs generateStats) UpdateStatus(status kyverno.PolicyStatus) kyverno.PolicyStatus {
	if reflect.DeepEqual(response.EngineResponse{}, gs.resp) {
		return status
	}

	var nameToRule = make(map[string]v1.RuleStats)
	for _, rule := range status.Rules {
		nameToRule[rule.Name] = rule
	}

	for _, rule := range gs.resp.PolicyResponse.Rules {
		ruleStat := nameToRule[rule.Name]
		ruleStat.Name = rule.Name

		averageOver := int64(ruleStat.AppliedCount + ruleStat.FailedCount)
		ruleStat.ExecutionTime = updateAverageTime(
			rule.ProcessingTime,
			ruleStat.ExecutionTime,
			averageOver).String()

		if rule.Success {
			status.RulesAppliedCount++
			ruleStat.AppliedCount++
		} else {
			status.RulesFailedCount++
			ruleStat.FailedCount++
		}

		nameToRule[rule.Name] = ruleStat
	}

	var policyAverageExecutionTime time.Duration
	var ruleStats = make([]v1.RuleStats, 0, len(nameToRule))
	for _, ruleStat := range nameToRule {
		executionTime, err := time.ParseDuration(ruleStat.ExecutionTime)
		if err == nil {
			policyAverageExecutionTime += executionTime
		}
		ruleStats = append(ruleStats, ruleStat)
	}

	sort.Slice(ruleStats, func(i, j int) bool {
		return ruleStats[i].Name < ruleStats[j].Name
	})

	status.AvgExecutionTime = policyAverageExecutionTime.String()
	status.Rules = ruleStats

	return status
}

func updateAverageTime(newTime time.Duration, oldAverageTimeString string, averageOver int64) time.Duration {
	if averageOver == 0 {
		return newTime
	}
	oldAverageExecutionTime, _ := time.ParseDuration(oldAverageTimeString)
	numerator := (oldAverageExecutionTime.Nanoseconds() * averageOver) + newTime.Nanoseconds()
	denominator := averageOver + 1
	newAverageTimeInNanoSeconds := numerator / denominator
	return time.Duration(newAverageTimeInNanoSeconds) * time.Nanosecond
}

type generateRequestResponse struct {
	gr  v1.GenerateRequestSpec
	err error
}

func (resp generateRequestResponse) info() string {
	return strings.Join([]string{resp.gr.Resource.Kind, resp.gr.Resource.Namespace, resp.gr.Resource.Name}, "/")
}

func (resp generateRequestResponse) error() string {
	return resp.err.Error()
}

func failedEvents(err error, gr kyverno.GenerateRequestSpec, resource unstructured.Unstructured) []event.Info {
	re := event.Info{}
	re.Kind = resource.GetKind()
	re.Namespace = resource.GetNamespace()
	re.Name = resource.GetName()
	re.Reason = event.PolicyFailed.String()
	re.Source = event.GeneratePolicyController
	re.Message = fmt.Sprintf("policy %s failed to apply: %v", gr.Policy, err)

	return []event.Info{re}
}<|MERGE_RESOLUTION|>--- conflicted
+++ resolved
@@ -41,10 +41,7 @@
 	logger.V(4).Info("incoming request")
 
 	var engineResponses []*response.EngineResponse
-<<<<<<< HEAD
-=======
 	var triggeredGeneratePolicies []kyverno.ClusterPolicy
->>>>>>> 8eb1d4c7
 	if (request.Operation == v1beta1.Create || request.Operation == v1beta1.Update) && len(policies) != 0 {
 		// convert RAW to unstructured
 		new, old, err := kyvernoutils.ExtractResources(nil, request)
@@ -205,10 +202,7 @@
 		logger.Error(err, "failed to get policy from kyverno client.", "policy name", policyName)
 		return
 	}
-<<<<<<< HEAD
-=======
-
->>>>>>> 8eb1d4c7
+
 	for _, rule := range policy.Spec.Rules {
 		if rule.Generation.Kind == targetSourceKind && rule.Generation.Name == targetSourceName {
 			updatedRule, err := getGeneratedByResource(newRes, resLabels, ws.client, rule, logger)
