package leaderelection

import (
	"context"
	"os"
	"sync/atomic"
	"time"

	"github.com/go-logr/logr"
	"github.com/pkg/errors"
	"k8s.io/client-go/kubernetes"
	"k8s.io/client-go/tools/leaderelection"
	"k8s.io/client-go/tools/leaderelection/resourcelock"
)

type Interface interface {
	// Run is a blocking call that runs a leader election
	Run(ctx context.Context)

	// ID returns this instances unique identifier
	ID() string

	// Name returns the name of the leader election
	Name() string

	// Namespace is the Kubernetes namespace used to coordinate the leader election
	Namespace() string

	// IsLeader indicates if this instance is the leader
	IsLeader() bool

	// GetLeader returns the leader ID
	GetLeader() string
}

type config struct {
	name              string
	namespace         string
	startWork         func(context.Context)
	stopWork          func()
	kubeClient        kubernetes.Interface
	lock              resourcelock.Interface
	leaderElectionCfg leaderelection.LeaderElectionConfig
	leaderElector     *leaderelection.LeaderElector
	isLeader          int64
	log               logr.Logger
}

<<<<<<< HEAD
func New(name, namespace string, kubeClient kubernetes.Interface, id string, startWork func(context.Context), stopWork func(), log logr.Logger) (Interface, error) {
=======
func New(log logr.Logger, name, namespace string, kubeClient kubernetes.Interface, id string, startWork func(context.Context), stopWork func()) (Interface, error) {
>>>>>>> 90a62e76
	lock, err := resourcelock.New(
		resourcelock.LeasesResourceLock,
		namespace,
		name,
		kubeClient.CoreV1(),
		kubeClient.CoordinationV1(),
		resourcelock.ResourceLockConfig{
			Identity: id,
		},
	)
	if err != nil {
		return nil, errors.Wrapf(err, "error initializing resource lock: %s/%s", namespace, name)
	}
	e := &config{
		name:       name,
		namespace:  namespace,
		kubeClient: kubeClient,
		lock:       lock,
		startWork:  startWork,
		stopWork:   stopWork,
		log:        log.WithValues("id", lock.Identity()),
	}
	e.leaderElectionCfg = leaderelection.LeaderElectionConfig{
		Lock:            e.lock,
		ReleaseOnCancel: true,
		LeaseDuration:   15 * time.Second,
		RenewDeadline:   10 * time.Second,
		RetryPeriod:     2 * time.Second,
		Callbacks: leaderelection.LeaderCallbacks{
			OnStartedLeading: func(ctx context.Context) {
				atomic.StoreInt64(&e.isLeader, 1)
				e.log.Info("started leading")
				if e.startWork != nil {
					e.startWork(ctx)
				}
			},
			OnStoppedLeading: func() {
				atomic.StoreInt64(&e.isLeader, 0)
				e.log.Info("leadership lost, stopped leading")
				if e.stopWork != nil {
					e.stopWork()
				}
			},
			OnNewLeader: func(identity string) {
				if identity == e.lock.Identity() {
					e.log.Info("still leading")
				} else {
					e.log.Info("another instance has been elected as leader", "leader", identity)
				}
			},
		},
	}
	e.leaderElector, err = leaderelection.NewLeaderElector(e.leaderElectionCfg)
	if err != nil {
		e.log.Error(err, "failed to create leaderElector")
		os.Exit(1)
	}
	if e.leaderElectionCfg.WatchDog != nil {
		e.leaderElectionCfg.WatchDog.SetLeaderElection(e.leaderElector)
	}
	return e, nil
}

func (e *config) Name() string {
	return e.name
}

func (e *config) Namespace() string {
	return e.namespace
}

func (e *config) ID() string {
	return e.lock.Identity()
}

func (e *config) IsLeader() bool {
	return atomic.LoadInt64(&e.isLeader) == 1
}

func (e *config) GetLeader() string {
	return e.leaderElector.GetLeader()
}

func (e *config) Run(ctx context.Context) {
	e.leaderElector.Run(ctx)
}<|MERGE_RESOLUTION|>--- conflicted
+++ resolved
@@ -46,11 +46,7 @@
 	log               logr.Logger
 }
 
-<<<<<<< HEAD
-func New(name, namespace string, kubeClient kubernetes.Interface, id string, startWork func(context.Context), stopWork func(), log logr.Logger) (Interface, error) {
-=======
 func New(log logr.Logger, name, namespace string, kubeClient kubernetes.Interface, id string, startWork func(context.Context), stopWork func()) (Interface, error) {
->>>>>>> 90a62e76
 	lock, err := resourcelock.New(
 		resourcelock.LeasesResourceLock,
 		namespace,
