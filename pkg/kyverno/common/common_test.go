--- conflicted
+++ resolved
@@ -100,11 +100,7 @@
 	for _, tc := range testcases {
 		policyArray, _ := ut.GetPolicy(tc.policy)
 		resourceArray, _ := GetResource(tc.resource)
-<<<<<<< HEAD
-		ApplyPolicyOnResource(policyArray[0], resourceArray[0], "", false, nil, false, tc.namespaceSelectorMap, false, rc, false, nil)
-=======
-		ApplyPolicyOnResource(policyArray[0], resourceArray[0], "", false, nil, v1.RequestInfo{}, false, tc.namespaceSelectorMap, false, rc, false)
->>>>>>> 8d245822
+		ApplyPolicyOnResource(policyArray[0], resourceArray[0], "", false, nil, v1.RequestInfo{}, false, tc.namespaceSelectorMap, false, rc, false, nil)
 		assert.Equal(t, int64(rc.Pass), int64(tc.result.Pass))
 		assert.Equal(t, int64(rc.Fail), int64(tc.result.Fail))
 		// TODO: autogen rules seem to not be present when autogen internals is disabled
