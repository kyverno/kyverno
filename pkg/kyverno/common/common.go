package common

import (
	"bufio"
	"bytes"
	"encoding/json"
	"fmt"
	"io"
	"io/ioutil"
	"net/http"
	"os"
	"path/filepath"
	"reflect"
	"strings"

	"github.com/kyverno/kyverno/pkg/autogen"
	"github.com/kyverno/kyverno/pkg/engine/variables"

	jsonpatch "github.com/evanphx/json-patch/v5"
	"github.com/go-git/go-billy/v5"
	"github.com/go-logr/logr"
	v1 "github.com/kyverno/kyverno/api/kyverno/v1"
	report "github.com/kyverno/kyverno/api/policyreport/v1alpha2"
	client "github.com/kyverno/kyverno/pkg/dclient"
	"github.com/kyverno/kyverno/pkg/engine"
	"github.com/kyverno/kyverno/pkg/engine/context"
	"github.com/kyverno/kyverno/pkg/engine/response"
	ut "github.com/kyverno/kyverno/pkg/engine/utils"
	"github.com/kyverno/kyverno/pkg/generate"
	sanitizederror "github.com/kyverno/kyverno/pkg/kyverno/sanitizedError"
	"github.com/kyverno/kyverno/pkg/kyverno/store"
	"github.com/kyverno/kyverno/pkg/policymutation"
	"github.com/kyverno/kyverno/pkg/policyreport"
	"github.com/kyverno/kyverno/pkg/utils"
	yamlv2 "gopkg.in/yaml.v2"
	"k8s.io/apimachinery/pkg/apis/meta/v1/unstructured"
	"k8s.io/apimachinery/pkg/runtime"
	"k8s.io/apimachinery/pkg/util/yaml"
	"sigs.k8s.io/controller-runtime/pkg/log"
	k8syaml "sigs.k8s.io/yaml"
)

type ResultCounts struct {
	Pass  int
	Fail  int
	Warn  int
	Error int
	Skip  int
}
type Policy struct {
	Name      string     `json:"name"`
	Resources []Resource `json:"resources"`
	Rules     []Rule     `json:"rules"`
}

type Rule struct {
	Name   string            `json:"name"`
	Values map[string]string `json:"values"`
}

type Values struct {
	Policies           []Policy            `json:"policies"`
	GlobalValues       map[string]string   `json:"globalValues"`
	NamespaceSelectors []NamespaceSelector `json:"namespaceSelector"`
}

type Resource struct {
	Name   string            `json:"name"`
	Values map[string]string `json:"values"`
}

type NamespaceSelector struct {
	Name   string            `json:"name"`
	Labels map[string]string `json:"labels"`
}

// HasVariables - check for variables in the policy
func HasVariables(policy v1.PolicyInterface) [][]string {
	policyRaw, _ := json.Marshal(policy)
	matches := variables.RegexVariables.FindAllStringSubmatch(string(policyRaw), -1)
	return matches
}

// GetPolicies - Extracting the policies from multiple YAML
func GetPolicies(paths []string) (policies []v1.PolicyInterface, errors []error) {
	for _, path := range paths {
		log.Log.V(5).Info("reading policies", "path", path)

		var (
			fileDesc os.FileInfo
			err      error
		)

		isHTTPPath := IsHTTPRegex.MatchString(path)

		// path clean and retrieving file info can be possible if it's not an HTTP URL
		if !isHTTPPath {
			path = filepath.Clean(path)
			fileDesc, err = os.Stat(path)
			if err != nil {
				err := fmt.Errorf("failed to process %v: %v", path, err.Error())
				errors = append(errors, err)
				continue
			}
		}

		// apply file from a directory is possible only if the path is not HTTP URL
		if !isHTTPPath && fileDesc.IsDir() {
			files, err := ioutil.ReadDir(path)
			if err != nil {
				err := fmt.Errorf("failed to process %v: %v", path, err.Error())
				errors = append(errors, err)
				continue
			}

			listOfFiles := make([]string, 0)
			for _, file := range files {
				ext := filepath.Ext(file.Name())
				if ext == "" || ext == ".yaml" || ext == ".yml" {
					listOfFiles = append(listOfFiles, filepath.Join(path, file.Name()))
				}
			}

			policiesFromDir, errorsFromDir := GetPolicies(listOfFiles)
			errors = append(errors, errorsFromDir...)
			policies = append(policies, policiesFromDir...)

		} else {
			var fileBytes []byte
			if isHTTPPath {
				// We accept here that a random URL might be called based on user provided input.
				resp, err := http.Get(path) // #nosec
				if err != nil {
					err := fmt.Errorf("failed to process %v: %v", path, err.Error())
					errors = append(errors, err)
					continue
				}
				defer resp.Body.Close()

				if resp.StatusCode != http.StatusOK {
					err := fmt.Errorf("failed to process %v: %v", path, err.Error())
					errors = append(errors, err)
					continue
				}

				fileBytes, err = ioutil.ReadAll(resp.Body)
				if err != nil {
					err := fmt.Errorf("failed to process %v: %v", path, err.Error())
					errors = append(errors, err)
					continue
				}
			} else {
				path = filepath.Clean(path)
				// We accept the risk of including a user provided file here.
				fileBytes, err = ioutil.ReadFile(path) // #nosec G304
				if err != nil {
					err := fmt.Errorf("failed to process %v: %v", path, err.Error())
					errors = append(errors, err)
					continue
				}
			}

			policiesFromFile, errFromFile := utils.GetPolicy(fileBytes)
			if errFromFile != nil {
				err := fmt.Errorf("failed to process %s: %v", path, errFromFile.Error())
				errors = append(errors, err)
				continue
			}

			policies = append(policies, policiesFromFile...)
		}
	}

	log.Log.V(3).Info("read policies", "policies", len(policies), "errors", len(errors))
	return policies, errors
}

// MutatePolicy - applies mutation to a policy
func MutatePolicy(policy v1.PolicyInterface, logger logr.Logger) (v1.PolicyInterface, error) {
	patches, _ := policymutation.GenerateJSONPatchesForDefaults(policy, logger)
	if len(patches) == 0 {
		return policy, nil
	}
	patch, err := jsonpatch.DecodePatch(patches)
	if err != nil {
		return nil, sanitizederror.NewWithError(fmt.Sprintf("failed to decode patch for %s policy", policy.GetName()), err)
	}
	policyBytes, _ := json.Marshal(policy)
	if err != nil {
		return nil, sanitizederror.NewWithError(fmt.Sprintf("failed to marshal %s policy", policy.GetName()), err)
	}
	modifiedPolicy, err := patch.Apply(policyBytes)
	if err != nil {
		return nil, sanitizederror.NewWithError(fmt.Sprintf("failed to apply %s policy", policy.GetName()), err)
	}
	var p v1.ClusterPolicy
	err = json.Unmarshal(modifiedPolicy, &p)
	if err != nil {
		return nil, sanitizederror.NewWithError(fmt.Sprintf("failed to unmarshal %s policy", policy.GetName()), err)
	}

	return &p, nil
}

// GetCRDs - Extracting the crds from multiple YAML
func GetCRDs(paths []string) (unstructuredCrds []*unstructured.Unstructured, err error) {
	unstructuredCrds = make([]*unstructured.Unstructured, 0)
	for _, path := range paths {
		path = filepath.Clean(path)

		fileDesc, err := os.Stat(path)
		if err != nil {
			return nil, err
		}

		if fileDesc.IsDir() {
			files, err := ioutil.ReadDir(path)
			if err != nil {
				return nil, sanitizederror.NewWithError(fmt.Sprintf("failed to parse %v", path), err)
			}

			listOfFiles := make([]string, 0)
			for _, file := range files {
				listOfFiles = append(listOfFiles, filepath.Join(path, file.Name()))
			}

			policiesFromDir, err := GetCRDs(listOfFiles)
			if err != nil {
				return nil, sanitizederror.NewWithError(fmt.Sprintf("failed to extract crds from %v", listOfFiles), err)
			}

			unstructuredCrds = append(unstructuredCrds, policiesFromDir...)
		} else {
			getCRDs, err := GetCRD(path)
			if err != nil {
				fmt.Printf("\nError: failed to extract crds from %s.  \nCause: %s\n", path, err)
				os.Exit(2)
			}
			unstructuredCrds = append(unstructuredCrds, getCRDs...)
		}
	}
	return unstructuredCrds, nil
}

// GetCRD - Extracts crds from a YAML
func GetCRD(path string) (unstructuredCrds []*unstructured.Unstructured, err error) {
	path = filepath.Clean(path)
	unstructuredCrds = make([]*unstructured.Unstructured, 0)
	// We accept the risk of including a user provided file here.
	yamlbytes, err := ioutil.ReadFile(path) // #nosec G304
	if err != nil {
		return nil, err
	}

	buf := bytes.NewBuffer(yamlbytes)
	reader := yaml.NewYAMLReader(bufio.NewReader(buf))

	for {
		// Read one YAML document at a time, until io.EOF is returned
		b, err := reader.Read()
		if err == io.EOF || len(b) == 0 {
			break
		} else if err != nil {
			fmt.Printf("\nError: unable to read crd from %s. Cause: %s\n", path, err)
			os.Exit(2)
		}
		var u unstructured.Unstructured
		err = k8syaml.Unmarshal(b, &u)
		if err != nil {
			return nil, err
		}
		unstructuredCrds = append(unstructuredCrds, &u)
	}

	return unstructuredCrds, nil
}

// IsInputFromPipe - check if input is passed using pipe
func IsInputFromPipe() bool {
	fileInfo, _ := os.Stdin.Stat()
	return fileInfo.Mode()&os.ModeCharDevice == 0
}

// RemoveDuplicateAndObjectVariables - remove duplicate variables
func RemoveDuplicateAndObjectVariables(matches [][]string) string {
	var variableStr string
	for _, m := range matches {
		for _, v := range m {
			foundVariable := strings.Contains(variableStr, v)
			if !foundVariable {
				if !strings.Contains(v, "request.object") && !strings.Contains(v, "element") && v == "elementIndex" {
					variableStr = variableStr + " " + v
				}
			}
		}
	}
	return variableStr
}

func GetVariable(variablesString, valuesFile string, fs billy.Filesystem, isGit bool, policyResourcePath string) (map[string]string, map[string]string, map[string]map[string]Resource, map[string]map[string]string, error) {
	valuesMapResource := make(map[string]map[string]Resource)
	valuesMapRule := make(map[string]map[string]Rule)
	namespaceSelectorMap := make(map[string]map[string]string)
	variables := make(map[string]string)
	globalValMap := make(map[string]string)
	reqObjVars := ""

	var yamlFile []byte
	var err error
	if variablesString != "" {
		kvpairs := strings.Split(strings.Trim(variablesString, " "), ",")
		for _, kvpair := range kvpairs {
			kvs := strings.Split(strings.Trim(kvpair, " "), "=")
			if strings.Contains(kvs[0], "request.object") {
				if !strings.Contains(reqObjVars, kvs[0]) {
					reqObjVars = reqObjVars + "," + kvs[0]
				}
				continue
			}

			variables[strings.Trim(kvs[0], " ")] = strings.Trim(kvs[1], " ")
		}
	}

	if valuesFile != "" {
		if isGit {
			filep, err := fs.Open(filepath.Join(policyResourcePath, valuesFile))
			if err != nil {
				fmt.Printf("Unable to open variable file: %s. error: %s", valuesFile, err)
			}
			yamlFile, err = ioutil.ReadAll(filep)
			if err != nil {
				fmt.Printf("Unable to read variable files: %s. error: %s \n", filep, err)
			}
		} else {
			// We accept the risk of including a user provided file here.
			yamlFile, err = ioutil.ReadFile(filepath.Join(policyResourcePath, valuesFile)) // #nosec G304
			if err != nil {
				fmt.Printf("\n Unable to open variable file: %s. error: %s \n", valuesFile, err)
			}
		}

		if err != nil {
			return variables, globalValMap, valuesMapResource, namespaceSelectorMap, sanitizederror.NewWithError("unable to read yaml", err)
		}

		valuesBytes, err := yaml.ToJSON(yamlFile)
		if err != nil {
			return variables, globalValMap, valuesMapResource, namespaceSelectorMap, sanitizederror.NewWithError("failed to convert json", err)
		}

		values := &Values{}
		if err := json.Unmarshal(valuesBytes, values); err != nil {
			return variables, globalValMap, valuesMapResource, namespaceSelectorMap, sanitizederror.NewWithError("failed to decode yaml", err)
		}

		globalValMap = values.GlobalValues

		for _, p := range values.Policies {
			resourceMap := make(map[string]Resource)
			for _, r := range p.Resources {
				if val, ok := r.Values["request.operation"]; ok {
					if val == "" {
						r.Values["request.operation"] = "CREATE"
						log.Log.V(3).Info("No request.operation found, defaulting it to CREATE", "policy", p.Name)
					}
				} else {
					if r.Values == nil {
						r.Values = make(map[string]string)
					}
					r.Values["request.operation"] = "CREATE"
					log.Log.V(3).Info("No request.operation found, defaulting it to CREATE", "policy", p.Name)
				}
				for variableInFile := range r.Values {
					if strings.Contains(variableInFile, "request.object") {
						if !strings.Contains(reqObjVars, variableInFile) {
							reqObjVars = reqObjVars + "," + variableInFile
						}
						delete(r.Values, variableInFile)
						continue
					}
				}
				resourceMap[r.Name] = r
			}
			valuesMapResource[p.Name] = resourceMap

			if p.Rules != nil {
				ruleMap := make(map[string]Rule)
				for _, r := range p.Rules {
					ruleMap[r.Name] = r
				}
				valuesMapRule[p.Name] = ruleMap
			}
		}

		for _, n := range values.NamespaceSelectors {
			namespaceSelectorMap[n.Name] = n.Labels
		}
	}

	if reqObjVars != "" {
		fmt.Printf(("\nNOTICE: request.object.* variables are automatically parsed from the supplied resource. Ignoring value of variables `%v`.\n"), reqObjVars)
	}

	storePolicies := make([]store.Policy, 0)
	for policyName, ruleMap := range valuesMapRule {
		storeRules := make([]store.Rule, 0)
		for _, rule := range ruleMap {
			storeRules = append(storeRules, store.Rule{
				Name:   rule.Name,
				Values: rule.Values,
			})
		}
		storePolicies = append(storePolicies, store.Policy{
			Name:  policyName,
			Rules: storeRules,
		})
	}

	store.SetContext(store.Context{
		Policies: storePolicies,
	})

	return variables, globalValMap, valuesMapResource, namespaceSelectorMap, nil
}

// MutatePolicies - function to apply mutation on policies
func MutatePolicies(policies []v1.PolicyInterface) ([]v1.PolicyInterface, error) {
	newPolicies := make([]v1.PolicyInterface, 0)
	logger := log.Log.WithName("apply")

	for _, policy := range policies {
		p, err := MutatePolicy(policy, logger)
		if err != nil {
			if !sanitizederror.IsErrorSanitized(err) {
				return nil, sanitizederror.NewWithError("failed to mutate policy.", err)
			}
			return nil, err
		}
		newPolicies = append(newPolicies, p)
	}
	return newPolicies, nil
}

// ApplyPolicyOnResource - function to apply policy on resource
func ApplyPolicyOnResource(policy v1.PolicyInterface, resource *unstructured.Unstructured,
	mutateLogPath string, mutateLogPathIsDir bool, variables map[string]string, userInfo v1.RequestInfo, policyReport bool,
	namespaceSelectorMap map[string]map[string]string, stdin bool, rc *ResultCounts,
	printPatchResource bool, ruleToCloneSourceResource map[string]string) ([]*response.EngineResponse, policyreport.Info, error) {

	var engineResponses []*response.EngineResponse
	namespaceLabels := make(map[string]string)
	operationIsDelete := false

	if variables["request.operation"] == "DELETE" {
		operationIsDelete = true
	}

	policyWithNamespaceSelector := false
OuterLoop:
	for _, p := range autogen.ComputeRules(policy) {
		if p.MatchResources.ResourceDescription.NamespaceSelector != nil ||
			p.ExcludeResources.ResourceDescription.NamespaceSelector != nil {
			policyWithNamespaceSelector = true
			break
		}
		for _, m := range p.MatchResources.Any {
			if m.ResourceDescription.NamespaceSelector != nil {
				policyWithNamespaceSelector = true
				break OuterLoop
			}
		}
		for _, m := range p.MatchResources.All {
			if m.ResourceDescription.NamespaceSelector != nil {
				policyWithNamespaceSelector = true
				break OuterLoop
			}
		}
		for _, e := range p.ExcludeResources.Any {
			if e.ResourceDescription.NamespaceSelector != nil {
				policyWithNamespaceSelector = true
				break OuterLoop
			}
		}
		for _, e := range p.ExcludeResources.All {
			if e.ResourceDescription.NamespaceSelector != nil {
				policyWithNamespaceSelector = true
				break OuterLoop
			}
		}
	}

	if policyWithNamespaceSelector {
		resourceNamespace := resource.GetNamespace()
		namespaceLabels = namespaceSelectorMap[resource.GetNamespace()]
		if resourceNamespace != "default" && len(namespaceLabels) < 1 {
			return engineResponses, policyreport.Info{}, sanitizederror.NewWithError(fmt.Sprintf("failed to get namespace labels for resource %s. use --values-file flag to pass the namespace labels", resource.GetName()), nil)
		}
	}

	resPath := fmt.Sprintf("%s/%s/%s", resource.GetNamespace(), resource.GetKind(), resource.GetName())
	log.Log.V(3).Info("applying policy on resource", "policy", policy.GetName(), "resource", resPath)

	resourceRaw, err := resource.MarshalJSON()
	if err != nil {
		log.Log.Error(err, "failed to marshal resource")
	}

	updated_resource, err := ut.ConvertToUnstructured(resourceRaw)
	if err != nil {
		log.Log.Error(err, "unable to convert raw resource to unstructured")
	}
	ctx := context.NewContext()

	if operationIsDelete {
		err = context.AddOldResource(ctx, resourceRaw)
	} else {
		err = context.AddResource(ctx, resourceRaw)
	}

	if err != nil {
		log.Log.Error(err, "failed to load resource in context")
	}

	for key, value := range variables {
		err = ctx.AddVariable(key, value)
		if err != nil {
			log.Log.Error(err, "failed to add variable to context")
		}
	}

	if err := ctx.AddImageInfos(resource); err != nil {
		if err != nil {
			log.Log.Error(err, "failed to add image variables to context")
		}
	}

	if err := context.MutateResourceWithImageInfo(resourceRaw, ctx); err != nil {
		log.Log.Error(err, "failed to add image variables to context")
	}
	mutateResponse := engine.Mutate(&engine.PolicyContext{Policy: policy, NewResource: *updated_resource, JSONContext: ctx, NamespaceLabels: namespaceLabels})
	if mutateResponse != nil {
		engineResponses = append(engineResponses, mutateResponse)
	}

	err = processMutateEngineResponse(policy, mutateResponse, resPath, rc, mutateLogPath, stdin, mutateLogPathIsDir, resource.GetName(), printPatchResource)
	if err != nil {
		if !sanitizederror.IsErrorSanitized(err) {
			return engineResponses, policyreport.Info{}, sanitizederror.NewWithError("failed to print mutated result", err)
		}
	}

	if resource.GetKind() == "Pod" && len(resource.GetOwnerReferences()) > 0 {
		if policy.HasAutoGenAnnotation() {
			annotations := policy.GetAnnotations()
			if _, ok := annotations[v1.PodControllersAnnotation]; ok {
				delete(annotations, v1.PodControllersAnnotation)
				policy.SetAnnotations(annotations)
			}
		}
	}

	var policyHasValidate bool
	for _, rule := range autogen.ComputeRules(policy) {
		if rule.HasValidate() {
			policyHasValidate = true
		}
	}

	var info policyreport.Info
	var validateResponse *response.EngineResponse
	if policyHasValidate {
		policyCtx := &engine.PolicyContext{Policy: policy, NewResource: mutateResponse.PatchedResource, JSONContext: ctx, NamespaceLabels: namespaceLabels, AdmissionInfo: userInfo}
		validateResponse = engine.Validate(policyCtx)
		info = ProcessValidateEngineResponse(policy, validateResponse, resPath, rc, policyReport)
	}
	if validateResponse != nil {
		engineResponses = append(engineResponses, validateResponse)
	}

	var policyHasGenerate bool
	for _, rule := range autogen.ComputeRules(policy) {
		if rule.HasGenerate() {
			policyHasGenerate = true
		}
	}

	if policyHasGenerate {
		policyContext := &engine.PolicyContext{
			NewResource:      *resource,
			Policy:           policy,
			ExcludeGroupRole: []string{},
			ExcludeResourceFunc: func(s1, s2, s3 string) bool {
				return false
			},
			JSONContext:     ctx,
			NamespaceLabels: namespaceLabels,
		}
		generateResponse := engine.Generate(policyContext)
		if generateResponse != nil {
			newRuleResponse, err := handleGeneratePolicy(generateResponse, *policyContext, ruleToCloneSourceResource)
			if err != nil {
				log.Log.Error(err, "failed to apply generate policy")
			} else {
				generateResponse.PolicyResponse.Rules = newRuleResponse
			}
			engineResponses = append(engineResponses, generateResponse)
		}
		processGenerateEngineResponse(policy, generateResponse, resPath, rc)
	}

	return engineResponses, info, nil
}

// PrintMutatedOutput - function to print output in provided file or directory
func PrintMutatedOutput(mutateLogPath string, mutateLogPathIsDir bool, yaml string, fileName string) error {
	var f *os.File
	var err error
	yaml = yaml + ("\n---\n\n")

	mutateLogPath = filepath.Clean(mutateLogPath)
	if !mutateLogPathIsDir {
		// truncation for the case when mutateLogPath is a file (not a directory) is handled under pkg/kyverno/apply/test_command.go
		f, err = os.OpenFile(mutateLogPath, os.O_APPEND|os.O_WRONLY, 0600) // #nosec G304
	} else {
		f, err = os.OpenFile(mutateLogPath+"/"+fileName+".yaml", os.O_CREATE|os.O_WRONLY, 0600) // #nosec G304
	}

	if err != nil {
		return err
	}
	if _, err := f.Write([]byte(yaml)); err != nil {
		closeErr := f.Close()
		if closeErr != nil {
			log.Log.Error(closeErr, "failed to close file")
		}
		return err
	}
	if err := f.Close(); err != nil {
		return err
	}

	return nil
}

// GetPoliciesFromPaths - get policies according to the resource path
func GetPoliciesFromPaths(fs billy.Filesystem, dirPath []string, isGit bool, policyResourcePath string) (policies []v1.PolicyInterface, err error) {
	var errors []error
	if isGit {
		for _, pp := range dirPath {
			filep, err := fs.Open(filepath.Join(policyResourcePath, pp))
			if err != nil {
				fmt.Printf("Error: file not available with path %s: %v", filep.Name(), err.Error())
				continue
			}
			bytes, err := ioutil.ReadAll(filep)
			if err != nil {
				fmt.Printf("Error: failed to read file %s: %v", filep.Name(), err.Error())
				continue
			}
			policyBytes, err := yaml.ToJSON(bytes)
			if err != nil {
				fmt.Printf("failed to convert to JSON: %v", err)
				continue
			}
			policiesFromFile, errFromFile := utils.GetPolicy(policyBytes)
			if errFromFile != nil {
				err := fmt.Errorf("failed to process : %v", errFromFile.Error())
				errors = append(errors, err)
				continue
			}
			policies = append(policies, policiesFromFile...)
		}
	} else {
		if len(dirPath) > 0 && dirPath[0] == "-" {
			if IsInputFromPipe() {
				policyStr := ""
				scanner := bufio.NewScanner(os.Stdin)
				for scanner.Scan() {
					policyStr = policyStr + scanner.Text() + "\n"
				}
				yamlBytes := []byte(policyStr)
				policies, err = utils.GetPolicy(yamlBytes)
				if err != nil {
					return nil, sanitizederror.NewWithError("failed to extract the resources", err)
				}
			}
		} else {
			var errors []error
			policies, errors = GetPolicies(dirPath)
			if len(policies) == 0 {
				if len(errors) > 0 {
					return nil, sanitizederror.NewWithErrors("failed to read file", errors)
				}
				return nil, sanitizederror.New(fmt.Sprintf("no file found in paths %v", dirPath))
			}
			if len(errors) > 0 && log.Log.V(1).Enabled() {
				fmt.Printf("ignoring errors: \n")
				for _, e := range errors {
					fmt.Printf("    %v \n", e.Error())
				}
			}
		}
	}
	return
}

// GetResourceAccordingToResourcePath - get resources according to the resource path
func GetResourceAccordingToResourcePath(fs billy.Filesystem, resourcePaths []string,
	cluster bool, policies []v1.PolicyInterface, dClient *client.Client, namespace string, policyReport bool, isGit bool, policyResourcePath string) (resources []*unstructured.Unstructured, err error) {
	if isGit {
		resources, err = GetResourcesWithTest(fs, policies, resourcePaths, isGit, policyResourcePath)
		if err != nil {
			return nil, sanitizederror.NewWithError("failed to extract the resources", err)
		}
	} else {
		if len(resourcePaths) > 0 && resourcePaths[0] == "-" {
			if IsInputFromPipe() {
				resourceStr := ""
				scanner := bufio.NewScanner(os.Stdin)
				for scanner.Scan() {
					resourceStr = resourceStr + scanner.Text() + "\n"
				}

				yamlBytes := []byte(resourceStr)
				resources, err = GetResource(yamlBytes)
				if err != nil {
					return nil, sanitizederror.NewWithError("failed to extract the resources", err)
				}
			}
		} else {
			if len(resourcePaths) > 0 {
				fileDesc, err := os.Stat(resourcePaths[0])
				if err != nil {
					return nil, err
				}
				if fileDesc.IsDir() {

					files, err := ioutil.ReadDir(resourcePaths[0])
					if err != nil {
						return nil, sanitizederror.NewWithError(fmt.Sprintf("failed to parse %v", resourcePaths[0]), err)
					}
					listOfFiles := make([]string, 0)
					for _, file := range files {
						ext := filepath.Ext(file.Name())
						if ext == ".yaml" || ext == ".yml" {
							listOfFiles = append(listOfFiles, filepath.Join(resourcePaths[0], file.Name()))
						}
					}
					resourcePaths = listOfFiles
				}
			}

			resources, err = GetResources(policies, resourcePaths, dClient, cluster, namespace, policyReport)
			if err != nil {
				return resources, err
			}
		}
	}
	return resources, err
}

func ProcessValidateEngineResponse(policy v1.PolicyInterface, validateResponse *response.EngineResponse, resPath string, rc *ResultCounts, policyReport bool) policyreport.Info {
	var violatedRules []v1.ViolatedRule

	printCount := 0
	for _, policyRule := range autogen.ComputeRules(policy) {
		ruleFoundInEngineResponse := false
		if !policyRule.HasValidate() {
			continue
		}

		for i, valResponseRule := range validateResponse.PolicyResponse.Rules {
			if policyRule.Name == valResponseRule.Name {
				ruleFoundInEngineResponse = true
				vrule := v1.ViolatedRule{
					Name:    valResponseRule.Name,
					Type:    string(valResponseRule.Type),
					Message: valResponseRule.Message,
				}

				switch valResponseRule.Status {
				case response.RuleStatusPass:
					rc.Pass++
					vrule.Status = report.StatusPass

				case response.RuleStatusFail:
					rc.Fail++
					vrule.Status = report.StatusFail
					if !policyReport {
						if printCount < 1 {
							fmt.Printf("\npolicy %s -> resource %s failed: \n", policy.GetName(), resPath)
							printCount++
						}

						fmt.Printf("%d. %s: %s \n", i+1, valResponseRule.Name, valResponseRule.Message)
					}

				case response.RuleStatusError:
					rc.Error++
					vrule.Status = report.StatusError

				case response.RuleStatusWarn:
					rc.Warn++
					vrule.Status = report.StatusWarn

				case response.RuleStatusSkip:
					rc.Skip++
					vrule.Status = report.StatusSkip
				}

				violatedRules = append(violatedRules, vrule)
				continue
			}
		}

		if !ruleFoundInEngineResponse {
			rc.Skip++
			vruleSkip := v1.ViolatedRule{
				Name:    policyRule.Name,
				Type:    "Validation",
				Message: policyRule.Validation.Message,
				Status:  report.StatusSkip,
			}
			violatedRules = append(violatedRules, vruleSkip)
		}

	}
	return buildPVInfo(validateResponse, violatedRules)
}

func buildPVInfo(er *response.EngineResponse, violatedRules []v1.ViolatedRule) policyreport.Info {
	info := policyreport.Info{
		PolicyName: er.PolicyResponse.Policy.Name,
		Namespace:  er.PatchedResource.GetNamespace(),
		Results: []policyreport.EngineResponseResult{
			{
				Resource: er.GetResourceSpec(),
				Rules:    violatedRules,
			},
		},
	}
	return info
}

func processGenerateEngineResponse(policy v1.PolicyInterface, generateResponse *response.EngineResponse, resPath string, rc *ResultCounts) {
	printCount := 0
	for _, policyRule := range autogen.ComputeRules(policy) {
		ruleFoundInEngineResponse := false
		for i, genResponseRule := range generateResponse.PolicyResponse.Rules {
			if policyRule.Name == genResponseRule.Name {
				ruleFoundInEngineResponse = true
				if genResponseRule.Status == response.RuleStatusPass {
					rc.Pass++
				} else {
					if printCount < 1 {
						fmt.Println("\ngenerate resource is not valid", "policy", policy.GetName(), "resource", resPath)
						printCount++
					}
					fmt.Printf("%d. %s - %s\n", i+1, genResponseRule.Name, genResponseRule.Message)
					rc.Fail++
				}
				continue
			}
		}
		if !ruleFoundInEngineResponse {
			rc.Skip++
		}
	}
}

func SetInStoreContext(mutatedPolicies []v1.PolicyInterface, variables map[string]string) map[string]string {
	storePolicies := make([]store.Policy, 0)
	for _, policy := range mutatedPolicies {
		storeRules := make([]store.Rule, 0)
		for _, rule := range autogen.ComputeRules(policy) {
			contextVal := make(map[string]string)
			if len(rule.Context) != 0 {
				for _, contextVar := range rule.Context {
					for k, v := range variables {
						if strings.HasPrefix(k, contextVar.Name) {
							contextVal[k] = v
							delete(variables, k)
						}
					}
				}
				storeRules = append(storeRules, store.Rule{
					Name:   rule.Name,
					Values: contextVal,
				})
			}
		}
		storePolicies = append(storePolicies, store.Policy{
			Name:  policy.GetName(),
			Rules: storeRules,
		})
	}

	store.SetContext(store.Context{
		Policies: storePolicies,
	})

	return variables
}

func processMutateEngineResponse(policy v1.PolicyInterface, mutateResponse *response.EngineResponse, resPath string, rc *ResultCounts, mutateLogPath string, stdin bool, mutateLogPathIsDir bool, resourceName string, printPatchResource bool) error {
	var policyHasMutate bool
	for _, rule := range autogen.ComputeRules(policy) {
		if rule.HasMutate() {
			policyHasMutate = true
		}
	}
	if !policyHasMutate {
		return nil
	}

	printCount := 0
	printMutatedRes := false
	for _, policyRule := range autogen.ComputeRules(policy) {
		ruleFoundInEngineResponse := false
		for i, mutateResponseRule := range mutateResponse.PolicyResponse.Rules {
			if policyRule.Name == mutateResponseRule.Name {
				ruleFoundInEngineResponse = true
				if mutateResponseRule.Status == response.RuleStatusPass {
					rc.Pass++
					printMutatedRes = true
				} else if mutateResponseRule.Status == response.RuleStatusSkip {
					fmt.Printf("\nskipped mutate policy %s -> resource %s", policy.GetName(), resPath)
					rc.Skip++
				} else if mutateResponseRule.Status == response.RuleStatusError {
					fmt.Printf("\nerror while applying mutate policy %s -> resource %s\nerror: %s", policy.GetName(), resPath, mutateResponseRule.Message)
					rc.Error++
				} else {
					if printCount < 1 {
						fmt.Printf("\nfailed to apply mutate policy %s -> resource %s", policy.GetName(), resPath)
						printCount++
					}
					fmt.Printf("%d. %s - %s \n", i+1, mutateResponseRule.Name, mutateResponseRule.Message)
					rc.Fail++
				}
				continue
			}
		}
		if !ruleFoundInEngineResponse {
			rc.Skip++
		}
	}

	if printMutatedRes && printPatchResource {
		yamlEncodedResource, err := yamlv2.Marshal(mutateResponse.PatchedResource.Object)
		if err != nil {
			return sanitizederror.NewWithError("failed to marshal", err)
		}

		if mutateLogPath == "" {
			mutatedResource := string(yamlEncodedResource) + string("\n---")
			if len(strings.TrimSpace(mutatedResource)) > 0 {
				if !stdin {
					fmt.Printf("\nmutate policy %s applied to %s:", policy.GetName(), resPath)
				}
				fmt.Printf("\n" + mutatedResource + "\n")
			}
		} else {
			err := PrintMutatedOutput(mutateLogPath, mutateLogPathIsDir, string(yamlEncodedResource), resourceName+"-mutated")
			if err != nil {
				return sanitizederror.NewWithError("failed to print mutated result", err)
			}
			fmt.Printf("\n\nMutation:\nMutation has been applied successfully. Check the files.")
		}
	}

	return nil
}

func PrintMutatedPolicy(mutatedPolicies []v1.PolicyInterface) error {
	for _, policy := range mutatedPolicies {
		p, err := json.Marshal(policy)
		if err != nil {
			return sanitizederror.NewWithError("failed to marsal mutated policy", err)
		}
		log.Log.V(5).Info("mutated Policy:", string(p))
	}
	return nil
}

func CheckVariableForPolicy(valuesMap map[string]map[string]Resource, globalValMap map[string]string, policyName string, resourceName string, resourceKind string, variables map[string]string, kindOnwhichPolicyIsApplied map[string]struct{}, variable string) (map[string]string, error) {
	// get values from file for this policy resource combination
	thisPolicyResourceValues := make(map[string]string)
	if len(valuesMap[policyName]) != 0 && !reflect.DeepEqual(valuesMap[policyName][resourceName], Resource{}) {
		thisPolicyResourceValues = valuesMap[policyName][resourceName].Values
	}

	for k, v := range variables {
		thisPolicyResourceValues[k] = v
	}

	if thisPolicyResourceValues == nil && len(globalValMap) > 0 {
		thisPolicyResourceValues = make(map[string]string)
	}

	for k, v := range globalValMap {
		if _, ok := thisPolicyResourceValues[k]; !ok {
			thisPolicyResourceValues[k] = v
		}
	}

	// skipping the variable check for non matching kind
	if _, ok := kindOnwhichPolicyIsApplied[resourceKind]; ok {
		if len(variable) > 0 && len(thisPolicyResourceValues) == 0 && len(store.GetContext().Policies) == 0 {
			return thisPolicyResourceValues, sanitizederror.NewWithError(fmt.Sprintf("policy `%s` have variables. pass the values for the variables for resource `%s` using set/values_file flag", policyName, resourceName), nil)
		}
	}
	return thisPolicyResourceValues, nil
}

func GetKindsFromPolicy(policy v1.PolicyInterface) map[string]struct{} {
	var kindOnwhichPolicyIsApplied = make(map[string]struct{})
	for _, rule := range autogen.ComputeRules(policy) {
		for _, kind := range rule.MatchResources.ResourceDescription.Kinds {
			kindOnwhichPolicyIsApplied[kind] = struct{}{}
		}
		for _, kind := range rule.ExcludeResources.ResourceDescription.Kinds {
			kindOnwhichPolicyIsApplied[kind] = struct{}{}
		}
	}
	return kindOnwhichPolicyIsApplied
}

//GetResourceFromPath - get patchedResource and generatedResource from given path
func GetResourceFromPath(fs billy.Filesystem, path string, isGit bool, policyResourcePath string, resourceType string) (unstructured.Unstructured, error) {
	var resourceBytes []byte
	var resource unstructured.Unstructured
	var err error

	if isGit {
		if len(path) > 0 {
			filep, err := fs.Open(filepath.Join(policyResourcePath, path))
			if err != nil {
				fmt.Printf("Unable to open %s file: %s. \nerror: %s", resourceType, path, err)
			}
			resourceBytes, err = ioutil.ReadAll(filep)
		}
	} else {
		resourceBytes, err = getFileBytes(path)
	}

	if err != nil {
		fmt.Printf("\n----------------------------------------------------------------------\nfailed to load %s: %s. \nerror: %s\n----------------------------------------------------------------------\n", resourceType, path, err)
		return resource, err
	}

	resource, err = GetPatchedAndGeneratedResource(resourceBytes)
	if err != nil {
		return resource, err
	}

	return resource, nil
}

func initializeMockController(objects []runtime.Object) (*generate.Controller, error) {

	dclient, err := client.NewMockClient(runtime.NewScheme(), nil, objects...)
	if err != nil {
		fmt.Printf("Failed to mock dynamic client")
		return nil, err
	}

	dclient.DiscoveryClient = client.NewFakeDiscoveryClient(nil)
	c := generate.NewControllerWithOnlyClient(dclient)
	return c, nil
}

func handleGeneratePolicy(generateResponse *response.EngineResponse, policyContext engine.PolicyContext, ruleToCloneSourceResource map[string]string) ([]response.RuleResponse, error) {

	objects := []runtime.Object{&policyContext.NewResource}
	var resources = []*unstructured.Unstructured{}

	for _, rule := range generateResponse.PolicyResponse.Rules {
		if path, ok := ruleToCloneSourceResource[rule.Name]; ok {
			resourceBytes, err := getFileBytes(path)
			if err != nil {
				fmt.Printf("failed to get resource bytes\n")
			} else {
				resources, err = GetResource(resourceBytes)
				if err != nil {
					fmt.Printf("failed to convert resource bytes to unstructured format\n")
				}
			}
		}
	}

	for _, res := range resources {
		objects = append(objects, res)
	}

	c, err := initializeMockController(objects)
	if err != nil {
		fmt.Println("error at controller")
		return nil, err
	}

	gr := v1.GenerateRequest{
		Spec: v1.GenerateRequestSpec{
			Policy: generateResponse.PolicyResponse.Policy.Name,
			Resource: v1.ResourceSpec{
				Kind:       generateResponse.PolicyResponse.Resource.Kind,
				Namespace:  generateResponse.PolicyResponse.Resource.Namespace,
				Name:       generateResponse.PolicyResponse.Resource.Name,
				APIVersion: generateResponse.PolicyResponse.Resource.APIVersion,
			},
		},
	}

	var newRuleResponse []response.RuleResponse

	for _, rule := range generateResponse.PolicyResponse.Rules {
		genResource, _, err := c.ApplyGeneratePolicy(log.Log, &policyContext, gr, []string{rule.Name})
		if err != nil {
			fmt.Println("error at apply generate")
			rule.Status = response.RuleStatusError
			return nil, err
		}

		unstrGenResource, err := c.GetUnstrResource(genResource[0])
		if err != nil {
			rule.Status = response.RuleStatusError
			return nil, err
		}

		rule.GeneratedResource = *unstrGenResource
		newRuleResponse = append(newRuleResponse, rule)
	}

<<<<<<< HEAD
	return newRuleResponse, nil
=======
	return patchedResource, nil
}

//GetUserInfoFromPath - get the request info as user info from a given path
func GetUserInfoFromPath(fs billy.Filesystem, path string, isGit bool, policyResourcePath string) (v1.RequestInfo, error) {
	userInfo := &v1.RequestInfo{}

	if isGit {
		filep, err := fs.Open(filepath.Join(policyResourcePath, path))
		if err != nil {
			fmt.Printf("Unable to open userInfo file: %s. \nerror: %s", path, err)
		}
		bytes, err := ioutil.ReadAll(filep)
		if err != nil {
			fmt.Printf("Error: failed to read file %s: %v", filep.Name(), err.Error())
		}
		userInfoBytes, err := yaml.ToJSON(bytes)
		if err != nil {
			fmt.Printf("failed to convert to JSON: %v", err)
		}

		if err := json.Unmarshal(userInfoBytes, userInfo); err != nil {
			fmt.Printf("failed to decode yaml: %v", err)
		}
	} else {
		var errors []error
		bytes, err := ioutil.ReadFile(filepath.Join(policyResourcePath, path))
		if err != nil {
			errors = append(errors, sanitizederror.NewWithError("unable to read yaml", err))
		}
		userInfoBytes, err := yaml.ToJSON(bytes)
		if err != nil {
			errors = append(errors, sanitizederror.NewWithError("failed to convert json", err))
		}

		if err := json.Unmarshal(userInfoBytes, userInfo); err != nil {
			errors = append(errors, sanitizederror.NewWithError("failed to decode yaml", err))
		}
		if len(errors) > 0 {
			return *userInfo, sanitizederror.NewWithErrors("failed to read file", errors)
		}

		if len(errors) > 0 && log.Log.V(1).Enabled() {
			fmt.Printf("ignoring errors: \n")
			for _, e := range errors {
				fmt.Printf("    %v \n", e.Error())
			}
		}
	}
	return *userInfo, nil
>>>>>>> 8d245822
}<|MERGE_RESOLUTION|>--- conflicted
+++ resolved
@@ -1131,10 +1131,7 @@
 		newRuleResponse = append(newRuleResponse, rule)
 	}
 
-<<<<<<< HEAD
 	return newRuleResponse, nil
-=======
-	return patchedResource, nil
 }
 
 //GetUserInfoFromPath - get the request info as user info from a given path
@@ -1184,5 +1181,4 @@
 		}
 	}
 	return *userInfo, nil
->>>>>>> 8d245822
 }