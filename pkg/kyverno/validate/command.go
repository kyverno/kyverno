package validate

import (
	"bufio"
	"encoding/json"
	"errors"
	"fmt"
	"os"

	v1 "github.com/kyverno/kyverno/api/kyverno/v1"
	"github.com/kyverno/kyverno/pkg/kyverno/common"
	"github.com/kyverno/kyverno/pkg/kyverno/crds"
	sanitizederror "github.com/kyverno/kyverno/pkg/kyverno/sanitizedError"
	"github.com/kyverno/kyverno/pkg/openapi"
	policy2 "github.com/kyverno/kyverno/pkg/policy"
	"github.com/kyverno/kyverno/pkg/toggle"
	"github.com/kyverno/kyverno/pkg/utils"
	"github.com/spf13/cobra"
	"k8s.io/apiextensions-apiserver/pkg/apis/apiextensions"
	apiservervalidation "k8s.io/apiextensions-apiserver/pkg/apiserver/validation"
	"k8s.io/apimachinery/pkg/apis/meta/v1/unstructured"
	"k8s.io/apimachinery/pkg/util/validation/field"
	"sigs.k8s.io/controller-runtime/pkg/log"
	"sigs.k8s.io/yaml"
)

// Command returns validate command
func Command() *cobra.Command {
	var outputType string
	var crdPaths []string
	var autogenInternals bool
	cmd := &cobra.Command{
		Use:     "validate",
		Short:   "Validates kyverno policies",
		Example: "kyverno validate /path/to/policy.yaml /path/to/folderOfPolicies",
		RunE: func(cmd *cobra.Command, policyPaths []string) (err error) {
			defer func() {
				if err != nil {
					if !sanitizederror.IsErrorSanitized(err) {
						log.Log.Error(err, "failed to sanitize")
						err = fmt.Errorf("internal error")
					}
				}
			}()

			if outputType != "" {
				if outputType != "yaml" && outputType != "json" {
					return sanitizederror.NewWithError(fmt.Sprintf("%s format is not supported", outputType), errors.New("yaml and json are supported"))
				}
			}

			if len(policyPaths) == 0 {
				return sanitizederror.NewWithError(fmt.Sprintf("policy file(s) required"), err)
			}

			policies, err := getPolicyFromGivenPath(policyPaths)
			if err != nil {
				return sanitizederror.NewWithError("failed to parse policy", err)
			}

			v1crd, err := getPolicyCRD()
			if err != nil {
				return sanitizederror.NewWithError("failed to decode crd: ", err)
			}

			openAPIController, err := openapi.NewOpenAPIController()
			if err != nil {
				return sanitizederror.NewWithError("failed to initialize openAPIController", err)
			}

			// if CRD's are passed, add these to OpenAPIController
			if len(crdPaths) > 0 {
				crds, err := common.GetCRDs(crdPaths)
				if err != nil {
					fmt.Printf("\nError: crd is invalid. \nFile: %s \nCause: %s\n", crdPaths, err)
					os.Exit(1)
				}
				for _, crd := range crds {
					openAPIController.ParseCRD(*crd)
				}
			}

			err = validatePolicies(policies, autogenInternals, v1crd, openAPIController, outputType)
			if err != nil {
				return sanitizederror.NewWithError("failed to validate policies", err)
			}
			return nil
		},
	}
	cmd.Flags().StringVarP(&outputType, "output", "o", "", "Prints the mutated policy in yaml or json format")
	cmd.Flags().StringArrayVarP(&crdPaths, "crd", "c", []string{}, "Path to CRD files")
<<<<<<< HEAD
	cmd.Flags().BoolVarP(&toggle.AutogenInternals, "autogenInternals", "", toggle.DefaultAutogenInternals, "Use autogen internals")
=======
	cmd.Flags().BoolVarP(&autogenInternals, "autogenInternals", "", false, "Use autogen internals")
>>>>>>> 865eef24
	return cmd
}

func getPolicyFromGivenPath(policyPaths []string) (policies []*v1.ClusterPolicy, err error) {
	var errs []error
	if policyPaths[0] == "-" {
		if common.IsInputFromPipe() {
			policyStr := ""
			scanner := bufio.NewScanner(os.Stdin)
			for scanner.Scan() {
				policyStr = policyStr + scanner.Text() + "\n"
			}

			yamlBytes := []byte(policyStr)
			policies, err = utils.GetPolicy(yamlBytes)
			if err != nil {
				return policies, sanitizederror.NewWithError("failed to parse policy", err)
			}
		}
	} else {
		policies, errs = common.GetPolicies(policyPaths)
		if len(errs) > 0 && len(policies) == 0 {
			return policies, sanitizederror.NewWithErrors("failed to parse policies", errs)
		}

		if len(errs) > 0 && log.Log.V(1).Enabled() {
			fmt.Printf("ignoring errors: \n")
			for _, e := range errs {
				fmt.Printf("    %v \n", e.Error())
			}
		}
	}
	return policies, nil
}

func getPolicyCRD() (v1crd apiextensions.CustomResourceDefinitionSpec, err error) {
	if err = json.Unmarshal([]byte(crds.PolicyCRD), &v1crd); err != nil {
		return
	}
	return
}

func validatePolicyAccordingToPolicyCRD(policy *v1.ClusterPolicy, v1crd apiextensions.CustomResourceDefinitionSpec) (err error, errList field.ErrorList) {
	policyBytes, err := json.Marshal(policy)
	if err != nil {
		return sanitizederror.NewWithError("failed to marshal policy", err), nil
	}

	u := &unstructured.Unstructured{}
	err = u.UnmarshalJSON(policyBytes)
	if err != nil {
		return sanitizederror.NewWithError("failed to decode policy", err), nil
	}

	versions := v1crd.Versions
	for _, version := range versions {
		validator, _, err := apiservervalidation.NewSchemaValidator(&apiextensions.CustomResourceValidation{OpenAPIV3Schema: version.Schema.OpenAPIV3Schema})
		if err != nil {
			return sanitizederror.NewWithError("failed to create schema validator", err), nil
		}

		errList = apiservervalidation.ValidateCustomResource(nil, u.UnstructuredContent(), validator)
	}
	return
}

func validatePolicies(policies []*v1.ClusterPolicy, autogenInternals bool, v1crd apiextensions.CustomResourceDefinitionSpec, openAPIController *openapi.Controller, outputType string) error {
	invalidPolicyFound := false
	for _, policy := range policies {
		err, errorList := validatePolicyAccordingToPolicyCRD(policy, v1crd)
		if err != nil {
			return sanitizederror.NewWithError("failed to validate policy.", err)
		}

		if errorList == nil {
			_, err = policy2.Validate(policy, nil, true, openAPIController)
		}

		fmt.Println("----------------------------------------------------------------------")
		if errorList != nil || err != nil {
			fmt.Printf("Policy %s is invalid.\n", policy.Name)
			if errorList != nil {
				fmt.Printf("Error: invalid policy.\nCause: %s\n\n", errorList)
			} else {
				fmt.Printf("Error: invalid policy.\nCause: %s\n\n", err)
			}
			invalidPolicyFound = true
		} else {
			fmt.Printf("Policy %s is valid.\n\n", policy.Name)
			if outputType != "" {
				logger := log.Log.WithName("validate")
<<<<<<< HEAD
				p, err := common.MutatePolicy(policy, toggle.AutogenInternals, logger)
=======
				p, err := common.MutatePolicy(policy, autogenInternals, logger)
>>>>>>> 865eef24
				if err != nil {
					if !sanitizederror.IsErrorSanitized(err) {
						return sanitizederror.NewWithError("failed to mutate policy.", err)
					}
					return err
				}
				if outputType == "yaml" {
					yamlPolicy, _ := yaml.Marshal(p)
					fmt.Println(string(yamlPolicy))
				} else {
					jsonPolicy, _ := json.MarshalIndent(p, "", "  ")
					fmt.Println(string(jsonPolicy))
				}
			}
		}
	}

	if invalidPolicyFound {
		os.Exit(1)
	}
	return nil
}<|MERGE_RESOLUTION|>--- conflicted
+++ resolved
@@ -89,11 +89,7 @@
 	}
 	cmd.Flags().StringVarP(&outputType, "output", "o", "", "Prints the mutated policy in yaml or json format")
 	cmd.Flags().StringArrayVarP(&crdPaths, "crd", "c", []string{}, "Path to CRD files")
-<<<<<<< HEAD
 	cmd.Flags().BoolVarP(&toggle.AutogenInternals, "autogenInternals", "", toggle.DefaultAutogenInternals, "Use autogen internals")
-=======
-	cmd.Flags().BoolVarP(&autogenInternals, "autogenInternals", "", false, "Use autogen internals")
->>>>>>> 865eef24
 	return cmd
 }
 
@@ -185,11 +181,7 @@
 			fmt.Printf("Policy %s is valid.\n\n", policy.Name)
 			if outputType != "" {
 				logger := log.Log.WithName("validate")
-<<<<<<< HEAD
 				p, err := common.MutatePolicy(policy, toggle.AutogenInternals, logger)
-=======
-				p, err := common.MutatePolicy(policy, autogenInternals, logger)
->>>>>>> 865eef24
 				if err != nil {
 					if !sanitizederror.IsErrorSanitized(err) {
 						return sanitizederror.NewWithError("failed to mutate policy.", err)
