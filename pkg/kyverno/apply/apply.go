--- conflicted
+++ resolved
@@ -75,10 +75,6 @@
 	return policy, resources
 }
 
-<<<<<<< HEAD
-func applyPolicy(policy *kubepolicy.Policy, rawResource []byte, gvk *metav1.GroupVersionKind) ([]byte, error) {
-	patches, result := engine.Mutate(*policy, rawResource, *gvk)
-=======
 func applyPolicy(policy *kubepolicy.Policy, resources []*resourceInfo) (output string) {
 	for _, resource := range resources {
 		patchedDocument, err := applyPolicyOnRaw(policy, resource.rawResource, resource.gvk)
@@ -99,8 +95,7 @@
 }
 
 func applyPolicyOnRaw(policy *kubepolicy.Policy, rawResource []byte, gvk *metav1.GroupVersionKind) ([]byte, error) {
-	_, patchedDocument := engine.Mutate(*policy, rawResource, *gvk)
->>>>>>> 8e38e36a
+	patches, result := engine.Mutate(*policy, rawResource, *gvk)
 
 	err := result.ToError()
 	var patchedResource []byte
