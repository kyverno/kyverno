--- conflicted
+++ resolved
@@ -108,10 +108,6 @@
 	var resourcePaths []string
 	var cluster, policyReport, stdin, registryAccess bool
 	var mutateLogPath, variablesString, valuesFile, namespace string
-<<<<<<< HEAD
-=======
-	var autogenInternals bool
->>>>>>> 865eef24
 	cmd = &cobra.Command{
 		Use:     "apply",
 		Short:   "applies policies on resources",
@@ -144,21 +140,13 @@
 	cmd.Flags().BoolVarP(&policyReport, "policy-report", "", false, "Generates policy report when passed (default policyviolation r")
 	cmd.Flags().StringVarP(&namespace, "namespace", "n", "", "Optional Policy parameter passed with cluster flag")
 	cmd.Flags().BoolVarP(&stdin, "stdin", "i", false, "Optional mutate policy parameter to pipe directly through to kubectl")
-<<<<<<< HEAD
 	cmd.Flags().BoolVarP(&toggle.AutogenInternals, "autogenInternals", "", toggle.DefaultAutogenInternals, "Use autogen internals")
-=======
-	cmd.Flags().BoolVarP(&autogenInternals, "autogenInternals", "", false, "Use autogen internals")
->>>>>>> 865eef24
 	cmd.Flags().BoolVarP(&registryAccess, "registry", "", false, "If set to true, access the image registry using local docker credentials to populate external data")
 	return cmd
 }
 
 func applyCommandHelper(resourcePaths []string, cluster bool, policyReport bool, mutateLogPath string,
-<<<<<<< HEAD
 	variablesString string, valuesFile string, namespace string, policyPaths []string, stdin bool, registryAccess bool) (rc *common.ResultCounts, resources []*unstructured.Unstructured, skipInvalidPolicies SkippedInvalidPolicies, pvInfos []policyreport.Info, err error) {
-=======
-	variablesString string, valuesFile string, namespace string, policyPaths []string, autogenInternals bool, stdin bool, registryAccess bool) (rc *common.ResultCounts, resources []*unstructured.Unstructured, skipInvalidPolicies SkippedInvalidPolicies, pvInfos []policyreport.Info, err error) {
->>>>>>> 865eef24
 	store.SetMock(true)
 	store.SetRegistryAccess(registryAccess)
 	kubernetesConfig := genericclioptions.NewConfigFlags(true)
