package apply

import (
	"fmt"
	"os"
	"path/filepath"
	"strings"
	"time"

	"github.com/go-git/go-billy/v5/memfs"
	client "github.com/kyverno/kyverno/pkg/dclient"
	"github.com/kyverno/kyverno/pkg/kyverno/common"
	sanitizederror "github.com/kyverno/kyverno/pkg/kyverno/sanitizedError"
	"github.com/kyverno/kyverno/pkg/kyverno/store"
	"github.com/kyverno/kyverno/pkg/openapi"
	policy2 "github.com/kyverno/kyverno/pkg/policy"
	"github.com/kyverno/kyverno/pkg/policyreport"
	"github.com/spf13/cobra"
	"k8s.io/apimachinery/pkg/apis/meta/v1/unstructured"
	"k8s.io/cli-runtime/pkg/genericclioptions"
	log "sigs.k8s.io/controller-runtime/pkg/log"
	yaml1 "sigs.k8s.io/yaml"
)

type Resource struct {
	Name   string            `json:"name"`
	Values map[string]string `json:"values"`
}

type Policy struct {
	Name      string     `json:"name"`
	Resources []Resource `json:"resources"`
}

type Values struct {
	Policies []Policy `json:"policies"`
}

var applyHelp = `
To apply on a resource:
	kyverno apply /path/to/policy.yaml /path/to/folderOfPolicies --resource=/path/to/resource1 --resource=/path/to/resource2

To apply on a cluster:
	kyverno apply /path/to/policy.yaml /path/to/folderOfPolicies --cluster


To apply policy with variables:

	1. To apply single policy with variable on single resource use flag "set".
		Example:
		kyverno apply /path/to/policy.yaml --resource /path/to/resource.yaml --set <variable1>=<value1>,<variable2>=<value2>

	2. To apply multiple policy with variable on multiple resource use flag "values_file".
		Example:
		kyverno apply /path/to/policy1.yaml /path/to/policy2.yaml --resource /path/to/resource1.yaml --resource /path/to/resource2.yaml -f /path/to/value.yaml

		Format of value.yaml:

		policies:
			- name: <policy1 name>
				rules:
					- name: <rule1 name>
						values:
							<context variable1 in policy1 rule1>: <value>
							<context variable2 in policy1 rule1>: <value>
					- name: <rule2 name>
						values:
							<context variable1 in policy1 rule2>: <value>
							<context variable2 in policy1 rule2>: <value>
				resources:
				- name: <resource1 name>
					values:
						<variable1 in policy1>: <value>
						<variable2 in policy1>: <value>
				- name: <resource2 name>
					values:
						<variable1 in policy1>: <value>
						<variable2 in policy1>: <value>
			- name: <policy2 name>
				resources:
				- name: <resource1 name>
					values:
						<variable1 in policy2>: <value>
						<variable2 in policy2>: <value>
				- name: <resource2 name>
					values:
						<variable1 in policy2>: <value>
						<variable2 in policy2>: <value>
		namespaceSelector:
			- name: <namespace1 name>
			labels:
				<label key>: <label value>
			- name: <namespace2 name>
			labels:
				<label key>: <label value>

More info: https://kyverno.io/docs/kyverno-cli/
`

func Command() *cobra.Command {
	var cmd *cobra.Command
	var resourcePaths []string
	var cluster, policyReport, stdin bool
	var mutateLogPath, variablesString, valuesFile, namespace string

	cmd = &cobra.Command{
		Use:     "apply",
		Short:   "applies policies on resources",
		Example: applyHelp,
		RunE: func(cmd *cobra.Command, policyPaths []string) (err error) {
			defer func() {
				if err != nil {
					if !sanitizederror.IsErrorSanitized(err) {
						log.Log.Error(err, "failed to sanitize")
						err = fmt.Errorf("internal error")
					}
				}
			}()

			rc, resources, skippedPolicies, pvInfos, err := applyCommandHelper(resourcePaths, cluster, policyReport, mutateLogPath, variablesString, valuesFile, namespace, policyPaths, stdin)
			if err != nil {
				return err
			}

			printReportOrViolation(policyReport, rc, resourcePaths, len(resources), skippedPolicies, stdin, pvInfos)
			return nil
		},
	}

	cmd.Flags().StringArrayVarP(&resourcePaths, "resource", "r", []string{}, "Path to resource files")
	cmd.Flags().BoolVarP(&cluster, "cluster", "c", false, "Checks if policies should be applied to cluster in the current context")
	cmd.Flags().StringVarP(&mutateLogPath, "output", "o", "", "Prints the mutated resources in provided file/directory")
	// currently `set` flag supports variable for single policy applied on single resource
	cmd.Flags().StringVarP(&variablesString, "set", "s", "", "Variables that are required")
	cmd.Flags().StringVarP(&valuesFile, "values-file", "f", "", "File containing values for policy variables")
	cmd.Flags().BoolVarP(&policyReport, "policy-report", "", false, "Generates policy report when passed (default policyviolation r")
	cmd.Flags().StringVarP(&namespace, "namespace", "n", "", "Optional Policy parameter passed with cluster flag")
	cmd.Flags().BoolVarP(&stdin, "stdin", "i", false, "Optional mutate policy parameter to pipe directly through to kubectl")
	return cmd
}

func applyCommandHelper(resourcePaths []string, cluster bool, policyReport bool, mutateLogPath string,
	variablesString string, valuesFile string, namespace string, policyPaths []string, stdin bool) (rc *common.ResultCounts, resources []*unstructured.Unstructured, skippedPolicies []string, pvInfos []policyreport.Info, err error) {
	store.SetMock(true)
	kubernetesConfig := genericclioptions.NewConfigFlags(true)
	fs := memfs.New()

	if valuesFile != "" && variablesString != "" {
		return rc, resources, skippedPolicies, pvInfos, sanitizederror.NewWithError("pass the values either using set flag or values_file flag", err)
	}

	variables, globalValMap, valuesMap, namespaceSelectorMap, err := common.GetVariable(variablesString, valuesFile, fs, false, "")

	if err != nil {
		if !sanitizederror.IsErrorSanitized(err) {
			return rc, resources, skippedPolicies, pvInfos, sanitizederror.NewWithError("failed to decode yaml", err)
		}
		return rc, resources, skippedPolicies, pvInfos, err
	}

	openAPIController, err := openapi.NewOpenAPIController()
	if err != nil {
		return rc, resources, skippedPolicies, pvInfos, sanitizederror.NewWithError("failed to initialize openAPIController", err)
	}

	var dClient *client.Client
	if cluster {
		restConfig, err := kubernetesConfig.ToRESTConfig()
		if err != nil {
			return rc, resources, skippedPolicies, pvInfos, err
		}
		dClient, err = client.NewClient(restConfig, 15*time.Minute, make(chan struct{}), log.Log)
		if err != nil {
			return rc, resources, skippedPolicies, pvInfos, err
		}
	}

	if len(policyPaths) == 0 {
		return rc, resources, skippedPolicies, pvInfos, sanitizederror.NewWithError(fmt.Sprintf("require policy"), err)
	}

	if (len(policyPaths) > 0 && policyPaths[0] == "-") && len(resourcePaths) > 0 && resourcePaths[0] == "-" {
		return rc, resources, skippedPolicies, pvInfos, sanitizederror.NewWithError("a stdin pipe can be used for either policies or resources, not both", err)
	}

	policies, err := common.GetPoliciesFromPaths(fs, policyPaths, false, "")
	if err != nil {
		fmt.Printf("Error: failed to load policies\nCause: %s\n", err)
		os.Exit(1)
	}

	if len(resourcePaths) == 0 && !cluster {
		return rc, resources, skippedPolicies, pvInfos, sanitizederror.NewWithError(fmt.Sprintf("resource file(s) or cluster required"), err)
	}

	mutateLogPathIsDir, err := checkMutateLogPath(mutateLogPath)
	if err != nil {
		if !sanitizederror.IsErrorSanitized(err) {
			return rc, resources, skippedPolicies, pvInfos, sanitizederror.NewWithError("failed to create file/folder", err)
		}
		return rc, resources, skippedPolicies, pvInfos, err
	}

	// empty the previous contents of the file just in case if the file already existed before with some content(so as to perform overwrites)
	// the truncation of files for the case when mutateLogPath is dir, is handled under pkg/kyverno/apply/common.go
	if !mutateLogPathIsDir && mutateLogPath != "" {
<<<<<<< HEAD
		mutateLogPath = filepath.Clean(mutateLogPath)
		_, err := os.OpenFile(mutateLogPath, os.O_TRUNC|os.O_WRONLY, 0644)
=======
		_, err := os.OpenFile(mutateLogPath, os.O_TRUNC|os.O_WRONLY, 0600)
>>>>>>> 9aad9cdb
		if err != nil {
			if !sanitizederror.IsErrorSanitized(err) {
				return rc, resources, skippedPolicies, pvInfos, sanitizederror.NewWithError("failed to truncate the existing file at "+mutateLogPath, err)
			}
			return rc, resources, skippedPolicies, pvInfos, err
		}
	}

	mutatedPolicies, err := common.MutatePolices(policies)
	if err != nil {
		if !sanitizederror.IsErrorSanitized(err) {
			return rc, resources, skippedPolicies, pvInfos, sanitizederror.NewWithError("failed to mutate policy", err)
		}
	}

	err = common.PrintMutatedPolicy(mutatedPolicies)
	if err != nil {
		return rc, resources, skippedPolicies, pvInfos, sanitizederror.NewWithError("failed to marsal mutated policy", err)
	}

	resources, err = common.GetResourceAccordingToResourcePath(fs, resourcePaths, cluster, mutatedPolicies, dClient, namespace, policyReport, false, "")
	if err != nil {
		fmt.Printf("Error: failed to load resources\nCause: %s\n", err)
		os.Exit(1)
	}

	if (len(resources) > 1 || len(mutatedPolicies) > 1) && variablesString != "" {
		return rc, resources, skippedPolicies, pvInfos, sanitizederror.NewWithError("currently `set` flag supports variable for single policy applied on single resource ", nil)
	}

	if variablesString != "" {
		variables = common.SetInStoreContext(mutatedPolicies, variables)
	}

	msgPolicies := "1 policy"
	if len(mutatedPolicies) > 1 {
		msgPolicies = fmt.Sprintf("%d policies", len(policies))
	}

	msgResources := "1 resource"
	if len(resources) > 1 {
		msgResources = fmt.Sprintf("%d resources", len(resources))
	}

	if len(mutatedPolicies) > 0 && len(resources) > 0 {
		if !stdin {
			fmt.Printf("\nApplying %s to %s... \n(Total number of result count may vary as the policy is mutated by Kyverno. To check the mutated policy please try with log level 5)\n", msgPolicies, msgResources)
		}
	}

	rc = &common.ResultCounts{}
	skippedPolicies = make([]string, 0)

	for _, policy := range mutatedPolicies {
		err := policy2.Validate(policy, nil, true, openAPIController)
		if err != nil {
			skippedPolicies = append(skippedPolicies, policy.Name)
			continue
		}

		matches := common.PolicyHasVariables(*policy)
		variable := common.RemoveDuplicateAndObjectVariables(matches)
		if len(variable) > 0 {
			if len(variables) == 0 {
				// check policy in variable file
				if valuesFile == "" || valuesMap[policy.Name] == nil {
					skippedPolicies = append(skippedPolicies, policy.Name)
					continue
				}
			}
		}

		kindOnwhichPolicyIsApplied := common.GetKindsFromPolicy(policy)

		for _, resource := range resources {
			thisPolicyResourceValues, err := common.CheckVariableForPolicy(valuesMap, globalValMap, policy.GetName(), resource.GetName(), resource.GetKind(), variables, kindOnwhichPolicyIsApplied, variable)
			if err != nil {
				return rc, resources, skippedPolicies, pvInfos, sanitizederror.NewWithError(fmt.Sprintf("policy `%s` have variables. pass the values for the variables for resource `%s` using set/values_file flag", policy.Name, resource.GetName()), err)
			}

			_, info, err := common.ApplyPolicyOnResource(policy, resource, mutateLogPath, mutateLogPathIsDir, thisPolicyResourceValues, policyReport, namespaceSelectorMap, stdin, rc, true)
			if err != nil {
				return rc, resources, skippedPolicies, pvInfos, sanitizederror.NewWithError(fmt.Errorf("failed to apply policy %v on resource %v", policy.Name, resource.GetName()).Error(), err)
			}
			pvInfos = append(pvInfos, info)

		}
	}

	return rc, resources, skippedPolicies, pvInfos, nil
}

// checkMutateLogPath - checking path for printing mutated resource (-o flag)
func checkMutateLogPath(mutateLogPath string) (mutateLogPathIsDir bool, err error) {
	if mutateLogPath != "" {
		spath := strings.Split(mutateLogPath, "/")
		sfileName := strings.Split(spath[len(spath)-1], ".")
		if sfileName[len(sfileName)-1] == "yml" || sfileName[len(sfileName)-1] == "yaml" {
			mutateLogPathIsDir = false
		} else {
			mutateLogPathIsDir = true
		}

		err := createFileOrFolder(mutateLogPath, mutateLogPathIsDir)
		if err != nil {
			if !sanitizederror.IsErrorSanitized(err) {
				return mutateLogPathIsDir, sanitizederror.NewWithError("failed to create file/folder.", err)
			}
			return mutateLogPathIsDir, err
		}
	}
	return mutateLogPathIsDir, err
}

// printReportOrViolation - printing policy report/violations
func printReportOrViolation(policyReport bool, rc *common.ResultCounts, resourcePaths []string, resourcesLen int, skippedPolicies []string, stdin bool, pvInfos []policyreport.Info) {
	if len(skippedPolicies) > 0 {
		fmt.Println("----------------------------------------------------------------------\nPolicies Skipped(as required variables are not provided by the users):")
		for i, policyName := range skippedPolicies {
			fmt.Println(i+1, ". ", policyName)
		}
		fmt.Println("----------------------------------------------------------------------")
	}

	if policyReport {
		resps := buildPolicyReports(pvInfos)
		if len(resps) > 0 || resourcesLen == 0 {
			fmt.Println("\n----------------------------------------------------------------------\nPOLICY REPORT:\n----------------------------------------------------------------------")
			report, _ := generateCLIRaw(resps)
			yamlReport, _ := yaml1.Marshal(report)
			fmt.Println(string(yamlReport))
		} else {
			fmt.Println("----------------------------------------------------------------------\nPOLICY REPORT: skip generating policy report (no validate policy found/resource skipped)")
		}
	} else {
		if !stdin {
			fmt.Printf("\npass: %d, fail: %d, warn: %d, error: %d, skip: %d \n",
				rc.Pass, rc.Fail, rc.Warn, rc.Error, rc.Skip)
		}
	}

	if rc.Fail > 0 || rc.Error > 0 {
		os.Exit(1)
	}
}

// createFileOrFolder - creating file or folder according to path provided
func createFileOrFolder(mutateLogPath string, mutateLogPathIsDir bool) error {
	mutateLogPath = filepath.Clean(mutateLogPath)
	_, err := os.Stat(mutateLogPath)

	if err != nil {
		if os.IsNotExist(err) {
			if !mutateLogPathIsDir {
				// check the folder existence, then create the file
				var folderPath string
				s := strings.Split(mutateLogPath, "/")

				if len(s) > 1 {
					folderPath = mutateLogPath[:len(mutateLogPath)-len(s[len(s)-1])-1]
					_, err := os.Stat(folderPath)
					if os.IsNotExist(err) {
						errDir := os.MkdirAll(folderPath, 0750)
						if errDir != nil {
							return sanitizederror.NewWithError(fmt.Sprintf("failed to create directory"), err)
						}
					}
				}
<<<<<<< HEAD
				mutateLogPath = filepath.Clean(mutateLogPath)
				file, err := os.OpenFile(mutateLogPath, os.O_RDONLY|os.O_CREATE, 0644)
=======

				file, err := os.OpenFile(mutateLogPath, os.O_RDONLY|os.O_CREATE, 0600)
>>>>>>> 9aad9cdb
				if err != nil {
					return sanitizederror.NewWithError(fmt.Sprintf("failed to create file"), err)
				}

				err = file.Close()
				if err != nil {
					return sanitizederror.NewWithError(fmt.Sprintf("failed to close file"), err)
				}

			} else {
				errDir := os.MkdirAll(mutateLogPath, 0750)
				if errDir != nil {
					return sanitizederror.NewWithError(fmt.Sprintf("failed to create directory"), err)
				}
			}

		} else {
			return sanitizederror.NewWithError(fmt.Sprintf("failed to describe file"), err)
		}
	}

	return nil
}<|MERGE_RESOLUTION|>--- conflicted
+++ resolved
@@ -204,12 +204,9 @@
 	// empty the previous contents of the file just in case if the file already existed before with some content(so as to perform overwrites)
 	// the truncation of files for the case when mutateLogPath is dir, is handled under pkg/kyverno/apply/common.go
 	if !mutateLogPathIsDir && mutateLogPath != "" {
-<<<<<<< HEAD
 		mutateLogPath = filepath.Clean(mutateLogPath)
-		_, err := os.OpenFile(mutateLogPath, os.O_TRUNC|os.O_WRONLY, 0644)
-=======
 		_, err := os.OpenFile(mutateLogPath, os.O_TRUNC|os.O_WRONLY, 0600)
->>>>>>> 9aad9cdb
+
 		if err != nil {
 			if !sanitizederror.IsErrorSanitized(err) {
 				return rc, resources, skippedPolicies, pvInfos, sanitizederror.NewWithError("failed to truncate the existing file at "+mutateLogPath, err)
@@ -378,13 +375,10 @@
 						}
 					}
 				}
-<<<<<<< HEAD
+
 				mutateLogPath = filepath.Clean(mutateLogPath)
-				file, err := os.OpenFile(mutateLogPath, os.O_RDONLY|os.O_CREATE, 0644)
-=======
-
 				file, err := os.OpenFile(mutateLogPath, os.O_RDONLY|os.O_CREATE, 0600)
->>>>>>> 9aad9cdb
+
 				if err != nil {
 					return sanitizederror.NewWithError(fmt.Sprintf("failed to create file"), err)
 				}
