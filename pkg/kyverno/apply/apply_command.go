package apply

import (
	"fmt"
	"os"
	"path/filepath"
	"strings"
	"time"

	"github.com/go-git/go-billy/v5/memfs"
	client "github.com/kyverno/kyverno/pkg/dclient"
	"github.com/kyverno/kyverno/pkg/kyverno/common"
	sanitizederror "github.com/kyverno/kyverno/pkg/kyverno/sanitizedError"
	"github.com/kyverno/kyverno/pkg/kyverno/store"
	"github.com/kyverno/kyverno/pkg/openapi"
	policy2 "github.com/kyverno/kyverno/pkg/policy"
	"github.com/kyverno/kyverno/pkg/policyreport"
	"github.com/spf13/cobra"
	"k8s.io/apimachinery/pkg/apis/meta/v1/unstructured"
	"k8s.io/cli-runtime/pkg/genericclioptions"
	log "sigs.k8s.io/controller-runtime/pkg/log"
	yaml1 "sigs.k8s.io/yaml"
)

type Resource struct {
	Name   string            `json:"name"`
	Values map[string]string `json:"values"`
}

type Policy struct {
	Name      string     `json:"name"`
	Resources []Resource `json:"resources"`
}

type Values struct {
	Policies []Policy `json:"policies"`
}

type SkippedInvalidPolicies struct {
	skipped []string
	invalid []string
}

var applyHelp = `
To apply on a resource:
	kyverno apply /path/to/policy.yaml /path/to/folderOfPolicies --resource=/path/to/resource1 --resource=/path/to/resource2

To apply on a cluster:
	kyverno apply /path/to/policy.yaml /path/to/folderOfPolicies --cluster


To apply policy with variables:

	1. To apply single policy with variable on single resource use flag "set".
		Example:
		kyverno apply /path/to/policy.yaml --resource /path/to/resource.yaml --set <variable1>=<value1>,<variable2>=<value2>

	2. To apply multiple policy with variable on multiple resource use flag "values_file".
		Example:
		kyverno apply /path/to/policy1.yaml /path/to/policy2.yaml --resource /path/to/resource1.yaml --resource /path/to/resource2.yaml -f /path/to/value.yaml

		Format of value.yaml:

		policies:
			- name: <policy1 name>
				rules:
					- name: <rule1 name>
						values:
							<context variable1 in policy1 rule1>: <value>
							<context variable2 in policy1 rule1>: <value>
					- name: <rule2 name>
						values:
							<context variable1 in policy1 rule2>: <value>
							<context variable2 in policy1 rule2>: <value>
				resources:
				- name: <resource1 name>
					values:
						<variable1 in policy1>: <value>
						<variable2 in policy1>: <value>
				- name: <resource2 name>
					values:
						<variable1 in policy1>: <value>
						<variable2 in policy1>: <value>
			- name: <policy2 name>
				resources:
				- name: <resource1 name>
					values:
						<variable1 in policy2>: <value>
						<variable2 in policy2>: <value>
				- name: <resource2 name>
					values:
						<variable1 in policy2>: <value>
						<variable2 in policy2>: <value>
		namespaceSelector:
			- name: <namespace1 name>
			labels:
				<label key>: <label value>
			- name: <namespace2 name>
			labels:
				<label key>: <label value>

More info: https://kyverno.io/docs/kyverno-cli/
`

func Command() *cobra.Command {
	var cmd *cobra.Command
	var resourcePaths []string
	var cluster, policyReport, stdin, registryAccess bool
	var mutateLogPath, variablesString, valuesFile, namespace string
	var autogenInternals bool
	cmd = &cobra.Command{
		Use:     "apply",
		Short:   "applies policies on resources",
		Example: applyHelp,
		RunE: func(cmd *cobra.Command, policyPaths []string) (err error) {
			defer func() {
				if err != nil {
					if !sanitizederror.IsErrorSanitized(err) {
						log.Log.Error(err, "failed to sanitize")
						err = fmt.Errorf("internal error")
					}
				}
			}()

<<<<<<< HEAD
			rc, resources, skipInvalidPolicies, pvInfos, err := applyCommandHelper(resourcePaths, cluster, policyReport, mutateLogPath, variablesString, valuesFile, namespace, policyPaths, autogenInternals, stdin)
=======
			rc, resources, skipInvalidPolicies, pvInfos, err := applyCommandHelper(resourcePaths, cluster, policyReport, mutateLogPath, variablesString, valuesFile, namespace, policyPaths, stdin, registryAccess)
>>>>>>> ac8dea1c
			if err != nil {
				return err
			}

			printReportOrViolation(policyReport, rc, resourcePaths, len(resources), skipInvalidPolicies, stdin, pvInfos)
			return nil
		},
	}

	cmd.Flags().StringArrayVarP(&resourcePaths, "resource", "r", []string{}, "Path to resource files")
	cmd.Flags().BoolVarP(&cluster, "cluster", "c", false, "Checks if policies should be applied to cluster in the current context")
	cmd.Flags().StringVarP(&mutateLogPath, "output", "o", "", "Prints the mutated resources in provided file/directory")
	// currently `set` flag supports variable for single policy applied on single resource
	cmd.Flags().StringVarP(&variablesString, "set", "s", "", "Variables that are required")
	cmd.Flags().StringVarP(&valuesFile, "values-file", "f", "", "File containing values for policy variables")
	cmd.Flags().BoolVarP(&policyReport, "policy-report", "", false, "Generates policy report when passed (default policyviolation r")
	cmd.Flags().StringVarP(&namespace, "namespace", "n", "", "Optional Policy parameter passed with cluster flag")
	cmd.Flags().BoolVarP(&stdin, "stdin", "i", false, "Optional mutate policy parameter to pipe directly through to kubectl")
<<<<<<< HEAD
	cmd.Flags().BoolVarP(&autogenInternals, "autogenInternals", "", false, "Use autogen internals")
=======
	cmd.Flags().BoolVarP(&registryAccess, "registry", "", false, "If set to true, access the image registry using local docker credentials to populate external data")
>>>>>>> ac8dea1c
	return cmd
}

func applyCommandHelper(resourcePaths []string, cluster bool, policyReport bool, mutateLogPath string,
<<<<<<< HEAD
	variablesString string, valuesFile string, namespace string, policyPaths []string, autogenInternals bool, stdin bool) (rc *common.ResultCounts, resources []*unstructured.Unstructured, skipInvalidPolicies SkippedInvalidPolicies, pvInfos []policyreport.Info, err error) {
=======
	variablesString string, valuesFile string, namespace string, policyPaths []string, stdin, registryAccess bool) (rc *common.ResultCounts, resources []*unstructured.Unstructured, skipInvalidPolicies SkippedInvalidPolicies, pvInfos []policyreport.Info, err error) {
>>>>>>> ac8dea1c
	store.SetMock(true)
	store.SetRegistryAccess(registryAccess)
	kubernetesConfig := genericclioptions.NewConfigFlags(true)
	fs := memfs.New()

	if valuesFile != "" && variablesString != "" {
		return rc, resources, skipInvalidPolicies, pvInfos, sanitizederror.NewWithError("pass the values either using set flag or values_file flag", err)
	}

	variables, globalValMap, valuesMap, namespaceSelectorMap, err := common.GetVariable(variablesString, valuesFile, fs, false, "")

	if err != nil {
		if !sanitizederror.IsErrorSanitized(err) {
			return rc, resources, skipInvalidPolicies, pvInfos, sanitizederror.NewWithError("failed to decode yaml", err)
		}
		return rc, resources, skipInvalidPolicies, pvInfos, err
	}

	openAPIController, err := openapi.NewOpenAPIController()
	if err != nil {
		return rc, resources, skipInvalidPolicies, pvInfos, sanitizederror.NewWithError("failed to initialize openAPIController", err)
	}

	var dClient *client.Client
	if cluster {
		restConfig, err := kubernetesConfig.ToRESTConfig()
		if err != nil {
			return rc, resources, skipInvalidPolicies, pvInfos, err
		}
		dClient, err = client.NewClient(restConfig, 15*time.Minute, make(chan struct{}), log.Log)
		if err != nil {
			return rc, resources, skipInvalidPolicies, pvInfos, err
		}
	}

	if len(policyPaths) == 0 {
		return rc, resources, skipInvalidPolicies, pvInfos, sanitizederror.NewWithError("require policy", err)
	}

	if (len(policyPaths) > 0 && policyPaths[0] == "-") && len(resourcePaths) > 0 && resourcePaths[0] == "-" {
		return rc, resources, skipInvalidPolicies, pvInfos, sanitizederror.NewWithError("a stdin pipe can be used for either policies or resources, not both", err)
	}

	policies, err := common.GetPoliciesFromPaths(fs, policyPaths, false, "")
	if err != nil {
		fmt.Printf("Error: failed to load policies\nCause: %s\n", err)
		os.Exit(1)
	}

	if len(resourcePaths) == 0 && !cluster {
		return rc, resources, skipInvalidPolicies, pvInfos, sanitizederror.NewWithError("resource file(s) or cluster required", err)
	}

	mutateLogPathIsDir, err := checkMutateLogPath(mutateLogPath)
	if err != nil {
		if !sanitizederror.IsErrorSanitized(err) {
			return rc, resources, skipInvalidPolicies, pvInfos, sanitizederror.NewWithError("failed to create file/folder", err)
		}
		return rc, resources, skipInvalidPolicies, pvInfos, err
	}

	// empty the previous contents of the file just in case if the file already existed before with some content(so as to perform overwrites)
	// the truncation of files for the case when mutateLogPath is dir, is handled under pkg/kyverno/apply/common.go
	if !mutateLogPathIsDir && mutateLogPath != "" {
		mutateLogPath = filepath.Clean(mutateLogPath)
		// Necessary for us to include the file via variable as it is part of the CLI.
		_, err := os.OpenFile(mutateLogPath, os.O_TRUNC|os.O_WRONLY, 0600) // #nosec G304

		if err != nil {
			if !sanitizederror.IsErrorSanitized(err) {
				return rc, resources, skipInvalidPolicies, pvInfos, sanitizederror.NewWithError("failed to truncate the existing file at "+mutateLogPath, err)
			}
			return rc, resources, skipInvalidPolicies, pvInfos, err
		}
	}

	mutatedPolicies, err := common.MutatePolicies(policies, autogenInternals)
	if err != nil {
		if !sanitizederror.IsErrorSanitized(err) {
			return rc, resources, skipInvalidPolicies, pvInfos, sanitizederror.NewWithError("failed to mutate policy", err)
		}
	}

	err = common.PrintMutatedPolicy(mutatedPolicies)
	if err != nil {
		return rc, resources, skipInvalidPolicies, pvInfos, sanitizederror.NewWithError("failed to marsal mutated policy", err)
	}

	resources, err = common.GetResourceAccordingToResourcePath(fs, resourcePaths, cluster, mutatedPolicies, dClient, namespace, policyReport, false, "")
	if err != nil {
		fmt.Printf("Error: failed to load resources\nCause: %s\n", err)
		os.Exit(1)
	}

	if (len(resources) > 1 || len(mutatedPolicies) > 1) && variablesString != "" {
		return rc, resources, skipInvalidPolicies, pvInfos, sanitizederror.NewWithError("currently `set` flag supports variable for single policy applied on single resource ", nil)
	}

	if variablesString != "" {
		variables = common.SetInStoreContext(mutatedPolicies, variables)
	}

	msgPolicies := "1 policy"
	if len(mutatedPolicies) > 1 {
		msgPolicies = fmt.Sprintf("%d policies", len(policies))
	}

	msgResources := "1 resource"
	if len(resources) > 1 {
		msgResources = fmt.Sprintf("%d resources", len(resources))
	}

	if len(mutatedPolicies) > 0 && len(resources) > 0 {
		if !stdin {
			fmt.Printf("\nApplying %s to %s... \n(Total number of result count may vary as the policy is mutated by Kyverno. To check the mutated policy please try with log level 5)\n", msgPolicies, msgResources)
		}
	}

	rc = &common.ResultCounts{}
	skipInvalidPolicies.skipped = make([]string, 0)
	skipInvalidPolicies.invalid = make([]string, 0)

	for _, policy := range mutatedPolicies {
		_, err := policy2.Validate(policy, nil, true, openAPIController)
		if err != nil {
			log.Log.Error(err, "policy validation error")
			if strings.HasPrefix(err.Error(), "variable 'element.name'") {
				skipInvalidPolicies.invalid = append(skipInvalidPolicies.invalid, policy.Name)
			} else {
				skipInvalidPolicies.skipped = append(skipInvalidPolicies.skipped, policy.Name)
			}

			continue
		}

		matches := common.HasVariables(policy)
		variable := common.RemoveDuplicateAndObjectVariables(matches)
		if len(variable) > 0 {
			if len(variables) == 0 {
				// check policy in variable file
				if valuesFile == "" || valuesMap[policy.Name] == nil {
					skipInvalidPolicies.skipped = append(skipInvalidPolicies.skipped, policy.Name)
					continue
				}
			}
		}

		kindOnwhichPolicyIsApplied := common.GetKindsFromPolicy(policy)

		for _, resource := range resources {
			thisPolicyResourceValues, err := common.CheckVariableForPolicy(valuesMap, globalValMap, policy.GetName(), resource.GetName(), resource.GetKind(), variables, kindOnwhichPolicyIsApplied, variable)
			if err != nil {
				return rc, resources, skipInvalidPolicies, pvInfos, sanitizederror.NewWithError(fmt.Sprintf("policy `%s` have variables. pass the values for the variables for resource `%s` using set/values_file flag", policy.Name, resource.GetName()), err)
			}

			_, info, err := common.ApplyPolicyOnResource(policy, resource, mutateLogPath, mutateLogPathIsDir, thisPolicyResourceValues, policyReport, namespaceSelectorMap, stdin, rc, true)
			if err != nil {
				return rc, resources, skipInvalidPolicies, pvInfos, sanitizederror.NewWithError(fmt.Errorf("failed to apply policy %v on resource %v", policy.Name, resource.GetName()).Error(), err)
			}
			pvInfos = append(pvInfos, info)

		}
	}

	return rc, resources, skipInvalidPolicies, pvInfos, nil
}

// checkMutateLogPath - checking path for printing mutated resource (-o flag)
func checkMutateLogPath(mutateLogPath string) (mutateLogPathIsDir bool, err error) {
	if mutateLogPath != "" {
		spath := strings.Split(mutateLogPath, "/")
		sfileName := strings.Split(spath[len(spath)-1], ".")
		if sfileName[len(sfileName)-1] == "yml" || sfileName[len(sfileName)-1] == "yaml" {
			mutateLogPathIsDir = false
		} else {
			mutateLogPathIsDir = true
		}

		err := createFileOrFolder(mutateLogPath, mutateLogPathIsDir)
		if err != nil {
			if !sanitizederror.IsErrorSanitized(err) {
				return mutateLogPathIsDir, sanitizederror.NewWithError("failed to create file/folder.", err)
			}
			return mutateLogPathIsDir, err
		}
	}
	return mutateLogPathIsDir, err
}

// printReportOrViolation - printing policy report/violations
func printReportOrViolation(policyReport bool, rc *common.ResultCounts, resourcePaths []string, resourcesLen int, skipInvalidPolicies SkippedInvalidPolicies, stdin bool, pvInfos []policyreport.Info) {
	divider := "----------------------------------------------------------------------"

	if len(skipInvalidPolicies.skipped) > 0 {
		fmt.Println(divider)
		fmt.Println("Policies Skipped (as required variables are not provided by the user):")
		for i, policyName := range skipInvalidPolicies.skipped {
			fmt.Printf("%d. %s\n", i+1, policyName)
		}
		fmt.Println(divider)
	}
	if len(skipInvalidPolicies.invalid) > 0 {
		fmt.Println(divider)
		fmt.Println("Invalid Policies:")
		for i, policyName := range skipInvalidPolicies.invalid {
			fmt.Printf("%d. %s\n", i+1, policyName)
		}
		fmt.Println(divider)
	}

	if policyReport {
		resps := buildPolicyReports(pvInfos)
		if len(resps) > 0 || resourcesLen == 0 {
			fmt.Println(divider)
			fmt.Println("POLICY REPORT:")
			fmt.Println(divider)
			report, _ := generateCLIRaw(resps)
			yamlReport, _ := yaml1.Marshal(report)
			fmt.Println(string(yamlReport))
		} else {
			fmt.Println(divider)
			fmt.Println("POLICY REPORT: skip generating policy report (no validate policy found/resource skipped)")
		}
	} else {
		if !stdin {
			fmt.Printf("\npass: %d, fail: %d, warn: %d, error: %d, skip: %d \n",
				rc.Pass, rc.Fail, rc.Warn, rc.Error, rc.Skip)
		}
	}

	if rc.Fail > 0 || rc.Error > 0 {
		os.Exit(1)
	}
}

// createFileOrFolder - creating file or folder according to path provided
func createFileOrFolder(mutateLogPath string, mutateLogPathIsDir bool) error {
	mutateLogPath = filepath.Clean(mutateLogPath)
	_, err := os.Stat(mutateLogPath)

	if err != nil {
		if os.IsNotExist(err) {
			if !mutateLogPathIsDir {
				// check the folder existence, then create the file
				var folderPath string
				s := strings.Split(mutateLogPath, "/")

				if len(s) > 1 {
					folderPath = mutateLogPath[:len(mutateLogPath)-len(s[len(s)-1])-1]
					_, err := os.Stat(folderPath)
					if os.IsNotExist(err) {
						errDir := os.MkdirAll(folderPath, 0750)
						if errDir != nil {
							return sanitizederror.NewWithError("failed to create directory", err)
						}
					}
				}

				mutateLogPath = filepath.Clean(mutateLogPath)
				// Necessary for us to create the file via variable as it is part of the CLI.
				file, err := os.OpenFile(mutateLogPath, os.O_RDONLY|os.O_CREATE, 0600) // #nosec G304

				if err != nil {
					return sanitizederror.NewWithError("failed to create file", err)
				}

				err = file.Close()
				if err != nil {
					return sanitizederror.NewWithError("failed to close file", err)
				}

			} else {
				errDir := os.MkdirAll(mutateLogPath, 0750)
				if errDir != nil {
					return sanitizederror.NewWithError("failed to create directory", err)
				}
			}

		} else {
			return sanitizederror.NewWithError("failed to describe file", err)
		}
	}

	return nil
}<|MERGE_RESOLUTION|>--- conflicted
+++ resolved
@@ -122,11 +122,7 @@
 				}
 			}()
 
-<<<<<<< HEAD
-			rc, resources, skipInvalidPolicies, pvInfos, err := applyCommandHelper(resourcePaths, cluster, policyReport, mutateLogPath, variablesString, valuesFile, namespace, policyPaths, autogenInternals, stdin)
-=======
-			rc, resources, skipInvalidPolicies, pvInfos, err := applyCommandHelper(resourcePaths, cluster, policyReport, mutateLogPath, variablesString, valuesFile, namespace, policyPaths, stdin, registryAccess)
->>>>>>> ac8dea1c
+			rc, resources, skipInvalidPolicies, pvInfos, err := applyCommandHelper(resourcePaths, cluster, policyReport, mutateLogPath, variablesString, valuesFile, namespace, policyPaths, autogenInternals, stdin, registryAccess)
 			if err != nil {
 				return err
 			}
@@ -145,20 +141,13 @@
 	cmd.Flags().BoolVarP(&policyReport, "policy-report", "", false, "Generates policy report when passed (default policyviolation r")
 	cmd.Flags().StringVarP(&namespace, "namespace", "n", "", "Optional Policy parameter passed with cluster flag")
 	cmd.Flags().BoolVarP(&stdin, "stdin", "i", false, "Optional mutate policy parameter to pipe directly through to kubectl")
-<<<<<<< HEAD
 	cmd.Flags().BoolVarP(&autogenInternals, "autogenInternals", "", false, "Use autogen internals")
-=======
 	cmd.Flags().BoolVarP(&registryAccess, "registry", "", false, "If set to true, access the image registry using local docker credentials to populate external data")
->>>>>>> ac8dea1c
 	return cmd
 }
 
 func applyCommandHelper(resourcePaths []string, cluster bool, policyReport bool, mutateLogPath string,
-<<<<<<< HEAD
-	variablesString string, valuesFile string, namespace string, policyPaths []string, autogenInternals bool, stdin bool) (rc *common.ResultCounts, resources []*unstructured.Unstructured, skipInvalidPolicies SkippedInvalidPolicies, pvInfos []policyreport.Info, err error) {
-=======
-	variablesString string, valuesFile string, namespace string, policyPaths []string, stdin, registryAccess bool) (rc *common.ResultCounts, resources []*unstructured.Unstructured, skipInvalidPolicies SkippedInvalidPolicies, pvInfos []policyreport.Info, err error) {
->>>>>>> ac8dea1c
+	variablesString string, valuesFile string, namespace string, policyPaths []string, autogenInternals bool, stdin bool, registryAccess bool) (rc *common.ResultCounts, resources []*unstructured.Unstructured, skipInvalidPolicies SkippedInvalidPolicies, pvInfos []policyreport.Info, err error) {
 	store.SetMock(true)
 	store.SetRegistryAccess(registryAccess)
 	kubernetesConfig := genericclioptions.NewConfigFlags(true)
