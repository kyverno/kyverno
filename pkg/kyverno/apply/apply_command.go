--- conflicted
+++ resolved
@@ -312,11 +312,7 @@
 				return rc, resources, skipInvalidPolicies, pvInfos, sanitizederror.NewWithError(fmt.Sprintf("policy `%s` have variables. pass the values for the variables for resource `%s` using set/values_file flag", policy.GetName(), resource.GetName()), err)
 			}
 
-<<<<<<< HEAD
-			_, info, err := common.ApplyPolicyOnResource(policy, resource, mutateLogPath, mutateLogPathIsDir, thisPolicyResourceValues, policyReport, namespaceSelectorMap, stdin, rc, true, nil)
-=======
-			_, info, err := common.ApplyPolicyOnResource(policy, resource, mutateLogPath, mutateLogPathIsDir, thisPolicyResourceValues, userInfo, policyReport, namespaceSelectorMap, stdin, rc, true)
->>>>>>> 8d245822
+			_, info, err := common.ApplyPolicyOnResource(policy, resource, mutateLogPath, mutateLogPathIsDir, thisPolicyResourceValues, userInfo, policyReport, namespaceSelectorMap, stdin, rc, true, nil)
 			if err != nil {
 				return rc, resources, skipInvalidPolicies, pvInfos, sanitizederror.NewWithError(fmt.Errorf("failed to apply policy %v on resource %v", policy.GetName(), resource.GetName()).Error(), err)
 			}
