package apply

import (
	"bufio"
	"encoding/json"
	"fmt"
	"io/ioutil"
	"os"
	"path/filepath"
	"reflect"
	"strings"
	"time"

	v1 "github.com/kyverno/kyverno/pkg/api/kyverno/v1"
	pkgCommon "github.com/kyverno/kyverno/pkg/common"
	client "github.com/kyverno/kyverno/pkg/dclient"
	"github.com/kyverno/kyverno/pkg/engine"
	"github.com/kyverno/kyverno/pkg/engine/context"
	"github.com/kyverno/kyverno/pkg/engine/response"
	"github.com/kyverno/kyverno/pkg/kyverno/common"
	sanitizederror "github.com/kyverno/kyverno/pkg/kyverno/sanitizedError"
	"github.com/kyverno/kyverno/pkg/openapi"
	policy2 "github.com/kyverno/kyverno/pkg/policy"
	"github.com/kyverno/kyverno/pkg/utils"
	"github.com/spf13/cobra"
	yamlv2 "gopkg.in/yaml.v2"
	"k8s.io/apimachinery/pkg/apis/meta/v1/unstructured"
	"k8s.io/apimachinery/pkg/util/yaml"
	"k8s.io/cli-runtime/pkg/genericclioptions"
	log "sigs.k8s.io/controller-runtime/pkg/log"
	yaml1 "sigs.k8s.io/yaml"
)

type resultCounts struct {
	pass  int
	fail  int
	warn  int
	error int
	skip  int
}

<<<<<<< HEAD
type Resource struct {
	Name   string            `json:"name"`
	Values map[string]string `json:"values"`
}
=======
// Command returns apply command
func Command() *cobra.Command {
	var cmd *cobra.Command
	var resourcePaths []string
	var cluster bool
	var mutateLogPath, variablesString, valuesFile string
	variables := make(map[string]string)

	type Resource struct {
		Name   string            `json:"name"`
		Values map[string]string `json:"values"`
	}
>>>>>>> 80b05aee

type Policy struct {
	Name      string     `json:"name"`
	Resources []Resource `json:"resources"`
}

type Values struct {
	Policies []Policy `json:"policies"`
}

func Command() *cobra.Command {
	var cmd *cobra.Command
	var resourcePaths []string
	var cluster, policyReport bool
	var mutateLogPath, variablesString, valuesFile, namespace string

	kubernetesConfig := genericclioptions.NewConfigFlags(true)

	cmd = &cobra.Command{
		Use:     "apply",
		Short:   "applies policies on resources",
		Example: fmt.Sprintf("To apply on a resource:\nkyverno apply /path/to/policy.yaml /path/to/folderOfPolicies --resource=/path/to/resource1 --resource=/path/to/resource2\n\nTo apply on a cluster\nkyverno apply /path/to/policy.yaml /path/to/folderOfPolicies --cluster"),
		RunE: func(cmd *cobra.Command, policyPaths []string) (err error) {
			defer func() {
				if err != nil {
					if !sanitizederror.IsErrorSanitized(err) {
						log.Log.Error(err, "failed to sanitize")
						err = fmt.Errorf("internal error")
					}
				}
			}()

			if valuesFile != "" && variablesString != "" {
				return sanitizederror.NewWithError("pass the values either using set flag or values_file flag", err)
			}

<<<<<<< HEAD
			variables, valuesMap, err := getVariable(variablesString, valuesFile)
			if err != nil {
				if !sanitizedError.IsErrorSanitized(err) {
					return sanitizedError.NewWithError("failed to decode yaml", err)
=======
			if valuesFile != "" {
				yamlFile, err := ioutil.ReadFile(valuesFile)
				if err != nil {
					return sanitizederror.NewWithError("unable to read yaml", err)
				}

				valuesBytes, err := yaml.ToJSON(yamlFile)
				if err != nil {
					return sanitizederror.NewWithError("failed to convert json", err)
				}

				values := &Values{}
				if err := json.Unmarshal(valuesBytes, values); err != nil {
					return sanitizederror.NewWithError("failed to decode yaml", err)
				}

				for _, p := range values.Policies {
					pmap := make(map[string]Resource)
					for _, r := range p.Resources {
						pmap[r.Name] = r
					}
					valuesMap[p.Name] = pmap
				}
			}

			if variablesString != "" {
				kvpairs := strings.Split(strings.Trim(variablesString, " "), ",")
				for _, kvpair := range kvpairs {
					kvs := strings.Split(strings.Trim(kvpair, " "), "=")
					variables[strings.Trim(kvs[0], " ")] = strings.Trim(kvs[1], " ")
				}
			}

			if len(resourcePaths) == 0 && !cluster {
				return sanitizederror.NewWithError(fmt.Sprintf("resource file(s) or cluster required"), err)
			}

			var mutateLogPathIsDir bool
			if mutateLogPath != "" {
				spath := strings.Split(mutateLogPath, "/")
				sfileName := strings.Split(spath[len(spath)-1], ".")
				if sfileName[len(sfileName)-1] == "yml" || sfileName[len(sfileName)-1] == "yaml" {
					mutateLogPathIsDir = false
				} else {
					mutateLogPathIsDir = true
				}

				err = createFileOrFolder(mutateLogPath, mutateLogPathIsDir)
				if err != nil {
					if !sanitizederror.IsErrorSanitized(err) {
						return sanitizederror.NewWithError("failed to create file/folder.", err)
					}
					return err
				}
			}

			policies, err := common.GetPoliciesValidation(policyPaths)
			if err != nil {
				if !sanitizederror.IsErrorSanitized(err) {
					return sanitizederror.NewWithError("failed to mutate policies.", err)
>>>>>>> 80b05aee
				}
				return err
			}

			openAPIController, err := openapi.NewOpenAPIController()
			if err != nil {
				return sanitizederror.NewWithError("failed to initialize openAPIController", err)
			}

			var dClient *client.Client
			if cluster {
				restConfig, err := kubernetesConfig.ToRESTConfig()
				if err != nil {
					return err
				}
				dClient, err = client.NewClient(restConfig, 5*time.Minute, make(chan struct{}), log.Log)
				if err != nil {
					return err
				}
			}

			if len(policyPaths) == 0 {
				return sanitizedError.NewWithError(fmt.Sprintf("require policy"), err)
			}

<<<<<<< HEAD
			policies, err := common.ValidateAndGetPolicies(policyPaths)
			if err != nil {
				if !sanitizedError.IsErrorSanitized(err) {
					return sanitizedError.NewWithError("failed to mutate policies.", err)
				}
				return err
			}

			if len(resourcePaths) == 0 && !cluster {
				return sanitizedError.NewWithError(fmt.Sprintf("resource file(s) or cluster required"), err)
			}

			mutateLogPathIsDir, err := checkMutateLogPath(mutateLogPath)
			if err != nil {
				if !sanitizedError.IsErrorSanitized(err) {
					return sanitizedError.NewWithError("failed to create file/folder", err)
=======
					yamlBytes := []byte(resourceStr)
					resources, err = common.GetResource(yamlBytes)
					if err != nil {
						return sanitizederror.NewWithError("failed to extract the resources", err)
					}
				}
			} else {
				resources, err = common.GetResources(policies, resourcePaths, dClient)
				if err != nil {
					return sanitizederror.NewWithError("failed to load resources", err)
>>>>>>> 80b05aee
				}
				return err
			}

			mutatedPolicies, err := mutatePolices(policies)
			if err != nil {
				if !sanitizedError.IsErrorSanitized(err) {
					return sanitizedError.NewWithError("failed to mutate policy", err)
				}
			}

			resources, err := getResourceAccordingToResourcePath(resourcePaths, cluster, mutatedPolicies, dClient, namespace)
			if err != nil {
				if !sanitizedError.IsErrorSanitized(err) {
					return sanitizedError.NewWithError("failed to load resources", err)
				}
			}
			if len(resources) == 0 {
				return sanitizedError.NewWithError("valid resource(s) not provided/no matching resource found in cluster", err)
			}

			msgPolicies := "1 policy"
			if len(mutatedPolicies) > 1 {
				msgPolicies = fmt.Sprintf("%d policies", len(policies))
			}

			msgResources := "1 resource"
			if len(resources) > 1 {
				msgResources = fmt.Sprintf("%d resources", len(resources))
			}

			if len(mutatedPolicies) > 0 && len(resources) > 0 {
				fmt.Printf("\napplying %s to %s... \n", msgPolicies, msgResources)
			}

			rc := &resultCounts{}
			engineResponses := make([]response.EngineResponse, 0)
			validateEngineResponses := make([]response.EngineResponse, 0)
			for _, policy := range mutatedPolicies {
				err := policy2.Validate(utils.MarshalPolicy(*policy), nil, true, openAPIController)
				if err != nil {
					rc.skip += len(resources)
					fmt.Printf("\nskipping policy %v as it is not valid: %v\n", policy.Name, err)
					continue
				}

				if common.PolicyHasVariables(*policy) && variablesString == "" && valuesFile == "" {
					fmt.Printf("\n------------------------\nskipping policy %s as it has variable. pass the values for the variables using set/values_file flag\n------------------------\n", policy.Name)
					continue
				}

<<<<<<< HEAD
=======
				if common.PolicyHasVariables(*policy) && variablesString == "" && valuesFile == "" {
					return sanitizederror.NewWithError(fmt.Sprintf("policy %s have variables. pass the values for the variables using set/values_file flag", policy.Name), err)
				}

>>>>>>> 80b05aee
				for _, resource := range resources {
					// get values from file for this policy resource combination
					thisPolicyResourceValues := make(map[string]string)
					if len(valuesMap[policy.GetName()]) != 0 && !reflect.DeepEqual(valuesMap[policy.GetName()][resource.GetName()], Resource{}) {
						thisPolicyResourceValues = valuesMap[policy.GetName()][resource.GetName()].Values
					}

					for k, v := range variables {
						thisPolicyResourceValues[k] = v
					}

<<<<<<< HEAD
					if common.PolicyHasVariables(*policy) && len(thisPolicyResourceValues) == 0 {
						return sanitizedError.NewWithError(fmt.Sprintf("policy %s have variables. pass the values for the variables using set/values_file flag", policy.Name), err)
=======
					if common.PolicyHasVariables(*policy) && len(thisPolicyResouceValues) == 0 {
						return sanitizederror.NewWithError(fmt.Sprintf("policy %s have variables. pass the values for the variables using set/values_file flag", policy.Name), err)
>>>>>>> 80b05aee
					}

					ers, validateErs, err := applyPolicyOnResource(policy, resource, mutateLogPath, mutateLogPathIsDir, thisPolicyResourceValues, rc, policyReport)
					if err != nil {
						return sanitizederror.NewWithError(fmt.Errorf("failed to apply policy %v on resource %v", policy.Name, resource.GetName()).Error(), err)
					}
					engineResponses = append(engineResponses, ers...)
					validateEngineResponses = append(validateEngineResponses, validateErs)
				}
			}

			printReportOrViolation(policyReport, validateEngineResponses, rc, resourcePaths)

			return nil
		},
	}

	cmd.Flags().StringArrayVarP(&resourcePaths, "resource", "r", []string{}, "Path to resource files")
	cmd.Flags().BoolVarP(&cluster, "cluster", "c", false, "Checks if policies should be applied to cluster in the current context")
	cmd.Flags().StringVarP(&mutateLogPath, "output", "o", "", "Prints the mutated resources in provided file/directory")
	cmd.Flags().StringVarP(&variablesString, "set", "s", "", "Variables that are required")
	cmd.Flags().StringVarP(&valuesFile, "values-file", "f", "", "File containing values for policy variables")
	cmd.Flags().BoolVarP(&policyReport, "policy-report", "", false, "Generates policy report when passed (default policyviolation r")
	cmd.Flags().StringVarP(&namespace, "namespace", "n", "", "Optional Policy parameter passed with cluster flag")
	return cmd
}

// getVariable - get the variables from console/file
func getVariable(variablesString, valuesFile string) (variables map[string]string, valuesMap map[string]map[string]Resource, err error) {
	if variablesString != "" {
		kvpairs := strings.Split(strings.Trim(variablesString, " "), ",")
		for _, kvpair := range kvpairs {
			kvs := strings.Split(strings.Trim(kvpair, " "), "=")
			variables[strings.Trim(kvs[0], " ")] = strings.Trim(kvs[1], " ")
		}
	}

	if valuesFile != "" {
		yamlFile, err := ioutil.ReadFile(valuesFile)
		if err != nil {
			return variables, valuesMap, sanitizedError.NewWithError("unable to read yaml", err)
		}

		valuesBytes, err := yaml.ToJSON(yamlFile)
		if err != nil {
			return variables, valuesMap, sanitizedError.NewWithError("failed to convert json", err)
		}

		values := &Values{}
		if err := json.Unmarshal(valuesBytes, values); err != nil {
			return variables, valuesMap, sanitizedError.NewWithError("failed to decode yaml", err)
		}

		for _, p := range values.Policies {
			pmap := make(map[string]Resource)
			for _, r := range p.Resources {
				pmap[r.Name] = r
			}
			valuesMap[p.Name] = pmap
		}
	}

	return variables, valuesMap, nil
}

// checkMutateLogPath - checking path for printing mutated resource (-o flag)
func checkMutateLogPath(mutateLogPath string) (mutateLogPathIsDir bool, err error) {
	if mutateLogPath != "" {
		spath := strings.Split(mutateLogPath, "/")
		sfileName := strings.Split(spath[len(spath)-1], ".")
		if sfileName[len(sfileName)-1] == "yml" || sfileName[len(sfileName)-1] == "yaml" {
			mutateLogPathIsDir = false
		} else {
			mutateLogPathIsDir = true
		}

		err := createFileOrFolder(mutateLogPath, mutateLogPathIsDir)
		if err != nil {
			if !sanitizedError.IsErrorSanitized(err) {
				return mutateLogPathIsDir, sanitizedError.NewWithError("failed to create file/folder.", err)
			}
			return mutateLogPathIsDir, err
		}
	}
	return mutateLogPathIsDir, err
}

// getResourceAccordingToResourcePath - get resources according to the resource path
func getResourceAccordingToResourcePath(resourcePaths []string, cluster bool, policies []*v1.ClusterPolicy, dClient *client.Client, namespace string) (resources []*unstructured.Unstructured, err error) {
	if len(resourcePaths) > 0 && resourcePaths[0] == "-" {
		if common.IsInputFromPipe() {
			resourceStr := ""
			scanner := bufio.NewScanner(os.Stdin)
			for scanner.Scan() {
				resourceStr = resourceStr + scanner.Text() + "\n"
			}

			yamlBytes := []byte(resourceStr)
			resources, err = common.GetResource(yamlBytes)
			if err != nil {
				return resources, sanitizedError.NewWithError("failed to extract the resources", err)
			}
		}
	} else if (len(resourcePaths) > 0 && resourcePaths[0] != "-") || len(resourcePaths) < 0 || cluster {
		resources, err = common.GetResources(policies, resourcePaths, dClient, cluster, namespace)
		if err != nil {
			return resources, sanitizedError.NewWithError("failed to load resources", err)
		}
	}
	return resources, err
}

// printReportOrViolation - printing policy report/violations
func printReportOrViolation(policyReport bool, validateEngineResponses []response.EngineResponse, rc *resultCounts, resourcePaths []string) {
	if policyReport {
		os.Setenv("POLICY-TYPE", pkgCommon.PolicyReport)
		resps := buildPolicyReports(validateEngineResponses)
		if len(resps) > 0 {
			fmt.Println("----------------------------------------------------------------------\nPOLICY REPORT:\n----------------------------------------------------------------------")
			report, _ := generateCLIraw(resps)
			yamlReport, _ := yaml1.Marshal(report)
			fmt.Println(string(yamlReport))
		} else {
			fmt.Println("----------------------------------------------------------------------\nPOLICY REPORT: skip generating policy report (no validate policy found/resource skipped)")
		}
	} else {
		rcCount := rc.pass + rc.fail + rc.warn + rc.error + rc.skip
		if rcCount < len(resourcePaths) {
			rc.skip += len(resourcePaths) - rcCount
		}

		fmt.Printf("\npass: %d, fail: %d, warn: %d, error: %d, skip: %d \n",
			rc.pass, rc.fail, rc.warn, rc.error, rc.skip)

		if rc.fail > 0 || rc.error > 0 {
			os.Exit(1)
		}
	}
}

// applyPolicyOnResource - function to apply policy on resource
func applyPolicyOnResource(policy *v1.ClusterPolicy, resource *unstructured.Unstructured, mutateLogPath string, mutateLogPathIsDir bool, variables map[string]string, rc *resultCounts, policyReport bool) ([]response.EngineResponse, response.EngineResponse, error) {
	responseError := false
	engineResponses := make([]response.EngineResponse, 0)

	resPath := fmt.Sprintf("%s/%s/%s", resource.GetNamespace(), resource.GetKind(), resource.GetName())
	log.Log.V(3).Info("applying policy on resource", "policy", policy.Name, "resource", resPath)

	ctx := context.NewContext()
	for key, value := range variables {
		startString := ""
		endString := ""
		for _, k := range strings.Split(key, ".") {
			startString += fmt.Sprintf(`{"%s":`, k)
			endString += `}`
		}

		midString := fmt.Sprintf(`"%s"`, value)
		finalString := startString + midString + endString
		var jsonData = []byte(finalString)
		ctx.AddJSON(jsonData)
	}

	mutateResponse := engine.Mutate(engine.PolicyContext{Policy: *policy, NewResource: *resource, Context: ctx})
	engineResponses = append(engineResponses, mutateResponse)

	if !mutateResponse.IsSuccessful() {
		fmt.Printf("Failed to apply mutate policy %s -> resource %s", policy.Name, resPath)
		for i, r := range mutateResponse.PolicyResponse.Rules {
			fmt.Printf("\n%d. %s", i+1, r.Message)
		}
		responseError = true
	} else {
		if len(mutateResponse.PolicyResponse.Rules) > 0 {
			yamlEncodedResource, err := yamlv2.Marshal(mutateResponse.PatchedResource.Object)
			if err != nil {
				rc.error++
			}

			if mutateLogPath == "" {
				mutatedResource := string(yamlEncodedResource)
				if len(strings.TrimSpace(mutatedResource)) > 0 {
					fmt.Printf("\nmutate policy %s applied to %s:", policy.Name, resPath)
					fmt.Printf("\n" + mutatedResource)
					fmt.Printf("\n")
				}
			} else {
				err := printMutatedOutput(mutateLogPath, mutateLogPathIsDir, string(yamlEncodedResource), resource.GetName()+"-mutated")
				if err != nil {
<<<<<<< HEAD
					return engineResponses, response.EngineResponse{}, sanitizedError.NewWithError("failed to print mutated result", err)
=======
					return sanitizederror.NewWithError("failed to print mutated result", err)
>>>>>>> 80b05aee
				}
				fmt.Printf("\n\nMutation:\nMutation has been applied successfully. Check the files.")
			}

		}
	}

	if resource.GetKind() == "Pod" && len(resource.GetOwnerReferences()) > 0 {
		if policy.HasAutoGenAnnotation() {
			if _, ok := policy.GetAnnotations()[engine.PodControllersAnnotation]; ok {
				delete(policy.Annotations, engine.PodControllersAnnotation)
			}
		}
	}

	validateResponse := engine.Validate(engine.PolicyContext{Policy: *policy, NewResource: mutateResponse.PatchedResource, Context: ctx})
	if !policyReport {
		if !validateResponse.IsSuccessful() {
			fmt.Printf("\npolicy %s -> resource %s failed: \n", policy.Name, resPath)
			for i, r := range validateResponse.PolicyResponse.Rules {
				if !r.Success {
					fmt.Printf("%d. %s: %s \n", i+1, r.Name, r.Message)
				}
			}

			responseError = true
		}
	}

	var policyHasGenerate bool
	for _, rule := range policy.Spec.Rules {
		if rule.HasGenerate() {
			policyHasGenerate = true
		}
	}

	if policyHasGenerate {
		generateResponse := engine.Generate(engine.PolicyContext{Policy: *policy, NewResource: *resource})
		engineResponses = append(engineResponses, generateResponse)
		if len(generateResponse.PolicyResponse.Rules) > 0 {
			log.Log.V(3).Info("generate resource is valid", "policy", policy.Name, "resource", resPath)
		} else {
			fmt.Printf("generate policy %s resource %s is invalid \n", policy.Name, resPath)
			for i, r := range generateResponse.PolicyResponse.Rules {
				fmt.Printf("%d. %s \b", i+1, r.Message)
			}

			responseError = true
		}
	}

	if responseError == true {
		rc.fail++
	} else {
		rc.pass++
	}

	return engineResponses, validateResponse, nil
}

// mutatePolicies - function to apply mutation on policies
func mutatePolices(policies []*v1.ClusterPolicy) ([]*v1.ClusterPolicy, error) {
	newPolicies := make([]*v1.ClusterPolicy, 0)
	logger := log.Log.WithName("apply")

	for _, policy := range policies {
		p, err := common.MutatePolicy(policy, logger)
		if err != nil {
			if !sanitizederror.IsErrorSanitized(err) {
				return nil, sanitizederror.NewWithError("failed to mutate policy.", err)
			}
			return nil, err
		}
		newPolicies = append(newPolicies, p)
	}
	return newPolicies, nil
}

// printMutatedOutput - function to print output in provided file or directory
func printMutatedOutput(mutateLogPath string, mutateLogPathIsDir bool, yaml string, fileName string) error {
	var f *os.File
	var err error
	yaml = yaml + ("\n---\n\n")

	if !mutateLogPathIsDir {
		f, err = os.OpenFile(mutateLogPath, os.O_APPEND|os.O_WRONLY, 0644)
	} else {
		f, err = os.OpenFile(mutateLogPath+"/"+fileName+".yaml", os.O_APPEND|os.O_CREATE|os.O_WRONLY, 0644)
	}

	if err != nil {
		return err
	}
	if _, err := f.Write([]byte(yaml)); err != nil {
		f.Close()
		return err
	}
	if err := f.Close(); err != nil {
		return err
	}

	return nil
}

// createFileOrFolder - creating file or folder according to path provided
func createFileOrFolder(mutateLogPath string, mutateLogPathIsDir bool) error {
	mutateLogPath = filepath.Clean(mutateLogPath)
	_, err := os.Stat(mutateLogPath)

	if err != nil {
		if os.IsNotExist(err) {
			if !mutateLogPathIsDir {
				// check the folder existence, then create the file
				var folderPath string
				s := strings.Split(mutateLogPath, "/")

				if len(s) > 1 {
					folderPath = mutateLogPath[:len(mutateLogPath)-len(s[len(s)-1])-1]
					_, err := os.Stat(folderPath)
					if os.IsNotExist(err) {
						errDir := os.MkdirAll(folderPath, 0755)
						if errDir != nil {
							return sanitizederror.NewWithError(fmt.Sprintf("failed to create directory"), err)
						}
					}
				}

				file, err := os.OpenFile(mutateLogPath, os.O_RDONLY|os.O_CREATE, 0644)
				if err != nil {
					return sanitizederror.NewWithError(fmt.Sprintf("failed to create file"), err)
				}

				err = file.Close()
				if err != nil {
					return sanitizederror.NewWithError(fmt.Sprintf("failed to close file"), err)
				}

			} else {
				errDir := os.MkdirAll(mutateLogPath, 0755)
				if errDir != nil {
					return sanitizederror.NewWithError(fmt.Sprintf("failed to create directory"), err)
				}
			}

		} else {
			return sanitizederror.NewWithError(fmt.Sprintf("failed to describe file"), err)
		}
	}

	return nil
}<|MERGE_RESOLUTION|>--- conflicted
+++ resolved
@@ -39,25 +39,10 @@
 	skip  int
 }
 
-<<<<<<< HEAD
 type Resource struct {
 	Name   string            `json:"name"`
 	Values map[string]string `json:"values"`
 }
-=======
-// Command returns apply command
-func Command() *cobra.Command {
-	var cmd *cobra.Command
-	var resourcePaths []string
-	var cluster bool
-	var mutateLogPath, variablesString, valuesFile string
-	variables := make(map[string]string)
-
-	type Resource struct {
-		Name   string            `json:"name"`
-		Values map[string]string `json:"values"`
-	}
->>>>>>> 80b05aee
 
 type Policy struct {
 	Name      string     `json:"name"`
@@ -94,73 +79,10 @@
 				return sanitizederror.NewWithError("pass the values either using set flag or values_file flag", err)
 			}
 
-<<<<<<< HEAD
 			variables, valuesMap, err := getVariable(variablesString, valuesFile)
 			if err != nil {
 				if !sanitizedError.IsErrorSanitized(err) {
 					return sanitizedError.NewWithError("failed to decode yaml", err)
-=======
-			if valuesFile != "" {
-				yamlFile, err := ioutil.ReadFile(valuesFile)
-				if err != nil {
-					return sanitizederror.NewWithError("unable to read yaml", err)
-				}
-
-				valuesBytes, err := yaml.ToJSON(yamlFile)
-				if err != nil {
-					return sanitizederror.NewWithError("failed to convert json", err)
-				}
-
-				values := &Values{}
-				if err := json.Unmarshal(valuesBytes, values); err != nil {
-					return sanitizederror.NewWithError("failed to decode yaml", err)
-				}
-
-				for _, p := range values.Policies {
-					pmap := make(map[string]Resource)
-					for _, r := range p.Resources {
-						pmap[r.Name] = r
-					}
-					valuesMap[p.Name] = pmap
-				}
-			}
-
-			if variablesString != "" {
-				kvpairs := strings.Split(strings.Trim(variablesString, " "), ",")
-				for _, kvpair := range kvpairs {
-					kvs := strings.Split(strings.Trim(kvpair, " "), "=")
-					variables[strings.Trim(kvs[0], " ")] = strings.Trim(kvs[1], " ")
-				}
-			}
-
-			if len(resourcePaths) == 0 && !cluster {
-				return sanitizederror.NewWithError(fmt.Sprintf("resource file(s) or cluster required"), err)
-			}
-
-			var mutateLogPathIsDir bool
-			if mutateLogPath != "" {
-				spath := strings.Split(mutateLogPath, "/")
-				sfileName := strings.Split(spath[len(spath)-1], ".")
-				if sfileName[len(sfileName)-1] == "yml" || sfileName[len(sfileName)-1] == "yaml" {
-					mutateLogPathIsDir = false
-				} else {
-					mutateLogPathIsDir = true
-				}
-
-				err = createFileOrFolder(mutateLogPath, mutateLogPathIsDir)
-				if err != nil {
-					if !sanitizederror.IsErrorSanitized(err) {
-						return sanitizederror.NewWithError("failed to create file/folder.", err)
-					}
-					return err
-				}
-			}
-
-			policies, err := common.GetPoliciesValidation(policyPaths)
-			if err != nil {
-				if !sanitizederror.IsErrorSanitized(err) {
-					return sanitizederror.NewWithError("failed to mutate policies.", err)
->>>>>>> 80b05aee
 				}
 				return err
 			}
@@ -186,7 +108,6 @@
 				return sanitizedError.NewWithError(fmt.Sprintf("require policy"), err)
 			}
 
-<<<<<<< HEAD
 			policies, err := common.ValidateAndGetPolicies(policyPaths)
 			if err != nil {
 				if !sanitizedError.IsErrorSanitized(err) {
@@ -203,18 +124,6 @@
 			if err != nil {
 				if !sanitizedError.IsErrorSanitized(err) {
 					return sanitizedError.NewWithError("failed to create file/folder", err)
-=======
-					yamlBytes := []byte(resourceStr)
-					resources, err = common.GetResource(yamlBytes)
-					if err != nil {
-						return sanitizederror.NewWithError("failed to extract the resources", err)
-					}
-				}
-			} else {
-				resources, err = common.GetResources(policies, resourcePaths, dClient)
-				if err != nil {
-					return sanitizederror.NewWithError("failed to load resources", err)
->>>>>>> 80b05aee
 				}
 				return err
 			}
@@ -266,13 +175,6 @@
 					continue
 				}
 
-<<<<<<< HEAD
-=======
-				if common.PolicyHasVariables(*policy) && variablesString == "" && valuesFile == "" {
-					return sanitizederror.NewWithError(fmt.Sprintf("policy %s have variables. pass the values for the variables using set/values_file flag", policy.Name), err)
-				}
-
->>>>>>> 80b05aee
 				for _, resource := range resources {
 					// get values from file for this policy resource combination
 					thisPolicyResourceValues := make(map[string]string)
@@ -284,13 +186,8 @@
 						thisPolicyResourceValues[k] = v
 					}
 
-<<<<<<< HEAD
 					if common.PolicyHasVariables(*policy) && len(thisPolicyResourceValues) == 0 {
 						return sanitizedError.NewWithError(fmt.Sprintf("policy %s have variables. pass the values for the variables using set/values_file flag", policy.Name), err)
-=======
-					if common.PolicyHasVariables(*policy) && len(thisPolicyResouceValues) == 0 {
-						return sanitizederror.NewWithError(fmt.Sprintf("policy %s have variables. pass the values for the variables using set/values_file flag", policy.Name), err)
->>>>>>> 80b05aee
 					}
 
 					ers, validateErs, err := applyPolicyOnResource(policy, resource, mutateLogPath, mutateLogPathIsDir, thisPolicyResourceValues, rc, policyReport)
@@ -480,11 +377,7 @@
 			} else {
 				err := printMutatedOutput(mutateLogPath, mutateLogPathIsDir, string(yamlEncodedResource), resource.GetName()+"-mutated")
 				if err != nil {
-<<<<<<< HEAD
 					return engineResponses, response.EngineResponse{}, sanitizedError.NewWithError("failed to print mutated result", err)
-=======
-					return sanitizederror.NewWithError("failed to print mutated result", err)
->>>>>>> 80b05aee
 				}
 				fmt.Printf("\n\nMutation:\nMutation has been applied successfully. Check the files.")
 			}
