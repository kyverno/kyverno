package tracing

import (
	"context"
	"time"

	"github.com/go-logr/logr"
	"github.com/kyverno/kyverno/pkg/utils/kube"
	"github.com/kyverno/kyverno/pkg/version"
	"go.opentelemetry.io/otel"
	"go.opentelemetry.io/otel/attribute"
	"go.opentelemetry.io/otel/exporters/otlp/otlptrace"
	"go.opentelemetry.io/otel/exporters/otlp/otlptrace/otlptracegrpc"
	"go.opentelemetry.io/otel/propagation"
	"go.opentelemetry.io/otel/sdk/resource"
	sdktrace "go.opentelemetry.io/otel/sdk/trace"
	semconv "go.opentelemetry.io/otel/semconv/v1.12.0"
	"go.opentelemetry.io/otel/trace"
	"google.golang.org/grpc"
	"k8s.io/client-go/kubernetes"
)

<<<<<<< HEAD
func ShutDownController(ctx context.Context, tp *sdktrace.TracerProvider) {
	// pushes any last exports to the receiver
	if err := tp.Shutdown(ctx); err != nil {
		otel.Handle(err)
	}
}

// NewTraceConfig generates the initial tracing configuration with 'endpoint' as the endpoint to connect to the Opentelemetry Collector
func NewTraceConfig(endpoint string, certs string, kubeClient kubernetes.Interface, log logr.Logger) (*sdktrace.TracerProvider, error) {
	ctx := context.TODO()
=======
// NewTraceConfig generates the initial tracing configuration with 'address' as the endpoint to connect to the Opentelemetry Collector
func NewTraceConfig(log logr.Logger, name, address, certs string, kubeClient kubernetes.Interface) (func(), error) {
	ctx := context.Background()
>>>>>>> 8073dd4b

	var client otlptrace.Client

	if certs != "" {
		// here the certificates are stored as configmaps
		transportCreds, err := kube.FetchCert(ctx, certs, kubeClient)
		if err != nil {
			log.Error(err, "Error fetching certificate from secret")
		}

		client = otlptracegrpc.NewClient(
			otlptracegrpc.WithEndpoint(address),
			otlptracegrpc.WithTLSCredentials(transportCreds),
		)
	} else {
		client = otlptracegrpc.NewClient(
<<<<<<< HEAD
			otlptracegrpc.WithEndpoint(endpoint+":4317"),
=======
			otlptracegrpc.WithEndpoint(address),
>>>>>>> 8073dd4b
			otlptracegrpc.WithInsecure(),
			otlptracegrpc.WithDialOption(grpc.WithBlock()),
		)
	}

	// create New Exporter for exporting metrics
	traceExp, err := otlptrace.New(ctx, client)
	if err != nil {
		log.Error(err, "Failed to create the collector exporter")
		return nil, err
	}

<<<<<<< HEAD
	res, err := resource.Merge(
		resource.Default(),
		resource.NewWithAttributes(
			semconv.SchemaURL,
			semconv.ServiceNameKey.String("kyverno"),
			semconv.ServiceVersionKey.String(version.BuildVersion),
		),
=======
	res, err := resource.New(context.Background(),
		resource.WithAttributes(semconv.ServiceNameKey.String(name)),
		resource.WithSchemaURL(semconv.SchemaURL),
>>>>>>> 8073dd4b
	)
	if err != nil {
		log.Error(err, "failed creating resource")
		return nil, err
	}

	// create controller and bind the exporter with it
	tp := sdktrace.NewTracerProvider(
		sdktrace.WithBatcher(traceExp),
		sdktrace.WithResource(res),
	)

	// set global propagator to tracecontext (the default is no-op).
	otel.SetTextMapPropagator(propagation.TraceContext{})
	otel.SetTracerProvider(tp)
	return func() {
		ctx, cancel := context.WithTimeout(context.Background(), 20*time.Second)
		defer cancel()
		// pushes any last exports to the receiver
		if err := tp.Shutdown(ctx); err != nil {
			otel.Handle(err)
		}
	}, nil
}

// DoInSpan executes function doFn inside new span with `operationName` name and hooking as child to a span found within given context if any.
func DoInSpan(ctx context.Context, tracerName string, operationName string, doFn func(context.Context)) {
	newCtx, span := otel.Tracer(tracerName).Start(ctx, operationName)
	defer span.End()
	doFn(newCtx)
}

// StartSpan creates a span from a context with `operationName` name
func StartSpan(ctx context.Context, tracerName string, operationName string, attributes ...attribute.KeyValue) (context.Context, trace.Span) {
	return otel.Tracer(tracerName).Start(ctx, operationName, trace.WithAttributes(attributes...))
}

// Span executes function doFn inside new span with `operationName` name and hooking as child to a span found within given context if any.
func Span(ctx context.Context, tracerName string, operationName string, doFn func(context.Context, trace.Span), opts ...trace.SpanStartOption) {
	newCtx, span := otel.Tracer(tracerName).Start(ctx, operationName, opts...)
	defer span.End()
	doFn(newCtx, span)
}

// Span executes function doFn inside new span with `operationName` name and hooking as child to a span found within given context if any.
func Span1[T any](ctx context.Context, tracerName string, operationName string, doFn func(context.Context, trace.Span) T, opts ...trace.SpanStartOption) T {
	newCtx, span := otel.Tracer(tracerName).Start(ctx, operationName, opts...)
	defer span.End()
	return doFn(newCtx, span)
}<|MERGE_RESOLUTION|>--- conflicted
+++ resolved
@@ -20,22 +20,10 @@
 	"k8s.io/client-go/kubernetes"
 )
 
-<<<<<<< HEAD
-func ShutDownController(ctx context.Context, tp *sdktrace.TracerProvider) {
-	// pushes any last exports to the receiver
-	if err := tp.Shutdown(ctx); err != nil {
-		otel.Handle(err)
-	}
-}
 
-// NewTraceConfig generates the initial tracing configuration with 'endpoint' as the endpoint to connect to the Opentelemetry Collector
-func NewTraceConfig(endpoint string, certs string, kubeClient kubernetes.Interface, log logr.Logger) (*sdktrace.TracerProvider, error) {
-	ctx := context.TODO()
-=======
 // NewTraceConfig generates the initial tracing configuration with 'address' as the endpoint to connect to the Opentelemetry Collector
 func NewTraceConfig(log logr.Logger, name, address, certs string, kubeClient kubernetes.Interface) (func(), error) {
 	ctx := context.Background()
->>>>>>> 8073dd4b
 
 	var client otlptrace.Client
 
@@ -52,11 +40,7 @@
 		)
 	} else {
 		client = otlptracegrpc.NewClient(
-<<<<<<< HEAD
-			otlptracegrpc.WithEndpoint(endpoint+":4317"),
-=======
 			otlptracegrpc.WithEndpoint(address),
->>>>>>> 8073dd4b
 			otlptracegrpc.WithInsecure(),
 			otlptracegrpc.WithDialOption(grpc.WithBlock()),
 		)
@@ -69,7 +53,6 @@
 		return nil, err
 	}
 
-<<<<<<< HEAD
 	res, err := resource.Merge(
 		resource.Default(),
 		resource.NewWithAttributes(
@@ -77,11 +60,6 @@
 			semconv.ServiceNameKey.String("kyverno"),
 			semconv.ServiceVersionKey.String(version.BuildVersion),
 		),
-=======
-	res, err := resource.New(context.Background(),
-		resource.WithAttributes(semconv.ServiceNameKey.String(name)),
-		resource.WithSchemaURL(semconv.SchemaURL),
->>>>>>> 8073dd4b
 	)
 	if err != nil {
 		log.Error(err, "failed creating resource")
