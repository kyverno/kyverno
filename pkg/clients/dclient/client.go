--- conflicted
+++ resolved
@@ -49,18 +49,10 @@
 
 // Client enables interaction with k8 resource
 type client struct {
-<<<<<<< HEAD
-	client          dynamic.Interface
-	discoveryClient IDiscovery
-	kclient         kubernetes.Interface
-	metricsConfig   metrics.MetricsConfigManager
-	restClient      rest.Interface
-=======
 	dyn   dynamic.Interface
 	disco IDiscovery
 	rest  rest.Interface
 	kube  kubernetes.Interface
->>>>>>> ecbdaae2
 }
 
 // NewClient creates new instance of client
@@ -72,18 +64,9 @@
 ) (Interface, error) {
 	disco := kube.Discovery()
 	client := client{
-<<<<<<< HEAD
-		client:     dclient,
-		kclient:    kclient,
-		restClient: kclient.Discovery().RESTClient(),
-	}
-	if metricsConfig != nil {
-		client.metricsConfig = metricsConfig
-=======
 		dyn:  dyn,
 		kube: kube,
 		rest: disco.RESTClient(),
->>>>>>> ecbdaae2
 	}
 	// Set discovery client
 	discoveryClient := &serverPreferredResources{
