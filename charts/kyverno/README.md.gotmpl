--- conflicted
+++ resolved
@@ -116,11 +116,8 @@
 - `config.metricsConfig` is now `metricsConfig`
 - `config.existingConfig` has been replaced with `config.create` and `config.name` to __support bring your own config__
 - `config.existingMetricsConfig` has been replaced with `metricsConfig.create` and `metricsConfig.name` to __support bring your own config__
-<<<<<<< HEAD
+- `namespace` has been renamed `namespaceOverride`
 - `installCRDs` has been replaced with `crds.install`
-=======
-- `namespace` has been renamed `namespaceOverride`
->>>>>>> 00b88993
 
 ## Uninstalling the Chart
 
