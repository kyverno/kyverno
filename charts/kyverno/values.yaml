# -- Internal settings used with `helm template` to generate install manifest
# @ignored
templating:
  enabled: false
  debug: false
  version: ~

# -- (string) Override the name of the chart
nameOverride: ~

# -- (string) Override the expanded name of the chart
fullnameOverride: ~

# -- (string) Override the namespace the chart deploys to
namespaceOverride: ~

# CRDs configuration
crds:

  # -- Whether to have Helm install the Kyverno CRDs, if the CRDs are not installed by Helm, they must be added before policies can be created
  install: true

  # -- Additional CRDs annotations
  annotations: {}
    # argocd.argoproj.io/sync-options: Replace=true
    # strategy.spinnaker.io/replace: 'true'

# Configuration
config:

  # -- Create the configmap.
  create: true

  # -- (string) The configmap name (required if `create` is `false`).
  name: ~

  # -- Additional annotations to add to the configmap.
  annotations: {}

  # -- Enable registry mutation for container images. Enabled by default.
  enableDefaultRegistryMutation: true

  # -- The registry hostname used for the image mutation.
  defaultRegistry: docker.io

  # -- Exclude group role
  excludeGroupRole: []

  # -- Exclude username
  excludeUsername: []

  # -- Exclude usernames for mutateExisting and generate policies
  excludeBackgroundUsernames: []

  # -- Generate success events.
  generateSuccessEvents: false

  # -- Resource types to be skipped by the Kyverno policy engine.
  # Make sure to surround each entry in quotes so that it doesn't get parsed as a nested YAML list.
  # These are joined together without spaces, run through `tpl`, and the result is set in the config map.
  # @default -- See [values.yaml](values.yaml)
  resourceFilters:
    - '[Event,*,*]'
    - '[*,kube-system,*]'
    - '[*,kube-public,*]'
    - '[*,kube-node-lease,*]'
    - '[Node,*,*]'
    - '[APIService,*,*]'
    - '[TokenReview,*,*]'
    - '[SubjectAccessReview,*,*]'
    - '[SelfSubjectAccessReview,*,*]'
    - '[Binding,*,*]'
    - '[ReplicaSet,*,*]'
    - '[AdmissionReport,*,*]'
    - '[ClusterAdmissionReport,*,*]'
    - '[BackgroundScanReport,*,*]'
    - '[ClusterBackgroundScanReport,*,*]'
    # exclude resources from the chart
    - '[ClusterRole,*,{{ template "kyverno.fullname" . }}:*]'
    - '[ClusterRoleBinding,*,{{ template "kyverno.fullname" . }}:*]'
    - '[ServiceAccount,{{ include "kyverno.namespace" . }},{{ template "kyverno.admission-controller.serviceAccountName" . }}]'
    - '[ConfigMap,{{ include "kyverno.namespace" . }},{{ template "kyverno.config.configMapName" . }}]'
    - '[ConfigMap,{{ include "kyverno.namespace" . }},{{ template "kyverno.config.metricsConfigMapName" . }}]'
    - '[Deployment,{{ include "kyverno.namespace" . }},{{ template "kyverno.fullname" . }}]'
    - '[Job,{{ include "kyverno.namespace" . }},{{ template "kyverno.fullname" . }}-hook-pre-delete]'
    - '[NetworkPolicy,{{ include "kyverno.namespace" . }},{{ template "kyverno.fullname" . }}]'
    - '[PodDisruptionBudget,{{ include "kyverno.namespace" . }},{{ template "kyverno.fullname" . }}]'
    - '[Role,{{ include "kyverno.namespace" . }},{{ template "kyverno.fullname" . }}:*]'
    - '[RoleBinding,{{ include "kyverno.namespace" . }},{{ template "kyverno.fullname" . }}:*]'
    - '[Secret,{{ include "kyverno.namespace" . }},{{ template "kyverno.admission-controller.serviceName" . }}.{{ template "kyverno.namespace" . }}.svc.*]'
    - '[Service,{{ include "kyverno.namespace" . }},{{ template "kyverno.admission-controller.serviceName" . }}]'
    - '[Service,{{ include "kyverno.namespace" . }},{{ template "kyverno.admission-controller.serviceName" . }}-metrics]'
    - '[ServiceMonitor,{{ if .Values.admissionController.serviceMonitor.namespace }}{{ .Values.admissionController.serviceMonitor.namespace }}{{ else }}{{ template "kyverno.namespace" . }}{{ end }},{{ template "kyverno.admission-controller.serviceName" . }}-service-monitor]'
    - '[Pod,{{ include "kyverno.namespace" . }},{{ template "kyverno.fullname" . }}-*]'

  # -- Defines the `namespaceSelector` in the webhook configurations.
  # Note that it takes a list of `namespaceSelector` and/or `objectSelector` in the JSON format, and only the first element
  # will be forwarded to the webhook configurations.
  # The Kyverno namespace is excluded if `excludeKyvernoNamespace` is `true` (default)
  webhooks: []
    # Exclude namespaces
    # - namespaceSelector:
    #     matchExpressions:
    #     - key: kubernetes.io/metadata.name
    #       operator: NotIn
    #       values:
    #         - kube-system
    #         - kyverno
    # Exclude objects
    # - objectSelector:
    #     matchExpressions:
    #     - key: webhooks.kyverno.io/exclude
    #       operator: DoesNotExist

  # -- Defines annotations to set on webhook configurations.
  webhookAnnotations: {}
    # Example to disable admission enforcer on AKS:
    # 'admissions.enforcer/disabled': 'true'

  # -- Exclude Kyverno namespace
  # Determines if default Kyverno namespace exclusion is enabled for webhooks and resourceFilters
  excludeKyvernoNamespace: true

  # -- resourceFilter namespace exclude
  # Namespaces to exclude from the default resourceFilters
  resourceFiltersExcludeNamespaces: []

# Metrics configuration
metricsConfig:

  # -- Create the configmap.
  create: true

  # -- (string) The configmap name (required if `create` is `false`).
  name: ~

  # -- Additional annotations to add to the configmap.
  annotations: {}

  namespaces:

    # -- List of namespaces to capture metrics for.
    include: []

    # -- list of namespaces to NOT capture metrics for.
    exclude: []

  # -- (string) Rate at which metrics should reset so as to clean up the memory footprint of kyverno metrics, if you might be expecting high memory footprint of Kyverno's metrics. Default: 0, no refresh of metrics
  metricsRefreshInterval: ~
    # metricsRefreshInterval: 24h

# -- Image pull secrets for image verification policies, this will define the `--imagePullSecrets` argument
imagePullSecrets: {}
  # regcred:
  #   registry: foo.example.com
  #   username: foobar
  #   password: secret
  # regcred2:
  #   registry: bar.example.com
  #   username: barbaz
  #   password: secret2

# -- Existing Image pull secrets for image verification policies, this will define the `--imagePullSecrets` argument
existingImagePullSecrets: []
  # - test-registry
  # - other-test-registry

# Tests configuration
test:

  image:
    # -- (string) Image registry
    registry: ~
    # -- Image repository
    repository: busybox
    # -- Image tag
    # Defaults to `latest` if omitted
    tag: '1.35'
    # -- (string) Image pull policy
    # Defaults to image.pullPolicy if omitted
    pullPolicy: ~

  resources:
    # -- Pod resource limits
    limits:
      cpu: 100m
      memory: 256Mi
    # -- Pod resource requests
    requests:
      cpu: 10m
      memory: 64Mi

  # -- Security context for the test containers
  securityContext:
    runAsUser: 65534
    runAsGroup: 65534
    runAsNonRoot: true
    privileged: false
    allowPrivilegeEscalation: false
    readOnlyRootFilesystem: true
    capabilities:
      drop:
        - ALL
    seccompProfile:
      type: RuntimeDefault

# -- Additional labels
customLabels: {}

<<<<<<< HEAD
networkPolicy:
  # -- When true, use a NetworkPolicy to allow ingress to the webhook
  # This is useful on clusters using Calico and/or native k8s network policies in a default-deny setup.
  enabled: false
  # -- A list of valid from selectors according to https://kubernetes.io/docs/concepts/services-networking/network-policies.
  ingressFrom: []
=======
# -- Exclude Kyverno namespace
# Determines if default Kyverno namespace exclusion is enabled for webhooks and resourceFilters
excludeKyvernoNamespace: true

# -- resourceFilter namespace exclude
# Namespaces to exclude from the default resourceFilters
resourceFiltersExcludeNamespaces: []
>>>>>>> 2270da05

webhooksCleanup:
  # -- Create a helm pre-delete hook to cleanup webhooks.
  enabled: false
  # -- `kubectl` image to run commands for deleting webhooks.
  image: bitnami/kubectl:latest

grafana:
  # -- Enable grafana dashboard creation.
  enabled: false

  # -- Configmap name template.
  configMapName: '{{ include "kyverno.fullname" . }}-grafana'

  # -- (string) Namespace to create the grafana dashboard configmap.
  # If not set, it will be created in the same namespace where the chart is deployed.
  namespace: ~

  # -- Grafana dashboard configmap annotations.
  annotations: {}

# Admission controller configuration
admissionController:

  rbac:
    # -- Create RBAC resources
    create: true

    serviceAccount:
      # -- The ServiceAccount name
      name:

      # -- Annotations for the ServiceAccount
      annotations: {}
        # example.com/annotation: value

    clusterRole:
      # -- Extra resource permissions to add in the cluster role
      extraResources: []
      # - apiGroups:
      #     - ''
      #   resources:
      #     - pods
      #   verbs:
      #     - create
      #     - update
      #     - delete

  # -- Create self-signed certificates at deployment time.
  # The certificates won't be automatically renewed if this is set to `true`.
  createSelfSignedCert: false

  # -- (int) Desired number of pods
  replicas: ~

  # -- Additional labels to add to each pod
  podLabels: {}
    # example.com/label: foo

  # -- Additional annotations to add to each pod
  podAnnotations: {}
    # example.com/annotation: foo

  # -- Deployment update strategy.
  # Ref: https://kubernetes.io/docs/concepts/workloads/controllers/deployment/#strategy
  # @default -- See [values.yaml](values.yaml)
  updateStrategy:
    rollingUpdate:
      maxSurge: 1
      maxUnavailable: 40%
    type: RollingUpdate

  # -- Optional priority class
  priorityClassName: ''

  # -- Change `hostNetwork` to `true` when you want the pod to share its host's network namespace.
  # Useful for situations like when you end up dealing with a custom CNI over Amazon EKS.
  # Update the `dnsPolicy` accordingly as well to suit the host network mode.
  hostNetwork: false

  # -- `dnsPolicy` determines the manner in which DNS resolution happens in the cluster.
  # In case of `hostNetwork: true`, usually, the `dnsPolicy` is suitable to be `ClusterFirstWithHostNet`.
  # For further reference: https://kubernetes.io/docs/concepts/services-networking/dns-pod-service/#pod-s-dns-policy.
  dnsPolicy: ClusterFirst

  # -- Startup probe.
  # The block is directly forwarded into the deployment, so you can use whatever startupProbes configuration you want.
  # ref: https://kubernetes.io/docs/tasks/configure-pod-container/configure-liveness-readiness-probes/
  # @default -- See [values.yaml](values.yaml)
  startupProbe:
    httpGet:
      path: /health/liveness
      port: 9443
      scheme: HTTPS
    failureThreshold: 20
    initialDelaySeconds: 2
    periodSeconds: 6

  # -- Liveness probe.
  # The block is directly forwarded into the deployment, so you can use whatever livenessProbe configuration you want.
  # ref: https://kubernetes.io/docs/tasks/configure-pod-container/configure-liveness-readiness-probes/
  # @default -- See [values.yaml](values.yaml)
  livenessProbe:
    httpGet:
      path: /health/liveness
      port: 9443
      scheme: HTTPS
    initialDelaySeconds: 15
    periodSeconds: 30
    timeoutSeconds: 5
    failureThreshold: 2
    successThreshold: 1

  # -- Readiness Probe.
  # The block is directly forwarded into the deployment, so you can use whatever readinessProbe configuration you want.
  # ref: https://kubernetes.io/docs/tasks/configure-pod-container/configure-liveness-readiness-probes/
  # @default -- See [values.yaml](values.yaml)
  readinessProbe:
    httpGet:
      path: /health/readiness
      port: 9443
      scheme: HTTPS
    initialDelaySeconds: 5
    periodSeconds: 10
    timeoutSeconds: 5
    failureThreshold: 6
    successThreshold: 1

  # -- Node labels for pod assignment
  nodeSelector: {}

  # -- List of node taints to tolerate
  tolerations: []

  antiAffinity:
    # -- Pod antiAffinities toggle.
    # Enabled by default but can be disabled if you want to schedule pods to the same node.
    enabled: true

  # -- Pod anti affinity constraints.
  # @default -- See [values.yaml](values.yaml)
  podAntiAffinity:
    preferredDuringSchedulingIgnoredDuringExecution:
      - weight: 1
        podAffinityTerm:
          labelSelector:
            matchExpressions:
              - key: app.kubernetes.io/component
                operator: In
                values:
                  - admission-controller
          topologyKey: kubernetes.io/hostname

  # -- Pod affinity constraints.
  podAffinity: {}

  # -- Node affinity constraints.
  nodeAffinity: {}

  # -- Topology spread constraints.
  topologySpreadConstraints: []

  # -- Security context for the pod
  podSecurityContext: {}

  podDisruptionBudget:
    # -- Configures the minimum available pods for disruptions.
    # Cannot be used if `maxUnavailable` is set.
    minAvailable: 1
    # -- Configures the maximum unavailable pods for disruptions.
    # Cannot be used if `minAvailable` is set.
    maxUnavailable:

  serviceMonitor:
    # -- Create a `ServiceMonitor` to collect Prometheus metrics.
    enabled: false
    # -- Additional labels
    additionalLabels: {}
    # -- (string) Override namespace
    namespace: ~
    # --  Interval to scrape metrics
    interval: 30s
    # -- Timeout if metrics can't be retrieved in given time interval
    scrapeTimeout: 25s
    # -- Is TLS required for endpoint
    secure: false
    # -- TLS Configuration for endpoint
    tlsConfig: {}

  # -- A writable volume to use for the TUF root initialization.
  tufRootMountPath: /.sigstore

  # -- Volume to be mounted in pods for TUF/cosign work.
  sigstoreVolume:
    emptyDir: {}

  # -- Image pull secrets
  pullSecrets: []
    # - secretName

  initContainer:

    image:
      # -- Image registry
      registry: ghcr.io
      # -- Image repository
      repository: kyverno/kyvernopre
      # -- (string) Image tag
      # If missing, defaults to image.tag
      tag: ~
      # -- (string) Image pull policy
      # If missing, defaults to image.pullPolicy
      pullPolicy: ~

    resources:
      # -- Pod resource limits
      limits:
        cpu: 100m
        memory: 256Mi
      # -- Pod resource requests
      requests:
        cpu: 10m
        memory: 64Mi

    # -- Container security context
    securityContext:
      runAsNonRoot: true
      privileged: false
      allowPrivilegeEscalation: false
      readOnlyRootFilesystem: true
      capabilities:
        drop:
          - ALL
      seccompProfile:
        type: RuntimeDefault

    # -- Additional container args.
    extraArgs:
      - --loggingFormat=text

    # -- Additional container environment variables.
    extraEnvVars: []

  container:

    image:
      # -- Image registry
      registry: ghcr.io
      # -- Image repository
      repository: kyverno/kyverno
      # -- (string) Image tag
      # Defaults to appVersion in Chart.yaml if omitted
      tag: ~
      # -- Image pull policy
      pullPolicy: IfNotPresent

    resources:
      # -- Pod resource limits
      limits:
        memory: 384Mi
      # -- Pod resource requests
      requests:
        cpu: 100m
        memory: 128Mi

    # -- Container security context
    securityContext:
      runAsNonRoot: true
      privileged: false
      allowPrivilegeEscalation: false
      readOnlyRootFilesystem: true
      capabilities:
        drop:
          - ALL
      seccompProfile:
        type: RuntimeDefault

    # -- Additional container args.
    extraArgs:
      - --loggingFormat=text

    # -- Additional container environment variables.
    extraEnvVars: []

  # -- Array of extra init containers
  extraInitContainers: []
    # - name: init-container
    #   image: busybox
    #   command: ['sh', '-c', 'echo Hello']

  # -- Array of extra containers to run alongside kyverno
  extraContainers: []
    # - name: myapp-container
    #   image: busybox
    #   command: ['sh', '-c', 'echo Hello && sleep 3600']

  service:
    # -- Service port.
    port: 443
    # -- Service type.
    type: ClusterIP
    # -- Service node port.
    # Only used if `type` is `NodePort`.
    nodePort:
    # -- Service annotations.
    annotations: {}

  metricsService:
    # -- Create service.
    create: true
    # -- Service port.
    # Kyverno's metrics server will be exposed at this port.
    port: 8000
    # -- Service type.
    type: ClusterIP
    # -- Service node port.
    # Only used if `type` is `NodePort`.
    nodePort:
    # -- Service annotations.
    annotations: {}

  networkPolicy:

    # -- When true, use a NetworkPolicy to allow ingress to the webhook
    # This is useful on clusters using Calico and/or native k8s network policies in a default-deny setup.
    enabled: false

    # -- A list of valid from selectors according to https://kubernetes.io/docs/concepts/services-networking/network-policies.
    ingressFrom: []

# Cleanup controller configuration
cleanupController:

  # -- Enable cleanup controller.
  enabled: true

  rbac:
    # -- Create RBAC resources
    create: true

    serviceAccount:
      # -- Service account name
      name:

      # -- Annotations for the ServiceAccount
      annotations: {}
        # example.com/annotation: value

    clusterRole:
      # -- Extra resource permissions to add in the cluster role
      extraResources: []
      # - apiGroups:
      #     - ''
      #   resources:
      #     - pods

  # -- Create self-signed certificates at deployment time.
  # The certificates won't be automatically renewed if this is set to `true`.
  createSelfSignedCert: false

  image:
    # -- Image registry
    registry: ghcr.io
    # -- Image repository
    repository: kyverno/cleanup-controller
    # -- (string) Image tag
    # Defaults to appVersion in Chart.yaml if omitted
    tag: ~
    # -- Image pull policy
    pullPolicy: IfNotPresent
    # -- Image pull secrets
    pullSecrets: []
    # - secretName

  # -- (int) Desired number of pods
  replicas: ~

  # -- Deployment update strategy.
  # Ref: https://kubernetes.io/docs/concepts/workloads/controllers/deployment/#strategy
  # @default -- See [values.yaml](values.yaml)
  updateStrategy:
    rollingUpdate:
      maxSurge: 1
      maxUnavailable: 40%
    type: RollingUpdate

  # -- Optional priority class
  priorityClassName: ''

  # -- Change `hostNetwork` to `true` when you want the pod to share its host's network namespace.
  # Useful for situations like when you end up dealing with a custom CNI over Amazon EKS.
  # Update the `dnsPolicy` accordingly as well to suit the host network mode.
  hostNetwork: false

  # -- `dnsPolicy` determines the manner in which DNS resolution happens in the cluster.
  # In case of `hostNetwork: true`, usually, the `dnsPolicy` is suitable to be `ClusterFirstWithHostNet`.
  # For further reference: https://kubernetes.io/docs/concepts/services-networking/dns-pod-service/#pod-s-dns-policy.
  dnsPolicy: ClusterFirst

  # -- Extra arguments passed to the container on the command line
  extraArgs: []

  resources:
    # -- Pod resource limits
    limits:
      memory: 128Mi
    # -- Pod resource requests
    requests:
      cpu: 100m
      memory: 64Mi

  # -- Startup probe.
  # The block is directly forwarded into the deployment, so you can use whatever startupProbes configuration you want.
  # ref: https://kubernetes.io/docs/tasks/configure-pod-container/configure-liveness-readiness-probes/
  # @default -- See [values.yaml](values.yaml)
  startupProbe:
    httpGet:
      path: /health/liveness
      port: 9443
      scheme: HTTPS
    failureThreshold: 20
    initialDelaySeconds: 2
    periodSeconds: 6

  # -- Liveness probe.
  # The block is directly forwarded into the deployment, so you can use whatever livenessProbe configuration you want.
  # ref: https://kubernetes.io/docs/tasks/configure-pod-container/configure-liveness-readiness-probes/
  # @default -- See [values.yaml](values.yaml)
  livenessProbe:
    httpGet:
      path: /health/liveness
      port: 9443
      scheme: HTTPS
    initialDelaySeconds: 15
    periodSeconds: 30
    timeoutSeconds: 5
    failureThreshold: 2
    successThreshold: 1

  # -- Readiness Probe.
  # The block is directly forwarded into the deployment, so you can use whatever readinessProbe configuration you want.
  # ref: https://kubernetes.io/docs/tasks/configure-pod-container/configure-liveness-readiness-probes/
  # @default -- See [values.yaml](values.yaml)
  readinessProbe:
    httpGet:
      path: /health/readiness
      port: 9443
      scheme: HTTPS
    initialDelaySeconds: 5
    periodSeconds: 10
    timeoutSeconds: 5
    failureThreshold: 6
    successThreshold: 1

  # -- Node labels for pod assignment
  nodeSelector: {}

  # -- List of node taints to tolerate
  tolerations: []

  antiAffinity:
    # -- Pod antiAffinities toggle.
    # Enabled by default but can be disabled if you want to schedule pods to the same node.
    enabled: true

  # -- Pod anti affinity constraints.
  # @default -- See [values.yaml](values.yaml)
  podAntiAffinity:
    preferredDuringSchedulingIgnoredDuringExecution:
      - weight: 1
        podAffinityTerm:
          labelSelector:
            matchExpressions:
              - key: app.kubernetes.io/component
                operator: In
                values:
                  - cleanup-controller
          topologyKey: kubernetes.io/hostname

  # -- Pod affinity constraints.
  podAffinity: {}

  # -- Node affinity constraints.
  nodeAffinity: {}

  # -- Topology spread constraints.
  topologySpreadConstraints: []

  # -- Security context for the pod
  podSecurityContext: {}

  # -- Security context for the containers
  securityContext:
    runAsNonRoot: true
    privileged: false
    allowPrivilegeEscalation: false
    readOnlyRootFilesystem: true
    capabilities:
      drop:
        - ALL
    seccompProfile:
      type: RuntimeDefault

  podDisruptionBudget:
    # -- Configures the minimum available pods for disruptions.
    # Cannot be used if `maxUnavailable` is set.
    minAvailable: 1
    # -- Configures the maximum unavailable pods for disruptions.
    # Cannot be used if `minAvailable` is set.
    maxUnavailable:

  service:
    # -- Service port.
    port: 443
    # -- Service type.
    type: ClusterIP
    # -- Service node port.
    # Only used if `service.type` is `NodePort`.
    nodePort:
    # -- Service annotations.
    annotations: {}

  metricsService:
    # -- Create service.
    create: true
    # -- Service port.
    # Metrics server will be exposed at this port.
    port: 8000
    # -- Service type.
    type: ClusterIP
    # -- Service node port.
    # Only used if `metricsService.type` is `NodePort`.
    nodePort:
    # -- Service annotations.
    annotations: {}

  networkPolicy:

    # -- When true, use a NetworkPolicy to allow ingress to the webhook
    # This is useful on clusters using Calico and/or native k8s network policies in a default-deny setup.
    enabled: false

    # -- A list of valid from selectors according to https://kubernetes.io/docs/concepts/services-networking/network-policies.
    ingressFrom: []

  serviceMonitor:
    # -- Create a `ServiceMonitor` to collect Prometheus metrics.
    enabled: false
    # -- Additional labels
    additionalLabels: {}
    # -- (string) Override namespace
    namespace: ~
    # --  Interval to scrape metrics
    interval: 30s
    # -- Timeout if metrics can't be retrieved in given time interval
    scrapeTimeout: 25s
    # -- Is TLS required for endpoint
    secure: false
    # -- TLS Configuration for endpoint
    tlsConfig: {}

  tracing:
    # -- Enable tracing
    enabled: false
    # -- Traces receiver address
    address:
    # -- Traces receiver port
    port:
    # -- Traces receiver credentials
    creds: ''

  logging:
    # -- Logging format
    format: text

  metering:
    # -- Disable metrics export
    disabled: false
    # -- Otel configuration, can be `prometheus` or `grpc`
    config: prometheus
    # -- Prometheus endpoint port
    port: 8000
    # -- Otel collector endpoint
    collector: ''
    # -- Otel collector credentials
    creds: ''

# Reports controller configuration
reportsController:

  # -- Enable reports controller.
  enabled: true

  rbac:
    # -- Create RBAC resources
    create: true

    serviceAccount:
      # -- Service account name
      name:

      # -- Annotations for the ServiceAccount
      annotations: {}
        # example.com/annotation: value

    clusterRole:
      # -- Extra resource permissions to add in the cluster role
      extraResources: []
      # - apiGroups:
      #     - ''
      #   resources:
      #     - pods

  image:
    # -- Image registry
    registry: ghcr.io
    # -- Image repository
    repository: kyverno/reports-controller
    # -- (string) Image tag
    # Defaults to appVersion in Chart.yaml if omitted
    tag: ~
    # -- Image pull policy
    pullPolicy: IfNotPresent
    # -- Image pull secrets
    pullSecrets: []
    # - secretName

  # -- (int) Desired number of pods
  replicas: ~

  # -- Deployment update strategy.
  # Ref: https://kubernetes.io/docs/concepts/workloads/controllers/deployment/#strategy
  # @default -- See [values.yaml](values.yaml)
  updateStrategy:
    rollingUpdate:
      maxSurge: 1
      maxUnavailable: 40%
    type: RollingUpdate

  # -- Optional priority class
  priorityClassName: ''

  # -- Change `hostNetwork` to `true` when you want the pod to share its host's network namespace.
  # Useful for situations like when you end up dealing with a custom CNI over Amazon EKS.
  # Update the `dnsPolicy` accordingly as well to suit the host network mode.
  hostNetwork: false

  # -- `dnsPolicy` determines the manner in which DNS resolution happens in the cluster.
  # In case of `hostNetwork: true`, usually, the `dnsPolicy` is suitable to be `ClusterFirstWithHostNet`.
  # For further reference: https://kubernetes.io/docs/concepts/services-networking/dns-pod-service/#pod-s-dns-policy.
  dnsPolicy: ClusterFirst

  # -- Extra arguments passed to the container on the command line
  extraArgs:
    clientRateLimitQPS: 300
    clientRateLimitBurst: 300

  resources:
    # -- Pod resource limits
    limits:
      memory: 128Mi
    # -- Pod resource requests
    requests:
      cpu: 100m
      memory: 64Mi

  # TODO
  # # -- Startup probe.
  # # The block is directly forwarded into the deployment, so you can use whatever startupProbes configuration you want.
  # # ref: https://kubernetes.io/docs/tasks/configure-pod-container/configure-liveness-readiness-probes/
  # # @default -- See [values.yaml](values.yaml)
  # startupProbe:
  #   httpGet:
  #     path: /health/liveness
  #     port: 9443
  #     scheme: HTTPS
  #   failureThreshold: 20
  #   initialDelaySeconds: 2
  #   periodSeconds: 6

  # # -- Liveness probe.
  # # The block is directly forwarded into the deployment, so you can use whatever livenessProbe configuration you want.
  # # ref: https://kubernetes.io/docs/tasks/configure-pod-container/configure-liveness-readiness-probes/
  # # @default -- See [values.yaml](values.yaml)
  # livenessProbe:
  #   httpGet:
  #     path: /health/liveness
  #     port: 9443
  #     scheme: HTTPS
  #   initialDelaySeconds: 15
  #   periodSeconds: 30
  #   timeoutSeconds: 5
  #   failureThreshold: 2
  #   successThreshold: 1

  # # -- Readiness Probe.
  # # The block is directly forwarded into the deployment, so you can use whatever readinessProbe configuration you want.
  # # ref: https://kubernetes.io/docs/tasks/configure-pod-container/configure-liveness-readiness-probes/
  # # @default -- See [values.yaml](values.yaml)
  # readinessProbe:
  #   httpGet:
  #     path: /health/readiness
  #     port: 9443
  #     scheme: HTTPS
  #   initialDelaySeconds: 5
  #   periodSeconds: 10
  #   timeoutSeconds: 5
  #   failureThreshold: 6
  #   successThreshold: 1

  # -- Node labels for pod assignment
  nodeSelector: {}

  # -- List of node taints to tolerate
  tolerations: []

  antiAffinity:
    # -- Pod antiAffinities toggle.
    # Enabled by default but can be disabled if you want to schedule pods to the same node.
    enabled: true

  # -- Pod anti affinity constraints.
  # @default -- See [values.yaml](values.yaml)
  podAntiAffinity:
    preferredDuringSchedulingIgnoredDuringExecution:
      - weight: 1
        podAffinityTerm:
          labelSelector:
            matchExpressions:
              - key: app.kubernetes.io/component
                operator: In
                values:
                  - reports-controller
          topologyKey: kubernetes.io/hostname

  # -- Pod affinity constraints.
  podAffinity: {}

  # -- Node affinity constraints.
  nodeAffinity: {}

  # -- Topology spread constraints.
  topologySpreadConstraints: []

  # -- Security context for the pod
  podSecurityContext: {}

  # -- Security context for the containers
  securityContext:
    runAsNonRoot: true
    privileged: false
    allowPrivilegeEscalation: false
    readOnlyRootFilesystem: true
    capabilities:
      drop:
        - ALL
    seccompProfile:
      type: RuntimeDefault

  podDisruptionBudget:
    # -- Configures the minimum available pods for disruptions.
    # Cannot be used if `maxUnavailable` is set.
    minAvailable: 1
    # -- Configures the maximum unavailable pods for disruptions.
    # Cannot be used if `minAvailable` is set.
    maxUnavailable:

  metricsService:
    # -- Create service.
    create: true
    # -- Service port.
    # Metrics server will be exposed at this port.
    port: 8000
    # -- Service type.
    type: ClusterIP
    # -- (string) Service node port.
    # Only used if `type` is `NodePort`.
    nodePort: ~
    # -- Service annotations.
    annotations: {}

  networkPolicy:

    # -- When true, use a NetworkPolicy to allow ingress to the webhook
    # This is useful on clusters using Calico and/or native k8s network policies in a default-deny setup.
    enabled: false

    # -- A list of valid from selectors according to https://kubernetes.io/docs/concepts/services-networking/network-policies.
    ingressFrom: []

  serviceMonitor:
    # -- Create a `ServiceMonitor` to collect Prometheus metrics.
    enabled: false
    # -- Additional labels
    additionalLabels: {}
    # -- (string) Override namespace
    namespace: ~
    # -- Interval to scrape metrics
    interval: 30s
    # -- Timeout if metrics can't be retrieved in given time interval
    scrapeTimeout: 25s
    # -- Is TLS required for endpoint
    secure: false
    # -- TLS Configuration for endpoint
    tlsConfig: {}

  tracing:
    # -- Enable tracing
    enabled: false
    # -- (string) Traces receiver address
    address: ~
    # -- (string) Traces receiver port
    port: ~
    # -- (string) Traces receiver credentials
    creds: ~

  logging:
    # -- Logging format
    format: text

  metering:
    # -- Disable metrics export
    disabled: false
    # -- Otel configuration, can be `prometheus` or `grpc`
    config: prometheus
    # -- Prometheus endpoint port
    port: 8000
    # -- (string) Otel collector endpoint
    collector: ~
    # -- (string) Otel collector credentials
    creds: ~

# Background controller configuration
backgroundController:

  # -- Enable background controller.
  enabled: true

  rbac:
    # -- Create RBAC resources
    create: true

    serviceAccount:
      # -- Service account name
      name:

      # -- Annotations for the ServiceAccount
      annotations: {}
        # example.com/annotation: value

    clusterRole:
      # -- Extra resource permissions to add in the cluster role
      extraResources: []
      # - apiGroups:
      #     - ''
      #   resources:
      #     - pods

  image:
    # -- (string) Image registry
    registry: ~
    # If you want to manage the registry you should remove it from the repository
    # registry: ghcr.io
    # repository: kyverno/background-controller
    # -- Image repository
    repository: ghcr.io/kyverno/background-controller
    # -- Image tag
    # Defaults to appVersion in Chart.yaml if omitted
    tag:  # replaced in e2e tests
    # -- Image pull policy
    pullPolicy: IfNotPresent
    # -- Image pull secrets
    pullSecrets: []
    # - secretName

  # -- (int) Desired number of pods
  replicas: ~

  # -- Deployment update strategy.
  # Ref: https://kubernetes.io/docs/concepts/workloads/controllers/deployment/#strategy
  # @default -- See [values.yaml](values.yaml)
  updateStrategy:
    rollingUpdate:
      maxSurge: 1
      maxUnavailable: 40%
    type: RollingUpdate

  # -- Optional priority class
  priorityClassName: ''

  # -- Change `hostNetwork` to `true` when you want the pod to share its host's network namespace.
  # Useful for situations like when you end up dealing with a custom CNI over Amazon EKS.
  # Update the `dnsPolicy` accordingly as well to suit the host network mode.
  hostNetwork: false

  # -- `dnsPolicy` determines the manner in which DNS resolution happens in the cluster.
  # In case of `hostNetwork: true`, usually, the `dnsPolicy` is suitable to be `ClusterFirstWithHostNet`.
  # For further reference: https://kubernetes.io/docs/concepts/services-networking/dns-pod-service/#pod-s-dns-policy.
  dnsPolicy: ClusterFirst

  # -- Extra arguments passed to the container on the command line
  extraArgs: []

  resources:
    # -- Pod resource limits
    limits:
      memory: 128Mi
    # -- Pod resource requests
    requests:
      cpu: 100m
      memory: 64Mi

  # -- Node labels for pod assignment
  nodeSelector: {}

  # -- List of node taints to tolerate
  tolerations: []

  antiAffinity:
    # -- Pod antiAffinities toggle.
    # Enabled by default but can be disabled if you want to schedule pods to the same node.
    enabled: true

  # -- Pod anti affinity constraints.
  # @default -- See [values.yaml](values.yaml)
  podAntiAffinity:
    preferredDuringSchedulingIgnoredDuringExecution:
      - weight: 1
        podAffinityTerm:
          labelSelector:
            matchExpressions:
              - key: app.kubernetes.io/component
                operator: In
                values:
                  - background-controller
          topologyKey: kubernetes.io/hostname

  # -- Pod affinity constraints.
  podAffinity: {}

  # -- Node affinity constraints.
  nodeAffinity: {}

  # -- Topology spread constraints.
  topologySpreadConstraints: []

  # -- Security context for the pod
  podSecurityContext: {}

  # -- Security context for the containers
  securityContext:
    runAsNonRoot: true
    privileged: false
    allowPrivilegeEscalation: false
    readOnlyRootFilesystem: true
    capabilities:
      drop:
        - ALL
    seccompProfile:
      type: RuntimeDefault

  podDisruptionBudget:
    # -- Configures the minimum available pods for disruptions.
    # Cannot be used if `maxUnavailable` is set.
    minAvailable: 1
    # -- Configures the maximum unavailable pods for disruptions.
    # Cannot be used if `minAvailable` is set.
    maxUnavailable:

  metricsService:
    # -- Create service.
    create: true
    # -- Service port.
    # Metrics server will be exposed at this port.
    port: 8000
    # -- Service type.
    type: ClusterIP
    # -- Service node port.
    # Only used if `metricsService.type` is `NodePort`.
    nodePort:
    # -- Service annotations.
    annotations: {}

  networkPolicy:

    # -- When true, use a NetworkPolicy to allow ingress to the webhook
    # This is useful on clusters using Calico and/or native k8s network policies in a default-deny setup.
    enabled: false

    # -- A list of valid from selectors according to https://kubernetes.io/docs/concepts/services-networking/network-policies.
    ingressFrom: []

  serviceMonitor:
    # -- Create a `ServiceMonitor` to collect Prometheus metrics.
    enabled: false
    # -- Additional labels
    additionalLabels: {}
    # -- (string) Override namespace
    namespace: ~
    # --  Interval to scrape metrics
    interval: 30s
    # -- Timeout if metrics can't be retrieved in given time interval
    scrapeTimeout: 25s
    # -- Is TLS required for endpoint
    secure: false
    # -- TLS Configuration for endpoint
    tlsConfig: {}

  tracing:
    # -- Enable tracing
    enabled: false
    # -- Traces receiver address
    address:
    # -- Traces receiver port
    port:
    # -- Traces receiver credentials
    creds: ''

  logging:
    # -- Logging format
    format: text

  metering:
    # -- Disable metrics export
    disabled: false
    # -- Otel configuration, can be `prometheus` or `grpc`
    config: prometheus
    # -- Prometheus endpoint port
    port: 8000
    # -- Otel collector endpoint
    collector: ''
    # -- Otel collector credentials
    creds: ''<|MERGE_RESOLUTION|>--- conflicted
+++ resolved
@@ -207,23 +207,6 @@
 # -- Additional labels
 customLabels: {}
 
-<<<<<<< HEAD
-networkPolicy:
-  # -- When true, use a NetworkPolicy to allow ingress to the webhook
-  # This is useful on clusters using Calico and/or native k8s network policies in a default-deny setup.
-  enabled: false
-  # -- A list of valid from selectors according to https://kubernetes.io/docs/concepts/services-networking/network-policies.
-  ingressFrom: []
-=======
-# -- Exclude Kyverno namespace
-# Determines if default Kyverno namespace exclusion is enabled for webhooks and resourceFilters
-excludeKyvernoNamespace: true
-
-# -- resourceFilter namespace exclude
-# Namespaces to exclude from the default resourceFilters
-resourceFiltersExcludeNamespaces: []
->>>>>>> 2270da05
-
 webhooksCleanup:
   # -- Create a helm pre-delete hook to cleanup webhooks.
   enabled: false
