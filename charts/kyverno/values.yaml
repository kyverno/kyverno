# -- Internal settings used with `helm template` to generate install manifest
# @ignored
templating:
  enabled: false
  debug: false
  version: ~

# -- (string) Override the name of the chart
nameOverride: ~

# -- (string) Override the expanded name of the chart
fullnameOverride: ~

# -- (string) Override the namespace the chart deploys to
namespaceOverride: ~

apiVersionOverride:
  # -- (string) Override api version used to create `PodDisruptionBudget`` resources.
  # When not specified the chart will check if `policy/v1/PodDisruptionBudget` is available to
  # determine the api version automatically.
  podDisruptionBudget: ~

# CRDs configuration
crds:

  # -- Whether to have Helm install the Kyverno CRDs, if the CRDs are not installed by Helm, they must be added before policies can be created
  install: true

  # -- Additional CRDs annotations
  annotations: {}
    # argocd.argoproj.io/sync-options: Replace=true
    # strategy.spinnaker.io/replace: 'true'

# Configuration
config:

  # -- Create the configmap.
  create: true

  # -- (string) The configmap name (required if `create` is `false`).
  name: ~

  # -- Additional annotations to add to the configmap.
  annotations: {}

  # -- Enable registry mutation for container images. Enabled by default.
  enableDefaultRegistryMutation: true

  # -- The registry hostname used for the image mutation.
  defaultRegistry: docker.io

  # -- Exclude groups
  excludeGroups:
    - system:serviceaccounts:kube-system
    - system:nodes

  # -- Exclude usernames
  excludeUsernames: []
    # - system:kube-scheduler

  # -- Exclude roles
  excludeRoles: []

  # -- Exclude roles
  excludeClusterRoles: []

  # -- Generate success events.
  generateSuccessEvents: false

  # -- Resource types to be skipped by the Kyverno policy engine.
  # Make sure to surround each entry in quotes so that it doesn't get parsed as a nested YAML list.
  # These are joined together without spaces, run through `tpl`, and the result is set in the config map.
  # @default -- See [values.yaml](values.yaml)
  resourceFilters:
    - '[Event,*,*]'
    - '[*/*,kube-system,*]'
    - '[*/*,kube-public,*]'
    - '[*/*,kube-node-lease,*]'
    - '[Node,*,*]'
    - '[Node/*,*,*]'
    - '[APIService,*,*]'
    - '[APIService/*,*,*]'
    - '[TokenReview,*,*]'
    - '[SubjectAccessReview,*,*]'
    - '[SelfSubjectAccessReview,*,*]'
    - '[Binding,*,*]'
    - '[Pod/binding,*,*]'
    - '[ReplicaSet,*,*]'
    - '[ReplicaSet/*,*,*]'
    - '[AdmissionReport,*,*]'
    - '[AdmissionReport/*,*,*]'
    - '[ClusterAdmissionReport,*,*]'
    - '[ClusterAdmissionReport/*,*,*]'
    - '[BackgroundScanReport,*,*]'
    - '[BackgroundScanReport/*,*,*]'
    - '[ClusterBackgroundScanReport,*,*]'
    - '[ClusterBackgroundScanReport/*,*,*]'
    # exclude resources from the chart
    - '[ClusterRole,*,{{ template "kyverno.admission-controller.roleName" . }}]'
    - '[ClusterRole,*,{{ template "kyverno.admission-controller.roleName" . }}:core]'
    - '[ClusterRole,*,{{ template "kyverno.admission-controller.roleName" . }}:additional]'
    - '[ClusterRole,*,{{ template "kyverno.background-controller.roleName" . }}]'
    - '[ClusterRole,*,{{ template "kyverno.background-controller.roleName" . }}:core]'
    - '[ClusterRole,*,{{ template "kyverno.background-controller.roleName" . }}:additional]'
    - '[ClusterRole,*,{{ template "kyverno.cleanup-controller.roleName" . }}]'
    - '[ClusterRole,*,{{ template "kyverno.cleanup-controller.roleName" . }}:core]'
    - '[ClusterRole,*,{{ template "kyverno.cleanup-controller.roleName" . }}:additional]'
    - '[ClusterRole,*,{{ template "kyverno.reports-controller.roleName" . }}]'
    - '[ClusterRole,*,{{ template "kyverno.reports-controller.roleName" . }}:core]'
    - '[ClusterRole,*,{{ template "kyverno.reports-controller.roleName" . }}:additional]'
    - '[ClusterRoleBinding,*,{{ template "kyverno.admission-controller.roleName" . }}]'
    - '[ClusterRoleBinding,*,{{ template "kyverno.background-controller.roleName" . }}]'
    - '[ClusterRoleBinding,*,{{ template "kyverno.cleanup-controller.roleName" . }}]'
    - '[ClusterRoleBinding,*,{{ template "kyverno.reports-controller.roleName" . }}]'
    - '[ServiceAccount,{{ include "kyverno.namespace" . }},{{ template "kyverno.admission-controller.serviceAccountName" . }}]'
    - '[ServiceAccount/*,{{ include "kyverno.namespace" . }},{{ template "kyverno.admission-controller.serviceAccountName" . }}]'
    - '[ServiceAccount,{{ include "kyverno.namespace" . }},{{ template "kyverno.background-controller.serviceAccountName" . }}]'
    - '[ServiceAccount/*,{{ include "kyverno.namespace" . }},{{ template "kyverno.background-controller.serviceAccountName" . }}]'
    - '[ServiceAccount,{{ include "kyverno.namespace" . }},{{ template "kyverno.cleanup-controller.serviceAccountName" . }}]'
    - '[ServiceAccount/*,{{ include "kyverno.namespace" . }},{{ template "kyverno.cleanup-controller.serviceAccountName" . }}]'
    - '[ServiceAccount,{{ include "kyverno.namespace" . }},{{ template "kyverno.reports-controller.serviceAccountName" . }}]'
    - '[ServiceAccount/*,{{ include "kyverno.namespace" . }},{{ template "kyverno.reports-controller.serviceAccountName" . }}]'
    - '[Role,{{ include "kyverno.namespace" . }},{{ template "kyverno.admission-controller.roleName" . }}]'
    - '[Role,{{ include "kyverno.namespace" . }},{{ template "kyverno.background-controller.roleName" . }}]'
    - '[Role,{{ include "kyverno.namespace" . }},{{ template "kyverno.cleanup-controller.roleName" . }}]'
    - '[Role,{{ include "kyverno.namespace" . }},{{ template "kyverno.reports-controller.roleName" . }}]'
    - '[RoleBinding,{{ include "kyverno.namespace" . }},{{ template "kyverno.admission-controller.roleName" . }}]'
    - '[RoleBinding,{{ include "kyverno.namespace" . }},{{ template "kyverno.background-controller.roleName" . }}]'
    - '[RoleBinding,{{ include "kyverno.namespace" . }},{{ template "kyverno.cleanup-controller.roleName" . }}]'
    - '[RoleBinding,{{ include "kyverno.namespace" . }},{{ template "kyverno.reports-controller.roleName" . }}]'
    - '[ConfigMap,{{ include "kyverno.namespace" . }},{{ template "kyverno.config.configMapName" . }}]'
    - '[ConfigMap,{{ include "kyverno.namespace" . }},{{ template "kyverno.config.metricsConfigMapName" . }}]'
    - '[Deployment,{{ include "kyverno.namespace" . }},{{ template "kyverno.admission-controller.name" . }}]'
    - '[Deployment/*,{{ include "kyverno.namespace" . }},{{ template "kyverno.admission-controller.name" . }}]'
    - '[Deployment,{{ include "kyverno.namespace" . }},{{ template "kyverno.background-controller.name" . }}]'
    - '[Deployment/*,{{ include "kyverno.namespace" . }},{{ template "kyverno.background-controller.name" . }}]'
    - '[Deployment,{{ include "kyverno.namespace" . }},{{ template "kyverno.cleanup-controller.name" . }}]'
    - '[Deployment/*,{{ include "kyverno.namespace" . }},{{ template "kyverno.cleanup-controller.name" . }}]'
    - '[Deployment,{{ include "kyverno.namespace" . }},{{ template "kyverno.reports-controller.name" . }}]'
    - '[Deployment/*,{{ include "kyverno.namespace" . }},{{ template "kyverno.reports-controller.name" . }}]'
    - '[Pod,{{ include "kyverno.namespace" . }},{{ template "kyverno.admission-controller.name" . }}-*]'
    - '[Pod/*,{{ include "kyverno.namespace" . }},{{ template "kyverno.admission-controller.name" . }}-*]'
    - '[Pod,{{ include "kyverno.namespace" . }},{{ template "kyverno.background-controller.name" . }}-*]'
    - '[Pod/*,{{ include "kyverno.namespace" . }},{{ template "kyverno.background-controller.name" . }}-*]'
    - '[Pod,{{ include "kyverno.namespace" . }},{{ template "kyverno.cleanup-controller.name" . }}-*]'
    - '[Pod/*,{{ include "kyverno.namespace" . }},{{ template "kyverno.cleanup-controller.name" . }}-*]'
    - '[Pod,{{ include "kyverno.namespace" . }},{{ template "kyverno.reports-controller.name" . }}-*]'
    - '[Pod/*,{{ include "kyverno.namespace" . }},{{ template "kyverno.reports-controller.name" . }}-*]'
    - '[Job,{{ include "kyverno.namespace" . }},{{ template "kyverno.fullname" . }}-hook-pre-delete]'
    - '[Job/*,{{ include "kyverno.namespace" . }},{{ template "kyverno.fullname" . }}-hook-pre-delete]'
    - '[NetworkPolicy,{{ include "kyverno.namespace" . }},{{ template "kyverno.admission-controller.name" . }}]'
    - '[NetworkPolicy/*,{{ include "kyverno.namespace" . }},{{ template "kyverno.admission-controller.name" . }}]'
    - '[NetworkPolicy,{{ include "kyverno.namespace" . }},{{ template "kyverno.background-controller.name" . }}]'
    - '[NetworkPolicy/*,{{ include "kyverno.namespace" . }},{{ template "kyverno.background-controller.name" . }}]'
    - '[NetworkPolicy,{{ include "kyverno.namespace" . }},{{ template "kyverno.cleanup-controller.name" . }}]'
    - '[NetworkPolicy/*,{{ include "kyverno.namespace" . }},{{ template "kyverno.cleanup-controller.name" . }}]'
    - '[NetworkPolicy,{{ include "kyverno.namespace" . }},{{ template "kyverno.reports-controller.name" . }}]'
    - '[NetworkPolicy/*,{{ include "kyverno.namespace" . }},{{ template "kyverno.reports-controller.name" . }}]'
    - '[PodDisruptionBudget,{{ include "kyverno.namespace" . }},{{ template "kyverno.admission-controller.name" . }}]'
    - '[PodDisruptionBudget/*,{{ include "kyverno.namespace" . }},{{ template "kyverno.admission-controller.name" . }}]'
    - '[PodDisruptionBudget,{{ include "kyverno.namespace" . }},{{ template "kyverno.background-controller.name" . }}]'
    - '[PodDisruptionBudget/*,{{ include "kyverno.namespace" . }},{{ template "kyverno.background-controller.name" . }}]'
    - '[PodDisruptionBudget,{{ include "kyverno.namespace" . }},{{ template "kyverno.cleanup-controller.name" . }}]'
    - '[PodDisruptionBudget/*,{{ include "kyverno.namespace" . }},{{ template "kyverno.cleanup-controller.name" . }}]'
    - '[PodDisruptionBudget,{{ include "kyverno.namespace" . }},{{ template "kyverno.reports-controller.name" . }}]'
    - '[PodDisruptionBudget/*,{{ include "kyverno.namespace" . }},{{ template "kyverno.reports-controller.name" . }}]'
    - '[Service,{{ include "kyverno.namespace" . }},{{ template "kyverno.admission-controller.serviceName" . }}]'
    - '[Service/*,{{ include "kyverno.namespace" . }},{{ template "kyverno.admission-controller.serviceName" . }}]'
    - '[Service,{{ include "kyverno.namespace" . }},{{ template "kyverno.admission-controller.serviceName" . }}-metrics]'
    - '[Service/*,{{ include "kyverno.namespace" . }},{{ template "kyverno.admission-controller.serviceName" . }}-metrics]'
    - '[Service,{{ include "kyverno.namespace" . }},{{ template "kyverno.background-controller.name" . }}-metrics]'
    - '[Service/*,{{ include "kyverno.namespace" . }},{{ template "kyverno.background-controller.name" . }}-metrics]'
    - '[Service,{{ include "kyverno.namespace" . }},{{ template "kyverno.cleanup-controller.name" . }}]'
    - '[Service/*,{{ include "kyverno.namespace" . }},{{ template "kyverno.cleanup-controller.name" . }}]'
    - '[Service,{{ include "kyverno.namespace" . }},{{ template "kyverno.cleanup-controller.name" . }}-metrics]'
    - '[Service/*,{{ include "kyverno.namespace" . }},{{ template "kyverno.cleanup-controller.name" . }}-metrics]'
    - '[Service,{{ include "kyverno.namespace" . }},{{ template "kyverno.reports-controller.name" . }}-metrics]'
    - '[Service/*,{{ include "kyverno.namespace" . }},{{ template "kyverno.reports-controller.name" . }}-metrics]'
    - '[ServiceMonitor,{{ if .Values.admissionController.serviceMonitor.namespace }}{{ .Values.admissionController.serviceMonitor.namespace }}{{ else }}{{ template "kyverno.namespace" . }}{{ end }},{{ template "kyverno.admission-controller.name" . }}]'
    - '[ServiceMonitor,{{ if .Values.admissionController.serviceMonitor.namespace }}{{ .Values.admissionController.serviceMonitor.namespace }}{{ else }}{{ template "kyverno.namespace" . }}{{ end }},{{ template "kyverno.background-controller.name" . }}]'
    - '[ServiceMonitor,{{ if .Values.admissionController.serviceMonitor.namespace }}{{ .Values.admissionController.serviceMonitor.namespace }}{{ else }}{{ template "kyverno.namespace" . }}{{ end }},{{ template "kyverno.cleanup-controller.name" . }}]'
    - '[ServiceMonitor,{{ if .Values.admissionController.serviceMonitor.namespace }}{{ .Values.admissionController.serviceMonitor.namespace }}{{ else }}{{ template "kyverno.namespace" . }}{{ end }},{{ template "kyverno.reports-controller.name" . }}]'
    - '[Secret,{{ include "kyverno.namespace" . }},{{ template "kyverno.admission-controller.serviceName" . }}.{{ template "kyverno.namespace" . }}.svc.*]'
    - '[Secret,{{ include "kyverno.namespace" . }},{{ template "kyverno.cleanup-controller.name" . }}.{{ template "kyverno.namespace" . }}.svc.*]'

  # -- Defines the `namespaceSelector` in the webhook configurations.
  # Note that it takes a list of `namespaceSelector` and/or `objectSelector` in the JSON format, and only the first element
  # will be forwarded to the webhook configurations.
  # The Kyverno namespace is excluded if `excludeKyvernoNamespace` is `true` (default)
  webhooks: []
    # Exclude namespaces
    # - namespaceSelector:
    #     matchExpressions:
    #     - key: kubernetes.io/metadata.name
    #       operator: NotIn
    #       values:
    #         - kube-system
    #         - kyverno
    # Exclude objects
    # - objectSelector:
    #     matchExpressions:
    #     - key: webhooks.kyverno.io/exclude
    #       operator: DoesNotExist

  # -- Defines annotations to set on webhook configurations.
  webhookAnnotations: {}
    # Example to disable admission enforcer on AKS:
    # 'admissions.enforcer/disabled': 'true'

  # -- Exclude Kyverno namespace
  # Determines if default Kyverno namespace exclusion is enabled for webhooks and resourceFilters
  excludeKyvernoNamespace: true

  # -- resourceFilter namespace exclude
  # Namespaces to exclude from the default resourceFilters
  resourceFiltersExcludeNamespaces: []

# Metrics configuration
metricsConfig:

  # -- Create the configmap.
  create: true

  # -- (string) The configmap name (required if `create` is `false`).
  name: ~

  # -- Additional annotations to add to the configmap.
  annotations: {}

  namespaces:

    # -- List of namespaces to capture metrics for.
    include: []

    # -- list of namespaces to NOT capture metrics for.
    exclude: []

  # -- (string) Rate at which metrics should reset so as to clean up the memory footprint of kyverno metrics, if you might be expecting high memory footprint of Kyverno's metrics. Default: 0, no refresh of metrics
  metricsRefreshInterval: ~
    # metricsRefreshInterval: 24h

# -- Image pull secrets for image verification policies, this will define the `--imagePullSecrets` argument
imagePullSecrets: {}
  # regcred:
  #   registry: foo.example.com
  #   username: foobar
  #   password: secret
  # regcred2:
  #   registry: bar.example.com
  #   username: barbaz
  #   password: secret2

# -- Existing Image pull secrets for image verification policies, this will define the `--imagePullSecrets` argument
existingImagePullSecrets: []
  # - test-registry
  # - other-test-registry

# Tests configuration
test:

  image:
    # -- (string) Image registry
    registry: ~
    # -- Image repository
    repository: busybox
    # -- Image tag
    # Defaults to `latest` if omitted
    tag: '1.35'
    # -- (string) Image pull policy
    # Defaults to image.pullPolicy if omitted
    pullPolicy: ~

  resources:
    # -- Pod resource limits
    limits:
      cpu: 100m
      memory: 256Mi
    # -- Pod resource requests
    requests:
      cpu: 10m
      memory: 64Mi

  # -- Security context for the test containers
  securityContext:
    runAsUser: 65534
    runAsGroup: 65534
    runAsNonRoot: true
    privileged: false
    allowPrivilegeEscalation: false
    readOnlyRootFilesystem: true
    capabilities:
      drop:
        - ALL
    seccompProfile:
      type: RuntimeDefault

# -- Additional labels
customLabels: {}

webhooksCleanup:
  # -- Create a helm pre-delete hook to cleanup webhooks.
  enabled: false
  # -- `kubectl` image to run commands for deleting webhooks.
  image: bitnami/kubectl:latest
  # -- Image pull secrets
  imagePullSecrets: []

grafana:
  # -- Enable grafana dashboard creation.
  enabled: false

  # -- Configmap name template.
  configMapName: '{{ include "kyverno.fullname" . }}-grafana'

  # -- (string) Namespace to create the grafana dashboard configmap.
  # If not set, it will be created in the same namespace where the chart is deployed.
  namespace: ~

  # -- Grafana dashboard configmap annotations.
  annotations: {}

<<<<<<< HEAD
# Cleanup cronjobs to prevent internal resources from stacking up in the cluster
cleanupJobs:

  admissionReports:

    # -- Enable cleanup cronjob
    enabled: true

    image:
      # -- (string) Image registry
      registry: ~
      # -- Image repository
      repository: bitnami/kubectl
      # -- Image tag
      # Defaults to `latest` if omitted
      tag: '1.26.4'
      # -- (string) Image pull policy
      # Defaults to image.pullPolicy if omitted
      pullPolicy: ~

    # -- Cronjob schedule
    schedule: '*/10 * * * *'

    # -- Reports threshold, if number of reports are above this value the cronjob will start deleting them
    threshold: 10000

    # -- Cronjob history
    history:
      success: 1
      failure: 1

    # -- Security context for the pod
    podSecurityContext: {}

    # -- Security context for the containers
    securityContext:
      runAsNonRoot: true
      privileged: false
      allowPrivilegeEscalation: false
      readOnlyRootFilesystem: true
      capabilities:
        drop:
          - ALL
      seccompProfile:
        type: RuntimeDefault

  clusterAdmissionReports:

    # -- Enable cleanup cronjob
    enabled: true

    image:
      # -- (string) Image registry
      registry: ~
      # -- Image repository
      repository: bitnami/kubectl
      # -- Image tag
      # Defaults to `latest` if omitted
      tag: '1.26.4'
      # -- (string) Image pull policy
      # Defaults to image.pullPolicy if omitted
      pullPolicy: ~

    # -- Cronjob schedule
    schedule: '*/10 * * * *'

    # -- Reports threshold, if number of reports are above this value the cronjob will start deleting them
    threshold: 10000

    # -- Cronjob history
    history:
      success: 1
      failure: 1

    # -- Security context for the pod
    podSecurityContext: {}

    # -- Security context for the containers
    securityContext:
      runAsNonRoot: true
      privileged: false
      allowPrivilegeEscalation: false
      readOnlyRootFilesystem: true
      capabilities:
        drop:
          - ALL
      seccompProfile:
        type: RuntimeDefault
=======
# Features configuration
features:
  admissionReports:
    # -- Enables the feature
    enabled: true
  autoUpdateWebhooks:
    # -- Enables the feature
    enabled: true
  backgroundScan:
    # -- Enables the feature
    enabled: true
    # -- Number of background scan workers
    backgroundScanWorkers: 2
    # -- Background scan interval
    backgroundScanInterval: 1h
    # -- Skips resource filters in background scan
    skipResourceFilters: true
  configMapCaching:
    # -- Enables the feature
    enabled: true
  dumpPayload:
    # -- Enables the feature
    enabled: false
  forceFailurePolicyIgnore:
    # -- Enables the feature
    enabled: false
  policyExceptions:
    # -- Enables the feature
    enabled: false
    # -- Restrict policy exceptions to a single namespace
    namespace: ''
  protectManagedResources:
    # -- Enables the feature
    enabled: false
  reports:
    # -- Reports chunk size
    chunkSize: 1000
>>>>>>> e39587b2

# Admission controller configuration
admissionController:

  # -- Overrides features defined at the root level
  featuresOverride: {}

  rbac:
    # -- Create RBAC resources
    create: true

    serviceAccount:
      # -- The ServiceAccount name
      name:

      # -- Annotations for the ServiceAccount
      annotations: {}
        # example.com/annotation: value

    clusterRole:
      # -- Extra resource permissions to add in the cluster role
      extraResources: []
      # - apiGroups:
      #     - ''
      #   resources:
      #     - pods
      #   verbs:
      #     - create
      #     - update
      #     - delete

  # -- Create self-signed certificates at deployment time.
  # The certificates won't be automatically renewed if this is set to `true`.
  createSelfSignedCert: false

  # -- (int) Desired number of pods
  replicas: ~

  # -- Additional labels to add to each pod
  podLabels: {}
    # example.com/label: foo

  # -- Additional annotations to add to each pod
  podAnnotations: {}
    # example.com/annotation: foo

  # -- Deployment update strategy.
  # Ref: https://kubernetes.io/docs/concepts/workloads/controllers/deployment/#strategy
  # @default -- See [values.yaml](values.yaml)
  updateStrategy:
    rollingUpdate:
      maxSurge: 1
      maxUnavailable: 40%
    type: RollingUpdate

  # -- Optional priority class
  priorityClassName: ''

  # -- Change `hostNetwork` to `true` when you want the pod to share its host's network namespace.
  # Useful for situations like when you end up dealing with a custom CNI over Amazon EKS.
  # Update the `dnsPolicy` accordingly as well to suit the host network mode.
  hostNetwork: false

  # -- `dnsPolicy` determines the manner in which DNS resolution happens in the cluster.
  # In case of `hostNetwork: true`, usually, the `dnsPolicy` is suitable to be `ClusterFirstWithHostNet`.
  # For further reference: https://kubernetes.io/docs/concepts/services-networking/dns-pod-service/#pod-s-dns-policy.
  dnsPolicy: ClusterFirst

  # -- Startup probe.
  # The block is directly forwarded into the deployment, so you can use whatever startupProbes configuration you want.
  # ref: https://kubernetes.io/docs/tasks/configure-pod-container/configure-liveness-readiness-probes/
  # @default -- See [values.yaml](values.yaml)
  startupProbe:
    httpGet:
      path: /health/liveness
      port: 9443
      scheme: HTTPS
    failureThreshold: 20
    initialDelaySeconds: 2
    periodSeconds: 6

  # -- Liveness probe.
  # The block is directly forwarded into the deployment, so you can use whatever livenessProbe configuration you want.
  # ref: https://kubernetes.io/docs/tasks/configure-pod-container/configure-liveness-readiness-probes/
  # @default -- See [values.yaml](values.yaml)
  livenessProbe:
    httpGet:
      path: /health/liveness
      port: 9443
      scheme: HTTPS
    initialDelaySeconds: 15
    periodSeconds: 30
    timeoutSeconds: 5
    failureThreshold: 2
    successThreshold: 1

  # -- Readiness Probe.
  # The block is directly forwarded into the deployment, so you can use whatever readinessProbe configuration you want.
  # ref: https://kubernetes.io/docs/tasks/configure-pod-container/configure-liveness-readiness-probes/
  # @default -- See [values.yaml](values.yaml)
  readinessProbe:
    httpGet:
      path: /health/readiness
      port: 9443
      scheme: HTTPS
    initialDelaySeconds: 5
    periodSeconds: 10
    timeoutSeconds: 5
    failureThreshold: 6
    successThreshold: 1

  # -- Node labels for pod assignment
  nodeSelector: {}

  # -- List of node taints to tolerate
  tolerations: []

  antiAffinity:
    # -- Pod antiAffinities toggle.
    # Enabled by default but can be disabled if you want to schedule pods to the same node.
    enabled: true

  # -- Pod anti affinity constraints.
  # @default -- See [values.yaml](values.yaml)
  podAntiAffinity:
    preferredDuringSchedulingIgnoredDuringExecution:
      - weight: 1
        podAffinityTerm:
          labelSelector:
            matchExpressions:
              - key: app.kubernetes.io/component
                operator: In
                values:
                  - admission-controller
          topologyKey: kubernetes.io/hostname

  # -- Pod affinity constraints.
  podAffinity: {}

  # -- Node affinity constraints.
  nodeAffinity: {}

  # -- Topology spread constraints.
  topologySpreadConstraints: []

  # -- Security context for the pod
  podSecurityContext: {}

  podDisruptionBudget:
    # -- Configures the minimum available pods for disruptions.
    # Cannot be used if `maxUnavailable` is set.
    minAvailable: 1
    # -- Configures the maximum unavailable pods for disruptions.
    # Cannot be used if `minAvailable` is set.
    maxUnavailable:

  # -- A writable volume to use for the TUF root initialization.
  tufRootMountPath: /.sigstore

  # -- Volume to be mounted in pods for TUF/cosign work.
  sigstoreVolume:
    emptyDir: {}

  # -- Image pull secrets
  imagePullSecrets: []
    # - secretName

  initContainer:

    image:
      # -- Image registry
      registry: ghcr.io
      # -- Image repository
      repository: kyverno/kyvernopre
      # -- (string) Image tag
      # If missing, defaults to image.tag
      tag: ~
      # -- (string) Image pull policy
      # If missing, defaults to image.pullPolicy
      pullPolicy: ~

    resources:
      # -- Pod resource limits
      limits:
        cpu: 100m
        memory: 256Mi
      # -- Pod resource requests
      requests:
        cpu: 10m
        memory: 64Mi

    # -- Container security context
    securityContext:
      runAsNonRoot: true
      privileged: false
      allowPrivilegeEscalation: false
      readOnlyRootFilesystem: true
      capabilities:
        drop:
          - ALL
      seccompProfile:
        type: RuntimeDefault

    # -- Additional container args.
    extraArgs: {}

    # -- Additional container environment variables.
    extraEnvVars: []

  container:

    image:
      # -- Image registry
      registry: ghcr.io
      # -- Image repository
      repository: kyverno/kyverno
      # -- (string) Image tag
      # Defaults to appVersion in Chart.yaml if omitted
      tag: ~
      # -- Image pull policy
      pullPolicy: IfNotPresent

    resources:
      # -- Pod resource limits
      limits:
        memory: 384Mi
      # -- Pod resource requests
      requests:
        cpu: 100m
        memory: 128Mi

    # -- Container security context
    securityContext:
      runAsNonRoot: true
      privileged: false
      allowPrivilegeEscalation: false
      readOnlyRootFilesystem: true
      capabilities:
        drop:
          - ALL
      seccompProfile:
        type: RuntimeDefault

    # -- Additional container args.
    extraArgs: {}

    # -- Additional container environment variables.
    extraEnvVars: []

  # -- Array of extra init containers
  extraInitContainers: []
    # - name: init-container
    #   image: busybox
    #   command: ['sh', '-c', 'echo Hello']

  # -- Array of extra containers to run alongside kyverno
  extraContainers: []
    # - name: myapp-container
    #   image: busybox
    #   command: ['sh', '-c', 'echo Hello && sleep 3600']

  service:
    # -- Service port.
    port: 443
    # -- Service type.
    type: ClusterIP
    # -- Service node port.
    # Only used if `type` is `NodePort`.
    nodePort:
    # -- Service annotations.
    annotations: {}

  metricsService:
    # -- Create service.
    create: true
    # -- Service port.
    # Kyverno's metrics server will be exposed at this port.
    port: 8000
    # -- Service type.
    type: ClusterIP
    # -- Service node port.
    # Only used if `type` is `NodePort`.
    nodePort:
    # -- Service annotations.
    annotations: {}

  networkPolicy:
    # -- When true, use a NetworkPolicy to allow ingress to the webhook
    # This is useful on clusters using Calico and/or native k8s network policies in a default-deny setup.
    enabled: false
    # -- A list of valid from selectors according to https://kubernetes.io/docs/concepts/services-networking/network-policies.
    ingressFrom: []

  serviceMonitor:
    # -- Create a `ServiceMonitor` to collect Prometheus metrics.
    enabled: false
    # -- Additional labels
    additionalLabels: {}
    # -- (string) Override namespace
    namespace: ~
    # --  Interval to scrape metrics
    interval: 30s
    # -- Timeout if metrics can't be retrieved in given time interval
    scrapeTimeout: 25s
    # -- Is TLS required for endpoint
    secure: false
    # -- TLS Configuration for endpoint
    tlsConfig: {}

  tracing:
    # -- Enable tracing
    enabled: false
    # -- Traces receiver address
    address:
    # -- Traces receiver port
    port:
    # -- Traces receiver credentials
    creds: ''

  logging:
    # -- Logging format
    format: text
    # -- Logging verbosity
    verbosity: 2

  metering:
    # -- Disable metrics export
    disabled: false
    # -- Otel configuration, can be `prometheus` or `grpc`
    config: prometheus
    # -- Prometheus endpoint port
    port: 8000
    # -- Otel collector endpoint
    collector: ''
    # -- Otel collector credentials
    creds: ''

# Background controller configuration
backgroundController:

  # -- Overrides features defined at the root level
  featuresOverride: {}

  # -- Enable background controller.
  enabled: true

  rbac:
    # -- Create RBAC resources
    create: true

    serviceAccount:
      # -- Service account name
      name:

      # -- Annotations for the ServiceAccount
      annotations: {}
        # example.com/annotation: value

    clusterRole:
      # -- Extra resource permissions to add in the cluster role
      extraResources: []
      # - apiGroups:
      #     - ''
      #   resources:
      #     - pods

  image:
    # -- (string) Image registry
    registry: ~
    # If you want to manage the registry you should remove it from the repository
    # registry: ghcr.io
    # repository: kyverno/background-controller
    # -- Image repository
    repository: ghcr.io/kyverno/background-controller
    # -- Image tag
    # Defaults to appVersion in Chart.yaml if omitted
    tag:  # replaced in e2e tests
    # -- Image pull policy
    pullPolicy: IfNotPresent

  # -- Image pull secrets
  imagePullSecrets: []
    # - secretName

  # -- (int) Desired number of pods
  replicas: ~

  # -- Deployment update strategy.
  # Ref: https://kubernetes.io/docs/concepts/workloads/controllers/deployment/#strategy
  # @default -- See [values.yaml](values.yaml)
  updateStrategy:
    rollingUpdate:
      maxSurge: 1
      maxUnavailable: 40%
    type: RollingUpdate

  # -- Optional priority class
  priorityClassName: ''

  # -- Change `hostNetwork` to `true` when you want the pod to share its host's network namespace.
  # Useful for situations like when you end up dealing with a custom CNI over Amazon EKS.
  # Update the `dnsPolicy` accordingly as well to suit the host network mode.
  hostNetwork: false

  # -- `dnsPolicy` determines the manner in which DNS resolution happens in the cluster.
  # In case of `hostNetwork: true`, usually, the `dnsPolicy` is suitable to be `ClusterFirstWithHostNet`.
  # For further reference: https://kubernetes.io/docs/concepts/services-networking/dns-pod-service/#pod-s-dns-policy.
  dnsPolicy: ClusterFirst

  # -- Extra arguments passed to the container on the command line
  extraArgs: {}

  resources:
    # -- Pod resource limits
    limits:
      memory: 128Mi
    # -- Pod resource requests
    requests:
      cpu: 100m
      memory: 64Mi

  # -- Node labels for pod assignment
  nodeSelector: {}

  # -- List of node taints to tolerate
  tolerations: []

  antiAffinity:
    # -- Pod antiAffinities toggle.
    # Enabled by default but can be disabled if you want to schedule pods to the same node.
    enabled: true

  # -- Pod anti affinity constraints.
  # @default -- See [values.yaml](values.yaml)
  podAntiAffinity:
    preferredDuringSchedulingIgnoredDuringExecution:
      - weight: 1
        podAffinityTerm:
          labelSelector:
            matchExpressions:
              - key: app.kubernetes.io/component
                operator: In
                values:
                  - background-controller
          topologyKey: kubernetes.io/hostname

  # -- Pod affinity constraints.
  podAffinity: {}

  # -- Node affinity constraints.
  nodeAffinity: {}

  # -- Topology spread constraints.
  topologySpreadConstraints: []

  # -- Security context for the pod
  podSecurityContext: {}

  # -- Security context for the containers
  securityContext:
    runAsNonRoot: true
    privileged: false
    allowPrivilegeEscalation: false
    readOnlyRootFilesystem: true
    capabilities:
      drop:
        - ALL
    seccompProfile:
      type: RuntimeDefault

  podDisruptionBudget:
    # -- Configures the minimum available pods for disruptions.
    # Cannot be used if `maxUnavailable` is set.
    minAvailable: 1
    # -- Configures the maximum unavailable pods for disruptions.
    # Cannot be used if `minAvailable` is set.
    maxUnavailable:

  metricsService:
    # -- Create service.
    create: true
    # -- Service port.
    # Metrics server will be exposed at this port.
    port: 8000
    # -- Service type.
    type: ClusterIP
    # -- Service node port.
    # Only used if `metricsService.type` is `NodePort`.
    nodePort:
    # -- Service annotations.
    annotations: {}

  networkPolicy:

    # -- When true, use a NetworkPolicy to allow ingress to the webhook
    # This is useful on clusters using Calico and/or native k8s network policies in a default-deny setup.
    enabled: false

    # -- A list of valid from selectors according to https://kubernetes.io/docs/concepts/services-networking/network-policies.
    ingressFrom: []

  serviceMonitor:
    # -- Create a `ServiceMonitor` to collect Prometheus metrics.
    enabled: false
    # -- Additional labels
    additionalLabels: {}
    # -- (string) Override namespace
    namespace: ~
    # --  Interval to scrape metrics
    interval: 30s
    # -- Timeout if metrics can't be retrieved in given time interval
    scrapeTimeout: 25s
    # -- Is TLS required for endpoint
    secure: false
    # -- TLS Configuration for endpoint
    tlsConfig: {}

  tracing:
    # -- Enable tracing
    enabled: false
    # -- Traces receiver address
    address:
    # -- Traces receiver port
    port:
    # -- Traces receiver credentials
    creds: ''

  logging:
    # -- Logging format
    format: text
    # -- Logging verbosity
    verbosity: 2

  metering:
    # -- Disable metrics export
    disabled: false
    # -- Otel configuration, can be `prometheus` or `grpc`
    config: prometheus
    # -- Prometheus endpoint port
    port: 8000
    # -- Otel collector endpoint
    collector: ''
    # -- Otel collector credentials
    creds: ''

# Cleanup controller configuration
cleanupController:

  # -- Overrides features defined at the root level
  featuresOverride: {}

  # -- Enable cleanup controller.
  enabled: true

  rbac:
    # -- Create RBAC resources
    create: true

    serviceAccount:
      # -- Service account name
      name:

      # -- Annotations for the ServiceAccount
      annotations: {}
        # example.com/annotation: value

    clusterRole:
      # -- Extra resource permissions to add in the cluster role
      extraResources: []
      # - apiGroups:
      #     - ''
      #   resources:
      #     - pods

  # -- Create self-signed certificates at deployment time.
  # The certificates won't be automatically renewed if this is set to `true`.
  createSelfSignedCert: false

  image:
    # -- Image registry
    registry: ghcr.io
    # -- Image repository
    repository: kyverno/cleanup-controller
    # -- (string) Image tag
    # Defaults to appVersion in Chart.yaml if omitted
    tag: ~
    # -- Image pull policy
    pullPolicy: IfNotPresent

  # -- Image pull secrets
  imagePullSecrets: []
    # - secretName

  # -- (int) Desired number of pods
  replicas: ~

  # -- Deployment update strategy.
  # Ref: https://kubernetes.io/docs/concepts/workloads/controllers/deployment/#strategy
  # @default -- See [values.yaml](values.yaml)
  updateStrategy:
    rollingUpdate:
      maxSurge: 1
      maxUnavailable: 40%
    type: RollingUpdate

  # -- Optional priority class
  priorityClassName: ''

  # -- Change `hostNetwork` to `true` when you want the pod to share its host's network namespace.
  # Useful for situations like when you end up dealing with a custom CNI over Amazon EKS.
  # Update the `dnsPolicy` accordingly as well to suit the host network mode.
  hostNetwork: false

  # -- `dnsPolicy` determines the manner in which DNS resolution happens in the cluster.
  # In case of `hostNetwork: true`, usually, the `dnsPolicy` is suitable to be `ClusterFirstWithHostNet`.
  # For further reference: https://kubernetes.io/docs/concepts/services-networking/dns-pod-service/#pod-s-dns-policy.
  dnsPolicy: ClusterFirst

  # -- Extra arguments passed to the container on the command line
  extraArgs: {}

  resources:
    # -- Pod resource limits
    limits:
      memory: 128Mi
    # -- Pod resource requests
    requests:
      cpu: 100m
      memory: 64Mi

  # -- Startup probe.
  # The block is directly forwarded into the deployment, so you can use whatever startupProbes configuration you want.
  # ref: https://kubernetes.io/docs/tasks/configure-pod-container/configure-liveness-readiness-probes/
  # @default -- See [values.yaml](values.yaml)
  startupProbe:
    httpGet:
      path: /health/liveness
      port: 9443
      scheme: HTTPS
    failureThreshold: 20
    initialDelaySeconds: 2
    periodSeconds: 6

  # -- Liveness probe.
  # The block is directly forwarded into the deployment, so you can use whatever livenessProbe configuration you want.
  # ref: https://kubernetes.io/docs/tasks/configure-pod-container/configure-liveness-readiness-probes/
  # @default -- See [values.yaml](values.yaml)
  livenessProbe:
    httpGet:
      path: /health/liveness
      port: 9443
      scheme: HTTPS
    initialDelaySeconds: 15
    periodSeconds: 30
    timeoutSeconds: 5
    failureThreshold: 2
    successThreshold: 1

  # -- Readiness Probe.
  # The block is directly forwarded into the deployment, so you can use whatever readinessProbe configuration you want.
  # ref: https://kubernetes.io/docs/tasks/configure-pod-container/configure-liveness-readiness-probes/
  # @default -- See [values.yaml](values.yaml)
  readinessProbe:
    httpGet:
      path: /health/readiness
      port: 9443
      scheme: HTTPS
    initialDelaySeconds: 5
    periodSeconds: 10
    timeoutSeconds: 5
    failureThreshold: 6
    successThreshold: 1

  # -- Node labels for pod assignment
  nodeSelector: {}

  # -- List of node taints to tolerate
  tolerations: []

  antiAffinity:
    # -- Pod antiAffinities toggle.
    # Enabled by default but can be disabled if you want to schedule pods to the same node.
    enabled: true

  # -- Pod anti affinity constraints.
  # @default -- See [values.yaml](values.yaml)
  podAntiAffinity:
    preferredDuringSchedulingIgnoredDuringExecution:
      - weight: 1
        podAffinityTerm:
          labelSelector:
            matchExpressions:
              - key: app.kubernetes.io/component
                operator: In
                values:
                  - cleanup-controller
          topologyKey: kubernetes.io/hostname

  # -- Pod affinity constraints.
  podAffinity: {}

  # -- Node affinity constraints.
  nodeAffinity: {}

  # -- Topology spread constraints.
  topologySpreadConstraints: []

  # -- Security context for the pod
  podSecurityContext: {}

  # -- Security context for the containers
  securityContext:
    runAsNonRoot: true
    privileged: false
    allowPrivilegeEscalation: false
    readOnlyRootFilesystem: true
    capabilities:
      drop:
        - ALL
    seccompProfile:
      type: RuntimeDefault

  podDisruptionBudget:
    # -- Configures the minimum available pods for disruptions.
    # Cannot be used if `maxUnavailable` is set.
    minAvailable: 1
    # -- Configures the maximum unavailable pods for disruptions.
    # Cannot be used if `minAvailable` is set.
    maxUnavailable:

  service:
    # -- Service port.
    port: 443
    # -- Service type.
    type: ClusterIP
    # -- Service node port.
    # Only used if `service.type` is `NodePort`.
    nodePort:
    # -- Service annotations.
    annotations: {}

  metricsService:
    # -- Create service.
    create: true
    # -- Service port.
    # Metrics server will be exposed at this port.
    port: 8000
    # -- Service type.
    type: ClusterIP
    # -- Service node port.
    # Only used if `metricsService.type` is `NodePort`.
    nodePort:
    # -- Service annotations.
    annotations: {}

  networkPolicy:

    # -- When true, use a NetworkPolicy to allow ingress to the webhook
    # This is useful on clusters using Calico and/or native k8s network policies in a default-deny setup.
    enabled: false

    # -- A list of valid from selectors according to https://kubernetes.io/docs/concepts/services-networking/network-policies.
    ingressFrom: []

  serviceMonitor:
    # -- Create a `ServiceMonitor` to collect Prometheus metrics.
    enabled: false
    # -- Additional labels
    additionalLabels: {}
    # -- (string) Override namespace
    namespace: ~
    # --  Interval to scrape metrics
    interval: 30s
    # -- Timeout if metrics can't be retrieved in given time interval
    scrapeTimeout: 25s
    # -- Is TLS required for endpoint
    secure: false
    # -- TLS Configuration for endpoint
    tlsConfig: {}

  tracing:
    # -- Enable tracing
    enabled: false
    # -- Traces receiver address
    address:
    # -- Traces receiver port
    port:
    # -- Traces receiver credentials
    creds: ''

  logging:
    # -- Logging format
    format: text
    # -- Logging verbosity
    verbosity: 2

  metering:
    # -- Disable metrics export
    disabled: false
    # -- Otel configuration, can be `prometheus` or `grpc`
    config: prometheus
    # -- Prometheus endpoint port
    port: 8000
    # -- Otel collector endpoint
    collector: ''
    # -- Otel collector credentials
    creds: ''

# Reports controller configuration
reportsController:

  # -- Overrides features defined at the root level
  featuresOverride: {}

  # -- Enable reports controller.
  enabled: true

  rbac:
    # -- Create RBAC resources
    create: true

    serviceAccount:
      # -- Service account name
      name:

      # -- Annotations for the ServiceAccount
      annotations: {}
        # example.com/annotation: value

    clusterRole:
      # -- Extra resource permissions to add in the cluster role
      extraResources: []
      # - apiGroups:
      #     - ''
      #   resources:
      #     - pods

  image:
    # -- Image registry
    registry: ghcr.io
    # -- Image repository
    repository: kyverno/reports-controller
    # -- (string) Image tag
    # Defaults to appVersion in Chart.yaml if omitted
    tag: ~
    # -- Image pull policy
    pullPolicy: IfNotPresent

  # -- Image pull secrets
  imagePullSecrets: []
    # - secretName

  # -- (int) Desired number of pods
  replicas: ~

  # -- Deployment update strategy.
  # Ref: https://kubernetes.io/docs/concepts/workloads/controllers/deployment/#strategy
  # @default -- See [values.yaml](values.yaml)
  updateStrategy:
    rollingUpdate:
      maxSurge: 1
      maxUnavailable: 40%
    type: RollingUpdate

  # -- Optional priority class
  priorityClassName: ''

  # -- Change `hostNetwork` to `true` when you want the pod to share its host's network namespace.
  # Useful for situations like when you end up dealing with a custom CNI over Amazon EKS.
  # Update the `dnsPolicy` accordingly as well to suit the host network mode.
  hostNetwork: false

  # -- `dnsPolicy` determines the manner in which DNS resolution happens in the cluster.
  # In case of `hostNetwork: true`, usually, the `dnsPolicy` is suitable to be `ClusterFirstWithHostNet`.
  # For further reference: https://kubernetes.io/docs/concepts/services-networking/dns-pod-service/#pod-s-dns-policy.
  dnsPolicy: ClusterFirst

  # -- Extra arguments passed to the container on the command line
  extraArgs: {}

  resources:
    # -- Pod resource limits
    limits:
      memory: 128Mi
    # -- Pod resource requests
    requests:
      cpu: 100m
      memory: 64Mi

  # -- Node labels for pod assignment
  nodeSelector: {}

  # -- List of node taints to tolerate
  tolerations: []

  antiAffinity:
    # -- Pod antiAffinities toggle.
    # Enabled by default but can be disabled if you want to schedule pods to the same node.
    enabled: true

  # -- Pod anti affinity constraints.
  # @default -- See [values.yaml](values.yaml)
  podAntiAffinity:
    preferredDuringSchedulingIgnoredDuringExecution:
      - weight: 1
        podAffinityTerm:
          labelSelector:
            matchExpressions:
              - key: app.kubernetes.io/component
                operator: In
                values:
                  - reports-controller
          topologyKey: kubernetes.io/hostname

  # -- Pod affinity constraints.
  podAffinity: {}

  # -- Node affinity constraints.
  nodeAffinity: {}

  # -- Topology spread constraints.
  topologySpreadConstraints: []

  # -- Security context for the pod
  podSecurityContext: {}

  # -- Security context for the containers
  securityContext:
    runAsNonRoot: true
    privileged: false
    allowPrivilegeEscalation: false
    readOnlyRootFilesystem: true
    capabilities:
      drop:
        - ALL
    seccompProfile:
      type: RuntimeDefault

  podDisruptionBudget:
    # -- Configures the minimum available pods for disruptions.
    # Cannot be used if `maxUnavailable` is set.
    minAvailable: 1
    # -- Configures the maximum unavailable pods for disruptions.
    # Cannot be used if `minAvailable` is set.
    maxUnavailable:

  # -- A writable volume to use for the TUF root initialization.
  tufRootMountPath: /.sigstore

  # -- Volume to be mounted in pods for TUF/cosign work.
  sigstoreVolume:
    emptyDir: {}

  metricsService:
    # -- Create service.
    create: true
    # -- Service port.
    # Metrics server will be exposed at this port.
    port: 8000
    # -- Service type.
    type: ClusterIP
    # -- (string) Service node port.
    # Only used if `type` is `NodePort`.
    nodePort: ~
    # -- Service annotations.
    annotations: {}

  networkPolicy:

    # -- When true, use a NetworkPolicy to allow ingress to the webhook
    # This is useful on clusters using Calico and/or native k8s network policies in a default-deny setup.
    enabled: false

    # -- A list of valid from selectors according to https://kubernetes.io/docs/concepts/services-networking/network-policies.
    ingressFrom: []

  serviceMonitor:
    # -- Create a `ServiceMonitor` to collect Prometheus metrics.
    enabled: false
    # -- Additional labels
    additionalLabels: {}
    # -- (string) Override namespace
    namespace: ~
    # -- Interval to scrape metrics
    interval: 30s
    # -- Timeout if metrics can't be retrieved in given time interval
    scrapeTimeout: 25s
    # -- Is TLS required for endpoint
    secure: false
    # -- TLS Configuration for endpoint
    tlsConfig: {}

  tracing:
    # -- Enable tracing
    enabled: false
    # -- (string) Traces receiver address
    address: ~
    # -- (string) Traces receiver port
    port: ~
    # -- (string) Traces receiver credentials
    creds: ~

  logging:
    # -- Logging format
    format: text
    # -- Logging verbosity
    verbosity: 2

  metering:
    # -- Disable metrics export
    disabled: false
    # -- Otel configuration, can be `prometheus` or `grpc`
    config: prometheus
    # -- Prometheus endpoint port
    port: 8000
    # -- (string) Otel collector endpoint
    collector: ~
    # -- (string) Otel collector credentials
    creds: ~<|MERGE_RESOLUTION|>--- conflicted
+++ resolved
@@ -319,96 +319,6 @@
   # -- Grafana dashboard configmap annotations.
   annotations: {}
 
-<<<<<<< HEAD
-# Cleanup cronjobs to prevent internal resources from stacking up in the cluster
-cleanupJobs:
-
-  admissionReports:
-
-    # -- Enable cleanup cronjob
-    enabled: true
-
-    image:
-      # -- (string) Image registry
-      registry: ~
-      # -- Image repository
-      repository: bitnami/kubectl
-      # -- Image tag
-      # Defaults to `latest` if omitted
-      tag: '1.26.4'
-      # -- (string) Image pull policy
-      # Defaults to image.pullPolicy if omitted
-      pullPolicy: ~
-
-    # -- Cronjob schedule
-    schedule: '*/10 * * * *'
-
-    # -- Reports threshold, if number of reports are above this value the cronjob will start deleting them
-    threshold: 10000
-
-    # -- Cronjob history
-    history:
-      success: 1
-      failure: 1
-
-    # -- Security context for the pod
-    podSecurityContext: {}
-
-    # -- Security context for the containers
-    securityContext:
-      runAsNonRoot: true
-      privileged: false
-      allowPrivilegeEscalation: false
-      readOnlyRootFilesystem: true
-      capabilities:
-        drop:
-          - ALL
-      seccompProfile:
-        type: RuntimeDefault
-
-  clusterAdmissionReports:
-
-    # -- Enable cleanup cronjob
-    enabled: true
-
-    image:
-      # -- (string) Image registry
-      registry: ~
-      # -- Image repository
-      repository: bitnami/kubectl
-      # -- Image tag
-      # Defaults to `latest` if omitted
-      tag: '1.26.4'
-      # -- (string) Image pull policy
-      # Defaults to image.pullPolicy if omitted
-      pullPolicy: ~
-
-    # -- Cronjob schedule
-    schedule: '*/10 * * * *'
-
-    # -- Reports threshold, if number of reports are above this value the cronjob will start deleting them
-    threshold: 10000
-
-    # -- Cronjob history
-    history:
-      success: 1
-      failure: 1
-
-    # -- Security context for the pod
-    podSecurityContext: {}
-
-    # -- Security context for the containers
-    securityContext:
-      runAsNonRoot: true
-      privileged: false
-      allowPrivilegeEscalation: false
-      readOnlyRootFilesystem: true
-      capabilities:
-        drop:
-          - ALL
-      seccompProfile:
-        type: RuntimeDefault
-=======
 # Features configuration
 features:
   admissionReports:
@@ -446,7 +356,95 @@
   reports:
     # -- Reports chunk size
     chunkSize: 1000
->>>>>>> e39587b2
+
+# Cleanup cronjobs to prevent internal resources from stacking up in the cluster
+cleanupJobs:
+
+  admissionReports:
+
+    # -- Enable cleanup cronjob
+    enabled: true
+
+    image:
+      # -- (string) Image registry
+      registry: ~
+      # -- Image repository
+      repository: bitnami/kubectl
+      # -- Image tag
+      # Defaults to `latest` if omitted
+      tag: '1.26.4'
+      # -- (string) Image pull policy
+      # Defaults to image.pullPolicy if omitted
+      pullPolicy: ~
+
+    # -- Cronjob schedule
+    schedule: '*/10 * * * *'
+
+    # -- Reports threshold, if number of reports are above this value the cronjob will start deleting them
+    threshold: 10000
+
+    # -- Cronjob history
+    history:
+      success: 1
+      failure: 1
+
+    # -- Security context for the pod
+    podSecurityContext: {}
+
+    # -- Security context for the containers
+    securityContext:
+      runAsNonRoot: true
+      privileged: false
+      allowPrivilegeEscalation: false
+      readOnlyRootFilesystem: true
+      capabilities:
+        drop:
+          - ALL
+      seccompProfile:
+        type: RuntimeDefault
+
+  clusterAdmissionReports:
+
+    # -- Enable cleanup cronjob
+    enabled: true
+
+    image:
+      # -- (string) Image registry
+      registry: ~
+      # -- Image repository
+      repository: bitnami/kubectl
+      # -- Image tag
+      # Defaults to `latest` if omitted
+      tag: '1.26.4'
+      # -- (string) Image pull policy
+      # Defaults to image.pullPolicy if omitted
+      pullPolicy: ~
+
+    # -- Cronjob schedule
+    schedule: '*/10 * * * *'
+
+    # -- Reports threshold, if number of reports are above this value the cronjob will start deleting them
+    threshold: 10000
+
+    # -- Cronjob history
+    history:
+      success: 1
+      failure: 1
+
+    # -- Security context for the pod
+    podSecurityContext: {}
+
+    # -- Security context for the containers
+    securityContext:
+      runAsNonRoot: true
+      privileged: false
+      allowPrivilegeEscalation: false
+      readOnlyRootFilesystem: true
+      capabilities:
+        drop:
+          - ALL
+      seccompProfile:
+        type: RuntimeDefault
 
 # Admission controller configuration
 admissionController:
