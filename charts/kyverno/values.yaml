--- conflicted
+++ resolved
@@ -448,21 +448,12 @@
     # -- Reconciliation interval for the label based cleanup manager
     reconciliationInterval: 1m
   tuf:
-<<<<<<< HEAD
     # -- Enables the feature
     enabled: false
-    # -- Tuf root
-    root:
-    # -- Tuf mirror
-    mirror:
-=======
-    # -- Enable tuf
-    enable: false
     # -- (string) Tuf root
     root: ~
     # -- (string) Tuf mirror
     mirror: ~
->>>>>>> 8d2b68dc
 
 # Cleanup cronjobs to prevent internal resources from stacking up in the cluster
 cleanupJobs:
