nameOverride:
fullnameOverride:
namespace:
mode: "standalone"
# -- Additional labels
customLabels: {}

rbac:
  create: true
  serviceAccount:
    create: true
    name:
    annotations: {}
    #   example.com/annotation: value

image:
  repository: ghcr.io/kyverno/kyverno
  # Defaults to appVersion in Chart.yaml if omitted
  tag:  # replaced in e2e tests
  pullPolicy: IfNotPresent
  pullSecrets: []
  # - secretName
initImage:
  repository: ghcr.io/kyverno/kyvernopre
  # If initImage.tag is missing, defaults to image.tag
  tag:  # replaced in e2e tests
  # If initImage.pullPolicy is missing, defaults to image.pullPolicy
  pullPolicy:
  # No pull secrets just for initImage; just add to image.pullSecrets
testImage:
  # testImage.repository defaults to "busybox" if omitted
  repository:
  # testImage.tag defaults to "latest" if omitted
  tag:
  # testImage.pullPolicy defaults to image.pullPolicy if omitted
  pullPolicy:

replicaCount: 0

podLabels: {}
#   example.com/label: foo

podAnnotations: {}
#   example.com/annotation: foo

podSecurityContext: {}

# Optional priority class to be used for kyverno pods
priorityClassName: ""

antiAffinity:
  # using this option will schedule pods on different nodes if possible
  enable: true

podAntiAffinity:
  preferredDuringSchedulingIgnoredDuringExecution:
    - weight: 1
      podAffinityTerm:
        labelSelector:
          matchExpressions:
          - key: app.kubernetes.io/name
            operator: In
            values:
            - kyverno
        topologyKey: kubernetes.io/hostname

podAffinity: {}

nodeAffinity: {}

podDisruptionBudget:
  minAvailable: 1
  # maxUnavailable: 1

  # minAvailable and maxUnavailable can either be set to an integer (e.g. 1)
  # or a percentage value (e.g. 25%)

nodeSelector: {}
tolerations: []

# change hostNetwork to true when you want the kyverno's pod to share its host's network namespace
# useful for situations like when you end up dealing with a custom CNI over Amazon EKS
# update the 'dnsPolicy' accordingly as well to suit the host network mode
hostNetwork: false

# dnsPolicy determines the manner in which DNS resolution happens in the cluster
# in case of hostNetwork: true, usually, the dnsPolicy is suitable to be "ClusterFirstWithHostNet"
# for further reference: https://kubernetes.io/docs/concepts/services-networking/dns-pod-service/#pod-s-dns-policy
dnsPolicy: "ClusterFirst"

# env variables for initContainers
envVarsInit: {}

# env variables for containers
envVars: {}

extraArgs: []
# - --webhookTimeout=4

resources:
  limits:
    memory: 384Mi
  requests:
    cpu: 100m
    memory: 128Mi

initResources:
  limits:
    cpu: 100m
    memory: 256Mi
  requests:
    cpu: 10m
    memory: 64Mi

## Liveness Probe. The block is directly forwarded into the deployment, so you can use whatever livenessProbe configuration you want.
## ref: https://kubernetes.io/docs/tasks/configure-pod-container/configure-liveness-readiness-probes/
##
livenessProbe:
  httpGet:
    path: /health/liveness
    port: 9443
    scheme: HTTPS
  initialDelaySeconds: 15
  periodSeconds: 30
  timeoutSeconds: 5
  failureThreshold: 2
  successThreshold: 1

## Readiness Probe. The block is directly forwarded into the deployment, so you can use whatever readinessProbe configuration you want.
## ref: https://kubernetes.io/docs/tasks/configure-pod-container/configure-liveness-readiness-probes/
##
readinessProbe:
  httpGet:
    path: /health/readiness
    port: 9443
    scheme: HTTPS
  initialDelaySeconds: 5
  periodSeconds: 10
  timeoutSeconds: 5
  failureThreshold: 6
  successThreshold: 1

# TODO(mbarrien): Should we just list all resources for the
# generatecontroller in here rather than having defaults hard-coded?
generatecontrollerExtraResources:
# - ResourceA
# - ResourceB

config:
  # resource types to be skipped by kyverno policy engine
  # Make sure to surround each entry in quotes so that it doesn't get parsed
  # as a nested YAML list. These are joined together without spaces in the configmap
  resourceFilters:
  - "[Event,*,*]"
  - "[*,kube-system,*]"
  - "[*,kube-public,*]"
  - "[*,kube-node-lease,*]"
  - "[Node,*,*]"
  - "[APIService,*,*]"
  - "[TokenReview,*,*]"
  - "[SubjectAccessReview,*,*]"
  - "[SelfSubjectAccessReview,*,*]"
  - "[*,kyverno,kyverno*]"
  - "[Binding,*,*]"
  - "[ReplicaSet,*,*]"
  - "[ReportChangeRequest,*,*]"
  - "[ClusterReportChangeRequest,*,*]"
  # Or give the name of an existing config map (ignores default/provided resourceFilters)
  existingConfig: ''
  excludeGroupRole:
#  - ""
  excludeUsername:
#  - ""
  # Webhookconfigurations, this block defines the namespaceSelector in the webhookconfigurations.
  # Note that it takes a list of namespaceSelector in the JSON format, and only the first element
  # will be forwarded to the webhookconfigurations.
  webhooks:
  # webhooks: [{"namespaceSelector":{"matchExpressions":[{"key":"environment","operator":"In","values":["prod"]}]}}]
  generateSuccessEvents: 'false'
  # existingConfig: kyverno
  metricsConfig:
    namespaces: {
      "include": [],
      "exclude": []
    }
    # 'namespaces.include': list of namespaces to capture metrics for. Default: metrics being captured for all namespaces except excludeNamespaces.
    # 'namespaces.exclude': list of namespaces to NOT capture metrics for. Default: []

    # metricsRefreshInterval: 24h
    # rate at which metrics should reset so as to clean up the memory footprint of kyverno metrics, if you might be expecting high memory footprint of Kyverno's metrics. Default: 0, no refresh of metrics

  # Or provide an existing metrics config-map by uncommenting the below line
  # existingMetricsConfig: sample-metrics-configmap. Refer to the ./templates/metricsconfigmap.yaml for the structure of metrics configmap.

## Deployment update strategy
## Ref: https://kubernetes.io/docs/concepts/workloads/controllers/deployment/#strategy
updateStrategy:
  rollingUpdate:
    maxSurge: 1
    maxUnavailable: 40%
  type: RollingUpdate

service:
  port: 443
  type: ClusterIP
  # Only used if service.type is NodePort
  nodePort:
  annotations: {}

topologySpreadConstraints: []

metricsService:
  create: true
  type: ClusterIP
  ## Kyverno's metrics server will be exposed at this port
  port: 8000
  ## The Node's port which will allow access Kyverno's metrics at the host level. Only used if service.type is NodePort.
  nodePort:
  ## Provide any additional annotations which may be required. This can be used to
  ## set the LoadBalancer service type to internal only.
  ## ref: https://kubernetes.io/docs/concepts/services-networking/service/#internal-load-balancer
  ##
  annotations: {}

# Service Monitor to collect Prometheus Metrics
serviceMonitor:
  enabled: false
  # Additional labels
  additionalLabels:
    # key: value
  # Override namespace (default is same than kyverno)
  namespace:

  # Interval to scrape metrics
  interval: 30s
  # Timeout if metrics can't be retrieved in given time interval
  scrapeTimeout: 25s
  # Is TLS required for endpoint
  secure: false
  # TLS Configuration for endpoint
  tlsConfig: {}

# Kyverno requires a certificate key pair and corresponding certificate authority
# to properly register its webhooks. This can be done in one of 3 ways:
# 1) Use kube-controller-manager to generate a CA-signed certificate (preferred)
# 2) Provide your own CA and cert.
#    In this case, you will need to create a certificate with a specific name and data structure.
#    As long as you follow the naming scheme, it will be automatically picked up.
#    kyverno-svc.(namespace).svc.kyverno-tls-ca (with data entry named rootCA.crt)
#    kyverno-svc.kyverno.svc.kyverno-tls-pair (with data entries named tls.key and tls.crt)
# 3) Let Helm generate a self signed cert, by setting createSelfSignedCert true
# If letting Kyverno create its own CA or providing your own, make createSelfSignedCert is false
createSelfSignedCert: false

# Whether to have Helm install the Kyverno CRDs
# If the CRDs are not installed by Helm, they must be added
# before policies can be created
installCRDs: true

# When true, use a NetworkPolicy to allow ingress to the webhook
# This is useful on clusters using Calico and/or native k8s network
# policies in a default-deny setup.
networkPolicy:
  enabled: false
<<<<<<< HEAD
  namespaceExpressions: []
  namespaceLabels: {}
  podExpressions: []
  podLabels: {}

webhooksCleanup:
  enable: false
  image: "bitnami/kubectl:latest"
=======
# A list of valid from selectors according to https://kubernetes.io/docs/concepts/services-networking/network-policies
  ingressFrom: []
>>>>>>> a970953d
<|MERGE_RESOLUTION|>--- conflicted
+++ resolved
@@ -262,16 +262,9 @@
 # policies in a default-deny setup.
 networkPolicy:
   enabled: false
-<<<<<<< HEAD
-  namespaceExpressions: []
-  namespaceLabels: {}
-  podExpressions: []
-  podLabels: {}
+# A list of valid from selectors according to https://kubernetes.io/docs/concepts/services-networking/network-policies
+  ingressFrom: []
 
 webhooksCleanup:
   enable: false
-  image: "bitnami/kubectl:latest"
-=======
-# A list of valid from selectors according to https://kubernetes.io/docs/concepts/services-networking/network-policies
-  ingressFrom: []
->>>>>>> a970953d
+  image: "bitnami/kubectl:latest"