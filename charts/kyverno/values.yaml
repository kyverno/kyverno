--- conflicted
+++ resolved
@@ -857,11 +857,7 @@
     # -- Node affinity constraints.
     nodeAffinity: {}
 
-<<<<<<< HEAD
-  ephemeralReports:
-=======
   updateRequests:
->>>>>>> 084336c5
 
     # -- Enable cleanup cronjob
     enabled: true
@@ -941,8 +937,7 @@
     # -- Node affinity constraints.
     nodeAffinity: {}
 
-<<<<<<< HEAD
-  clusterEphemeralReports:
+  ephemeralReports:
 
     # -- Enable cleanup cronjob
     enabled: true
@@ -972,7 +967,7 @@
     # -- Cronjob schedule
     schedule: '*/10 * * * *'
 
-    # -- Reports threshold, if number of reports are above this value the cronjob will start deleting them
+    # -- Reports threshold, if number of updateRequests are above this value the cronjob will start deleting them
     threshold: 10000
 
     # -- Cronjob history
@@ -1010,6 +1005,86 @@
     # -- Pod Annotations
     podAnnotations: {}
 
+    # -- Pod labels
+    podLabels: {}
+
+    # -- Pod anti affinity constraints.
+    podAntiAffinity: {}
+
+    # -- Pod affinity constraints.
+    podAffinity: {}
+
+    # -- Node affinity constraints.
+    nodeAffinity: {}
+    
+  clusterEphemeralReports:
+
+    # -- Enable cleanup cronjob
+    enabled: true
+
+    # -- Maximum number of retries before considering a Job as failed. Defaults to 3.
+    backoffLimit: 3
+
+    # -- Time until the pod from the cronjob is deleted
+    ttlSecondsAfterFinished: ""
+
+    image:
+      # -- (string) Image registry
+      registry: ~
+      # -- Image repository
+      repository: bitnami/kubectl
+      # -- Image tag
+      # Defaults to `latest` if omitted
+      tag: '1.28.5'
+      # -- (string) Image pull policy
+      # Defaults to image.pullPolicy if omitted
+      pullPolicy: ~
+
+    # -- Image pull secrets
+    imagePullSecrets: []
+      # - name: secretName
+
+    # -- Cronjob schedule
+    schedule: '*/10 * * * *'
+
+    # -- Reports threshold, if number of reports are above this value the cronjob will start deleting them
+    threshold: 10000
+
+    # -- Cronjob history
+    history:
+      success: 1
+      failure: 1
+
+    # -- Security context for the pod
+    podSecurityContext: {}
+
+    # -- Security context for the containers
+    securityContext:
+      runAsNonRoot: true
+      privileged: false
+      allowPrivilegeEscalation: false
+      readOnlyRootFilesystem: true
+      capabilities:
+        drop:
+          - ALL
+      seccompProfile:
+        type: RuntimeDefault
+
+    # -- Pod PriorityClassName
+    priorityClassName: ""
+
+    # -- Job resources
+    resources: {}
+
+    # -- List of node taints to tolerate
+    tolerations: []
+
+    # -- Node labels for pod assignment
+    nodeSelector: {}
+
+    # -- Pod Annotations
+    podAnnotations: {}
+
     # -- Pod Labels
     podLabels: {}
 
@@ -1022,8 +1097,6 @@
     # -- Node affinity constraints.
     nodeAffinity: {}
 
-=======
->>>>>>> 084336c5
 # Admission controller configuration
 admissionController:
 
