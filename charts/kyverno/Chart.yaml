apiVersion: v2
type: application
name: kyverno
version: v3.0.0
appVersion: latest
icon: https://github.com/kyverno/kyverno/raw/main/img/logo.png
description: Kubernetes Native Policy Management
keywords:
  - kubernetes
  - nirmata
  - policy agent
  - validating webhook
  - admissions controller
home: https://kyverno.io/
sources:
  - https://github.com/kyverno/kyverno
maintainers:
  - name: Nirmata
    url: https://kyverno.io/
kubeVersion: ">=1.16.0-0"
annotations:
  artifacthub.io/operator: "false"
  artifacthub.io/prerelease: "false"
  artifacthub.io/links: |
    - name: Documentation
      url: https://kyverno.io/docs
  # valid kinds are: added, changed, deprecated, removed, fixed and security
  artifacthub.io/changes: |
<<<<<<< HEAD
=======
    - kind: added
      description: support for GrafanaDashboard custom resource
>>>>>>> d7771cb8
    - kind: changed
      description: only create ServiceMonitor if cluster supports it
    - kind: fixed
      description: rbac templating issues
    - kind: added
      description: make sigstore volume configurable
    - kind: changed
      description: no deployments can run with 0 replicas
    - kind: changed
      description: change dashboard title of kyverno grafana dashboard
    - kind: added
      description: view aggregated cluster role support
    - kind: added
      description: support for webhook annotations in config map
    - kind: added
      description: allow overriding PDB api version
    - kind: fixed
      description: missing image pull secrets in helm hooks
    - kind: added
      description: support `excludeRoles` and `excludeClusterRoles` in config
    - kind: added
      description: define resources for cleanupJobs
    - kind: changed
      description: change to enable webhook cleanup hook by default
    - kind: added
      description: allow pod labels for cleanup jobs
    - kind: added
      description: allow nodeSelector for cleanup jobs
    - kind: added
      description: allow nodeSelector, tolerations and affinity settings for webhooksCleanup
    - kind: added
      description: allow affinity settings for cleanup jobs
    - kind: added
      description: Add helper to handle the labels for cleanup jobs, add component label
    - kind: added
<<<<<<< HEAD
      description: allow podSecurityContext and securityContext for webhooksCleanup
=======
      description: allow podSecurityContext and securityContext for webhooksCleanup
    - kind: added
      description: match conditions support in webhooks
    - kind: fixed
      description: missing image pull policy missing in a couple of deployments
>>>>>>> d7771cb8
<|MERGE_RESOLUTION|>--- conflicted
+++ resolved
@@ -26,11 +26,8 @@
       url: https://kyverno.io/docs
   # valid kinds are: added, changed, deprecated, removed, fixed and security
   artifacthub.io/changes: |
-<<<<<<< HEAD
-=======
     - kind: added
       description: support for GrafanaDashboard custom resource
->>>>>>> d7771cb8
     - kind: changed
       description: only create ServiceMonitor if cluster supports it
     - kind: fixed
@@ -66,12 +63,8 @@
     - kind: added
       description: Add helper to handle the labels for cleanup jobs, add component label
     - kind: added
-<<<<<<< HEAD
-      description: allow podSecurityContext and securityContext for webhooksCleanup
-=======
       description: allow podSecurityContext and securityContext for webhooksCleanup
     - kind: added
       description: match conditions support in webhooks
     - kind: fixed
-      description: missing image pull policy missing in a couple of deployments
->>>>>>> d7771cb8
+      description: missing image pull policy missing in a couple of deployments