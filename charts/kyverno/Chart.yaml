--- conflicted
+++ resolved
@@ -85,11 +85,8 @@
       description: allow excluding resourceFilters via config.resourceFiltersExclude
     - kind: fixed
       description: Fix Helm chart to not error when replicas defined
-<<<<<<< HEAD
-=======
     - kind: added
       description: allow nodeSelector settings for policyReportsCleanup
->>>>>>> 78b99def
 dependencies:
   - name: grafana
     version: "0.0.0"
