apiVersion: v2
type: application
name: kyverno
version: v2.5.3
appVersion: v1.7.3
icon: https://github.com/kyverno/kyverno/raw/main/img/logo.png
description: Kubernetes Native Policy Management
keywords:
  - kubernetes
  - nirmata
  - policy agent
  - validating webhook
  - admissions controller
home: https://kyverno.io/
sources:
  - https://github.com/kyverno/kyverno
maintainers:
  - name: Nirmata
    url: https://kyverno.io/
kubeVersion: ">=1.16.0-0"
annotations:
  artifacthub.io/operator: "false"
  artifacthub.io/prerelease: "false"
  artifacthub.io/links: |
    - name: Documentation
      url: https://kyverno.io/docs
  # valid kinds are: added, changed, deprecated, removed, fixed and security
  artifacthub.io/changes: |
    - kind: added
      description: Added possibility to define additional init and sidecar container.
    - kind: added
      description: Added ability to remove namespaces from default resourceFilters list.
    - kind: added
      description: Prevent installing Kyverno in namespace kube-system.
    - kind: fixed
      description: Docs for generatecontrollerExtraResources.
    - kind: changed
      description: Enable autogen internals by default.
    - kind: fixed
      description: Self signed certificates not using SANs.
    - kind: added
      description: Extra args support for init container.
    - kind: added
      description: Allow overriding of test security context and resource block.
    - kind: added
<<<<<<< HEAD
      description: Added possibility to define custom image registries
    - kind: added
      description: Enable adding optional annotations to configmaps
=======
      description: Add startup probes support
    - kind: added
      description: Added possibility to define custom image registries
>>>>>>> becf7322
<|MERGE_RESOLUTION|>--- conflicted
+++ resolved
@@ -43,12 +43,8 @@
     - kind: added
       description: Allow overriding of test security context and resource block.
     - kind: added
-<<<<<<< HEAD
       description: Added possibility to define custom image registries
     - kind: added
       description: Enable adding optional annotations to configmaps
-=======
-      description: Add startup probes support
     - kind: added
-      description: Added possibility to define custom image registries
->>>>>>> becf7322
+      description: Add startup probes support