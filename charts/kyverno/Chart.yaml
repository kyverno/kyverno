apiVersion: v2
type: application
name: kyverno
<<<<<<< HEAD
version: 3.1.1
appVersion: v1.11.1
=======
version: 3.1.2
appVersion: v1.11.2
>>>>>>> a68fcbed
icon: https://github.com/kyverno/kyverno/raw/main/img/logo.png
description: Kubernetes Native Policy Management
keywords:
  - kubernetes
  - nirmata
  - policy agent
  - policy
  - validating webhook
  - admission controller
  - mutation
  - mutate
  - validate
  - generate
  - supply chain
  - security
home: https://kyverno.io/
sources:
  - https://github.com/kyverno/kyverno
maintainers:
  - name: Nirmata
    url: https://kyverno.io/
kubeVersion: ">=1.25.0-0"
annotations:
  artifacthub.io/operator: "false"
  artifacthub.io/prerelease: "false"
  artifacthub.io/links: |
    - name: Documentation
      url: https://kyverno.io/docs
  # valid kinds are: added, changed, deprecated, removed, fixed and security
  artifacthub.io/changes: |
    - kind: added
      description: support for GrafanaDashboard custom resource
    - kind: fixed
      description: rbac templating issues
    - kind: added
      description: make sigstore volume configurable
    - kind: changed
      description: no deployments can run with 0 replicas
    - kind: changed
      description: change dashboard title of kyverno grafana dashboard
    - kind: added
      description: view aggregated cluster role support
    - kind: added
      description: support for webhook annotations in config map
    - kind: added
      description: allow overriding PDB api version
    - kind: fixed
      description: missing image pull secrets in helm hooks
    - kind: added
      description: support `excludeRoles` and `excludeClusterRoles` in config
    - kind: added
      description: define resources for cleanupJobs
    - kind: changed
      description: change to enable webhook cleanup hook by default
    - kind: added
      description: allow pod labels for cleanup jobs
    - kind: added
      description: allow nodeSelector for cleanup jobs
    - kind: added
      description: allow nodeSelector, tolerations and affinity settings for webhooksCleanup
    - kind: added
      description: allow affinity settings for cleanup jobs
    - kind: added
      description: Add helper to handle the labels for cleanup jobs, add component label
    - kind: added
      description: allow podSecurityContext and securityContext for webhooksCleanup
    - kind: added
      description: match conditions support in webhooks
    - kind: fixed
      description: missing image pull policy missing in a couple of deployments
    - kind: added
      description: added TUF flags for custom sigstore deployments
    - kind: fixed
      description: Fix Helm chart to not error when replicas defined
    - kind: added
      description: allow tolerations and affinity settings for reportsCleanup
    - kind: added
      description: Add imagePullSecrets to post-upgrade job
    - kind: added
      description: allow nodeSelector settings for policyReportsCleanup
dependencies:
  - name: grafana
    version: "0.0.0"
    condition: grafana.enabled
  - name: crds
<<<<<<< HEAD
    version: "3.1.1"
=======
    version: "3.1.2"
>>>>>>> a68fcbed
    condition: crds.install<|MERGE_RESOLUTION|>--- conflicted
+++ resolved
@@ -1,13 +1,8 @@
 apiVersion: v2
 type: application
 name: kyverno
-<<<<<<< HEAD
-version: 3.1.1
-appVersion: v1.11.1
-=======
 version: 3.1.2
 appVersion: v1.11.2
->>>>>>> a68fcbed
 icon: https://github.com/kyverno/kyverno/raw/main/img/logo.png
 description: Kubernetes Native Policy Management
 keywords:
@@ -93,9 +88,5 @@
     version: "0.0.0"
     condition: grafana.enabled
   - name: crds
-<<<<<<< HEAD
-    version: "3.1.1"
-=======
     version: "3.1.2"
->>>>>>> a68fcbed
     condition: crds.install