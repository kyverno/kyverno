--- conflicted
+++ resolved
@@ -32,10 +32,7 @@
       description: Added ability to remove namespaces from default resourceFilters list
     - kind: added
       description: Prevent installing Kyverno in namespace kube-system.
-<<<<<<< HEAD
-    - kind: changed
-      description: Enable autogen internals by default.
-=======
     - kind: fixed
       description: Docs for generatecontrollerExtraResources.
->>>>>>> 6db74722
+    - kind: changed
+      description: Enable autogen internals by default.