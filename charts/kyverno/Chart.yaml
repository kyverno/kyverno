apiVersion: v2
type: application
name: kyverno
version: v3.0.0
appVersion: latest
icon: https://github.com/kyverno/kyverno/raw/main/img/logo.png
description: Kubernetes Native Policy Management
keywords:
  - kubernetes
  - nirmata
  - policy agent
  - validating webhook
  - admissions controller
home: https://kyverno.io/
sources:
  - https://github.com/kyverno/kyverno
maintainers:
  - name: Nirmata
    url: https://kyverno.io/
kubeVersion: ">=1.16.0-0"
annotations:
  artifacthub.io/operator: "false"
  artifacthub.io/prerelease: "false"
  artifacthub.io/links: |
    - name: Documentation
      url: https://kyverno.io/docs
  # valid kinds are: added, changed, deprecated, removed, fixed and security
  artifacthub.io/changes: |
<<<<<<< HEAD
    - kind: changed
      description: change dashboard title of kyverno grafana dashboard
=======
    - kind: added
      description: make sigstore volume configurable
    - kind: changed
      description: no deployments can run with 0 replicas
>>>>>>> 71edb10f
<|MERGE_RESOLUTION|>--- conflicted
+++ resolved
@@ -26,12 +26,9 @@
       url: https://kyverno.io/docs
   # valid kinds are: added, changed, deprecated, removed, fixed and security
   artifacthub.io/changes: |
-<<<<<<< HEAD
-    - kind: changed
-      description: change dashboard title of kyverno grafana dashboard
-=======
     - kind: added
       description: make sigstore volume configurable
     - kind: changed
       description: no deployments can run with 0 replicas
->>>>>>> 71edb10f
+    - kind: changed
+      description: change dashboard title of kyverno grafana dashboard