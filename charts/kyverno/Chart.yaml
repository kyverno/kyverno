apiVersion: v2
type: application
name: kyverno
version: v2.5.3
appVersion: v1.7.3
icon: https://github.com/kyverno/kyverno/raw/main/img/logo.png
description: Kubernetes Native Policy Management
keywords:
  - kubernetes
  - nirmata
  - policy agent
  - validating webhook
  - admissions controller
home: https://kyverno.io/
sources:
  - https://github.com/kyverno/kyverno
maintainers:
  - name: Nirmata
    url: https://kyverno.io/
kubeVersion: ">=1.16.0-0"
annotations:
  artifacthub.io/operator: "false"
  artifacthub.io/prerelease: "false"
  artifacthub.io/links: |
    - name: Documentation
      url: https://kyverno.io/docs
  # valid kinds are: added, changed, deprecated, removed, fixed and security
  artifacthub.io/changes: |
    - kind: added
      description: Added possibility to define additional init and sidecar container.
    - kind: added
      description: Added ability to remove namespaces from default resourceFilters list.
    - kind: added
      description: Prevent installing Kyverno in namespace kube-system.
    - kind: fixed
      description: Docs for generatecontrollerExtraResources.
    - kind: changed
      description: Enable autogen internals by default.
<<<<<<< HEAD
    - kind: added
      description: Allow overriding of test security context and resource block.
=======
    - kind: fixed
      description: Self signed certificates not using SANs.
    - kind: added
      description: Extra args support for init container.
>>>>>>> 7213abec
<|MERGE_RESOLUTION|>--- conflicted
+++ resolved
@@ -36,12 +36,9 @@
       description: Docs for generatecontrollerExtraResources.
     - kind: changed
       description: Enable autogen internals by default.
-<<<<<<< HEAD
-    - kind: added
-      description: Allow overriding of test security context and resource block.
-=======
     - kind: fixed
       description: Self signed certificates not using SANs.
     - kind: added
       description: Extra args support for init container.
->>>>>>> 7213abec
+    - kind: added
+      description: Allow overriding of test security context and resource block.