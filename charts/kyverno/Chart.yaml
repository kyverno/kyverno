--- conflicted
+++ resolved
@@ -36,13 +36,11 @@
     - kind: added
       description: Add global nodeSelector
     - kind: added
-<<<<<<< HEAD
-      description: Add an option to opt-out of the wildcard get/list/watch permissions
-=======
       description: Add podLabels to the post-upgrade hook
     - kind: added
       description: Add podLabels to the pre-delete hook
->>>>>>> f13d099d
+    - kind: added 
+      description: Add an option to opt-out of the wildcard get/list/watch permissions
 dependencies:
   - name: grafana
     version: "0.0.0"
