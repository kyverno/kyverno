apiVersion: v2
type: application
name: kyverno
version: v0.0.0
appVersion: latest
icon: https://github.com/kyverno/kyverno/raw/main/img/logo.png
description: Kubernetes Native Policy Management
keywords:
  - kubernetes
  - nirmata
  - policy agent
  - policy
  - validating webhook
  - admission controller
  - mutation
  - mutate
  - validate
  - generate
  - supply chain
  - security
home: https://kyverno.io/
sources:
  - https://github.com/kyverno/kyverno
maintainers:
  - name: Nirmata
    url: https://kyverno.io/
kubeVersion: ">=1.25.0-0"
annotations:
  artifacthub.io/operator: "false"
  artifacthub.io/prerelease: "false"
  artifacthub.io/links: |
    - name: Documentation
      url: https://kyverno.io/docs
  # valid kinds are: added, changed, deprecated, removed, fixed and security
  artifacthub.io/changes: |
    - kind: fixed
<<<<<<< HEAD
      description: Fix propagation of maxBackgroundReports. These were implemented in the controllers but not in the Helm values config.
=======
      description: Ensure spec.template.metadata isn't null
    - kind: removed
      description: Remove the `delete` permission for policyexceptions in the admission controller
>>>>>>> 96f80dd9
dependencies:
  - name: grafana
    version: v0.0.0
    condition: grafana.enabled
  - name: crds
    version: v0.0.0
    condition: crds.install<|MERGE_RESOLUTION|>--- conflicted
+++ resolved
@@ -34,13 +34,11 @@
   # valid kinds are: added, changed, deprecated, removed, fixed and security
   artifacthub.io/changes: |
     - kind: fixed
-<<<<<<< HEAD
-      description: Fix propagation of maxBackgroundReports. These were implemented in the controllers but not in the Helm values config.
-=======
+      description: Fix propagation of maxBackgroundReports. These were implemented in the controllers but not in the Helm values config
+    - kind: fixed
       description: Ensure spec.template.metadata isn't null
     - kind: removed
       description: Remove the `delete` permission for policyexceptions in the admission controller
->>>>>>> 96f80dd9
 dependencies:
   - name: grafana
     version: v0.0.0
