--- conflicted
+++ resolved
@@ -1,13 +1,8 @@
 apiVersion: v2
 type: application
 name: kyverno
-<<<<<<< HEAD
-version: 3.1.3
-appVersion: v1.11.3
-=======
 version: 3.1.4
 appVersion: v1.11.4
->>>>>>> 71835b46
 icon: https://github.com/kyverno/kyverno/raw/main/img/logo.png
 description: Kubernetes Native Policy Management
 keywords:
@@ -41,9 +36,5 @@
     version: "0.0.0"
     condition: grafana.enabled
   - name: crds
-<<<<<<< HEAD
-    version: "3.1.3"
-=======
     version: "3.1.4"
->>>>>>> 71835b46
     condition: crds.install