--- conflicted
+++ resolved
@@ -41,16 +41,11 @@
     - kind: added
       description: Extra args support for init container.
     - kind: added
-<<<<<<< HEAD
+    - kind: added
       description: Allow overriding of test security context and resource block.
     - kind: added
       description: Added possibility to define custom image registries
     - kind: added
       description: Enable adding optional annotations to configmaps
     - kind: added
-      description: Add startup probes support
-=======
-      description: Add startup probes support
-    - kind: added
-      description: Added possibility to define custom image registries
->>>>>>> a1e7334f
+      description: Add startup probes support