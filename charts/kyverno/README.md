# kyverno

Kubernetes Native Policy Management

![Version: v3.0.0](https://img.shields.io/badge/Version-v3.0.0-informational?style=flat-square) ![Type: application](https://img.shields.io/badge/Type-application-informational?style=flat-square) ![AppVersion: latest](https://img.shields.io/badge/AppVersion-latest-informational?style=flat-square)

## About

[Kyverno](https://kyverno.io) is a Kubernetes Native Policy Management engine.

It allows you to:
- Manage policies as Kubernetes resources (no new language required.)
- Validate, mutate, and generate resource configurations.
- Select resources based on labels and wildcards.
- View policy enforcement as events.
- Scan existing resources for violations.

This chart bootstraps a Kyverno deployment on a [Kubernetes](http://kubernetes.io) cluster using the [Helm](https://helm.sh) package manager.

Access the complete user documentation and guides at: https://kyverno.io.

## Installing the Chart

**IMPORTANT IMPORTANT IMPORTANT IMPORTANT**

This chart changed significantly between `v2` and `v3`. If you are upgrading from `v2`, please read `Migrating from v2 to v3` section.

**Add the Kyverno Helm repository:**

```console
$ helm repo add kyverno https://kyverno.github.io/kyverno/
```

**Create a namespace:**

You can install Kyverno in any namespace. The examples use `kyverno` as the namespace.

```console
$ kubectl create namespace kyverno
```

**Install the Kyverno chart:**

```console
$ helm install kyverno --namespace kyverno kyverno/kyverno
```

The command deploys Kyverno on the Kubernetes cluster with default configuration. The [installation](https://kyverno.io/docs/installation/) guide lists the parameters that can be configured during installation.

The Kyverno ClusterRole/ClusterRoleBinding that manages webhook configurations must have the suffix `:webhook`. Ex., `*:webhook` or `kyverno:webhook`.
Other ClusterRole/ClusterRoleBinding names are configurable.

**Notes on using ArgoCD:**

When deploying this chart with ArgoCD you will need to enable `Replace` in the `syncOptions`, and you probably want to ignore diff in aggregated cluster roles.

You can do so by following instructions in these pages of ArgoCD documentation:
- [Enable Replace in the syncOptions](https://argo-cd.readthedocs.io/en/stable/user-guide/sync-options/#replace-resource-instead-of-applying-changes)
- [Ignore diff in aggregated cluster roles](https://argo-cd.readthedocs.io/en/stable/user-guide/diffing/#ignoring-rbac-changes-made-by-aggregateroles)

ArgoCD uses helm only for templating but applies the results with `kubectl`.

Unfortunately `kubectl` adds metadata that will cross the limit allowed by Kubernetes. Using `Replace` overcomes this limitation.

Another option is to use server side apply, this will be supported in ArgoCD v2.5.

Finally, we introduced new CRDs in 1.8 to manage resource-level reports. Those reports are associated with parent resources using an `ownerReference` object.

As a consequence, ArgoCD will show those reports in the UI, but as they are managed dynamically by Kyverno it can pollute your dashboard.

You can tell ArgoCD to ignore reports globally by adding them under the `resource.exclusions` stanza in the ArgoCD ConfigMap.

```yaml
    resource.exclusions: |
      - apiGroups:
          - kyverno.io
        kinds:
          - AdmissionReport
          - BackgroundScanReport
          - ClusterAdmissionReport
          - ClusterBackgroundScanReport
        clusters:
          - '*'
```

Below is an example of ArgoCD Application manifest that should work with this chart.

```yaml
apiVersion: argoproj.io/v1alpha1
kind: Application
metadata:
  name: kyverno
  namespace: argocd
spec:
  destination:
    namespace: kyverno
    server: https://kubernetes.default.svc
  project: default
  source:
    chart: kyverno
    repoURL: https://kyverno.github.io/kyverno
    targetRevision: 2.6.0
  syncPolicy:
    automated:
      prune: true
      selfHeal: true
    syncOptions:
      - CreateNamespace=true
      - Replace=true
```

## Migrating from v2 to v3

In `v3` chart values changed significantly, please read the instructions below to migrate your values:

- `config.metricsConfig` is now `metricsConfig`
- `config.existingConfig` has been replaced with `config.create` and `config.name` to __support bring your own config__
- `config.existingMetricsConfig` has been replaced with `metricsConfig.create` and `metricsConfig.name` to __support bring your own config__
- `namespace` has been renamed `namespaceOverride`
- `installCRDs` has been replaced with `crds.install`
- `testImage` has been replaced with `test.image`
- `testResources` has been replaced with `test.resources`
- `testSecurityContext` has been replaced with `test.securityContext`
<<<<<<< HEAD
- `rbac` has been replaced with `admissionController.rbac`
=======
- `replicaCount` has been replaced with `admissionController.replicas`
- `updateStrategy` has been replaced with `admissionController.updateStrategy`
- `priorityClassName` has been replaced with `admissionController.priorityClassName`
- `hostNetwork` has been replaced with `admissionController.hostNetwork`
- `dnsPolicy` has been replaced with `admissionController.dnsPolicy`
- `nodeSelector` has been replaced with `admissionController.nodeSelector`
- `tolerations` has been replaced with `admissionController.tolerations`
- `topologySpreadConstraints` has been replaced with `admissionController.topologySpreadConstraints`
- `podDisruptionBudget` has been replaced with `admissionController.podDisruptionBudget`
- `antiAffinity` has been replaced with `admissionController.antiAffinity`
- `antiAffinity.enable` has been replaced with `admissionController.antiAffinity.enabled`
- `podAntiAffinity` has been replaced with `admissionController.podAntiAffinity`
- `podAffinity` has been replaced with `admissionController.podAffinity`
- `nodeAffinity` has been replaced with `admissionController.nodeAffinity`
- `startupProbe` has been replaced with `admissionController.startupProbe`
- `livenessProbe` has been replaced with `admissionController.livenessProbe`
- `readinessProbe` has been replaced with `admissionController.readinessProbe`
- `createSelfSignedCert` has been replaced with `admissionController.createSelfSignedCert`
- `serviceMonitor` has been replaced with `admissionController.serviceMonitor`
- `podSecurityContext` has been replaced with `admissionController.podSecurityContext`
- `tufRootMountPath` has been replaced with `admissionController.tufRootMountPath`
- `sigstoreVolume` has been replaced with `admissionController.sigstoreVolume`
- `initImage` has been replaced with `admissionController.initContainer.image`
- `initResources` has been replaced with `admissionController.initContainer.resources`
- `image` has been replaced with `admissionController.container.image`
- `image.pullSecrets` has been replaced with `admissionController.pullSecrets`
- `resources` has been replaced with `admissionController.container.resources`
- `service` has been replaced with `admissionController.service`
- `metricsService` has been replaced with `admissionController.metricsService`

- `initContainer.extraArgs` has been replaced with `admissionController.initContainer.extraArgs`
- `envVarsInit` has been replaced with `admissionController.initContainer.extraEnvVars`
- `envVars` has been replaced with `admissionController.container.extraEnvVars`
- `extraArgs` has been replaced with `admissionController.container.extraArgs`
- `extraInitContainers` has been replaced with `admissionController.extraInitContainers`
- `extraContainers` has been replaced with `admissionController.extraContainers`
- `podLabels` has been replaced with `admissionController.podLabels`
- `podAnnotations` has been replaced with `admissionController.podAnnotations`
- `securityContext` has been replaced with `admissionController.admissionController.container.securityContext` and `admissionController.admissionController.initContainer.securityContext`
>>>>>>> 51468377

- Labels and selectors have been reworked and due to immutability, upgrading from `v2` to `v3` is going to be rejected. The easiest solution is to uninstall `v2` and reinstall `v3` once values have been adapted to the changes described above.

- Image tags are now validated and must be strings, if you use image tags in the `1.35` form please add quotes around the tag value.

- Image references are now using the `registry` setting, if you override the registry or repository fields please use `registry` (`--set image.registry=ghcr.io --set image.repository=kyverno/kyverno` instead of `--set image.repository=ghcr.io/kyverno/kyverno`).

## Uninstalling the Chart

To uninstall/delete the `kyverno` deployment:

```console
$ helm delete -n kyverno kyverno
```

The command removes all the Kubernetes components associated with the chart and deletes the release.

## Values

| Key | Type | Default | Description |
|-----|------|---------|-------------|
| nameOverride | string | `nil` | Override the name of the chart |
| fullnameOverride | string | `nil` | Override the expanded name of the chart |
| namespaceOverride | string | `nil` | Override the namespace the chart deploys to |
| crds.install | bool | `true` | Whether to have Helm install the Kyverno CRDs, if the CRDs are not installed by Helm, they must be added before policies can be created |
| crds.annotations | object | `{}` | Additional CRDs annotations |
| config.create | bool | `true` | Create the configmap. |
| config.name | string | `nil` | The configmap name (required if `create` is `false`). |
| config.annotations | object | `{}` | Additional annotations to add to the configmap. |
| config.enableDefaultRegistryMutation | bool | `true` | Enable registry mutation for container images. Enabled by default. |
| config.defaultRegistry | string | `"docker.io"` | The registry hostname used for the image mutation. |
| config.excludeGroupRole | list | `[]` | Exclude group role |
| config.excludeUsername | list | `[]` | Exclude username |
| config.generateSuccessEvents | bool | `false` | Generate success events. |
| config.resourceFilters | list | See [values.yaml](values.yaml) | Resource types to be skipped by the Kyverno policy engine. Make sure to surround each entry in quotes so that it doesn't get parsed as a nested YAML list. These are joined together without spaces, run through `tpl`, and the result is set in the config map. |
| config.webhooks | list | `[]` | Defines the `namespaceSelector` in the webhook configurations. Note that it takes a list of `namespaceSelector` and/or `objectSelector` in the JSON format, and only the first element will be forwarded to the webhook configurations. The Kyverno namespace is excluded if `excludeKyvernoNamespace` is `true` (default) |
| metricsConfig.create | bool | `true` | Create the configmap. |
| metricsConfig.name | string | `nil` | The configmap name (required if `create` is `false`). |
| metricsConfig.annotations | object | `{}` | Additional annotations to add to the configmap. |
| metricsConfig.namespaces.include | list | `[]` | List of namespaces to capture metrics for. |
| metricsConfig.namespaces.exclude | list | `[]` | list of namespaces to NOT capture metrics for. |
| metricsConfig.metricsRefreshInterval | string | `nil` | Rate at which metrics should reset so as to clean up the memory footprint of kyverno metrics, if you might be expecting high memory footprint of Kyverno's metrics. Default: 0, no refresh of metrics |
| imagePullSecrets | object | `{}` | Image pull secrets for image verification policies, this will define the `--imagePullSecrets` argument |
| existingImagePullSecrets | list | `[]` | Existing Image pull secrets for image verification policies, this will define the `--imagePullSecrets` argument |
| test.image.registry | string | `nil` | Image registry |
| test.image.repository | string | `"busybox"` | Image repository |
| test.image.tag | string | `"1.35"` | Image tag Defaults to `latest` if omitted |
| test.image.pullPolicy | string | `nil` | Image pull policy Defaults to image.pullPolicy if omitted |
| test.resources.limits | object | `{"cpu":"100m","memory":"256Mi"}` | Pod resource limits |
| test.resources.requests | object | `{"cpu":"10m","memory":"64Mi"}` | Pod resource requests |
| test.securityContext | object | `{"allowPrivilegeEscalation":false,"capabilities":{"drop":["ALL"]},"privileged":false,"readOnlyRootFilesystem":true,"runAsGroup":65534,"runAsNonRoot":true,"runAsUser":65534,"seccompProfile":{"type":"RuntimeDefault"}}` | Security context for the test containers |
| customLabels | object | `{}` | Additional labels |
<<<<<<< HEAD
| image.registry | string | `"ghcr.io"` | Image registry |
| image.repository | string | `"kyverno/kyverno"` | Image repository |
| image.tag | string | `nil` | Image tag Defaults to appVersion in Chart.yaml if omitted |
| image.pullPolicy | string | `"IfNotPresent"` | Image pull policy |
| image.pullSecrets | list | `[]` | Image pull secrets |
| initImage.registry | string | `"ghcr.io"` | Image registry |
| initImage.repository | string | `"kyverno/kyvernopre"` | Image repository |
| initImage.tag | string | `nil` | Image tag If initImage.tag is missing, defaults to image.tag |
| initImage.pullPolicy | string | `nil` | Image pull policy If initImage.pullPolicy is missing, defaults to image.pullPolicy |
| initContainer.extraArgs | list | `["--loggingFormat=text"]` | Extra arguments to give to the kyvernopre binary. |
| replicaCount | int | `nil` | Desired number of pods |
| podLabels | object | `{}` | Additional labels to add to each pod |
| podAnnotations | object | `{}` | Additional annotations to add to each pod |
| podSecurityContext | object | `{}` | Security context for the pod |
| securityContext | object | `{"allowPrivilegeEscalation":false,"capabilities":{"drop":["ALL"]},"privileged":false,"readOnlyRootFilesystem":true,"runAsNonRoot":true,"seccompProfile":{"type":"RuntimeDefault"}}` | Security context for the containers |
| priorityClassName | string | `""` | Optional priority class to be used for kyverno pods |
| antiAffinity.enable | bool | `true` | Pod antiAffinities toggle. Enabled by default but can be disabled if you want to schedule pods to the same node. |
| podAntiAffinity | object | See [values.yaml](values.yaml) | Pod anti affinity constraints. |
| podAffinity | object | `{}` | Pod affinity constraints. |
| nodeAffinity | object | `{}` | Node affinity constraints. |
| podDisruptionBudget.minAvailable | int | `1` | Configures the minimum available pods for kyverno disruptions. Cannot be used if `maxUnavailable` is set. |
| podDisruptionBudget.maxUnavailable | string | `nil` | Configures the maximum unavailable pods for kyverno disruptions. Cannot be used if `minAvailable` is set. |
| nodeSelector | object | `{}` | Node labels for pod assignment |
| tolerations | list | `[]` | List of node taints to tolerate |
| hostNetwork | bool | `false` | Change `hostNetwork` to `true` when you want the kyverno's pod to share its host's network namespace. Useful for situations like when you end up dealing with a custom CNI over Amazon EKS. Update the `dnsPolicy` accordingly as well to suit the host network mode. |
| dnsPolicy | string | `"ClusterFirst"` | `dnsPolicy` determines the manner in which DNS resolution happens in the cluster. In case of `hostNetwork: true`, usually, the `dnsPolicy` is suitable to be `ClusterFirstWithHostNet`. For further reference: https://kubernetes.io/docs/concepts/services-networking/dns-pod-service/#pod-s-dns-policy. |
| envVarsInit | object | `{}` | Env variables for initContainers. |
| envVars | object | `{}` | Env variables for containers. |
| extraArgs | list | `["--loggingFormat=text"]` | Extra arguments to give to the binary. |
| extraInitContainers | list | `[]` | Array of extra init containers |
| extraContainers | list | `[]` | Array of extra containers to run alongside kyverno |
| resources.limits | object | `{"memory":"384Mi"}` | Pod resource limits |
| resources.requests | object | `{"cpu":"100m","memory":"128Mi"}` | Pod resource requests |
| initResources.limits | object | `{"cpu":"100m","memory":"256Mi"}` | Pod resource limits |
| initResources.requests | object | `{"cpu":"10m","memory":"64Mi"}` | Pod resource requests |
| startupProbe | object | See [values.yaml](values.yaml) | Startup probe. The block is directly forwarded into the deployment, so you can use whatever startupProbes configuration you want. ref: https://kubernetes.io/docs/tasks/configure-pod-container/configure-liveness-readiness-probes/ |
| livenessProbe | object | See [values.yaml](values.yaml) | Liveness probe. The block is directly forwarded into the deployment, so you can use whatever livenessProbe configuration you want. ref: https://kubernetes.io/docs/tasks/configure-pod-container/configure-liveness-readiness-probes/ |
| readinessProbe | object | See [values.yaml](values.yaml) | Readiness Probe. The block is directly forwarded into the deployment, so you can use whatever readinessProbe configuration you want. ref: https://kubernetes.io/docs/tasks/configure-pod-container/configure-liveness-readiness-probes/ |
=======
| rbac.create | bool | `true` | Create ClusterRoles, ClusterRoleBindings, and ServiceAccount |
| rbac.serviceAccount.create | bool | `true` | Create a ServiceAccount |
| rbac.serviceAccount.name | string | `nil` | The ServiceAccount name |
| rbac.serviceAccount.annotations | object | `{}` | Annotations for the ServiceAccount |
>>>>>>> 51468377
| generatecontrollerExtraResources | list | `[]` | Additional resources to be added to controller RBAC permissions. |
| excludeKyvernoNamespace | bool | `true` | Exclude Kyverno namespace Determines if default Kyverno namespace exclusion is enabled for webhooks and resourceFilters |
| resourceFiltersExcludeNamespaces | list | `[]` | resourceFilter namespace exclude Namespaces to exclude from the default resourceFilters |
| networkPolicy.enabled | bool | `false` | When true, use a NetworkPolicy to allow ingress to the webhook This is useful on clusters using Calico and/or native k8s network policies in a default-deny setup. |
| networkPolicy.ingressFrom | list | `[]` | A list of valid from selectors according to https://kubernetes.io/docs/concepts/services-networking/network-policies. |
| webhooksCleanup.enabled | bool | `false` | Create a helm pre-delete hook to cleanup webhooks. |
| webhooksCleanup.image | string | `"bitnami/kubectl:latest"` | `kubectl` image to run commands for deleting webhooks. |
| grafana.enabled | bool | `false` | Enable grafana dashboard creation. |
| grafana.configMapName | string | `"{{ include \"kyverno.fullname\" . }}-grafana"` | Configmap name template. |
| grafana.namespace | string | `nil` | Namespace to create the grafana dashboard configmap. If not set, it will be created in the same namespace where the chart is deployed. |
| grafana.annotations | object | `{}` | Grafana dashboard configmap annotations. |
<<<<<<< HEAD
| admissionController.rbac.create | bool | `true` | Create RBAC resources |
| admissionController.rbac.serviceAccount.name | string | `nil` | Service account name |
| admissionController.rbac.clusterRole.extraResources | list | `[]` | Extra resource permissions to add in the cluster role |
=======
| admissionController.createSelfSignedCert | bool | `false` | Create self-signed certificates at deployment time. The certificates won't be automatically renewed if this is set to `true`. |
| admissionController.replicas | int | `nil` | Desired number of pods |
| admissionController.podLabels | object | `{}` | Additional labels to add to each pod |
| admissionController.podAnnotations | object | `{}` | Additional annotations to add to each pod |
| admissionController.updateStrategy | object | See [values.yaml](values.yaml) | Deployment update strategy. Ref: https://kubernetes.io/docs/concepts/workloads/controllers/deployment/#strategy |
| admissionController.priorityClassName | string | `""` | Optional priority class |
| admissionController.hostNetwork | bool | `false` | Change `hostNetwork` to `true` when you want the pod to share its host's network namespace. Useful for situations like when you end up dealing with a custom CNI over Amazon EKS. Update the `dnsPolicy` accordingly as well to suit the host network mode. |
| admissionController.dnsPolicy | string | `"ClusterFirst"` | `dnsPolicy` determines the manner in which DNS resolution happens in the cluster. In case of `hostNetwork: true`, usually, the `dnsPolicy` is suitable to be `ClusterFirstWithHostNet`. For further reference: https://kubernetes.io/docs/concepts/services-networking/dns-pod-service/#pod-s-dns-policy. |
| admissionController.startupProbe | object | See [values.yaml](values.yaml) | Startup probe. The block is directly forwarded into the deployment, so you can use whatever startupProbes configuration you want. ref: https://kubernetes.io/docs/tasks/configure-pod-container/configure-liveness-readiness-probes/ |
| admissionController.livenessProbe | object | See [values.yaml](values.yaml) | Liveness probe. The block is directly forwarded into the deployment, so you can use whatever livenessProbe configuration you want. ref: https://kubernetes.io/docs/tasks/configure-pod-container/configure-liveness-readiness-probes/ |
| admissionController.readinessProbe | object | See [values.yaml](values.yaml) | Readiness Probe. The block is directly forwarded into the deployment, so you can use whatever readinessProbe configuration you want. ref: https://kubernetes.io/docs/tasks/configure-pod-container/configure-liveness-readiness-probes/ |
| admissionController.nodeSelector | object | `{}` | Node labels for pod assignment |
| admissionController.tolerations | list | `[]` | List of node taints to tolerate |
| admissionController.antiAffinity.enabled | bool | `true` | Pod antiAffinities toggle. Enabled by default but can be disabled if you want to schedule pods to the same node. |
| admissionController.podAntiAffinity | object | See [values.yaml](values.yaml) | Pod anti affinity constraints. |
| admissionController.podAffinity | object | `{}` | Pod affinity constraints. |
| admissionController.nodeAffinity | object | `{}` | Node affinity constraints. |
| admissionController.topologySpreadConstraints | list | `[]` | Topology spread constraints. |
| admissionController.podSecurityContext | object | `{}` | Security context for the pod |
| admissionController.podDisruptionBudget.minAvailable | int | `1` | Configures the minimum available pods for disruptions. Cannot be used if `maxUnavailable` is set. |
| admissionController.podDisruptionBudget.maxUnavailable | string | `nil` | Configures the maximum unavailable pods for disruptions. Cannot be used if `minAvailable` is set. |
| admissionController.serviceMonitor.enabled | bool | `false` | Create a `ServiceMonitor` to collect Prometheus metrics. |
| admissionController.serviceMonitor.additionalLabels | object | `{}` | Additional labels |
| admissionController.serviceMonitor.namespace | string | `nil` | Override namespace |
| admissionController.serviceMonitor.interval | string | `"30s"` | Interval to scrape metrics |
| admissionController.serviceMonitor.scrapeTimeout | string | `"25s"` | Timeout if metrics can't be retrieved in given time interval |
| admissionController.serviceMonitor.secure | bool | `false` | Is TLS required for endpoint |
| admissionController.serviceMonitor.tlsConfig | object | `{}` | TLS Configuration for endpoint |
| admissionController.tufRootMountPath | string | `"/.sigstore"` | A writable volume to use for the TUF root initialization. |
| admissionController.sigstoreVolume | object | `{"emptyDir":{}}` | Volume to be mounted in pods for TUF/cosign work. |
| admissionController.pullSecrets | list | `[]` | Image pull secrets |
| admissionController.initContainer.image.registry | string | `"ghcr.io"` | Image registry |
| admissionController.initContainer.image.repository | string | `"kyverno/kyvernopre"` | Image repository |
| admissionController.initContainer.image.tag | string | `nil` | Image tag If missing, defaults to image.tag |
| admissionController.initContainer.image.pullPolicy | string | `nil` | Image pull policy If missing, defaults to image.pullPolicy |
| admissionController.initContainer.resources.limits | object | `{"cpu":"100m","memory":"256Mi"}` | Pod resource limits |
| admissionController.initContainer.resources.requests | object | `{"cpu":"10m","memory":"64Mi"}` | Pod resource requests |
| admissionController.initContainer.securityContext | object | `{"allowPrivilegeEscalation":false,"capabilities":{"drop":["ALL"]},"privileged":false,"readOnlyRootFilesystem":true,"runAsNonRoot":true,"seccompProfile":{"type":"RuntimeDefault"}}` | Container security context |
| admissionController.initContainer.extraArgs | list | `["--loggingFormat=text"]` | Additional container args. |
| admissionController.initContainer.extraEnvVars | list | `[]` | Additional container environment variables. |
| admissionController.container.image.registry | string | `"ghcr.io"` | Image registry |
| admissionController.container.image.repository | string | `"kyverno/kyverno"` | Image repository |
| admissionController.container.image.tag | string | `nil` | Image tag Defaults to appVersion in Chart.yaml if omitted |
| admissionController.container.image.pullPolicy | string | `"IfNotPresent"` | Image pull policy |
| admissionController.container.resources.limits | object | `{"memory":"384Mi"}` | Pod resource limits |
| admissionController.container.resources.requests | object | `{"cpu":"100m","memory":"128Mi"}` | Pod resource requests |
| admissionController.container.securityContext | object | `{"allowPrivilegeEscalation":false,"capabilities":{"drop":["ALL"]},"privileged":false,"readOnlyRootFilesystem":true,"runAsNonRoot":true,"seccompProfile":{"type":"RuntimeDefault"}}` | Container security context |
| admissionController.container.extraArgs | list | `["--loggingFormat=text"]` | Additional container args. |
| admissionController.container.extraEnvVars | list | `[]` | Additional container environment variables. |
| admissionController.extraInitContainers | list | `[]` | Array of extra init containers |
| admissionController.extraContainers | list | `[]` | Array of extra containers to run alongside kyverno |
| admissionController.service.port | int | `443` | Service port. |
| admissionController.service.type | string | `"ClusterIP"` | Service type. |
| admissionController.service.nodePort | string | `nil` | Service node port. Only used if `type` is `NodePort`. |
| admissionController.service.annotations | object | `{}` | Service annotations. |
| admissionController.metricsService.create | bool | `true` | Create service. |
| admissionController.metricsService.port | int | `8000` | Service port. Kyverno's metrics server will be exposed at this port. |
| admissionController.metricsService.type | string | `"ClusterIP"` | Service type. |
| admissionController.metricsService.nodePort | string | `nil` | Service node port. Only used if `type` is `NodePort`. |
| admissionController.metricsService.annotations | object | `{}` | Service annotations. |
>>>>>>> 51468377
| cleanupController.enabled | bool | `true` | Enable cleanup controller. |
| cleanupController.rbac.create | bool | `true` | Create RBAC resources |
| cleanupController.rbac.serviceAccount.name | string | `nil` | Service account name |
| cleanupController.rbac.clusterRole.extraResources | list | `[]` | Extra resource permissions to add in the cluster role |
| cleanupController.createSelfSignedCert | bool | `false` | Create self-signed certificates at deployment time. The certificates won't be automatically renewed if this is set to `true`. |
| cleanupController.image.registry | string | `"ghcr.io"` | Image registry |
| cleanupController.image.repository | string | `"kyverno/cleanup-controller"` | Image repository |
| cleanupController.image.tag | string | `nil` | Image tag Defaults to appVersion in Chart.yaml if omitted |
| cleanupController.image.pullPolicy | string | `"IfNotPresent"` | Image pull policy |
| cleanupController.image.pullSecrets | list | `[]` | Image pull secrets |
| cleanupController.replicas | int | `nil` | Desired number of pods |
| cleanupController.updateStrategy | object | See [values.yaml](values.yaml) | Deployment update strategy. Ref: https://kubernetes.io/docs/concepts/workloads/controllers/deployment/#strategy |
| cleanupController.priorityClassName | string | `""` | Optional priority class |
| cleanupController.hostNetwork | bool | `false` | Change `hostNetwork` to `true` when you want the pod to share its host's network namespace. Useful for situations like when you end up dealing with a custom CNI over Amazon EKS. Update the `dnsPolicy` accordingly as well to suit the host network mode. |
| cleanupController.dnsPolicy | string | `"ClusterFirst"` | `dnsPolicy` determines the manner in which DNS resolution happens in the cluster. In case of `hostNetwork: true`, usually, the `dnsPolicy` is suitable to be `ClusterFirstWithHostNet`. For further reference: https://kubernetes.io/docs/concepts/services-networking/dns-pod-service/#pod-s-dns-policy. |
| cleanupController.extraArgs | list | `[]` | Extra arguments passed to the container on the command line |
| cleanupController.resources.limits | object | `{"memory":"128Mi"}` | Pod resource limits |
| cleanupController.resources.requests | object | `{"cpu":"100m","memory":"64Mi"}` | Pod resource requests |
| cleanupController.startupProbe | object | See [values.yaml](values.yaml) | Startup probe. The block is directly forwarded into the deployment, so you can use whatever startupProbes configuration you want. ref: https://kubernetes.io/docs/tasks/configure-pod-container/configure-liveness-readiness-probes/ |
| cleanupController.livenessProbe | object | See [values.yaml](values.yaml) | Liveness probe. The block is directly forwarded into the deployment, so you can use whatever livenessProbe configuration you want. ref: https://kubernetes.io/docs/tasks/configure-pod-container/configure-liveness-readiness-probes/ |
| cleanupController.readinessProbe | object | See [values.yaml](values.yaml) | Readiness Probe. The block is directly forwarded into the deployment, so you can use whatever readinessProbe configuration you want. ref: https://kubernetes.io/docs/tasks/configure-pod-container/configure-liveness-readiness-probes/ |
| cleanupController.nodeSelector | object | `{}` | Node labels for pod assignment |
| cleanupController.tolerations | list | `[]` | List of node taints to tolerate |
| cleanupController.antiAffinity.enabled | bool | `true` | Pod antiAffinities toggle. Enabled by default but can be disabled if you want to schedule pods to the same node. |
| cleanupController.podAntiAffinity | object | See [values.yaml](values.yaml) | Pod anti affinity constraints. |
| cleanupController.podAffinity | object | `{}` | Pod affinity constraints. |
| cleanupController.nodeAffinity | object | `{}` | Node affinity constraints. |
| cleanupController.topologySpreadConstraints | list | `[]` | Topology spread constraints. |
| cleanupController.podSecurityContext | object | `{}` | Security context for the pod |
| cleanupController.securityContext | object | `{"allowPrivilegeEscalation":false,"capabilities":{"drop":["ALL"]},"privileged":false,"readOnlyRootFilesystem":true,"runAsNonRoot":true,"seccompProfile":{"type":"RuntimeDefault"}}` | Security context for the containers |
| cleanupController.podDisruptionBudget.minAvailable | int | `1` | Configures the minimum available pods for disruptions. Cannot be used if `maxUnavailable` is set. |
| cleanupController.podDisruptionBudget.maxUnavailable | string | `nil` | Configures the maximum unavailable pods for disruptions. Cannot be used if `minAvailable` is set. |
| cleanupController.service.port | int | `443` | Service port. |
| cleanupController.service.type | string | `"ClusterIP"` | Service type. |
| cleanupController.service.nodePort | string | `nil` | Service node port. Only used if `service.type` is `NodePort`. |
| cleanupController.service.annotations | object | `{}` | Service annotations. |
| cleanupController.metricsService.create | bool | `true` | Create service. |
| cleanupController.metricsService.port | int | `8000` | Service port. Metrics server will be exposed at this port. |
| cleanupController.metricsService.type | string | `"ClusterIP"` | Service type. |
| cleanupController.metricsService.nodePort | string | `nil` | Service node port. Only used if `metricsService.type` is `NodePort`. |
| cleanupController.metricsService.annotations | object | `{}` | Service annotations. |
| cleanupController.serviceMonitor.enabled | bool | `false` | Create a `ServiceMonitor` to collect Prometheus metrics. |
| cleanupController.serviceMonitor.additionalLabels | object | `{}` | Additional labels |
| cleanupController.serviceMonitor.namespace | string | `nil` | Override namespace |
| cleanupController.serviceMonitor.interval | string | `"30s"` | Interval to scrape metrics |
| cleanupController.serviceMonitor.scrapeTimeout | string | `"25s"` | Timeout if metrics can't be retrieved in given time interval |
| cleanupController.serviceMonitor.secure | bool | `false` | Is TLS required for endpoint |
| cleanupController.serviceMonitor.tlsConfig | object | `{}` | TLS Configuration for endpoint |
| cleanupController.tracing.enabled | bool | `false` | Enable tracing |
| cleanupController.tracing.address | string | `nil` | Traces receiver address |
| cleanupController.tracing.port | string | `nil` | Traces receiver port |
| cleanupController.tracing.creds | string | `""` | Traces receiver credentials |
| cleanupController.logging.format | string | `"text"` | Logging format |
| cleanupController.metering.disabled | bool | `false` | Disable metrics export |
| cleanupController.metering.config | string | `"prometheus"` | Otel configuration, can be `prometheus` or `grpc` |
| cleanupController.metering.port | int | `8000` | Prometheus endpoint port |
| cleanupController.metering.collector | string | `""` | Otel collector endpoint |
| cleanupController.metering.creds | string | `""` | Otel collector credentials |
| reportsController.enabled | bool | `true` | Enable reports controller. |
| reportsController.rbac.create | bool | `true` | Create RBAC resources |
| reportsController.rbac.serviceAccount.name | string | `nil` | Service account name |
| reportsController.rbac.clusterRole.extraResources | list | `[]` | Extra resource permissions to add in the cluster role |
| reportsController.image.registry | string | `"ghcr.io"` | Image registry |
| reportsController.image.repository | string | `"kyverno/reports-controller"` | Image repository |
| reportsController.image.tag | string | `nil` | Image tag Defaults to appVersion in Chart.yaml if omitted |
| reportsController.image.pullPolicy | string | `"IfNotPresent"` | Image pull policy |
| reportsController.image.pullSecrets | list | `[]` | Image pull secrets |
| reportsController.replicas | int | `nil` | Desired number of pods |
| reportsController.updateStrategy | object | See [values.yaml](values.yaml) | Deployment update strategy. Ref: https://kubernetes.io/docs/concepts/workloads/controllers/deployment/#strategy |
| reportsController.priorityClassName | string | `""` | Optional priority class |
| reportsController.hostNetwork | bool | `false` | Change `hostNetwork` to `true` when you want the pod to share its host's network namespace. Useful for situations like when you end up dealing with a custom CNI over Amazon EKS. Update the `dnsPolicy` accordingly as well to suit the host network mode. |
| reportsController.dnsPolicy | string | `"ClusterFirst"` | `dnsPolicy` determines the manner in which DNS resolution happens in the cluster. In case of `hostNetwork: true`, usually, the `dnsPolicy` is suitable to be `ClusterFirstWithHostNet`. For further reference: https://kubernetes.io/docs/concepts/services-networking/dns-pod-service/#pod-s-dns-policy. |
| reportsController.extraArgs | object | `{"clientRateLimitBurst":300,"clientRateLimitQPS":300}` | Extra arguments passed to the container on the command line |
| reportsController.resources.limits | object | `{"memory":"128Mi"}` | Pod resource limits |
| reportsController.resources.requests | object | `{"cpu":"100m","memory":"64Mi"}` | Pod resource requests |
| reportsController.nodeSelector | object | `{}` | Node labels for pod assignment |
| reportsController.tolerations | list | `[]` | List of node taints to tolerate |
| reportsController.antiAffinity.enabled | bool | `true` | Pod antiAffinities toggle. Enabled by default but can be disabled if you want to schedule pods to the same node. |
| reportsController.podAntiAffinity | object | See [values.yaml](values.yaml) | Pod anti affinity constraints. |
| reportsController.podAffinity | object | `{}` | Pod affinity constraints. |
| reportsController.nodeAffinity | object | `{}` | Node affinity constraints. |
| reportsController.topologySpreadConstraints | list | `[]` | Topology spread constraints. |
| reportsController.podSecurityContext | object | `{}` | Security context for the pod |
| reportsController.securityContext | object | `{"allowPrivilegeEscalation":false,"capabilities":{"drop":["ALL"]},"privileged":false,"readOnlyRootFilesystem":true,"runAsNonRoot":true,"seccompProfile":{"type":"RuntimeDefault"}}` | Security context for the containers |
| reportsController.podDisruptionBudget.minAvailable | int | `1` | Configures the minimum available pods for disruptions. Cannot be used if `maxUnavailable` is set. |
| reportsController.podDisruptionBudget.maxUnavailable | string | `nil` | Configures the maximum unavailable pods for disruptions. Cannot be used if `minAvailable` is set. |
| reportsController.metricsService.create | bool | `true` | Create service. |
| reportsController.metricsService.port | int | `8000` | Service port. Metrics server will be exposed at this port. |
| reportsController.metricsService.type | string | `"ClusterIP"` | Service type. |
| reportsController.metricsService.nodePort | string | `nil` | Service node port. Only used if `type` is `NodePort`. |
| reportsController.metricsService.annotations | object | `{}` | Service annotations. |
| reportsController.serviceMonitor.enabled | bool | `false` | Create a `ServiceMonitor` to collect Prometheus metrics. |
| reportsController.serviceMonitor.additionalLabels | object | `{}` | Additional labels |
| reportsController.serviceMonitor.namespace | string | `nil` | Override namespace |
| reportsController.serviceMonitor.interval | string | `"30s"` | Interval to scrape metrics |
| reportsController.serviceMonitor.scrapeTimeout | string | `"25s"` | Timeout if metrics can't be retrieved in given time interval |
| reportsController.serviceMonitor.secure | bool | `false` | Is TLS required for endpoint |
| reportsController.serviceMonitor.tlsConfig | object | `{}` | TLS Configuration for endpoint |
| reportsController.tracing.enabled | bool | `false` | Enable tracing |
| reportsController.tracing.address | string | `nil` | Traces receiver address |
| reportsController.tracing.port | string | `nil` | Traces receiver port |
| reportsController.tracing.creds | string | `nil` | Traces receiver credentials |
| reportsController.logging.format | string | `"text"` | Logging format |
| reportsController.metering.disabled | bool | `false` | Disable metrics export |
| reportsController.metering.config | string | `"prometheus"` | Otel configuration, can be `prometheus` or `grpc` |
| reportsController.metering.port | int | `8000` | Prometheus endpoint port |
| reportsController.metering.collector | string | `nil` | Otel collector endpoint |
| reportsController.metering.creds | string | `nil` | Otel collector credentials |
| backgroundController.enabled | bool | `true` | Enable background controller. |
| backgroundController.rbac.create | bool | `true` | Create RBAC resources |
| backgroundController.rbac.serviceAccount.name | string | `nil` | Service account name |
| backgroundController.rbac.clusterRole.extraResources | list | `[]` | Extra resource permissions to add in the cluster role |
| backgroundController.image.registry | string | `nil` | Image registry |
| backgroundController.image.repository | string | `"ghcr.io/kyverno/background-controller"` | Image repository |
| backgroundController.image.tag | string | `nil` | Image tag Defaults to appVersion in Chart.yaml if omitted |
| backgroundController.image.pullPolicy | string | `"IfNotPresent"` | Image pull policy |
| backgroundController.image.pullSecrets | list | `[]` | Image pull secrets |
| backgroundController.replicas | int | `nil` | Desired number of pods |
| backgroundController.updateStrategy | object | See [values.yaml](values.yaml) | Deployment update strategy. Ref: https://kubernetes.io/docs/concepts/workloads/controllers/deployment/#strategy |
| backgroundController.priorityClassName | string | `""` | Optional priority class |
| backgroundController.hostNetwork | bool | `false` | Change `hostNetwork` to `true` when you want the pod to share its host's network namespace. Useful for situations like when you end up dealing with a custom CNI over Amazon EKS. Update the `dnsPolicy` accordingly as well to suit the host network mode. |
| backgroundController.dnsPolicy | string | `"ClusterFirst"` | `dnsPolicy` determines the manner in which DNS resolution happens in the cluster. In case of `hostNetwork: true`, usually, the `dnsPolicy` is suitable to be `ClusterFirstWithHostNet`. For further reference: https://kubernetes.io/docs/concepts/services-networking/dns-pod-service/#pod-s-dns-policy. |
| backgroundController.extraArgs | list | `[]` | Extra arguments passed to the container on the command line |
| backgroundController.resources.limits | object | `{"memory":"128Mi"}` | Pod resource limits |
| backgroundController.resources.requests | object | `{"cpu":"100m","memory":"64Mi"}` | Pod resource requests |
| backgroundController.nodeSelector | object | `{}` | Node labels for pod assignment |
| backgroundController.tolerations | list | `[]` | List of node taints to tolerate |
| backgroundController.antiAffinity.enabled | bool | `true` | Pod antiAffinities toggle. Enabled by default but can be disabled if you want to schedule pods to the same node. |
| backgroundController.podAntiAffinity | object | See [values.yaml](values.yaml) | Pod anti affinity constraints. |
| backgroundController.podAffinity | object | `{}` | Pod affinity constraints. |
| backgroundController.nodeAffinity | object | `{}` | Node affinity constraints. |
| backgroundController.topologySpreadConstraints | list | `[]` | Topology spread constraints. |
| backgroundController.podSecurityContext | object | `{}` | Security context for the pod |
| backgroundController.securityContext | object | `{"allowPrivilegeEscalation":false,"capabilities":{"drop":["ALL"]},"privileged":false,"readOnlyRootFilesystem":true,"runAsNonRoot":true,"seccompProfile":{"type":"RuntimeDefault"}}` | Security context for the containers |
| backgroundController.podDisruptionBudget.minAvailable | int | `1` | Configures the minimum available pods for disruptions. Cannot be used if `maxUnavailable` is set. |
| backgroundController.podDisruptionBudget.maxUnavailable | string | `nil` | Configures the maximum unavailable pods for disruptions. Cannot be used if `minAvailable` is set. |
| backgroundController.metricsService.create | bool | `true` | Create service. |
| backgroundController.metricsService.port | int | `8000` | Service port. Metrics server will be exposed at this port. |
| backgroundController.metricsService.type | string | `"ClusterIP"` | Service type. |
| backgroundController.metricsService.nodePort | string | `nil` | Service node port. Only used if `metricsService.type` is `NodePort`. |
| backgroundController.metricsService.annotations | object | `{}` | Service annotations. |
| backgroundController.serviceMonitor.enabled | bool | `false` | Create a `ServiceMonitor` to collect Prometheus metrics. |
| backgroundController.serviceMonitor.additionalLabels | object | `{}` | Additional labels |
| backgroundController.serviceMonitor.namespace | string | `nil` | Override namespace |
| backgroundController.serviceMonitor.interval | string | `"30s"` | Interval to scrape metrics |
| backgroundController.serviceMonitor.scrapeTimeout | string | `"25s"` | Timeout if metrics can't be retrieved in given time interval |
| backgroundController.serviceMonitor.secure | bool | `false` | Is TLS required for endpoint |
| backgroundController.serviceMonitor.tlsConfig | object | `{}` | TLS Configuration for endpoint |
| backgroundController.tracing.enabled | bool | `false` | Enable tracing |
| backgroundController.tracing.address | string | `nil` | Traces receiver address |
| backgroundController.tracing.port | string | `nil` | Traces receiver port |
| backgroundController.tracing.creds | string | `""` | Traces receiver credentials |
| backgroundController.logging.format | string | `"text"` | Logging format |
| backgroundController.metering.disabled | bool | `false` | Disable metrics export |
| backgroundController.metering.config | string | `"prometheus"` | Otel configuration, can be `prometheus` or `grpc` |
| backgroundController.metering.port | int | `8000` | Prometheus endpoint port |
| backgroundController.metering.collector | string | `""` | Otel collector endpoint |
| backgroundController.metering.creds | string | `""` | Otel collector credentials |

## TLS Configuration

If `admissionController.createSelfSignedCert` is `true`, Helm will take care of the steps of creating an external self-signed certificate described in option 2 of the [installation documentation](https://kyverno.io/docs/installation/#option-2-use-your-own-ca-signed-certificate)

If `admissionController.createSelfSignedCert` is `false`, Kyverno will generate a self-signed CA and a certificate, or you can provide your own TLS CA and signed-key pair and create the secret yourself as described in the [documentation](https://kyverno.io/docs/installation/#customize-the-installation-of-kyverno).

## Default resource filters

[Kyverno resource filters](https://kyverno.io/docs/installation/#resource-filters) are a used to exclude resources from the Kyverno engine rules processing.

This chart comes with default resource filters that apply exclusions on a couple of namespaces and resource kinds:
- all resources in `kube-system`, `kube-public` and `kube-node-lease` namespaces
- all resources in all namespaces for the following resource kinds:
  - `Event`
  - `Node`
  - `APIService`
  - `TokenReview`
  - `SubjectAccessReview`
  - `SelfSubjectAccessReview`
  - `Binding`
  - `ReplicaSet`
  - `AdmissionReport`
  - `ClusterAdmissionReport`
  - `BackgroundScanReport`
  - `ClusterBackgroundScanReport`
- all resources created by this chart itself

Those default exclusions are there to prevent disruptions as much as possible.
Under the hood, Kyverno installs an admission controller for critical cluster resources.
A cluster can become unresponsive if Kyverno is not up and running, ultimately preventing pods to be scheduled in the cluster.

You can however override the default resource filters by setting the `config.resourceFilters` stanza.
It contains an array of string templates that are passed through the `tpl` Helm function and joined together to produce the final `resourceFilters` written in the Kyverno config map.

Please consult the [values.yaml](./values.yaml) file before overriding `config.resourceFilters` and use the apropriate templates to build your desired exclusions list.

## High availability

Running a highly-available Kyverno installation is crucial in a production environment.

In order to run Kyverno in high availability mode, you should set `replicaCount` to `3` or more.
You should also pay attention to anti affinity rules, spreading pods across nodes and availability zones.

Please see https://kyverno.io/docs/installation/#security-vs-operability for more informations.

## Source Code

* <https://github.com/kyverno/kyverno>

## Requirements

Kubernetes: `>=1.16.0-0`

## Maintainers

| Name | Email | Url |
| ---- | ------ | --- |
| Nirmata |  | <https://kyverno.io/> |

----------------------------------------------
Autogenerated from chart metadata using [helm-docs v1.11.0](https://github.com/norwoodj/helm-docs/releases/v1.11.0)<|MERGE_RESOLUTION|>--- conflicted
+++ resolved
@@ -121,9 +121,7 @@
 - `testImage` has been replaced with `test.image`
 - `testResources` has been replaced with `test.resources`
 - `testSecurityContext` has been replaced with `test.securityContext`
-<<<<<<< HEAD
 - `rbac` has been replaced with `admissionController.rbac`
-=======
 - `replicaCount` has been replaced with `admissionController.replicas`
 - `updateStrategy` has been replaced with `admissionController.updateStrategy`
 - `priorityClassName` has been replaced with `admissionController.priorityClassName`
@@ -163,7 +161,6 @@
 - `podLabels` has been replaced with `admissionController.podLabels`
 - `podAnnotations` has been replaced with `admissionController.podAnnotations`
 - `securityContext` has been replaced with `admissionController.admissionController.container.securityContext` and `admissionController.admissionController.initContainer.securityContext`
->>>>>>> 51468377
 
 - Labels and selectors have been reworked and due to immutability, upgrading from `v2` to `v3` is going to be rejected. The easiest solution is to uninstall `v2` and reinstall `v3` once values have been adapted to the changes described above.
 
@@ -216,51 +213,6 @@
 | test.resources.requests | object | `{"cpu":"10m","memory":"64Mi"}` | Pod resource requests |
 | test.securityContext | object | `{"allowPrivilegeEscalation":false,"capabilities":{"drop":["ALL"]},"privileged":false,"readOnlyRootFilesystem":true,"runAsGroup":65534,"runAsNonRoot":true,"runAsUser":65534,"seccompProfile":{"type":"RuntimeDefault"}}` | Security context for the test containers |
 | customLabels | object | `{}` | Additional labels |
-<<<<<<< HEAD
-| image.registry | string | `"ghcr.io"` | Image registry |
-| image.repository | string | `"kyverno/kyverno"` | Image repository |
-| image.tag | string | `nil` | Image tag Defaults to appVersion in Chart.yaml if omitted |
-| image.pullPolicy | string | `"IfNotPresent"` | Image pull policy |
-| image.pullSecrets | list | `[]` | Image pull secrets |
-| initImage.registry | string | `"ghcr.io"` | Image registry |
-| initImage.repository | string | `"kyverno/kyvernopre"` | Image repository |
-| initImage.tag | string | `nil` | Image tag If initImage.tag is missing, defaults to image.tag |
-| initImage.pullPolicy | string | `nil` | Image pull policy If initImage.pullPolicy is missing, defaults to image.pullPolicy |
-| initContainer.extraArgs | list | `["--loggingFormat=text"]` | Extra arguments to give to the kyvernopre binary. |
-| replicaCount | int | `nil` | Desired number of pods |
-| podLabels | object | `{}` | Additional labels to add to each pod |
-| podAnnotations | object | `{}` | Additional annotations to add to each pod |
-| podSecurityContext | object | `{}` | Security context for the pod |
-| securityContext | object | `{"allowPrivilegeEscalation":false,"capabilities":{"drop":["ALL"]},"privileged":false,"readOnlyRootFilesystem":true,"runAsNonRoot":true,"seccompProfile":{"type":"RuntimeDefault"}}` | Security context for the containers |
-| priorityClassName | string | `""` | Optional priority class to be used for kyverno pods |
-| antiAffinity.enable | bool | `true` | Pod antiAffinities toggle. Enabled by default but can be disabled if you want to schedule pods to the same node. |
-| podAntiAffinity | object | See [values.yaml](values.yaml) | Pod anti affinity constraints. |
-| podAffinity | object | `{}` | Pod affinity constraints. |
-| nodeAffinity | object | `{}` | Node affinity constraints. |
-| podDisruptionBudget.minAvailable | int | `1` | Configures the minimum available pods for kyverno disruptions. Cannot be used if `maxUnavailable` is set. |
-| podDisruptionBudget.maxUnavailable | string | `nil` | Configures the maximum unavailable pods for kyverno disruptions. Cannot be used if `minAvailable` is set. |
-| nodeSelector | object | `{}` | Node labels for pod assignment |
-| tolerations | list | `[]` | List of node taints to tolerate |
-| hostNetwork | bool | `false` | Change `hostNetwork` to `true` when you want the kyverno's pod to share its host's network namespace. Useful for situations like when you end up dealing with a custom CNI over Amazon EKS. Update the `dnsPolicy` accordingly as well to suit the host network mode. |
-| dnsPolicy | string | `"ClusterFirst"` | `dnsPolicy` determines the manner in which DNS resolution happens in the cluster. In case of `hostNetwork: true`, usually, the `dnsPolicy` is suitable to be `ClusterFirstWithHostNet`. For further reference: https://kubernetes.io/docs/concepts/services-networking/dns-pod-service/#pod-s-dns-policy. |
-| envVarsInit | object | `{}` | Env variables for initContainers. |
-| envVars | object | `{}` | Env variables for containers. |
-| extraArgs | list | `["--loggingFormat=text"]` | Extra arguments to give to the binary. |
-| extraInitContainers | list | `[]` | Array of extra init containers |
-| extraContainers | list | `[]` | Array of extra containers to run alongside kyverno |
-| resources.limits | object | `{"memory":"384Mi"}` | Pod resource limits |
-| resources.requests | object | `{"cpu":"100m","memory":"128Mi"}` | Pod resource requests |
-| initResources.limits | object | `{"cpu":"100m","memory":"256Mi"}` | Pod resource limits |
-| initResources.requests | object | `{"cpu":"10m","memory":"64Mi"}` | Pod resource requests |
-| startupProbe | object | See [values.yaml](values.yaml) | Startup probe. The block is directly forwarded into the deployment, so you can use whatever startupProbes configuration you want. ref: https://kubernetes.io/docs/tasks/configure-pod-container/configure-liveness-readiness-probes/ |
-| livenessProbe | object | See [values.yaml](values.yaml) | Liveness probe. The block is directly forwarded into the deployment, so you can use whatever livenessProbe configuration you want. ref: https://kubernetes.io/docs/tasks/configure-pod-container/configure-liveness-readiness-probes/ |
-| readinessProbe | object | See [values.yaml](values.yaml) | Readiness Probe. The block is directly forwarded into the deployment, so you can use whatever readinessProbe configuration you want. ref: https://kubernetes.io/docs/tasks/configure-pod-container/configure-liveness-readiness-probes/ |
-=======
-| rbac.create | bool | `true` | Create ClusterRoles, ClusterRoleBindings, and ServiceAccount |
-| rbac.serviceAccount.create | bool | `true` | Create a ServiceAccount |
-| rbac.serviceAccount.name | string | `nil` | The ServiceAccount name |
-| rbac.serviceAccount.annotations | object | `{}` | Annotations for the ServiceAccount |
->>>>>>> 51468377
 | generatecontrollerExtraResources | list | `[]` | Additional resources to be added to controller RBAC permissions. |
 | excludeKyvernoNamespace | bool | `true` | Exclude Kyverno namespace Determines if default Kyverno namespace exclusion is enabled for webhooks and resourceFilters |
 | resourceFiltersExcludeNamespaces | list | `[]` | resourceFilter namespace exclude Namespaces to exclude from the default resourceFilters |
@@ -272,11 +224,9 @@
 | grafana.configMapName | string | `"{{ include \"kyverno.fullname\" . }}-grafana"` | Configmap name template. |
 | grafana.namespace | string | `nil` | Namespace to create the grafana dashboard configmap. If not set, it will be created in the same namespace where the chart is deployed. |
 | grafana.annotations | object | `{}` | Grafana dashboard configmap annotations. |
-<<<<<<< HEAD
 | admissionController.rbac.create | bool | `true` | Create RBAC resources |
 | admissionController.rbac.serviceAccount.name | string | `nil` | Service account name |
 | admissionController.rbac.clusterRole.extraResources | list | `[]` | Extra resource permissions to add in the cluster role |
-=======
 | admissionController.createSelfSignedCert | bool | `false` | Create self-signed certificates at deployment time. The certificates won't be automatically renewed if this is set to `true`. |
 | admissionController.replicas | int | `nil` | Desired number of pods |
 | admissionController.podLabels | object | `{}` | Additional labels to add to each pod |
@@ -337,7 +287,6 @@
 | admissionController.metricsService.type | string | `"ClusterIP"` | Service type. |
 | admissionController.metricsService.nodePort | string | `nil` | Service node port. Only used if `type` is `NodePort`. |
 | admissionController.metricsService.annotations | object | `{}` | Service annotations. |
->>>>>>> 51468377
 | cleanupController.enabled | bool | `true` | Enable cleanup controller. |
 | cleanupController.rbac.create | bool | `true` | Create RBAC resources |
 | cleanupController.rbac.serviceAccount.name | string | `nil` | Service account name |
