# kyverno

Kubernetes Native Policy Management

![Version: v0.0.0](https://img.shields.io/badge/Version-v0.0.0-informational?style=flat-square) ![Type: application](https://img.shields.io/badge/Type-application-informational?style=flat-square) ![AppVersion: latest](https://img.shields.io/badge/AppVersion-latest-informational?style=flat-square)

## About

[Kyverno](https://kyverno.io) is a Kubernetes Native Policy Management engine.

It allows you to:
- Manage policies as Kubernetes resources (no new language required.)
- Validate, mutate, and generate resource configurations.
- Select resources based on labels and wildcards.
- View policy enforcement as events.
- Scan existing resources for violations.

This chart bootstraps a Kyverno deployment on a [Kubernetes](http://kubernetes.io) cluster using the [Helm](https://helm.sh) package manager.

Access the complete user documentation and guides at: https://kyverno.io.

## Installing the Chart

**IMPORTANT IMPORTANT IMPORTANT IMPORTANT**

This chart changed significantly between `v2` and `v3`. If you are upgrading from `v2`, please read `Migrating from v2 to v3` section.

**Add the Kyverno Helm repository:**

```console
$ helm repo add kyverno https://kyverno.github.io/kyverno/
```

**Create a namespace:**

You can install Kyverno in any namespace. The examples use `kyverno` as the namespace.

```console
$ kubectl create namespace kyverno
```

**Install the Kyverno chart:**

```console
$ helm install kyverno --namespace kyverno kyverno/kyverno
```

The command deploys Kyverno on the Kubernetes cluster with default configuration. The [installation](https://kyverno.io/docs/installation/) guide lists the parameters that can be configured during installation.

The Kyverno ClusterRole/ClusterRoleBinding that manages webhook configurations must have the suffix `:webhook`. Ex., `*:webhook` or `kyverno:webhook`.
Other ClusterRole/ClusterRoleBinding names are configurable.

**Notes on using ArgoCD:**

When deploying this chart with ArgoCD you will need to enable `Replace` in the `syncOptions`, and you probably want to ignore diff in aggregated cluster roles.

You can do so by following instructions in these pages of ArgoCD documentation:
- [Enable Replace in the syncOptions](https://argo-cd.readthedocs.io/en/stable/user-guide/sync-options/#replace-resource-instead-of-applying-changes)
- [Ignore diff in aggregated cluster roles](https://argo-cd.readthedocs.io/en/stable/user-guide/diffing/#ignoring-rbac-changes-made-by-aggregateroles)

ArgoCD uses helm only for templating but applies the results with `kubectl`.

Unfortunately `kubectl` adds metadata that will cross the limit allowed by Kubernetes. Using `Replace` overcomes this limitation.

Another option is to use server side apply, this will be supported in ArgoCD v2.5.

Finally, we introduced new CRDs in 1.8 to manage resource-level reports. Those reports are associated with parent resources using an `ownerReference` object.

As a consequence, ArgoCD will show those reports in the UI, but as they are managed dynamically by Kyverno it can pollute your dashboard.

You can tell ArgoCD to ignore reports globally by adding them under the `resource.exclusions` stanza in the ArgoCD ConfigMap.

```yaml
    resource.exclusions: |
      - apiGroups:
          - kyverno.io
        kinds:
          - AdmissionReport
          - BackgroundScanReport
          - ClusterAdmissionReport
          - ClusterBackgroundScanReport
        clusters:
          - '*'
```

Below is an example of ArgoCD Application manifest that should work with this chart.

```yaml
apiVersion: argoproj.io/v1alpha1
kind: Application
metadata:
  name: kyverno
  namespace: argocd
spec:
  destination:
    namespace: kyverno
    server: https://kubernetes.default.svc
  project: default
  source:
    chart: kyverno
    repoURL: https://kyverno.github.io/kyverno
    targetRevision: 2.6.0
  syncPolicy:
    automated:
      prune: true
      selfHeal: true
    syncOptions:
      - CreateNamespace=true
      - Replace=true
```

**Notes on using Azure Kubernetes Service (AKS):**

AKS contains a component known as [Admission Enforcer](https://learn.microsoft.com/en-us/azure/aks/faq#can-admission-controller-webhooks-impact-kube-system-and-internal-aks-namespaces) which will attempt to modify Kyverno's webhooks if not excluded explicitly during Helm installation. If Admissions Enforcer is not disabled, this can lead to several symptoms such as high observed CPU usage and potentially cluster instability. Please see the Kyverno documentation [here](https://kyverno.io/docs/installation/platform-notes/#notes-for-aks-users) for more information and how to set this annotation on webhooks.

## Migrating from v2 to v3

Direct upgrades from v2 of the Helm chart to v3 are not supported due to the number of breaking changes and manual intervention is required. Review and select an option after carefully reading below. Because either method requires down time, an upgrade should only be performed during a maintenance window. Regardless of the chosen option, please read all release notes very carefully to understand the full extent of changes brought by Kyverno 1.10. Release notes can be found at https://github.com/kyverno/kyverno/releases.

**IMPORTANT NOTE**: If you currently use [clone-type](https://kyverno.io/docs/writing-policies/generate/#clone-source) generate rules with synchronization enabled, please do not upgrade to 1.10.0 as there is a bug which may prevent synchronization from occurring on all downstream (generated) resources when the source is updated. Please wait for a future patch where this should be resolved. See [issue 7170](https://github.com/kyverno/kyverno/issues/7170) for further details.

### Option 1 - Uninstallation and Reinstallation

The first option for upgrading, which is the recommended option, involves backing up Kyverno policy resources, uninstalling Kyverno, and reinstalling with v3 of the chart. Policy Reports for policies which have background mode enabled will be regenerated upon the next scan interval.

**Pros**

* Reduced complexity with minimal effort
* Allows re-checking older policies against new validation webhooks in 1.10

**Cons**

* Policy Reports which contained results only from admission mode and from policies/rules where background scans were disabled will be lost.
* Requires additional steps if data-type generate rules are used

Follow the procedure below.

1. READ THE COMPLETE RELEASE NOTES FIRST
2. Backup and export all Kyverno policy resources to a YAML manifest. Use the command `kubectl get pol,cpol,cleanpol,ccleanpol,polex -A -o yaml > kyvernobackup.yaml`.
   1. Before performing this step, if you use [data-type](https://kyverno.io/docs/writing-policies/generate/#data-source) generate rules with synchronization enabled (`generate.synchronize: true`) disable synchronization first (set `generate.synchronize: false`). If you do not perform this step first, uninstallation of Kyverno in the subsequent step, which removes all policies, will result in deletion of generated resources.
3. Uninstall your current version of Kyverno.
4. Review the [New Chart Values](#new-chart-values) section and translate your desired features and configurations to the new format.
5. Install the v3 chart with Kyverno 1.10.
6. Restore your Kyverno policies. Use the command `kubectl create -f kyvernobackup.yaml`.
   1. Before performing this step, if step 2.1 applied to you, enable synchronization (set `generate.synchronize: true`) AND add the field `spec.generateExisting: true`. This will cause existing, generated resources to be refreshed with the new labeling system used by Kyverno 1.10. Note that this may increment the `resourceVersion` field on all downstream resources. Also, understand that when re-installing these policies with `spec.generateExisting: true`, it could result in additional resources being created at that moment based upon the current match defined in the policy. You may need to further refine the match/exclude blocks of your rules to account for this.

### Option 2 - Scale to Zero

In the second option, Kyverno policies do not have to be backed up however you perform more manual work in order to prepare for the upgrade to chart v3.

**Pros**

* Policy Reports which contained results from admission mode will be preserved
* Kyverno policies do not need to be backed up first

**Cons**

* Older policies will not be revalidated for correctness according to the breaking schema changes. Some policies may not work as they did before.
* Requires additional steps if data-type generate rules are used

Follow the procedure below.

1. READ THE COMPLETE RELEASE NOTES FIRST
2. Scale the `kyverno` Deployment to zero replicas.
3. If coming from 1.9 and you have installed the cleanup controller, scale the `kyverno-cleanup-controller` Deployment to zero replicas.
4. If step 3 applied to you, now delete the cleanup Deployment.
5. Review the [New Chart Values](#new-chart-values) section and translate your desired features and configurations to the new format.
6. Upgrade to the v3 chart by passing the mandatory flag `upgrade.fromV2=true`.
7. If you use [data-type](https://kyverno.io/docs/writing-policies/generate/#data-source) generate rules with synchronization enabled (`generate.synchronize: true`), after the upgrade modify those policies to add the field `spec.generateExisting: true`. This will cause existing, generated resources to be refreshed with the new labeling system used by Kyverno 1.10. Note that this may increment the `resourceVersion` field on all downstream resources. Also, understand that when making this modification, it could result in additional resources being created at that moment based upon the current match defined in the policy. You may need to further refine the match/exclude blocks of your rules to account for this.

### New Chart Values

In `v3` chart values changed significantly, please read the instructions below to migrate your values:

- `config.metricsConfig` is now `metricsConfig`
- `resourceFiltersExcludeNamespaces` has been replaced with `config.resourceFiltersExcludeNamespaces`
- `excludeKyvernoNamespace` has been replaced with `config.excludeKyvernoNamespace`
- `config.existingConfig` has been replaced with `config.create` and `config.name` to __support bring your own config__
- `config.existingMetricsConfig` has been replaced with `metricsConfig.create` and `metricsConfig.name` to __support bring your own config__
- `namespace` has been renamed `namespaceOverride`
- `installCRDs` has been replaced with `crds.install`
- `testImage` has been replaced with `test.image`
- `testResources` has been replaced with `test.resources`
- `testSecurityContext` has been replaced with `test.securityContext`
- `replicaCount` has been replaced with `admissionController.replicas`
- `updateStrategy` has been replaced with `admissionController.updateStrategy`
- `priorityClassName` has been replaced with `admissionController.priorityClassName`
- `hostNetwork` has been replaced with `admissionController.hostNetwork`
- `dnsPolicy` has been replaced with `admissionController.dnsPolicy`
- `nodeSelector` has been replaced with `admissionController.nodeSelector`
- `tolerations` has been replaced with `admissionController.tolerations`
- `topologySpreadConstraints` has been replaced with `admissionController.topologySpreadConstraints`
- `podDisruptionBudget` has been replaced with `admissionController.podDisruptionBudget`
- `antiAffinity` has been replaced with `admissionController.antiAffinity`
- `antiAffinity.enable` has been replaced with `admissionController.antiAffinity.enabled`
- `podAntiAffinity` has been replaced with `admissionController.podAntiAffinity`
- `podAffinity` has been replaced with `admissionController.podAffinity`
- `nodeAffinity` has been replaced with `admissionController.nodeAffinity`
- `startupProbe` has been replaced with `admissionController.startupProbe`
- `livenessProbe` has been replaced with `admissionController.livenessProbe`
- `readinessProbe` has been replaced with `admissionController.readinessProbe`
- `createSelfSignedCert` has been replaced with `admissionController.createSelfSignedCert`
- `serviceMonitor` has been replaced with `admissionController.serviceMonitor`
- `podSecurityContext` has been replaced with `admissionController.podSecurityContext`
- `tufRootMountPath` has been replaced with `admissionController.tufRootMountPath`
- `sigstoreVolume` has been replaced with `admissionController.sigstoreVolume`
- `initImage` has been replaced with `admissionController.initContainer.image`
- `initResources` has been replaced with `admissionController.initContainer.resources`
- `image` has been replaced with `admissionController.container.image`
- `image.pullSecrets` has been replaced with `admissionController.imagePullSecrets`
- `resources` has been replaced with `admissionController.container.resources`
- `service` has been replaced with `admissionController.service`
- `metricsService` has been replaced with `admissionController.metricsService`
- `initContainer.extraArgs` has been replaced with `admissionController.initContainer.extraArgs`
- `envVarsInit` has been replaced with `admissionController.initContainer.extraEnvVars`
- `envVars` has been replaced with `admissionController.container.extraEnvVars`
- `extraArgs` has been replaced with `admissionController.container.extraArgs`
- `extraInitContainers` has been replaced with `admissionController.extraInitContainers`
- `extraContainers` has been replaced with `admissionController.extraContainers`
- `podLabels` has been replaced with `admissionController.podLabels`
- `podAnnotations` has been replaced with `admissionController.podAnnotations`
- `securityContext` has been replaced with `admissionController.container.securityContext` and `admissionController.initContainer.securityContext`
- `rbac` has been replaced with `admissionController.rbac`
- `generatecontrollerExtraResources` has been replaced with `admissionController.rbac.clusterRole.extraResources`
- `networkPolicy` has been replaced with `admissionController.networkPolicy`
- all `extraArgs` now use objects instead of arrays
- logging, tracing and metering are now configured using `*Controller.logging`, `*Controller.tracing` and `*Controller.metering`

- Labels and selectors have been reworked and due to immutability, upgrading from `v2` to `v3` is going to be rejected. The easiest solution is to uninstall `v2` and reinstall `v3` once values have been adapted to the changes described above.

- Image tags are now validated and must be strings, if you use image tags in the `1.35` form please add quotes around the tag value.

- Image references are now using the `registry` setting, if you override the registry or repository fields please use `registry` (`--set image.registry=ghcr.io --set image.repository=kyverno/kyverno` instead of `--set image.repository=ghcr.io/kyverno/kyverno`).

- Admission controller `Deployment` name changed from `kyverno` to `kyverno-admission-controller`.
- `config.excludeUsername` was renamed to `config.excludeUsernames`
- `config.excludeGroupRole` was renamed to `config.excludeGroups`

Hardcoded defaults for `config.excludeGroups` and `config.excludeUsernames` have been removed, please review those fields if you provide your own exclusions.

## Uninstalling the Chart

To uninstall/delete the `kyverno` deployment:

```console
$ helm delete -n kyverno kyverno
```

The command removes all the Kubernetes components associated with the chart and deletes the release.

## Values

The chart values are organised per component.

### Custom resource definitions

| Key | Type | Default | Description |
|-----|------|---------|-------------|
| crds.install | bool | `true` | Whether to have Helm install the Kyverno CRDs, if the CRDs are not installed by Helm, they must be added before policies can be created |
| crds.groups.kyverno | object | `{"admissionreports":true,"backgroundscanreports":true,"cleanuppolicies":true,"clusteradmissionreports":true,"clusterbackgroundscanreports":true,"clustercleanuppolicies":true,"clusterpolicies":true,"globalcontextentries":true,"policies":true,"policyexceptions":true,"updaterequests":true}` | Install CRDs in group `kyverno.io` |
| crds.groups.reports | object | `{"clusterephemeralreports":true,"ephemeralreports":true}` | Install CRDs in group `reports.kyverno.io` |
| crds.groups.wgpolicyk8s | object | `{"clusterpolicyreports":true,"policyreports":true}` | Install CRDs in group `wgpolicyk8s.io` |
| crds.annotations | object | `{}` | Additional CRDs annotations |
| crds.customLabels | object | `{}` | Additional CRDs labels |
| crds.migration.enabled | bool | `true` | Enable CRDs migration using helm post upgrade hook |
| crds.migration.resources | list | `["admissionreports.kyverno.io","backgroundscanreports.kyverno.io","cleanuppolicies.kyverno.io","clusteradmissionreports.kyverno.io","clusterbackgroundscanreports.kyverno.io","clustercleanuppolicies.kyverno.io","clusterpolicies.kyverno.io","globalcontextentries.kyverno.io","policies.kyverno.io","policyexceptions.kyverno.io","updaterequests.kyverno.io"]` | Resources to migrate |
| crds.migration.image.registry | string | `"ghcr.io"` | Image registry |
| crds.migration.image.repository | string | `"kyverno/kyverno-cli"` | Image repository |
| crds.migration.image.tag | string | `nil` | Image tag Defaults to appVersion in Chart.yaml if omitted |
| crds.migration.image.pullPolicy | string | `"IfNotPresent"` | Image pull policy |
| crds.migration.imagePullSecrets | list | `[]` | Image pull secrets |
| crds.migration.podSecurityContext | object | `{}` | Security context for the pod |
| crds.migration.nodeSelector | object | `{}` | Node labels for pod assignment |
| crds.migration.tolerations | list | `[]` | List of node taints to tolerate |
| crds.migration.podAntiAffinity | object | `{}` | Pod anti affinity constraints. |
| crds.migration.podAffinity | object | `{}` | Pod affinity constraints. |
| crds.migration.podLabels | object | `{}` | Pod labels. |
| crds.migration.podAnnotations | object | `{}` | Pod annotations. |
| crds.migration.nodeAffinity | object | `{}` | Node affinity constraints. |
| crds.migration.securityContext | object | `{"allowPrivilegeEscalation":false,"capabilities":{"drop":["ALL"]},"privileged":false,"readOnlyRootFilesystem":true,"runAsGroup":65534,"runAsNonRoot":true,"runAsUser":65534,"seccompProfile":{"type":"RuntimeDefault"}}` | Security context for the hook containers |

### Config

| Key | Type | Default | Description |
|-----|------|---------|-------------|
| config.create | bool | `true` | Create the configmap. |
| config.name | string | `nil` | The configmap name (required if `create` is `false`). |
| config.annotations | object | `{}` | Additional annotations to add to the configmap. |
| config.enableDefaultRegistryMutation | bool | `true` | Enable registry mutation for container images. Enabled by default. |
| config.defaultRegistry | string | `"docker.io"` | The registry hostname used for the image mutation. |
| config.excludeGroups | list | `["system:nodes"]` | Exclude groups |
| config.excludeUsernames | list | `[]` | Exclude usernames |
| config.excludeRoles | list | `[]` | Exclude roles |
| config.excludeClusterRoles | list | `[]` | Exclude roles |
| config.generateSuccessEvents | bool | `false` | Generate success events. |
| config.resourceFilters | list | See [values.yaml](values.yaml) | Resource types to be skipped by the Kyverno policy engine. Make sure to surround each entry in quotes so that it doesn't get parsed as a nested YAML list. These are joined together without spaces, run through `tpl`, and the result is set in the config map. |
| config.webhooks | list | `[{"namespaceSelector":{"matchExpressions":[{"key":"kubernetes.io/metadata.name","operator":"NotIn","values":["kube-system"]}]}}]` | Defines the `namespaceSelector` in the webhook configurations. Note that it takes a list of `namespaceSelector` and/or `objectSelector` in the JSON format, and only the first element will be forwarded to the webhook configurations. The Kyverno namespace is excluded if `excludeKyvernoNamespace` is `true` (default) |
| config.webhookAnnotations | object | `{"admissions.enforcer/disabled":"true"}` | Defines annotations to set on webhook configurations. |
| config.webhookLabels | object | `{}` | Defines labels to set on webhook configurations. |
| config.matchConditions | list | `[]` | Defines match conditions to set on webhook configurations (requires Kubernetes 1.27+). |
| config.excludeKyvernoNamespace | bool | `true` | Exclude Kyverno namespace Determines if default Kyverno namespace exclusion is enabled for webhooks and resourceFilters |
| config.resourceFiltersExcludeNamespaces | list | `[]` | resourceFilter namespace exclude Namespaces to exclude from the default resourceFilters |
| config.resourceFiltersExclude | list | `[]` | resourceFilters exclude list Items to exclude from config.resourceFilters |
| config.resourceFiltersIncludeNamespaces | list | `[]` | resourceFilter namespace include Namespaces to include to the default resourceFilters |
| config.resourceFiltersInclude | list | `[]` | resourceFilters include list Items to include to config.resourceFilters |

### Metrics config

| Key | Type | Default | Description |
|-----|------|---------|-------------|
| metricsConfig.create | bool | `true` | Create the configmap. |
| metricsConfig.name | string | `nil` | The configmap name (required if `create` is `false`). |
| metricsConfig.annotations | object | `{}` | Additional annotations to add to the configmap. |
| metricsConfig.namespaces.include | list | `[]` | List of namespaces to capture metrics for. |
| metricsConfig.namespaces.exclude | list | `[]` | list of namespaces to NOT capture metrics for. |
| metricsConfig.metricsRefreshInterval | string | `nil` | Rate at which metrics should reset so as to clean up the memory footprint of kyverno metrics, if you might be expecting high memory footprint of Kyverno's metrics. Default: 0, no refresh of metrics. WARNING: This flag is not working since Kyverno 1.8.0 |
| metricsConfig.bucketBoundaries | list | `[0.005,0.01,0.025,0.05,0.1,0.25,0.5,1,2.5,5,10,15,20,25,30]` | Configures the bucket boundaries for all Histogram metrics, changing this configuration requires restart of the kyverno admission controller |
| metricsConfig.metricsExposure | map | `nil` | Configures the exposure of individual metrics, by default all metrics and all labels are exported, changing this configuration requires restart of the kyverno admission controller |

### Features

| Key | Type | Default | Description |
|-----|------|---------|-------------|
| features.admissionReports.enabled | bool | `true` | Enables the feature |
| features.aggregateReports.enabled | bool | `true` | Enables the feature |
| features.policyReports.enabled | bool | `true` | Enables the feature |
| features.validatingAdmissionPolicyReports.enabled | bool | `false` | Enables the feature |
| features.autoUpdateWebhooks.enabled | bool | `true` | Enables the feature |
| features.backgroundScan.enabled | bool | `true` | Enables the feature |
| features.backgroundScan.backgroundScanWorkers | int | `2` | Number of background scan workers |
| features.backgroundScan.backgroundScanInterval | string | `"1h"` | Background scan interval |
| features.backgroundScan.skipResourceFilters | bool | `true` | Skips resource filters in background scan |
| features.configMapCaching.enabled | bool | `true` | Enables the feature |
| features.deferredLoading.enabled | bool | `true` | Enables the feature |
| features.dumpPayload.enabled | bool | `false` | Enables the feature |
| features.forceFailurePolicyIgnore.enabled | bool | `false` | Enables the feature |
| features.generateValidatingAdmissionPolicy.enabled | bool | `false` | Enables the feature |
| features.globalContext.maxApiCallResponseLength | int | `2000000` | Maximum allowed response size from API Calls. A value of 0 bypasses checks (not recommended) |
| features.logging.format | string | `"text"` | Logging format |
| features.logging.verbosity | int | `2` | Logging verbosity |
| features.omitEvents.eventTypes | list | `["PolicyApplied","PolicySkipped"]` | Events which should not be emitted (possible values `PolicyViolation`, `PolicyApplied`, `PolicyError`, and `PolicySkipped`) |
| features.policyExceptions.enabled | bool | `true` | Enables the feature |
| features.policyExceptions.namespace | string | `""` | Restrict policy exceptions to a single namespace |
| features.protectManagedResources.enabled | bool | `false` | Enables the feature |
| features.registryClient.allowInsecure | bool | `false` | Allow insecure registry |
| features.registryClient.credentialHelpers | list | `["default","google","amazon","azure","github"]` | Enable registry client helpers |
| features.reports.chunkSize | int | `0` | Reports chunk size |
| features.ttlController.reconciliationInterval | string | `"1m"` | Reconciliation interval for the label based cleanup manager |
| features.tuf.enabled | bool | `false` | Enables the feature |
| features.tuf.root | string | `nil` | Tuf root |
| features.tuf.mirror | string | `nil` | Tuf mirror |

### Admission controller

| Key | Type | Default | Description |
|-----|------|---------|-------------|
| admissionController.featuresOverride | object | `{}` | Overrides features defined at the root level |
| admissionController.rbac.create | bool | `true` | Create RBAC resources |
| admissionController.rbac.serviceAccount.name | string | `nil` | The ServiceAccount name |
| admissionController.rbac.serviceAccount.annotations | object | `{}` | Annotations for the ServiceAccount |
| admissionController.rbac.coreClusterRole.extraResources | list | See [values.yaml](values.yaml) | Extra resource permissions to add in the core cluster role. This was introduced to avoid breaking change in the chart but should ideally be moved in `clusterRole.extraResources`. |
| admissionController.rbac.clusterRole.extraResources | list | `[]` | Extra resource permissions to add in the cluster role |
| admissionController.createSelfSignedCert | bool | `false` | Create self-signed certificates at deployment time. The certificates won't be automatically renewed if this is set to `true`. |
| admissionController.replicas | int | `nil` | Desired number of pods |
| admissionController.revisionHistoryLimit | int | `10` | The number of revisions to keep |
| admissionController.podLabels | object | `{}` | Additional labels to add to each pod |
| admissionController.podAnnotations | object | `{}` | Additional annotations to add to each pod |
| admissionController.updateStrategy | object | See [values.yaml](values.yaml) | Deployment update strategy. Ref: https://kubernetes.io/docs/concepts/workloads/controllers/deployment/#strategy |
| admissionController.priorityClassName | string | `""` | Optional priority class |
| admissionController.apiPriorityAndFairness | bool | `false` | Change `apiPriorityAndFairness` to `true` if you want to insulate the API calls made by Kyverno admission controller activities. This will help ensure Kyverno stability in busy clusters. Ref: https://kubernetes.io/docs/concepts/cluster-administration/flow-control/ |
| admissionController.priorityLevelConfigurationSpec | object | See [values.yaml](values.yaml) | Priority level configuration. The block is directly forwarded into the priorityLevelConfiguration, so you can use whatever specification you want. ref: https://kubernetes.io/docs/concepts/cluster-administration/flow-control/#prioritylevelconfiguration |
| admissionController.hostNetwork | bool | `false` | Change `hostNetwork` to `true` when you want the pod to share its host's network namespace. Useful for situations like when you end up dealing with a custom CNI over Amazon EKS. Update the `dnsPolicy` accordingly as well to suit the host network mode. |
| admissionController.webhookServer | object | `{"port":9443}` | admissionController webhook server port in case you are using hostNetwork: true, you might want to change the port the webhookServer is listening to |
| admissionController.dnsPolicy | string | `"ClusterFirst"` | `dnsPolicy` determines the manner in which DNS resolution happens in the cluster. In case of `hostNetwork: true`, usually, the `dnsPolicy` is suitable to be `ClusterFirstWithHostNet`. For further reference: https://kubernetes.io/docs/concepts/services-networking/dns-pod-service/#pod-s-dns-policy. |
| admissionController.startupProbe | object | See [values.yaml](values.yaml) | Startup probe. The block is directly forwarded into the deployment, so you can use whatever startupProbes configuration you want. ref: https://kubernetes.io/docs/tasks/configure-pod-container/configure-liveness-readiness-probes/ |
| admissionController.livenessProbe | object | See [values.yaml](values.yaml) | Liveness probe. The block is directly forwarded into the deployment, so you can use whatever livenessProbe configuration you want. ref: https://kubernetes.io/docs/tasks/configure-pod-container/configure-liveness-readiness-probes/ |
| admissionController.readinessProbe | object | See [values.yaml](values.yaml) | Readiness Probe. The block is directly forwarded into the deployment, so you can use whatever readinessProbe configuration you want. ref: https://kubernetes.io/docs/tasks/configure-pod-container/configure-liveness-readiness-probes/ |
| admissionController.nodeSelector | object | `{}` | Node labels for pod assignment |
| admissionController.tolerations | list | `[]` | List of node taints to tolerate |
| admissionController.antiAffinity.enabled | bool | `true` | Pod antiAffinities toggle. Enabled by default but can be disabled if you want to schedule pods to the same node. |
| admissionController.podAntiAffinity | object | See [values.yaml](values.yaml) | Pod anti affinity constraints. |
| admissionController.podAffinity | object | `{}` | Pod affinity constraints. |
| admissionController.nodeAffinity | object | `{}` | Node affinity constraints. |
| admissionController.topologySpreadConstraints | list | `[]` | Topology spread constraints. |
| admissionController.podSecurityContext | object | `{}` | Security context for the pod |
| admissionController.podDisruptionBudget.enabled | bool | `false` | Enable PodDisruptionBudget. Will always be enabled if replicas > 1. This non-declarative behavior should ideally be avoided, but changing it now would be breaking. |
| admissionController.podDisruptionBudget.minAvailable | int | `1` | Configures the minimum available pods for disruptions. Cannot be used if `maxUnavailable` is set. |
| admissionController.podDisruptionBudget.maxUnavailable | string | `nil` | Configures the maximum unavailable pods for disruptions. Cannot be used if `minAvailable` is set. |
| admissionController.tufRootMountPath | string | `"/.sigstore"` | A writable volume to use for the TUF root initialization. |
| admissionController.sigstoreVolume | object | `{"emptyDir":{}}` | Volume to be mounted in pods for TUF/cosign work. |
| admissionController.caCertificates.data | string | `nil` | CA certificates to use with Kyverno deployments This value is expected to be one large string of CA certificates |
| admissionController.caCertificates.volume | object | `{}` | Volume to be mounted for CA certificates Not used when `.Values.admissionController.caCertificates.data` is defined |
| admissionController.imagePullSecrets | list | `[]` | Image pull secrets |
| admissionController.initContainer.image.registry | string | `"ghcr.io"` | Image registry |
| admissionController.initContainer.image.repository | string | `"kyverno/kyvernopre"` | Image repository |
| admissionController.initContainer.image.tag | string | `nil` | Image tag If missing, defaults to image.tag |
| admissionController.initContainer.image.pullPolicy | string | `nil` | Image pull policy If missing, defaults to image.pullPolicy |
| admissionController.initContainer.resources.limits | object | `{"cpu":"100m","memory":"256Mi"}` | Pod resource limits |
| admissionController.initContainer.resources.requests | object | `{"cpu":"10m","memory":"64Mi"}` | Pod resource requests |
| admissionController.initContainer.securityContext | object | `{"allowPrivilegeEscalation":false,"capabilities":{"drop":["ALL"]},"privileged":false,"readOnlyRootFilesystem":true,"runAsNonRoot":true,"seccompProfile":{"type":"RuntimeDefault"}}` | Container security context |
| admissionController.initContainer.extraArgs | object | `{}` | Additional container args. |
| admissionController.initContainer.extraEnvVars | list | `[]` | Additional container environment variables. |
| admissionController.container.image.registry | string | `"ghcr.io"` | Image registry |
| admissionController.container.image.repository | string | `"kyverno/kyverno"` | Image repository |
| admissionController.container.image.tag | string | `nil` | Image tag Defaults to appVersion in Chart.yaml if omitted |
| admissionController.container.image.pullPolicy | string | `"IfNotPresent"` | Image pull policy |
| admissionController.container.resources.limits | object | `{"memory":"384Mi"}` | Pod resource limits |
| admissionController.container.resources.requests | object | `{"cpu":"100m","memory":"128Mi"}` | Pod resource requests |
| admissionController.container.securityContext | object | `{"allowPrivilegeEscalation":false,"capabilities":{"drop":["ALL"]},"privileged":false,"readOnlyRootFilesystem":true,"runAsNonRoot":true,"seccompProfile":{"type":"RuntimeDefault"}}` | Container security context |
| admissionController.container.extraArgs | object | `{}` | Additional container args. |
| admissionController.container.extraEnvVars | list | `[]` | Additional container environment variables. |
| admissionController.extraInitContainers | list | `[]` | Array of extra init containers |
| admissionController.extraContainers | list | `[]` | Array of extra containers to run alongside kyverno |
| admissionController.service.port | int | `443` | Service port. |
| admissionController.service.type | string | `"ClusterIP"` | Service type. |
| admissionController.service.nodePort | string | `nil` | Service node port. Only used if `type` is `NodePort`. |
| admissionController.service.annotations | object | `{}` | Service annotations. |
| admissionController.metricsService.create | bool | `true` | Create service. |
| admissionController.metricsService.port | int | `8000` | Service port. Kyverno's metrics server will be exposed at this port. |
| admissionController.metricsService.type | string | `"ClusterIP"` | Service type. |
| admissionController.metricsService.nodePort | string | `nil` | Service node port. Only used if `type` is `NodePort`. |
| admissionController.metricsService.annotations | object | `{}` | Service annotations. |
| admissionController.networkPolicy.enabled | bool | `false` | When true, use a NetworkPolicy to allow ingress to the webhook This is useful on clusters using Calico and/or native k8s network policies in a default-deny setup. |
| admissionController.networkPolicy.ingressFrom | list | `[]` | A list of valid from selectors according to https://kubernetes.io/docs/concepts/services-networking/network-policies. |
| admissionController.serviceMonitor.enabled | bool | `false` | Create a `ServiceMonitor` to collect Prometheus metrics. |
| admissionController.serviceMonitor.additionalLabels | object | `{}` | Additional labels |
| admissionController.serviceMonitor.namespace | string | `nil` | Override namespace |
| admissionController.serviceMonitor.interval | string | `"30s"` | Interval to scrape metrics |
| admissionController.serviceMonitor.scrapeTimeout | string | `"25s"` | Timeout if metrics can't be retrieved in given time interval |
| admissionController.serviceMonitor.secure | bool | `false` | Is TLS required for endpoint |
| admissionController.serviceMonitor.tlsConfig | object | `{}` | TLS Configuration for endpoint |
| admissionController.serviceMonitor.relabelings | list | `[]` | RelabelConfigs to apply to samples before scraping |
| admissionController.serviceMonitor.metricRelabelings | list | `[]` | MetricRelabelConfigs to apply to samples before ingestion. |
| admissionController.tracing.enabled | bool | `false` | Enable tracing |
| admissionController.tracing.address | string | `nil` | Traces receiver address |
| admissionController.tracing.port | string | `nil` | Traces receiver port |
| admissionController.tracing.creds | string | `""` | Traces receiver credentials |
| admissionController.metering.disabled | bool | `false` | Disable metrics export |
| admissionController.metering.config | string | `"prometheus"` | Otel configuration, can be `prometheus` or `grpc` |
| admissionController.metering.port | int | `8000` | Prometheus endpoint port |
| admissionController.metering.collector | string | `""` | Otel collector endpoint |
| admissionController.metering.creds | string | `""` | Otel collector credentials |
| admissionController.profiling.enabled | bool | `false` | Enable profiling |
| admissionController.profiling.port | int | `6060` | Profiling endpoint port |
| admissionController.profiling.serviceType | string | `"ClusterIP"` | Service type. |
| admissionController.profiling.nodePort | string | `nil` | Service node port. Only used if `type` is `NodePort`. |

### Background controller

| Key | Type | Default | Description |
|-----|------|---------|-------------|
| backgroundController.featuresOverride | object | `{}` | Overrides features defined at the root level |
| backgroundController.enabled | bool | `true` | Enable background controller. |
| backgroundController.rbac.create | bool | `true` | Create RBAC resources |
| backgroundController.rbac.serviceAccount.name | string | `nil` | Service account name |
| backgroundController.rbac.serviceAccount.annotations | object | `{}` | Annotations for the ServiceAccount |
| backgroundController.rbac.coreClusterRole.extraResources | list | See [values.yaml](values.yaml) | Extra resource permissions to add in the core cluster role. This was introduced to avoid breaking change in the chart but should ideally be moved in `clusterRole.extraResources`. |
| backgroundController.rbac.clusterRole.extraResources | list | `[]` | Extra resource permissions to add in the cluster role |
| backgroundController.image.registry | string | `"ghcr.io"` | Image registry |
| backgroundController.image.repository | string | `"kyverno/background-controller"` | Image repository |
| backgroundController.image.tag | string | `nil` | Image tag Defaults to appVersion in Chart.yaml if omitted |
| backgroundController.image.pullPolicy | string | `"IfNotPresent"` | Image pull policy |
| backgroundController.imagePullSecrets | list | `[]` | Image pull secrets |
| backgroundController.replicas | int | `nil` | Desired number of pods |
| backgroundController.revisionHistoryLimit | int | `10` | The number of revisions to keep |
| backgroundController.podLabels | object | `{}` | Additional labels to add to each pod |
| backgroundController.podAnnotations | object | `{}` | Additional annotations to add to each pod |
| backgroundController.updateStrategy | object | See [values.yaml](values.yaml) | Deployment update strategy. Ref: https://kubernetes.io/docs/concepts/workloads/controllers/deployment/#strategy |
| backgroundController.priorityClassName | string | `""` | Optional priority class |
| backgroundController.hostNetwork | bool | `false` | Change `hostNetwork` to `true` when you want the pod to share its host's network namespace. Useful for situations like when you end up dealing with a custom CNI over Amazon EKS. Update the `dnsPolicy` accordingly as well to suit the host network mode. |
| backgroundController.dnsPolicy | string | `"ClusterFirst"` | `dnsPolicy` determines the manner in which DNS resolution happens in the cluster. In case of `hostNetwork: true`, usually, the `dnsPolicy` is suitable to be `ClusterFirstWithHostNet`. For further reference: https://kubernetes.io/docs/concepts/services-networking/dns-pod-service/#pod-s-dns-policy. |
| backgroundController.extraArgs | object | `{}` | Extra arguments passed to the container on the command line |
| backgroundController.extraEnvVars | list | `[]` | Additional container environment variables. |
| backgroundController.resources.limits | object | `{"memory":"128Mi"}` | Pod resource limits |
| backgroundController.resources.requests | object | `{"cpu":"100m","memory":"64Mi"}` | Pod resource requests |
| backgroundController.nodeSelector | object | `{}` | Node labels for pod assignment |
| backgroundController.tolerations | list | `[]` | List of node taints to tolerate |
| backgroundController.antiAffinity.enabled | bool | `true` | Pod antiAffinities toggle. Enabled by default but can be disabled if you want to schedule pods to the same node. |
| backgroundController.podAntiAffinity | object | See [values.yaml](values.yaml) | Pod anti affinity constraints. |
| backgroundController.podAffinity | object | `{}` | Pod affinity constraints. |
| backgroundController.nodeAffinity | object | `{}` | Node affinity constraints. |
| backgroundController.topologySpreadConstraints | list | `[]` | Topology spread constraints. |
| backgroundController.podSecurityContext | object | `{}` | Security context for the pod |
| backgroundController.securityContext | object | `{"allowPrivilegeEscalation":false,"capabilities":{"drop":["ALL"]},"privileged":false,"readOnlyRootFilesystem":true,"runAsNonRoot":true,"seccompProfile":{"type":"RuntimeDefault"}}` | Security context for the containers |
| backgroundController.podDisruptionBudget.enabled | bool | `false` | Enable PodDisruptionBudget. Will always be enabled if replicas > 1. This non-declarative behavior should ideally be avoided, but changing it now would be breaking. |
| backgroundController.podDisruptionBudget.minAvailable | int | `1` | Configures the minimum available pods for disruptions. Cannot be used if `maxUnavailable` is set. |
| backgroundController.podDisruptionBudget.maxUnavailable | string | `nil` | Configures the maximum unavailable pods for disruptions. Cannot be used if `minAvailable` is set. |
| backgroundController.caCertificates.data | string | `nil` | CA certificates to use with Kyverno deployments This value is expected to be one large string of CA certificates |
| backgroundController.caCertificates.volume | object | `{}` | Volume to be mounted for CA certificates Not used when `.Values.backgroundController.caCertificates.data` is defined |
| backgroundController.metricsService.create | bool | `true` | Create service. |
| backgroundController.metricsService.port | int | `8000` | Service port. Metrics server will be exposed at this port. |
| backgroundController.metricsService.type | string | `"ClusterIP"` | Service type. |
| backgroundController.metricsService.nodePort | string | `nil` | Service node port. Only used if `metricsService.type` is `NodePort`. |
| backgroundController.metricsService.annotations | object | `{}` | Service annotations. |
| backgroundController.networkPolicy.enabled | bool | `false` | When true, use a NetworkPolicy to allow ingress to the webhook This is useful on clusters using Calico and/or native k8s network policies in a default-deny setup. |
| backgroundController.networkPolicy.ingressFrom | list | `[]` | A list of valid from selectors according to https://kubernetes.io/docs/concepts/services-networking/network-policies. |
| backgroundController.serviceMonitor.enabled | bool | `false` | Create a `ServiceMonitor` to collect Prometheus metrics. |
| backgroundController.serviceMonitor.additionalLabels | object | `{}` | Additional labels |
| backgroundController.serviceMonitor.namespace | string | `nil` | Override namespace |
| backgroundController.serviceMonitor.interval | string | `"30s"` | Interval to scrape metrics |
| backgroundController.serviceMonitor.scrapeTimeout | string | `"25s"` | Timeout if metrics can't be retrieved in given time interval |
| backgroundController.serviceMonitor.secure | bool | `false` | Is TLS required for endpoint |
| backgroundController.serviceMonitor.tlsConfig | object | `{}` | TLS Configuration for endpoint |
| backgroundController.serviceMonitor.relabelings | list | `[]` | RelabelConfigs to apply to samples before scraping |
| backgroundController.serviceMonitor.metricRelabelings | list | `[]` | MetricRelabelConfigs to apply to samples before ingestion. |
| backgroundController.tracing.enabled | bool | `false` | Enable tracing |
| backgroundController.tracing.address | string | `nil` | Traces receiver address |
| backgroundController.tracing.port | string | `nil` | Traces receiver port |
| backgroundController.tracing.creds | string | `""` | Traces receiver credentials |
| backgroundController.metering.disabled | bool | `false` | Disable metrics export |
| backgroundController.metering.config | string | `"prometheus"` | Otel configuration, can be `prometheus` or `grpc` |
| backgroundController.metering.port | int | `8000` | Prometheus endpoint port |
| backgroundController.metering.collector | string | `""` | Otel collector endpoint |
| backgroundController.metering.creds | string | `""` | Otel collector credentials |
| backgroundController.server | object | `{"port":9443}` | backgroundController server port in case you are using hostNetwork: true, you might want to change the port the backgroundController is listening to |
| backgroundController.profiling.enabled | bool | `false` | Enable profiling |
| backgroundController.profiling.port | int | `6060` | Profiling endpoint port |
| backgroundController.profiling.serviceType | string | `"ClusterIP"` | Service type. |
| backgroundController.profiling.nodePort | string | `nil` | Service node port. Only used if `type` is `NodePort`. |

### Cleanup controller

| Key | Type | Default | Description |
|-----|------|---------|-------------|
| cleanupController.featuresOverride | object | `{}` | Overrides features defined at the root level |
| cleanupController.enabled | bool | `true` | Enable cleanup controller. |
| cleanupController.rbac.create | bool | `true` | Create RBAC resources |
| cleanupController.rbac.serviceAccount.name | string | `nil` | Service account name |
| cleanupController.rbac.serviceAccount.annotations | object | `{}` | Annotations for the ServiceAccount |
| cleanupController.rbac.clusterRole.extraResources | list | `[]` | Extra resource permissions to add in the cluster role |
| cleanupController.createSelfSignedCert | bool | `false` | Create self-signed certificates at deployment time. The certificates won't be automatically renewed if this is set to `true`. |
| cleanupController.image.registry | string | `"ghcr.io"` | Image registry |
| cleanupController.image.repository | string | `"kyverno/cleanup-controller"` | Image repository |
| cleanupController.image.tag | string | `nil` | Image tag Defaults to appVersion in Chart.yaml if omitted |
| cleanupController.image.pullPolicy | string | `"IfNotPresent"` | Image pull policy |
| cleanupController.imagePullSecrets | list | `[]` | Image pull secrets |
| cleanupController.replicas | int | `nil` | Desired number of pods |
| cleanupController.revisionHistoryLimit | int | `10` | The number of revisions to keep |
| cleanupController.podLabels | object | `{}` | Additional labels to add to each pod |
| cleanupController.podAnnotations | object | `{}` | Additional annotations to add to each pod |
| cleanupController.updateStrategy | object | See [values.yaml](values.yaml) | Deployment update strategy. Ref: https://kubernetes.io/docs/concepts/workloads/controllers/deployment/#strategy |
| cleanupController.priorityClassName | string | `""` | Optional priority class |
| cleanupController.hostNetwork | bool | `false` | Change `hostNetwork` to `true` when you want the pod to share its host's network namespace. Useful for situations like when you end up dealing with a custom CNI over Amazon EKS. Update the `dnsPolicy` accordingly as well to suit the host network mode. |
| cleanupController.server | object | `{"port":9443}` | cleanupController server port in case you are using hostNetwork: true, you might want to change the port the cleanupController is listening to |
| cleanupController.webhookServer | object | `{"port":9443}` | cleanupController webhook server port in case you are using hostNetwork: true, you might want to change the port the webhookServer is listening to |
| cleanupController.dnsPolicy | string | `"ClusterFirst"` | `dnsPolicy` determines the manner in which DNS resolution happens in the cluster. In case of `hostNetwork: true`, usually, the `dnsPolicy` is suitable to be `ClusterFirstWithHostNet`. For further reference: https://kubernetes.io/docs/concepts/services-networking/dns-pod-service/#pod-s-dns-policy. |
| cleanupController.extraArgs | object | `{}` | Extra arguments passed to the container on the command line |
| cleanupController.extraEnvVars | list | `[]` | Additional container environment variables. |
| cleanupController.resources.limits | object | `{"memory":"128Mi"}` | Pod resource limits |
| cleanupController.resources.requests | object | `{"cpu":"100m","memory":"64Mi"}` | Pod resource requests |
| cleanupController.startupProbe | object | See [values.yaml](values.yaml) | Startup probe. The block is directly forwarded into the deployment, so you can use whatever startupProbes configuration you want. ref: https://kubernetes.io/docs/tasks/configure-pod-container/configure-liveness-readiness-probes/ |
| cleanupController.livenessProbe | object | See [values.yaml](values.yaml) | Liveness probe. The block is directly forwarded into the deployment, so you can use whatever livenessProbe configuration you want. ref: https://kubernetes.io/docs/tasks/configure-pod-container/configure-liveness-readiness-probes/ |
| cleanupController.readinessProbe | object | See [values.yaml](values.yaml) | Readiness Probe. The block is directly forwarded into the deployment, so you can use whatever readinessProbe configuration you want. ref: https://kubernetes.io/docs/tasks/configure-pod-container/configure-liveness-readiness-probes/ |
| cleanupController.nodeSelector | object | `{}` | Node labels for pod assignment |
| cleanupController.tolerations | list | `[]` | List of node taints to tolerate |
| cleanupController.antiAffinity.enabled | bool | `true` | Pod antiAffinities toggle. Enabled by default but can be disabled if you want to schedule pods to the same node. |
| cleanupController.podAntiAffinity | object | See [values.yaml](values.yaml) | Pod anti affinity constraints. |
| cleanupController.podAffinity | object | `{}` | Pod affinity constraints. |
| cleanupController.nodeAffinity | object | `{}` | Node affinity constraints. |
| cleanupController.topologySpreadConstraints | list | `[]` | Topology spread constraints. |
| cleanupController.podSecurityContext | object | `{}` | Security context for the pod |
| cleanupController.securityContext | object | `{"allowPrivilegeEscalation":false,"capabilities":{"drop":["ALL"]},"privileged":false,"readOnlyRootFilesystem":true,"runAsNonRoot":true,"seccompProfile":{"type":"RuntimeDefault"}}` | Security context for the containers |
| cleanupController.podDisruptionBudget.enabled | bool | `false` | Enable PodDisruptionBudget. Will always be enabled if replicas > 1. This non-declarative behavior should ideally be avoided, but changing it now would be breaking. |
| cleanupController.podDisruptionBudget.minAvailable | int | `1` | Configures the minimum available pods for disruptions. Cannot be used if `maxUnavailable` is set. |
| cleanupController.podDisruptionBudget.maxUnavailable | string | `nil` | Configures the maximum unavailable pods for disruptions. Cannot be used if `minAvailable` is set. |
| cleanupController.service.port | int | `443` | Service port. |
| cleanupController.service.type | string | `"ClusterIP"` | Service type. |
| cleanupController.service.nodePort | string | `nil` | Service node port. Only used if `service.type` is `NodePort`. |
| cleanupController.service.annotations | object | `{}` | Service annotations. |
| cleanupController.metricsService.create | bool | `true` | Create service. |
| cleanupController.metricsService.port | int | `8000` | Service port. Metrics server will be exposed at this port. |
| cleanupController.metricsService.type | string | `"ClusterIP"` | Service type. |
| cleanupController.metricsService.nodePort | string | `nil` | Service node port. Only used if `metricsService.type` is `NodePort`. |
| cleanupController.metricsService.annotations | object | `{}` | Service annotations. |
| cleanupController.networkPolicy.enabled | bool | `false` | When true, use a NetworkPolicy to allow ingress to the webhook This is useful on clusters using Calico and/or native k8s network policies in a default-deny setup. |
| cleanupController.networkPolicy.ingressFrom | list | `[]` | A list of valid from selectors according to https://kubernetes.io/docs/concepts/services-networking/network-policies. |
| cleanupController.serviceMonitor.enabled | bool | `false` | Create a `ServiceMonitor` to collect Prometheus metrics. |
| cleanupController.serviceMonitor.additionalLabels | object | `{}` | Additional labels |
| cleanupController.serviceMonitor.namespace | string | `nil` | Override namespace |
| cleanupController.serviceMonitor.interval | string | `"30s"` | Interval to scrape metrics |
| cleanupController.serviceMonitor.scrapeTimeout | string | `"25s"` | Timeout if metrics can't be retrieved in given time interval |
| cleanupController.serviceMonitor.secure | bool | `false` | Is TLS required for endpoint |
| cleanupController.serviceMonitor.tlsConfig | object | `{}` | TLS Configuration for endpoint |
| cleanupController.serviceMonitor.relabelings | list | `[]` | RelabelConfigs to apply to samples before scraping |
| cleanupController.serviceMonitor.metricRelabelings | list | `[]` | MetricRelabelConfigs to apply to samples before ingestion. |
| cleanupController.tracing.enabled | bool | `false` | Enable tracing |
| cleanupController.tracing.address | string | `nil` | Traces receiver address |
| cleanupController.tracing.port | string | `nil` | Traces receiver port |
| cleanupController.tracing.creds | string | `""` | Traces receiver credentials |
| cleanupController.metering.disabled | bool | `false` | Disable metrics export |
| cleanupController.metering.config | string | `"prometheus"` | Otel configuration, can be `prometheus` or `grpc` |
| cleanupController.metering.port | int | `8000` | Prometheus endpoint port |
| cleanupController.metering.collector | string | `""` | Otel collector endpoint |
| cleanupController.metering.creds | string | `""` | Otel collector credentials |
| cleanupController.profiling.enabled | bool | `false` | Enable profiling |
| cleanupController.profiling.port | int | `6060` | Profiling endpoint port |
| cleanupController.profiling.serviceType | string | `"ClusterIP"` | Service type. |
| cleanupController.profiling.nodePort | string | `nil` | Service node port. Only used if `type` is `NodePort`. |

### Reports controller

| Key | Type | Default | Description |
|-----|------|---------|-------------|
| reportsController.featuresOverride | object | `{}` | Overrides features defined at the root level |
| reportsController.enabled | bool | `true` | Enable reports controller. |
| reportsController.rbac.create | bool | `true` | Create RBAC resources |
| reportsController.rbac.serviceAccount.name | string | `nil` | Service account name |
| reportsController.rbac.serviceAccount.annotations | object | `{}` | Annotations for the ServiceAccount |
| reportsController.rbac.coreClusterRole.extraResources | list | See [values.yaml](values.yaml) | Extra resource permissions to add in the core cluster role. This was introduced to avoid breaking change in the chart but should ideally be moved in `clusterRole.extraResources`. |
| reportsController.rbac.clusterRole.extraResources | list | `[]` | Extra resource permissions to add in the cluster role |
| reportsController.image.registry | string | `"ghcr.io"` | Image registry |
| reportsController.image.repository | string | `"kyverno/reports-controller"` | Image repository |
| reportsController.image.tag | string | `nil` | Image tag Defaults to appVersion in Chart.yaml if omitted |
| reportsController.image.pullPolicy | string | `"IfNotPresent"` | Image pull policy |
| reportsController.imagePullSecrets | list | `[]` | Image pull secrets |
| reportsController.replicas | int | `nil` | Desired number of pods |
| reportsController.revisionHistoryLimit | int | `10` | The number of revisions to keep |
| reportsController.podLabels | object | `{}` | Additional labels to add to each pod |
| reportsController.podAnnotations | object | `{}` | Additional annotations to add to each pod |
| reportsController.updateStrategy | object | See [values.yaml](values.yaml) | Deployment update strategy. Ref: https://kubernetes.io/docs/concepts/workloads/controllers/deployment/#strategy |
| reportsController.priorityClassName | string | `""` | Optional priority class |
| reportsController.apiPriorityAndFairness | bool | `false` | Change `apiPriorityAndFairness` to `true` if you want to insulate the API calls made by Kyverno reports controller activities. This will help ensure Kyverno reports stability in busy clusters. Ref: https://kubernetes.io/docs/concepts/cluster-administration/flow-control/ |
| reportsController.priorityLevelConfigurationSpec | object | See [values.yaml](values.yaml) | Priority level configuration. The block is directly forwarded into the priorityLevelConfiguration, so you can use whatever specification you want. ref: https://kubernetes.io/docs/concepts/cluster-administration/flow-control/#prioritylevelconfiguration |
| reportsController.hostNetwork | bool | `false` | Change `hostNetwork` to `true` when you want the pod to share its host's network namespace. Useful for situations like when you end up dealing with a custom CNI over Amazon EKS. Update the `dnsPolicy` accordingly as well to suit the host network mode. |
| reportsController.dnsPolicy | string | `"ClusterFirst"` | `dnsPolicy` determines the manner in which DNS resolution happens in the cluster. In case of `hostNetwork: true`, usually, the `dnsPolicy` is suitable to be `ClusterFirstWithHostNet`. For further reference: https://kubernetes.io/docs/concepts/services-networking/dns-pod-service/#pod-s-dns-policy. |
| reportsController.extraArgs | object | `{}` | Extra arguments passed to the container on the command line |
| reportsController.extraEnvVars | list | `[]` | Additional container environment variables. |
| reportsController.resources.limits | object | `{"memory":"128Mi"}` | Pod resource limits |
| reportsController.resources.requests | object | `{"cpu":"100m","memory":"64Mi"}` | Pod resource requests |
| reportsController.nodeSelector | object | `{}` | Node labels for pod assignment |
| reportsController.tolerations | list | `[]` | List of node taints to tolerate |
| reportsController.antiAffinity.enabled | bool | `true` | Pod antiAffinities toggle. Enabled by default but can be disabled if you want to schedule pods to the same node. |
| reportsController.podAntiAffinity | object | See [values.yaml](values.yaml) | Pod anti affinity constraints. |
| reportsController.podAffinity | object | `{}` | Pod affinity constraints. |
| reportsController.nodeAffinity | object | `{}` | Node affinity constraints. |
| reportsController.topologySpreadConstraints | list | `[]` | Topology spread constraints. |
| reportsController.podSecurityContext | object | `{}` | Security context for the pod |
| reportsController.securityContext | object | `{"allowPrivilegeEscalation":false,"capabilities":{"drop":["ALL"]},"privileged":false,"readOnlyRootFilesystem":true,"runAsNonRoot":true,"seccompProfile":{"type":"RuntimeDefault"}}` | Security context for the containers |
| reportsController.podDisruptionBudget.enabled | bool | `false` | Enable PodDisruptionBudget. Will always be enabled if replicas > 1. This non-declarative behavior should ideally be avoided, but changing it now would be breaking. |
| reportsController.podDisruptionBudget.minAvailable | int | `1` | Configures the minimum available pods for disruptions. Cannot be used if `maxUnavailable` is set. |
| reportsController.podDisruptionBudget.maxUnavailable | string | `nil` | Configures the maximum unavailable pods for disruptions. Cannot be used if `minAvailable` is set. |
| reportsController.tufRootMountPath | string | `"/.sigstore"` | A writable volume to use for the TUF root initialization. |
| reportsController.sigstoreVolume | object | `{"emptyDir":{}}` | Volume to be mounted in pods for TUF/cosign work. |
| reportsController.caCertificates.data | string | `nil` | CA certificates to use with Kyverno deployments This value is expected to be one large string of CA certificates |
| reportsController.caCertificates.volume | object | `{}` | Volume to be mounted for CA certificates Not used when `.Values.reportsController.caCertificates.data` is defined |
| reportsController.metricsService.create | bool | `true` | Create service. |
| reportsController.metricsService.port | int | `8000` | Service port. Metrics server will be exposed at this port. |
| reportsController.metricsService.type | string | `"ClusterIP"` | Service type. |
| reportsController.metricsService.nodePort | string | `nil` | Service node port. Only used if `type` is `NodePort`. |
| reportsController.metricsService.annotations | object | `{}` | Service annotations. |
| reportsController.networkPolicy.enabled | bool | `false` | When true, use a NetworkPolicy to allow ingress to the webhook This is useful on clusters using Calico and/or native k8s network policies in a default-deny setup. |
| reportsController.networkPolicy.ingressFrom | list | `[]` | A list of valid from selectors according to https://kubernetes.io/docs/concepts/services-networking/network-policies. |
| reportsController.serviceMonitor.enabled | bool | `false` | Create a `ServiceMonitor` to collect Prometheus metrics. |
| reportsController.serviceMonitor.additionalLabels | object | `{}` | Additional labels |
| reportsController.serviceMonitor.namespace | string | `nil` | Override namespace |
| reportsController.serviceMonitor.interval | string | `"30s"` | Interval to scrape metrics |
| reportsController.serviceMonitor.scrapeTimeout | string | `"25s"` | Timeout if metrics can't be retrieved in given time interval |
| reportsController.serviceMonitor.secure | bool | `false` | Is TLS required for endpoint |
| reportsController.serviceMonitor.tlsConfig | object | `{}` | TLS Configuration for endpoint |
| reportsController.serviceMonitor.relabelings | list | `[]` | RelabelConfigs to apply to samples before scraping |
| reportsController.serviceMonitor.metricRelabelings | list | `[]` | MetricRelabelConfigs to apply to samples before ingestion. |
| reportsController.tracing.enabled | bool | `false` | Enable tracing |
| reportsController.tracing.address | string | `nil` | Traces receiver address |
| reportsController.tracing.port | string | `nil` | Traces receiver port |
| reportsController.tracing.creds | string | `nil` | Traces receiver credentials |
| reportsController.metering.disabled | bool | `false` | Disable metrics export |
| reportsController.metering.config | string | `"prometheus"` | Otel configuration, can be `prometheus` or `grpc` |
| reportsController.metering.port | int | `8000` | Prometheus endpoint port |
| reportsController.metering.collector | string | `nil` | Otel collector endpoint |
| reportsController.metering.creds | string | `nil` | Otel collector credentials |
| reportsController.server | object | `{"port":9443}` | reportsController server port in case you are using hostNetwork: true, you might want to change the port the reportsController is listening to |
| reportsController.profiling.enabled | bool | `false` | Enable profiling |
| reportsController.profiling.port | int | `6060` | Profiling endpoint port |
| reportsController.profiling.serviceType | string | `"ClusterIP"` | Service type. |
| reportsController.profiling.nodePort | string | `nil` | Service node port. Only used if `type` is `NodePort`. |

### Grafana

| Key | Type | Default | Description |
|-----|------|---------|-------------|
| grafana.enabled | bool | `false` | Enable grafana dashboard creation. |
| grafana.configMapName | string | `"{{ include \"kyverno.fullname\" . }}-grafana"` | Configmap name template. |
| grafana.namespace | string | `nil` | Namespace to create the grafana dashboard configmap. If not set, it will be created in the same namespace where the chart is deployed. |
| grafana.annotations | object | `{}` | Grafana dashboard configmap annotations. |
| grafana.labels | object | `{"grafana_dashboard":"1"}` | Grafana dashboard configmap labels |
| grafana.grafanaDashboard | object | `{"allowCrossNamespaceImport":true,"create":false,"folder":"kyverno","matchLabels":{"dashboards":"grafana"}}` | create GrafanaDashboard custom resource referencing to the configMap. according to https://grafana-operator.github.io/grafana-operator/docs/examples/dashboard_from_configmap/readme/ |

### Webhooks cleanup

| Key | Type | Default | Description |
|-----|------|---------|-------------|
| webhooksCleanup.enabled | bool | `true` | Create a helm pre-delete hook to cleanup webhooks. |
| webhooksCleanup.image.registry | string | `nil` | Image registry |
| webhooksCleanup.image.repository | string | `"bitnami/kubectl"` | Image repository |
| webhooksCleanup.image.tag | string | `"1.28.5"` | Image tag Defaults to `latest` if omitted |
| webhooksCleanup.image.pullPolicy | string | `nil` | Image pull policy Defaults to image.pullPolicy if omitted |
| webhooksCleanup.imagePullSecrets | list | `[]` | Image pull secrets |
| webhooksCleanup.podSecurityContext | object | `{}` | Security context for the pod |
| webhooksCleanup.nodeSelector | object | `{}` | Node labels for pod assignment |
| webhooksCleanup.tolerations | list | `[]` | List of node taints to tolerate |
| webhooksCleanup.podAntiAffinity | object | `{}` | Pod anti affinity constraints. |
| webhooksCleanup.podAffinity | object | `{}` | Pod affinity constraints. |
| webhooksCleanup.podLabels | object | `{}` | Pod labels. |
| webhooksCleanup.podAnnotations | object | `{}` | Pod annotations. |
| webhooksCleanup.nodeAffinity | object | `{}` | Node affinity constraints. |
| webhooksCleanup.securityContext | object | `{"allowPrivilegeEscalation":false,"capabilities":{"drop":["ALL"]},"privileged":false,"readOnlyRootFilesystem":true,"runAsGroup":65534,"runAsNonRoot":true,"runAsUser":65534,"seccompProfile":{"type":"RuntimeDefault"}}` | Security context for the hook containers |

### Test

| Key | Type | Default | Description |
|-----|------|---------|-------------|
| test.image.registry | string | `nil` | Image registry |
| test.image.repository | string | `"busybox"` | Image repository |
| test.image.tag | string | `"1.35"` | Image tag Defaults to `latest` if omitted |
| test.image.pullPolicy | string | `nil` | Image pull policy Defaults to image.pullPolicy if omitted |
| test.resources.limits | object | `{"cpu":"100m","memory":"256Mi"}` | Pod resource limits |
| test.resources.requests | object | `{"cpu":"10m","memory":"64Mi"}` | Pod resource requests |
| test.securityContext | object | `{"allowPrivilegeEscalation":false,"capabilities":{"drop":["ALL"]},"privileged":false,"readOnlyRootFilesystem":true,"runAsGroup":65534,"runAsNonRoot":true,"runAsUser":65534,"seccompProfile":{"type":"RuntimeDefault"}}` | Security context for the test containers |

### Api version override

| Key | Type | Default | Description |
|-----|------|---------|-------------|
| apiVersionOverride.podDisruptionBudget | string | `nil` | Override api version used to create `PodDisruptionBudget`` resources. When not specified the chart will check if `policy/v1/PodDisruptionBudget` is available to determine the api version automatically. |

### Cleanup jobs

| Key | Type | Default | Description |
|-----|------|---------|-------------|
| cleanupJobs.admissionReports.enabled | bool | `true` | Enable cleanup cronjob |
| cleanupJobs.admissionReports.backoffLimit | int | `3` | Maximum number of retries before considering a Job as failed. Defaults to 3. |
| cleanupJobs.admissionReports.ttlSecondsAfterFinished | string | `""` | Time until the pod from the cronjob is deleted |
| cleanupJobs.admissionReports.image.registry | string | `nil` | Image registry |
| cleanupJobs.admissionReports.image.repository | string | `"bitnami/kubectl"` | Image repository |
| cleanupJobs.admissionReports.image.tag | string | `"1.28.5"` | Image tag Defaults to `latest` if omitted |
| cleanupJobs.admissionReports.image.pullPolicy | string | `nil` | Image pull policy Defaults to image.pullPolicy if omitted |
| cleanupJobs.admissionReports.imagePullSecrets | list | `[]` | Image pull secrets |
| cleanupJobs.admissionReports.schedule | string | `"*/10 * * * *"` | Cronjob schedule |
| cleanupJobs.admissionReports.threshold | int | `10000` | Reports threshold, if number of reports are above this value the cronjob will start deleting them |
| cleanupJobs.admissionReports.history | object | `{"failure":1,"success":1}` | Cronjob history |
| cleanupJobs.admissionReports.podSecurityContext | object | `{}` | Security context for the pod |
| cleanupJobs.admissionReports.securityContext | object | `{"allowPrivilegeEscalation":false,"capabilities":{"drop":["ALL"]},"privileged":false,"readOnlyRootFilesystem":true,"runAsNonRoot":true,"seccompProfile":{"type":"RuntimeDefault"}}` | Security context for the containers |
| cleanupJobs.admissionReports.priorityClassName | string | `""` | Pod PriorityClassName |
| cleanupJobs.admissionReports.resources | object | `{}` | Job resources |
| cleanupJobs.admissionReports.tolerations | list | `[]` | List of node taints to tolerate |
| cleanupJobs.admissionReports.nodeSelector | object | `{}` | Node labels for pod assignment |
| cleanupJobs.admissionReports.podAnnotations | object | `{}` | Pod Annotations |
| cleanupJobs.admissionReports.podLabels | object | `{}` | Pod labels |
| cleanupJobs.admissionReports.podAntiAffinity | object | `{}` | Pod anti affinity constraints. |
| cleanupJobs.admissionReports.podAffinity | object | `{}` | Pod affinity constraints. |
| cleanupJobs.admissionReports.nodeAffinity | object | `{}` | Node affinity constraints. |
| cleanupJobs.clusterAdmissionReports.enabled | bool | `true` | Enable cleanup cronjob |
| cleanupJobs.clusterAdmissionReports.backoffLimit | int | `3` | Maximum number of retries before considering a Job as failed. Defaults to 3. |
| cleanupJobs.clusterAdmissionReports.ttlSecondsAfterFinished | string | `""` | Time until the pod from the cronjob is deleted |
| cleanupJobs.clusterAdmissionReports.image.registry | string | `nil` | Image registry |
| cleanupJobs.clusterAdmissionReports.image.repository | string | `"bitnami/kubectl"` | Image repository |
| cleanupJobs.clusterAdmissionReports.image.tag | string | `"1.28.5"` | Image tag Defaults to `latest` if omitted |
| cleanupJobs.clusterAdmissionReports.image.pullPolicy | string | `nil` | Image pull policy Defaults to image.pullPolicy if omitted |
| cleanupJobs.clusterAdmissionReports.imagePullSecrets | list | `[]` | Image pull secrets |
| cleanupJobs.clusterAdmissionReports.schedule | string | `"*/10 * * * *"` | Cronjob schedule |
| cleanupJobs.clusterAdmissionReports.threshold | int | `10000` | Reports threshold, if number of reports are above this value the cronjob will start deleting them |
| cleanupJobs.clusterAdmissionReports.history | object | `{"failure":1,"success":1}` | Cronjob history |
| cleanupJobs.clusterAdmissionReports.podSecurityContext | object | `{}` | Security context for the pod |
| cleanupJobs.clusterAdmissionReports.securityContext | object | `{"allowPrivilegeEscalation":false,"capabilities":{"drop":["ALL"]},"privileged":false,"readOnlyRootFilesystem":true,"runAsNonRoot":true,"seccompProfile":{"type":"RuntimeDefault"}}` | Security context for the containers |
| cleanupJobs.clusterAdmissionReports.priorityClassName | string | `""` | Pod PriorityClassName |
| cleanupJobs.clusterAdmissionReports.resources | object | `{}` | Job resources |
| cleanupJobs.clusterAdmissionReports.tolerations | list | `[]` | List of node taints to tolerate |
| cleanupJobs.clusterAdmissionReports.nodeSelector | object | `{}` | Node labels for pod assignment |
| cleanupJobs.clusterAdmissionReports.podAnnotations | object | `{}` | Pod Annotations |
| cleanupJobs.clusterAdmissionReports.podLabels | object | `{}` | Pod Labels |
| cleanupJobs.clusterAdmissionReports.podAntiAffinity | object | `{}` | Pod anti affinity constraints. |
| cleanupJobs.clusterAdmissionReports.podAffinity | object | `{}` | Pod affinity constraints. |
| cleanupJobs.clusterAdmissionReports.nodeAffinity | object | `{}` | Node affinity constraints. |
<<<<<<< HEAD
| cleanupJobs.ephemeralReports.enabled | bool | `true` | Enable cleanup cronjob |
| cleanupJobs.ephemeralReports.backoffLimit | int | `3` | Maximum number of retries before considering a Job as failed. Defaults to 3. |
| cleanupJobs.ephemeralReports.ttlSecondsAfterFinished | string | `""` | Time until the pod from the cronjob is deleted |
| cleanupJobs.ephemeralReports.image.registry | string | `nil` | Image registry |
| cleanupJobs.ephemeralReports.image.repository | string | `"bitnami/kubectl"` | Image repository |
| cleanupJobs.ephemeralReports.image.tag | string | `"1.28.5"` | Image tag Defaults to `latest` if omitted |
| cleanupJobs.ephemeralReports.image.pullPolicy | string | `nil` | Image pull policy Defaults to image.pullPolicy if omitted |
| cleanupJobs.ephemeralReports.imagePullSecrets | list | `[]` | Image pull secrets |
| cleanupJobs.ephemeralReports.schedule | string | `"*/10 * * * *"` | Cronjob schedule |
| cleanupJobs.ephemeralReports.threshold | int | `10000` | Reports threshold, if number of updateRequests are above this value the cronjob will start deleting them |
| cleanupJobs.ephemeralReports.history | object | `{"failure":1,"success":1}` | Cronjob history |
| cleanupJobs.ephemeralReports.podSecurityContext | object | `{}` | Security context for the pod |
| cleanupJobs.ephemeralReports.securityContext | object | `{"allowPrivilegeEscalation":false,"capabilities":{"drop":["ALL"]},"privileged":false,"readOnlyRootFilesystem":true,"runAsNonRoot":true,"seccompProfile":{"type":"RuntimeDefault"}}` | Security context for the containers |
| cleanupJobs.ephemeralReports.priorityClassName | string | `""` | Pod PriorityClassName |
| cleanupJobs.ephemeralReports.resources | object | `{}` | Job resources |
| cleanupJobs.ephemeralReports.tolerations | list | `[]` | List of node taints to tolerate |
| cleanupJobs.ephemeralReports.nodeSelector | object | `{}` | Node labels for pod assignment |
| cleanupJobs.ephemeralReports.podAnnotations | object | `{}` | Pod Annotations |
| cleanupJobs.ephemeralReports.podLabels | object | `{}` | Pod labels |
| cleanupJobs.ephemeralReports.podAntiAffinity | object | `{}` | Pod anti affinity constraints. |
| cleanupJobs.ephemeralReports.podAffinity | object | `{}` | Pod affinity constraints. |
| cleanupJobs.ephemeralReports.nodeAffinity | object | `{}` | Node affinity constraints. |
| cleanupJobs.clusterEphemeralReports.enabled | bool | `true` | Enable cleanup cronjob |
| cleanupJobs.clusterEphemeralReports.backoffLimit | int | `3` | Maximum number of retries before considering a Job as failed. Defaults to 3. |
| cleanupJobs.clusterEphemeralReports.ttlSecondsAfterFinished | string | `""` | Time until the pod from the cronjob is deleted |
| cleanupJobs.clusterEphemeralReports.image.registry | string | `nil` | Image registry |
| cleanupJobs.clusterEphemeralReports.image.repository | string | `"bitnami/kubectl"` | Image repository |
| cleanupJobs.clusterEphemeralReports.image.tag | string | `"1.28.5"` | Image tag Defaults to `latest` if omitted |
| cleanupJobs.clusterEphemeralReports.image.pullPolicy | string | `nil` | Image pull policy Defaults to image.pullPolicy if omitted |
| cleanupJobs.clusterEphemeralReports.imagePullSecrets | list | `[]` | Image pull secrets |
| cleanupJobs.clusterEphemeralReports.schedule | string | `"*/10 * * * *"` | Cronjob schedule |
| cleanupJobs.clusterEphemeralReports.threshold | int | `10000` | Reports threshold, if number of reports are above this value the cronjob will start deleting them |
| cleanupJobs.clusterEphemeralReports.history | object | `{"failure":1,"success":1}` | Cronjob history |
| cleanupJobs.clusterEphemeralReports.podSecurityContext | object | `{}` | Security context for the pod |
| cleanupJobs.clusterEphemeralReports.securityContext | object | `{"allowPrivilegeEscalation":false,"capabilities":{"drop":["ALL"]},"privileged":false,"readOnlyRootFilesystem":true,"runAsNonRoot":true,"seccompProfile":{"type":"RuntimeDefault"}}` | Security context for the containers |
| cleanupJobs.clusterEphemeralReports.priorityClassName | string | `""` | Pod PriorityClassName |
| cleanupJobs.clusterEphemeralReports.resources | object | `{}` | Job resources |
| cleanupJobs.clusterEphemeralReports.tolerations | list | `[]` | List of node taints to tolerate |
| cleanupJobs.clusterEphemeralReports.nodeSelector | object | `{}` | Node labels for pod assignment |
| cleanupJobs.clusterEphemeralReports.podAnnotations | object | `{}` | Pod Annotations |
| cleanupJobs.clusterEphemeralReports.podLabels | object | `{}` | Pod Labels |
| cleanupJobs.clusterEphemeralReports.podAntiAffinity | object | `{}` | Pod anti affinity constraints. |
| cleanupJobs.clusterEphemeralReports.podAffinity | object | `{}` | Pod affinity constraints. |
| cleanupJobs.clusterEphemeralReports.nodeAffinity | object | `{}` | Node affinity constraints. |
=======
| cleanupJobs.updateRequests.enabled | bool | `true` | Enable cleanup cronjob |
| cleanupJobs.updateRequests.backoffLimit | int | `3` | Maximum number of retries before considering a Job as failed. Defaults to 3. |
| cleanupJobs.updateRequests.ttlSecondsAfterFinished | string | `""` | Time until the pod from the cronjob is deleted |
| cleanupJobs.updateRequests.image.registry | string | `nil` | Image registry |
| cleanupJobs.updateRequests.image.repository | string | `"bitnami/kubectl"` | Image repository |
| cleanupJobs.updateRequests.image.tag | string | `"1.28.5"` | Image tag Defaults to `latest` if omitted |
| cleanupJobs.updateRequests.image.pullPolicy | string | `nil` | Image pull policy Defaults to image.pullPolicy if omitted |
| cleanupJobs.updateRequests.imagePullSecrets | list | `[]` | Image pull secrets |
| cleanupJobs.updateRequests.schedule | string | `"*/10 * * * *"` | Cronjob schedule |
| cleanupJobs.updateRequests.threshold | int | `10000` | Reports threshold, if number of updateRequests are above this value the cronjob will start deleting them |
| cleanupJobs.updateRequests.history | object | `{"failure":1,"success":1}` | Cronjob history |
| cleanupJobs.updateRequests.podSecurityContext | object | `{}` | Security context for the pod |
| cleanupJobs.updateRequests.securityContext | object | `{"allowPrivilegeEscalation":false,"capabilities":{"drop":["ALL"]},"privileged":false,"readOnlyRootFilesystem":true,"runAsNonRoot":true,"seccompProfile":{"type":"RuntimeDefault"}}` | Security context for the containers |
| cleanupJobs.updateRequests.priorityClassName | string | `""` | Pod PriorityClassName |
| cleanupJobs.updateRequests.resources | object | `{}` | Job resources |
| cleanupJobs.updateRequests.tolerations | list | `[]` | List of node taints to tolerate |
| cleanupJobs.updateRequests.nodeSelector | object | `{}` | Node labels for pod assignment |
| cleanupJobs.updateRequests.podAnnotations | object | `{}` | Pod Annotations |
| cleanupJobs.updateRequests.podLabels | object | `{}` | Pod labels |
| cleanupJobs.updateRequests.podAntiAffinity | object | `{}` | Pod anti affinity constraints. |
| cleanupJobs.updateRequests.podAffinity | object | `{}` | Pod affinity constraints. |
| cleanupJobs.updateRequests.nodeAffinity | object | `{}` | Node affinity constraints. |
>>>>>>> 084336c5

### Other

| Key | Type | Default | Description |
|-----|------|---------|-------------|
| global.image.registry | string | `nil` | Global value that allows to set a single image registry across all deployments. When set, it will override any values set under `.image.registry` across the chart. |
| global.caCertificates.data | string | `nil` | Global CA certificates to use with Kyverno deployments This value is expected to be one large string of CA certificates Individual controller values will override this global value |
| global.caCertificates.volume | object | `{}` | Global value to set single volume to be mounted for CA certificates for all deployments. Not used when `.Values.global.caCertificates.data` is defined Individual  controller values will override this global value |
| global.extraEnvVars | list | `[]` | Additional container environment variables to apply to all containers and init containers |
| global.nodeSelector | object | `{}` | Global node labels for pod assignment. Non-global values will override the global value. |
| nameOverride | string | `nil` | Override the name of the chart |
| fullnameOverride | string | `nil` | Override the expanded name of the chart |
| namespaceOverride | string | `nil` | Override the namespace the chart deploys to |
| upgrade.fromV2 | bool | `false` | Upgrading from v2 to v3 is not allowed by default, set this to true once changes have been reviewed. |
| imagePullSecrets | object | `{}` | Image pull secrets for image verification policies, this will define the `--imagePullSecrets` argument |
| existingImagePullSecrets | list | `[]` | Existing Image pull secrets for image verification policies, this will define the `--imagePullSecrets` argument |
| customLabels | object | `{}` | Additional labels |
| policyReportsCleanup.enabled | bool | `true` | Create a helm post-upgrade hook to cleanup the old policy reports. |
| policyReportsCleanup.image.registry | string | `nil` | Image registry |
| policyReportsCleanup.image.repository | string | `"bitnami/kubectl"` | Image repository |
| policyReportsCleanup.image.tag | string | `"1.28.5"` | Image tag Defaults to `latest` if omitted |
| policyReportsCleanup.image.pullPolicy | string | `nil` | Image pull policy Defaults to image.pullPolicy if omitted |
| policyReportsCleanup.imagePullSecrets | list | `[]` | Image pull secrets |
| policyReportsCleanup.podSecurityContext | object | `{}` | Security context for the pod |
| policyReportsCleanup.nodeSelector | object | `{}` | Node labels for pod assignment |
| policyReportsCleanup.tolerations | list | `[]` | List of node taints to tolerate |
| policyReportsCleanup.podAntiAffinity | object | `{}` | Pod anti affinity constraints. |
| policyReportsCleanup.podAffinity | object | `{}` | Pod affinity constraints. |
| policyReportsCleanup.podLabels | object | `{}` | Pod labels. |
| policyReportsCleanup.podAnnotations | object | `{}` | Pod annotations. |
| policyReportsCleanup.nodeAffinity | object | `{}` | Node affinity constraints. |
| policyReportsCleanup.securityContext | object | `{"allowPrivilegeEscalation":false,"capabilities":{"drop":["ALL"]},"privileged":false,"readOnlyRootFilesystem":true,"runAsGroup":65534,"runAsNonRoot":true,"runAsUser":65534,"seccompProfile":{"type":"RuntimeDefault"}}` | Security context for the hook containers |

## TLS Configuration

If `admissionController.createSelfSignedCert` is `true`, Helm will take care of the steps of creating an external self-signed certificate described in option 2 of the [installation documentation](https://kyverno.io/docs/installation/#option-2-use-your-own-ca-signed-certificate)

If `admissionController.createSelfSignedCert` is `false`, Kyverno will generate a self-signed CA and a certificate, or you can provide your own TLS CA and signed-key pair and create the secret yourself as described in the [documentation](https://kyverno.io/docs/installation/#customize-the-installation-of-kyverno).

## Default resource filters

[Kyverno resource filters](https://kyverno.io/docs/installation/#resource-filters) are a used to exclude resources from the Kyverno engine rules processing.

This chart comes with default resource filters that apply exclusions on a couple of namespaces and resource kinds:
- all resources in `kube-system`, `kube-public` and `kube-node-lease` namespaces
- all resources in all namespaces for the following resource kinds:
  - `Event`
  - `Node`
  - `APIService`
  - `TokenReview`
  - `SubjectAccessReview`
  - `SelfSubjectAccessReview`
  - `Binding`
  - `ReplicaSet`
  - `AdmissionReport`
  - `ClusterAdmissionReport`
  - `BackgroundScanReport`
  - `ClusterBackgroundScanReport`
- all resources created by this chart itself

Those default exclusions are there to prevent disruptions as much as possible.
Under the hood, Kyverno installs an admission controller for critical cluster resources.
A cluster can become unresponsive if Kyverno is not up and running, ultimately preventing pods to be scheduled in the cluster.

You can however override the default resource filters by setting the `config.resourceFilters` stanza.
It contains an array of string templates that are passed through the `tpl` Helm function and joined together to produce the final `resourceFilters` written in the Kyverno config map.

Please consult the [values.yaml](./values.yaml) file before overriding `config.resourceFilters` and use the apropriate templates to build your desired exclusions list.

Add entries to `config.resourceFiltersExclude` that you wish to omit from `config.resourceFilters`.

Add entries to `config.resourceFiltersInclude` that you with to add to `config.resourceFilters`.

## High availability

Running a highly-available Kyverno installation is crucial in a production environment.

In order to run Kyverno in high availability mode, you should set `replicas` to `3` or more for desired components.
You should also pay attention to anti affinity rules, spreading pods across nodes and availability zones.

Please see https://kyverno.io/docs/installation/#security-vs-operability for more informations.

## Source Code

* <https://github.com/kyverno/kyverno>

## Requirements

Kubernetes: `>=1.25.0-0`

| Repository | Name | Version |
|------------|------|---------|
|  | crds | v0.0.0 |
|  | grafana | v0.0.0 |

## Maintainers

| Name | Email | Url |
| ---- | ------ | --- |
| Nirmata |  | <https://kyverno.io/> |

----------------------------------------------
Autogenerated from chart metadata using [helm-docs v1.11.0](https://github.com/norwoodj/helm-docs/releases/v1.11.0)<|MERGE_RESOLUTION|>--- conflicted
+++ resolved
@@ -771,7 +771,28 @@
 | cleanupJobs.clusterAdmissionReports.podAntiAffinity | object | `{}` | Pod anti affinity constraints. |
 | cleanupJobs.clusterAdmissionReports.podAffinity | object | `{}` | Pod affinity constraints. |
 | cleanupJobs.clusterAdmissionReports.nodeAffinity | object | `{}` | Node affinity constraints. |
-<<<<<<< HEAD
+| cleanupJobs.updateRequests.enabled | bool | `true` | Enable cleanup cronjob |
+| cleanupJobs.updateRequests.backoffLimit | int | `3` | Maximum number of retries before considering a Job as failed. Defaults to 3. |
+| cleanupJobs.updateRequests.ttlSecondsAfterFinished | string | `""` | Time until the pod from the cronjob is deleted |
+| cleanupJobs.updateRequests.image.registry | string | `nil` | Image registry |
+| cleanupJobs.updateRequests.image.repository | string | `"bitnami/kubectl"` | Image repository |
+| cleanupJobs.updateRequests.image.tag | string | `"1.28.5"` | Image tag Defaults to `latest` if omitted |
+| cleanupJobs.updateRequests.image.pullPolicy | string | `nil` | Image pull policy Defaults to image.pullPolicy if omitted |
+| cleanupJobs.updateRequests.imagePullSecrets | list | `[]` | Image pull secrets |
+| cleanupJobs.updateRequests.schedule | string | `"*/10 * * * *"` | Cronjob schedule |
+| cleanupJobs.updateRequests.threshold | int | `10000` | Reports threshold, if number of updateRequests are above this value the cronjob will start deleting them |
+| cleanupJobs.updateRequests.history | object | `{"failure":1,"success":1}` | Cronjob history |
+| cleanupJobs.updateRequests.podSecurityContext | object | `{}` | Security context for the pod |
+| cleanupJobs.updateRequests.securityContext | object | `{"allowPrivilegeEscalation":false,"capabilities":{"drop":["ALL"]},"privileged":false,"readOnlyRootFilesystem":true,"runAsNonRoot":true,"seccompProfile":{"type":"RuntimeDefault"}}` | Security context for the containers |
+| cleanupJobs.updateRequests.priorityClassName | string | `""` | Pod PriorityClassName |
+| cleanupJobs.updateRequests.resources | object | `{}` | Job resources |
+| cleanupJobs.updateRequests.tolerations | list | `[]` | List of node taints to tolerate |
+| cleanupJobs.updateRequests.nodeSelector | object | `{}` | Node labels for pod assignment |
+| cleanupJobs.updateRequests.podAnnotations | object | `{}` | Pod Annotations |
+| cleanupJobs.updateRequests.podLabels | object | `{}` | Pod labels |
+| cleanupJobs.updateRequests.podAntiAffinity | object | `{}` | Pod anti affinity constraints. |
+| cleanupJobs.updateRequests.podAffinity | object | `{}` | Pod affinity constraints. |
+| cleanupJobs.updateRequests.nodeAffinity | object | `{}` | Node affinity constraints. |
 | cleanupJobs.ephemeralReports.enabled | bool | `true` | Enable cleanup cronjob |
 | cleanupJobs.ephemeralReports.backoffLimit | int | `3` | Maximum number of retries before considering a Job as failed. Defaults to 3. |
 | cleanupJobs.ephemeralReports.ttlSecondsAfterFinished | string | `""` | Time until the pod from the cronjob is deleted |
@@ -816,30 +837,6 @@
 | cleanupJobs.clusterEphemeralReports.podAntiAffinity | object | `{}` | Pod anti affinity constraints. |
 | cleanupJobs.clusterEphemeralReports.podAffinity | object | `{}` | Pod affinity constraints. |
 | cleanupJobs.clusterEphemeralReports.nodeAffinity | object | `{}` | Node affinity constraints. |
-=======
-| cleanupJobs.updateRequests.enabled | bool | `true` | Enable cleanup cronjob |
-| cleanupJobs.updateRequests.backoffLimit | int | `3` | Maximum number of retries before considering a Job as failed. Defaults to 3. |
-| cleanupJobs.updateRequests.ttlSecondsAfterFinished | string | `""` | Time until the pod from the cronjob is deleted |
-| cleanupJobs.updateRequests.image.registry | string | `nil` | Image registry |
-| cleanupJobs.updateRequests.image.repository | string | `"bitnami/kubectl"` | Image repository |
-| cleanupJobs.updateRequests.image.tag | string | `"1.28.5"` | Image tag Defaults to `latest` if omitted |
-| cleanupJobs.updateRequests.image.pullPolicy | string | `nil` | Image pull policy Defaults to image.pullPolicy if omitted |
-| cleanupJobs.updateRequests.imagePullSecrets | list | `[]` | Image pull secrets |
-| cleanupJobs.updateRequests.schedule | string | `"*/10 * * * *"` | Cronjob schedule |
-| cleanupJobs.updateRequests.threshold | int | `10000` | Reports threshold, if number of updateRequests are above this value the cronjob will start deleting them |
-| cleanupJobs.updateRequests.history | object | `{"failure":1,"success":1}` | Cronjob history |
-| cleanupJobs.updateRequests.podSecurityContext | object | `{}` | Security context for the pod |
-| cleanupJobs.updateRequests.securityContext | object | `{"allowPrivilegeEscalation":false,"capabilities":{"drop":["ALL"]},"privileged":false,"readOnlyRootFilesystem":true,"runAsNonRoot":true,"seccompProfile":{"type":"RuntimeDefault"}}` | Security context for the containers |
-| cleanupJobs.updateRequests.priorityClassName | string | `""` | Pod PriorityClassName |
-| cleanupJobs.updateRequests.resources | object | `{}` | Job resources |
-| cleanupJobs.updateRequests.tolerations | list | `[]` | List of node taints to tolerate |
-| cleanupJobs.updateRequests.nodeSelector | object | `{}` | Node labels for pod assignment |
-| cleanupJobs.updateRequests.podAnnotations | object | `{}` | Pod Annotations |
-| cleanupJobs.updateRequests.podLabels | object | `{}` | Pod labels |
-| cleanupJobs.updateRequests.podAntiAffinity | object | `{}` | Pod anti affinity constraints. |
-| cleanupJobs.updateRequests.podAffinity | object | `{}` | Pod affinity constraints. |
-| cleanupJobs.updateRequests.nodeAffinity | object | `{}` | Node affinity constraints. |
->>>>>>> 084336c5
 
 ### Other
 
