--- conflicted
+++ resolved
@@ -220,13 +220,6 @@
 | test.resources.requests | object | `{"cpu":"10m","memory":"64Mi"}` | Pod resource requests |
 | test.securityContext | object | `{"allowPrivilegeEscalation":false,"capabilities":{"drop":["ALL"]},"privileged":false,"readOnlyRootFilesystem":true,"runAsGroup":65534,"runAsNonRoot":true,"runAsUser":65534,"seccompProfile":{"type":"RuntimeDefault"}}` | Security context for the test containers |
 | customLabels | object | `{}` | Additional labels |
-<<<<<<< HEAD
-| networkPolicy.enabled | bool | `false` | When true, use a NetworkPolicy to allow ingress to the webhook This is useful on clusters using Calico and/or native k8s network policies in a default-deny setup. |
-| networkPolicy.ingressFrom | list | `[]` | A list of valid from selectors according to https://kubernetes.io/docs/concepts/services-networking/network-policies. |
-=======
-| excludeKyvernoNamespace | bool | `true` | Exclude Kyverno namespace Determines if default Kyverno namespace exclusion is enabled for webhooks and resourceFilters |
-| resourceFiltersExcludeNamespaces | list | `[]` | resourceFilter namespace exclude Namespaces to exclude from the default resourceFilters |
->>>>>>> 2270da05
 | webhooksCleanup.enabled | bool | `false` | Create a helm pre-delete hook to cleanup webhooks. |
 | webhooksCleanup.image | string | `"bitnami/kubectl:latest"` | `kubectl` image to run commands for deleting webhooks. |
 | grafana.enabled | bool | `false` | Enable grafana dashboard creation. |
