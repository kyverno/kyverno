# kyverno

Kubernetes Native Policy Management

![Version: v3.0.0](https://img.shields.io/badge/Version-v3.0.0-informational?style=flat-square) ![Type: application](https://img.shields.io/badge/Type-application-informational?style=flat-square) ![AppVersion: latest](https://img.shields.io/badge/AppVersion-latest-informational?style=flat-square)

## About

[Kyverno](https://kyverno.io) is a Kubernetes Native Policy Management engine.

It allows you to:
- Manage policies as Kubernetes resources (no new language required.)
- Validate, mutate, and generate resource configurations.
- Select resources based on labels and wildcards.
- View policy enforcement as events.
- Scan existing resources for violations.

This chart bootstraps a Kyverno deployment on a [Kubernetes](http://kubernetes.io) cluster using the [Helm](https://helm.sh) package manager.

Access the complete user documentation and guides at: https://kyverno.io.

## Installing the Chart

**IMPORTANT IMPORTANT IMPORTANT IMPORTANT**

This chart changed significantly between `v2` and `v3`. If you are upgrading from `v2`, please read `Migrating from v2 to v3` section.

**Add the Kyverno Helm repository:**

```console
$ helm repo add kyverno https://kyverno.github.io/kyverno/
```

**Create a namespace:**

You can install Kyverno in any namespace. The examples use `kyverno` as the namespace.

```console
$ kubectl create namespace kyverno
```

**Install the Kyverno chart:**

```console
$ helm install kyverno --namespace kyverno kyverno/kyverno
```

The command deploys Kyverno on the Kubernetes cluster with default configuration. The [installation](https://kyverno.io/docs/installation/) guide lists the parameters that can be configured during installation.

The Kyverno ClusterRole/ClusterRoleBinding that manages webhook configurations must have the suffix `:webhook`. Ex., `*:webhook` or `kyverno:webhook`.
Other ClusterRole/ClusterRoleBinding names are configurable.

**Notes on using ArgoCD:**

When deploying this chart with ArgoCD you will need to enable `Replace` in the `syncOptions`, and you probably want to ignore diff in aggregated cluster roles.

You can do so by following instructions in these pages of ArgoCD documentation:
- [Enable Replace in the syncOptions](https://argo-cd.readthedocs.io/en/stable/user-guide/sync-options/#replace-resource-instead-of-applying-changes)
- [Ignore diff in aggregated cluster roles](https://argo-cd.readthedocs.io/en/stable/user-guide/diffing/#ignoring-rbac-changes-made-by-aggregateroles)

ArgoCD uses helm only for templating but applies the results with `kubectl`.

Unfortunately `kubectl` adds metadata that will cross the limit allowed by Kubernetes. Using `Replace` overcomes this limitation.

Another option is to use server side apply, this will be supported in ArgoCD v2.5.

Finally, we introduced new CRDs in 1.8 to manage resource-level reports. Those reports are associated with parent resources using an `ownerReference` object.

As a consequence, ArgoCD will show those reports in the UI, but as they are managed dynamically by Kyverno it can pollute your dashboard.

You can tell ArgoCD to ignore reports globally by adding them under the `resource.exclusions` stanza in the ArgoCD ConfigMap.

```yaml
    resource.exclusions: |
      - apiGroups:
          - kyverno.io
        kinds:
          - AdmissionReport
          - BackgroundScanReport
          - ClusterAdmissionReport
          - ClusterBackgroundScanReport
        clusters:
          - '*'
```

Below is an example of ArgoCD Application manifest that should work with this chart.

```yaml
apiVersion: argoproj.io/v1alpha1
kind: Application
metadata:
  name: kyverno
  namespace: argocd
spec:
  destination:
    namespace: kyverno
    server: https://kubernetes.default.svc
  project: default
  source:
    chart: kyverno
    repoURL: https://kyverno.github.io/kyverno
    targetRevision: 2.6.0
  syncPolicy:
    automated:
      prune: true
      selfHeal: true
    syncOptions:
      - CreateNamespace=true
      - Replace=true
```

## Migrating from v2 to v3

In `v3` chart values changed significantly, please read the instructions below to migrate your values:

- `config.metricsConfig` is now `metricsConfig`
- `config.existingConfig` has been replaced with `config.create` and `config.name` to __support bring your own config__
- `config.existingMetricsConfig` has been replaced with `metricsConfig.create` and `metricsConfig.name` to __support bring your own config__
<<<<<<< HEAD
- `installCRDs` has been replaced with `crds.install`
=======
- `namespace` has been renamed `namespaceOverride`
>>>>>>> 00b88993

## Uninstalling the Chart

To uninstall/delete the `kyverno` deployment:

```console
$ helm delete -n kyverno kyverno
```

The command removes all the Kubernetes components associated with the chart and deletes the release.

## Values

| Key | Type | Default | Description |
|-----|------|---------|-------------|
| nameOverride | string | `nil` | Override the name of the chart |
| fullnameOverride | string | `nil` | Override the expanded name of the chart |
<<<<<<< HEAD
| namespace | string | `nil` | Namespace the chart deploys to |
| crds.install | bool | `true` | Whether to have Helm install the Kyverno CRDs, if the CRDs are not installed by Helm, they must be added before policies can be created |
| crds.annotations | object | `{}` | Additional CRDs annotations |
=======
| namespaceOverride | string | `nil` | Override the namespace the chart deploys to |
>>>>>>> 00b88993
| config.create | bool | `true` | Create the configmap. |
| config.name | string | `nil` | The configmap name (required if `create` is `false`). |
| config.annotations | object | `{}` | Additional annotations to add to the configmap. |
| config.enableDefaultRegistryMutation | bool | `true` | Enable registry mutation for container images. Enabled by default. |
| config.defaultRegistry | string | `"docker.io"` | The registry hostname used for the image mutation. |
| config.excludeGroupRole | list | `[]` | Exclude group role |
| config.excludeUsername | list | `[]` | Exclude username |
| config.generateSuccessEvents | bool | `false` | Generate success events. |
| config.resourceFilters | list | See [values.yaml](values.yaml) | Resource types to be skipped by the Kyverno policy engine. Make sure to surround each entry in quotes so that it doesn't get parsed as a nested YAML list. These are joined together without spaces, run through `tpl`, and the result is set in the config map. |
| config.webhooks | string | `nil` | Defines the `namespaceSelector` in the webhook configurations. Note that it takes a list of `namespaceSelector` and/or `objectSelector` in the JSON format, and only the first element will be forwarded to the webhook configurations. The Kyverno namespace is excluded if `excludeKyvernoNamespace` is `true` (default) |
| metricsConfig.create | bool | `true` | Create the configmap. |
| metricsConfig.name | string | `nil` | The configmap name (required if `create` is `false`). |
| metricsConfig.annotations | object | `{}` | Additional annotations to add to the configmap. |
| metricsConfig.namespaces.include | list | `[]` | List of namespaces to capture metrics for. |
| metricsConfig.namespaces.exclude | list | `[]` | list of namespaces to NOT capture metrics for. |
| metricsConfig.metricsRefreshInterval | string | `nil` | Rate at which metrics should reset so as to clean up the memory footprint of kyverno metrics, if you might be expecting high memory footprint of Kyverno's metrics. Default: 0, no refresh of metrics |
| customLabels | object | `{}` | Additional labels |
| rbac.create | bool | `true` | Create ClusterRoles, ClusterRoleBindings, and ServiceAccount |
| rbac.serviceAccount.create | bool | `true` | Create a ServiceAccount |
| rbac.serviceAccount.name | string | `nil` | The ServiceAccount name |
| rbac.serviceAccount.annotations | object | `{}` | Annotations for the ServiceAccount |
| image.registry | string | `nil` | Image registry |
| image.repository | string | `"ghcr.io/kyverno/kyverno"` | Image repository |
| image.tag | string | `nil` | Image tag Defaults to appVersion in Chart.yaml if omitted |
| image.pullPolicy | string | `"IfNotPresent"` | Image pull policy |
| image.pullSecrets | list | `[]` | Image pull secrets |
| initImage.registry | string | `nil` | Image registry |
| initImage.repository | string | `"ghcr.io/kyverno/kyvernopre"` | Image repository |
| initImage.tag | string | `nil` | Image tag If initImage.tag is missing, defaults to image.tag |
| initImage.pullPolicy | string | `nil` | Image pull policy If initImage.pullPolicy is missing, defaults to image.pullPolicy |
| initContainer.extraArgs | list | `["--loggingFormat=text","--exceptionNamespace={{ include \"kyverno.namespace\" . }}"]` | Extra arguments to give to the kyvernopre binary. |
| testImage.registry | string | `nil` | Image registry |
| testImage.repository | string | `"busybox"` | Image repository |
| testImage.tag | float | `1.35` | Image tag Defaults to `latest` if omitted |
| testImage.pullPolicy | string | `nil` | Image pull policy Defaults to image.pullPolicy if omitted |
| replicaCount | int | `nil` | Desired number of pods |
| podLabels | object | `{}` | Additional labels to add to each pod |
| podAnnotations | object | `{}` | Additional annotations to add to each pod |
| podSecurityContext | object | `{}` | Security context for the pod |
| securityContext | object | `{"allowPrivilegeEscalation":false,"capabilities":{"drop":["ALL"]},"privileged":false,"readOnlyRootFilesystem":true,"runAsNonRoot":true,"seccompProfile":{"type":"RuntimeDefault"}}` | Security context for the containers |
| testSecurityContext | object | `{"allowPrivilegeEscalation":false,"capabilities":{"drop":["ALL"]},"privileged":false,"readOnlyRootFilesystem":true,"runAsGroup":65534,"runAsNonRoot":true,"runAsUser":65534,"seccompProfile":{"type":"RuntimeDefault"}}` | Security context for the test containers |
| priorityClassName | string | `""` | Optional priority class to be used for kyverno pods |
| antiAffinity.enable | bool | `true` | Pod antiAffinities toggle. Enabled by default but can be disabled if you want to schedule pods to the same node. |
| podAntiAffinity | object | See [values.yaml](values.yaml) | Pod anti affinity constraints. |
| podAffinity | object | `{}` | Pod affinity constraints. |
| nodeAffinity | object | `{}` | Node affinity constraints. |
| podDisruptionBudget.minAvailable | int | `1` | Configures the minimum available pods for kyverno disruptions. Cannot be used if `maxUnavailable` is set. |
| podDisruptionBudget.maxUnavailable | string | `nil` | Configures the maximum unavailable pods for kyverno disruptions. Cannot be used if `minAvailable` is set. |
| nodeSelector | object | `{}` | Node labels for pod assignment |
| tolerations | list | `[]` | List of node taints to tolerate |
| hostNetwork | bool | `false` | Change `hostNetwork` to `true` when you want the kyverno's pod to share its host's network namespace. Useful for situations like when you end up dealing with a custom CNI over Amazon EKS. Update the `dnsPolicy` accordingly as well to suit the host network mode. |
| dnsPolicy | string | `"ClusterFirst"` | `dnsPolicy` determines the manner in which DNS resolution happens in the cluster. In case of `hostNetwork: true`, usually, the `dnsPolicy` is suitable to be `ClusterFirstWithHostNet`. For further reference: https://kubernetes.io/docs/concepts/services-networking/dns-pod-service/#pod-s-dns-policy. |
| envVarsInit | object | `{}` | Env variables for initContainers. |
| envVars | object | `{}` | Env variables for containers. |
| extraArgs | list | `["--loggingFormat=text"]` | Extra arguments to give to the binary. |
| extraInitContainers | list | `[]` | Array of extra init containers |
| extraContainers | list | `[]` | Array of extra containers to run alongside kyverno |
| imagePullSecrets | object | `{}` | Image pull secrets for image verify and imageData policies. This will define the `--imagePullSecrets` Kyverno argument. |
| existingImagePullSecrets | list | `[]` | Existing Image pull secrets for image verify and imageData policies. This will define the `--imagePullSecrets` Kyverno argument. |
| resources.limits | object | `{"memory":"384Mi"}` | Pod resource limits |
| resources.requests | object | `{"cpu":"100m","memory":"128Mi"}` | Pod resource requests |
| initResources.limits | object | `{"cpu":"100m","memory":"256Mi"}` | Pod resource limits |
| initResources.requests | object | `{"cpu":"10m","memory":"64Mi"}` | Pod resource requests |
| testResources.limits | object | `{"cpu":"100m","memory":"256Mi"}` | Pod resource limits |
| testResources.requests | object | `{"cpu":"10m","memory":"64Mi"}` | Pod resource requests |
| startupProbe | object | See [values.yaml](values.yaml) | Startup probe. The block is directly forwarded into the deployment, so you can use whatever startupProbes configuration you want. ref: https://kubernetes.io/docs/tasks/configure-pod-container/configure-liveness-readiness-probes/ |
| livenessProbe | object | See [values.yaml](values.yaml) | Liveness probe. The block is directly forwarded into the deployment, so you can use whatever livenessProbe configuration you want. ref: https://kubernetes.io/docs/tasks/configure-pod-container/configure-liveness-readiness-probes/ |
| readinessProbe | object | See [values.yaml](values.yaml) | Readiness Probe. The block is directly forwarded into the deployment, so you can use whatever readinessProbe configuration you want. ref: https://kubernetes.io/docs/tasks/configure-pod-container/configure-liveness-readiness-probes/ |
| generatecontrollerExtraResources | list | `[]` | Additional resources to be added to controller RBAC permissions. |
| excludeKyvernoNamespace | bool | `true` | Exclude Kyverno namespace Determines if default Kyverno namespace exclusion is enabled for webhooks and resourceFilters |
| resourceFiltersExcludeNamespaces | list | `[]` | resourceFilter namespace exclude Namespaces to exclude from the default resourceFilters |
| updateStrategy | object | See [values.yaml](values.yaml) | Deployment update strategy. Ref: https://kubernetes.io/docs/concepts/workloads/controllers/deployment/#strategy |
| service.port | int | `443` | Service port. |
| service.type | string | `"ClusterIP"` | Service type. |
| service.nodePort | string | `nil` | Service node port. Only used if `service.type` is `NodePort`. |
| service.annotations | object | `{}` | Service annotations. |
| topologySpreadConstraints | list | `[]` | Topology spread constraints. |
| metricsService.create | bool | `true` | Create service. |
| metricsService.port | int | `8000` | Service port. Kyverno's metrics server will be exposed at this port. |
| metricsService.type | string | `"ClusterIP"` | Service type. |
| metricsService.nodePort | string | `nil` | Service node port. Only used if `metricsService.type` is `NodePort`. |
| metricsService.annotations | object | `{}` | Service annotations. |
| serviceMonitor.enabled | bool | `false` | Create a `ServiceMonitor` to collect Prometheus metrics. |
| serviceMonitor.additionalLabels | string | `nil` | Additional labels |
| serviceMonitor.namespace | string | `nil` | Override namespace (default is the same as kyverno) |
| serviceMonitor.interval | string | `"30s"` | Interval to scrape metrics |
| serviceMonitor.scrapeTimeout | string | `"25s"` | Timeout if metrics can't be retrieved in given time interval |
| serviceMonitor.secure | bool | `false` | Is TLS required for endpoint |
| serviceMonitor.tlsConfig | object | `{}` | TLS Configuration for endpoint |
| createSelfSignedCert | bool | `false` | Kyverno requires a certificate key pair and corresponding certificate authority to properly register its webhooks. This can be done in one of 3 ways: 1) Use kube-controller-manager to generate a CA-signed certificate (preferred) 2) Provide your own CA and cert.    In this case, you will need to create a certificate with a specific name and data structure.    As long as you follow the naming scheme, it will be automatically picked up.    kyverno-svc.(namespace).svc.kyverno-tls-ca (with data entries named tls.key and tls.crt)    kyverno-svc.kyverno.svc.kyverno-tls-pair (with data entries named tls.key and tls.crt) 3) Let Helm generate a self signed cert, by setting createSelfSignedCert true If letting Kyverno create its own CA or providing your own, make createSelfSignedCert is false |
| networkPolicy.enabled | bool | `false` | When true, use a NetworkPolicy to allow ingress to the webhook This is useful on clusters using Calico and/or native k8s network policies in a default-deny setup. |
| networkPolicy.ingressFrom | list | `[]` | A list of valid from selectors according to https://kubernetes.io/docs/concepts/services-networking/network-policies. |
| webhooksCleanup.enabled | bool | `false` | Create a helm pre-delete hook to cleanup webhooks. |
| webhooksCleanup.image | string | `"bitnami/kubectl:latest"` | `kubectl` image to run commands for deleting webhooks. |
| tufRootMountPath | string | `"/.sigstore"` | A writable volume to use for the TUF root initialization. |
| grafana.enabled | bool | `false` | Enable grafana dashboard creation. |
| grafana.namespace | string | `nil` | Namespace to create the grafana dashboard configmap. If not set, it will be created in the same namespace where the chart is deployed. |
| grafana.annotations | object | `{}` | Grafana dashboard configmap annotations. |
| cleanupController.enabled | bool | `true` | Enable cleanup controller. |
| cleanupController.rbac.create | bool | `true` | Create RBAC resources |
| cleanupController.rbac.serviceAccount.name | string | `nil` | Service account name |
| cleanupController.rbac.clusterRole.extraResources | list | `[]` | Extra resource permissions to add in the cluster role |
| cleanupController.createSelfSignedCert | bool | `false` | Create self-signed certificates at deployment time. The certificates won't be automatically renewed if this is set to `true`. |
| cleanupController.image.registry | string | `nil` | Image registry |
| cleanupController.image.repository | string | `"ghcr.io/kyverno/cleanup-controller"` | Image repository |
| cleanupController.image.tag | string | `nil` | Image tag Defaults to appVersion in Chart.yaml if omitted |
| cleanupController.image.pullPolicy | string | `"IfNotPresent"` | Image pull policy |
| cleanupController.image.pullSecrets | list | `[]` | Image pull secrets |
| cleanupController.replicas | int | `nil` | Desired number of pods |
| cleanupController.updateStrategy | object | See [values.yaml](values.yaml) | Deployment update strategy. Ref: https://kubernetes.io/docs/concepts/workloads/controllers/deployment/#strategy |
| cleanupController.priorityClassName | string | `""` | Optional priority class |
| cleanupController.hostNetwork | bool | `false` | Change `hostNetwork` to `true` when you want the pod to share its host's network namespace. Useful for situations like when you end up dealing with a custom CNI over Amazon EKS. Update the `dnsPolicy` accordingly as well to suit the host network mode. |
| cleanupController.dnsPolicy | string | `"ClusterFirst"` | `dnsPolicy` determines the manner in which DNS resolution happens in the cluster. In case of `hostNetwork: true`, usually, the `dnsPolicy` is suitable to be `ClusterFirstWithHostNet`. For further reference: https://kubernetes.io/docs/concepts/services-networking/dns-pod-service/#pod-s-dns-policy. |
| cleanupController.extraArgs | list | `[]` | Extra arguments passed to the container on the command line |
| cleanupController.resources.limits | object | `{"memory":"128Mi"}` | Pod resource limits |
| cleanupController.resources.requests | object | `{"cpu":"100m","memory":"64Mi"}` | Pod resource requests |
| cleanupController.startupProbe | object | See [values.yaml](values.yaml) | Startup probe. The block is directly forwarded into the deployment, so you can use whatever startupProbes configuration you want. ref: https://kubernetes.io/docs/tasks/configure-pod-container/configure-liveness-readiness-probes/ |
| cleanupController.livenessProbe | object | See [values.yaml](values.yaml) | Liveness probe. The block is directly forwarded into the deployment, so you can use whatever livenessProbe configuration you want. ref: https://kubernetes.io/docs/tasks/configure-pod-container/configure-liveness-readiness-probes/ |
| cleanupController.readinessProbe | object | See [values.yaml](values.yaml) | Readiness Probe. The block is directly forwarded into the deployment, so you can use whatever readinessProbe configuration you want. ref: https://kubernetes.io/docs/tasks/configure-pod-container/configure-liveness-readiness-probes/ |
| cleanupController.nodeSelector | object | `{}` | Node labels for pod assignment |
| cleanupController.tolerations | list | `[]` | List of node taints to tolerate |
| cleanupController.antiAffinity.enabled | bool | `true` | Pod antiAffinities toggle. Enabled by default but can be disabled if you want to schedule pods to the same node. |
| cleanupController.podAntiAffinity | object | See [values.yaml](values.yaml) | Pod anti affinity constraints. |
| cleanupController.podAffinity | object | `{}` | Pod affinity constraints. |
| cleanupController.nodeAffinity | object | `{}` | Node affinity constraints. |
| cleanupController.topologySpreadConstraints | list | `[]` | Topology spread constraints. |
| cleanupController.podSecurityContext | object | `{}` | Security context for the pod |
| cleanupController.securityContext | object | `{"allowPrivilegeEscalation":false,"capabilities":{"drop":["ALL"]},"privileged":false,"readOnlyRootFilesystem":true,"runAsNonRoot":true,"seccompProfile":{"type":"RuntimeDefault"}}` | Security context for the containers |
| cleanupController.podDisruptionBudget.minAvailable | int | `1` | Configures the minimum available pods for disruptions. Cannot be used if `maxUnavailable` is set. |
| cleanupController.podDisruptionBudget.maxUnavailable | string | `nil` | Configures the maximum unavailable pods for disruptions. Cannot be used if `minAvailable` is set. |
| cleanupController.service.port | int | `443` | Service port. |
| cleanupController.service.type | string | `"ClusterIP"` | Service type. |
| cleanupController.service.nodePort | string | `nil` | Service node port. Only used if `service.type` is `NodePort`. |
| cleanupController.service.annotations | object | `{}` | Service annotations. |
| cleanupController.metricsService.create | bool | `true` | Create service. |
| cleanupController.metricsService.port | int | `8000` | Service port. Metrics server will be exposed at this port. |
| cleanupController.metricsService.type | string | `"ClusterIP"` | Service type. |
| cleanupController.metricsService.nodePort | string | `nil` | Service node port. Only used if `metricsService.type` is `NodePort`. |
| cleanupController.metricsService.annotations | object | `{}` | Service annotations. |
| cleanupController.serviceMonitor.enabled | bool | `false` | Create a `ServiceMonitor` to collect Prometheus metrics. |
| cleanupController.serviceMonitor.additionalLabels | string | `nil` | Additional labels |
| cleanupController.serviceMonitor.namespace | string | `nil` | Override namespace (default is the same as kyverno) |
| cleanupController.serviceMonitor.interval | string | `"30s"` | Interval to scrape metrics |
| cleanupController.serviceMonitor.scrapeTimeout | string | `"25s"` | Timeout if metrics can't be retrieved in given time interval |
| cleanupController.serviceMonitor.secure | bool | `false` | Is TLS required for endpoint |
| cleanupController.serviceMonitor.tlsConfig | object | `{}` | TLS Configuration for endpoint |
| cleanupController.tracing.enabled | bool | `false` | Enable tracing |
| cleanupController.tracing.address | string | `nil` | Traces receiver address |
| cleanupController.tracing.port | string | `nil` | Traces receiver port |
| cleanupController.tracing.creds | string | `""` | Traces receiver credentials |
| cleanupController.logging.format | string | `"text"` | Logging format |
| cleanupController.metering.disabled | bool | `false` | Disable metrics export |
| cleanupController.metering.config | string | `"prometheus"` | Otel configuration, can be `prometheus` or `grpc` |
| cleanupController.metering.port | int | `8000` | Prometheus endpoint port |
| cleanupController.metering.collector | string | `""` | Otel collector endpoint |
| cleanupController.metering.creds | string | `""` | Otel collector credentials |
| reportsController.enabled | bool | `true` | Enable reports controller. |
| reportsController.rbac.create | bool | `true` | Create RBAC resources |
| reportsController.rbac.serviceAccount.name | string | `nil` | Service account name |
| reportsController.rbac.clusterRole.extraResources | list | `[]` | Extra resource permissions to add in the cluster role |
| reportsController.image.registry | string | `nil` | Image registry |
| reportsController.image.repository | string | `"ghcr.io/kyverno/reports-controller"` | Image repository |
| reportsController.image.tag | string | `nil` | Image tag Defaults to appVersion in Chart.yaml if omitted |
| reportsController.image.pullPolicy | string | `"IfNotPresent"` | Image pull policy |
| reportsController.image.pullSecrets | list | `[]` | Image pull secrets |
| reportsController.replicas | int | `nil` | Desired number of pods |
| reportsController.updateStrategy | object | See [values.yaml](values.yaml) | Deployment update strategy. Ref: https://kubernetes.io/docs/concepts/workloads/controllers/deployment/#strategy |
| reportsController.priorityClassName | string | `""` | Optional priority class |
| reportsController.hostNetwork | bool | `false` | Change `hostNetwork` to `true` when you want the pod to share its host's network namespace. Useful for situations like when you end up dealing with a custom CNI over Amazon EKS. Update the `dnsPolicy` accordingly as well to suit the host network mode. |
| reportsController.dnsPolicy | string | `"ClusterFirst"` | `dnsPolicy` determines the manner in which DNS resolution happens in the cluster. In case of `hostNetwork: true`, usually, the `dnsPolicy` is suitable to be `ClusterFirstWithHostNet`. For further reference: https://kubernetes.io/docs/concepts/services-networking/dns-pod-service/#pod-s-dns-policy. |
| reportsController.extraArgs | list | `[]` | Extra arguments passed to the container on the command line |
| reportsController.resources.limits | object | `{"memory":"128Mi"}` | Pod resource limits |
| reportsController.resources.requests | object | `{"cpu":"100m","memory":"64Mi"}` | Pod resource requests |
| reportsController.nodeSelector | object | `{}` | Node labels for pod assignment |
| reportsController.tolerations | list | `[]` | List of node taints to tolerate |
| reportsController.antiAffinity.enabled | bool | `true` | Pod antiAffinities toggle. Enabled by default but can be disabled if you want to schedule pods to the same node. |
| reportsController.podAntiAffinity | object | See [values.yaml](values.yaml) | Pod anti affinity constraints. |
| reportsController.podAffinity | object | `{}` | Pod affinity constraints. |
| reportsController.nodeAffinity | object | `{}` | Node affinity constraints. |
| reportsController.topologySpreadConstraints | list | `[]` | Topology spread constraints. |
| reportsController.podSecurityContext | object | `{}` | Security context for the pod |
| reportsController.securityContext | object | `{"allowPrivilegeEscalation":false,"capabilities":{"drop":["ALL"]},"privileged":false,"readOnlyRootFilesystem":true,"runAsNonRoot":true,"seccompProfile":{"type":"RuntimeDefault"}}` | Security context for the containers |
| reportsController.podDisruptionBudget.minAvailable | int | `1` | Configures the minimum available pods for disruptions. Cannot be used if `maxUnavailable` is set. |
| reportsController.podDisruptionBudget.maxUnavailable | string | `nil` | Configures the maximum unavailable pods for disruptions. Cannot be used if `minAvailable` is set. |
| reportsController.metricsService.create | bool | `true` | Create service. |
| reportsController.metricsService.port | int | `8000` | Service port. Metrics server will be exposed at this port. |
| reportsController.metricsService.type | string | `"ClusterIP"` | Service type. |
| reportsController.metricsService.nodePort | string | `nil` | Service node port. Only used if `metricsService.type` is `NodePort`. |
| reportsController.metricsService.annotations | object | `{}` | Service annotations. |
| reportsController.serviceMonitor.enabled | bool | `false` | Create a `ServiceMonitor` to collect Prometheus metrics. |
| reportsController.serviceMonitor.additionalLabels | string | `nil` | Additional labels |
| reportsController.serviceMonitor.namespace | string | `nil` | Override namespace (default is the same as kyverno) |
| reportsController.serviceMonitor.interval | string | `"30s"` | Interval to scrape metrics |
| reportsController.serviceMonitor.scrapeTimeout | string | `"25s"` | Timeout if metrics can't be retrieved in given time interval |
| reportsController.serviceMonitor.secure | bool | `false` | Is TLS required for endpoint |
| reportsController.serviceMonitor.tlsConfig | object | `{}` | TLS Configuration for endpoint |
| reportsController.tracing.enabled | bool | `false` | Enable tracing |
| reportsController.tracing.address | string | `nil` | Traces receiver address |
| reportsController.tracing.port | string | `nil` | Traces receiver port |
| reportsController.tracing.creds | string | `""` | Traces receiver credentials |
| reportsController.logging.format | string | `"text"` | Logging format |
| reportsController.metering.disabled | bool | `false` | Disable metrics export |
| reportsController.metering.config | string | `"prometheus"` | Otel configuration, can be `prometheus` or `grpc` |
| reportsController.metering.port | int | `8000` | Prometheus endpoint port |
| reportsController.metering.collector | string | `""` | Otel collector endpoint |
| reportsController.metering.creds | string | `""` | Otel collector credentials |

## TLS Configuration

If `createSelfSignedCert` is `true`, Helm will take care of the steps of creating an external self-signed certificate described in option 2 of the [installation documentation](https://kyverno.io/docs/installation/#option-2-use-your-own-ca-signed-certificate)

If `createSelfSignedCert` is `false`, Kyverno will generate a self-signed CA and a certificate, or you can provide your own TLS CA and signed-key pair and create the secret yourself as described in the [documentation](https://kyverno.io/docs/installation/#customize-the-installation-of-kyverno).

## Default resource filters

[Kyverno resource filters](https://kyverno.io/docs/installation/#resource-filters) are a used to exclude resources from the Kyverno engine rules processing.

This chart comes with default resource filters that apply exclusions on a couple of namespaces and resource kinds:
- all resources in `kube-system`, `kube-public` and `kube-node-lease` namespaces
- all resources in all namespaces for the following resource kinds:
  - `Event`
  - `Node`
  - `APIService`
  - `TokenReview`
  - `SubjectAccessReview`
  - `SelfSubjectAccessReview`
  - `Binding`
  - `ReplicaSet`
  - `AdmissionReport`
  - `ClusterAdmissionReport`
  - `BackgroundScanReport`
  - `ClusterBackgroundScanReport`
- all resources created by this chart itself

Those default exclusions are there to prevent disruptions as much as possible.
Under the hood, Kyverno installs an admission controller for critical cluster resources.
A cluster can become unresponsive if Kyverno is not up and running, ultimately preventing pods to be scheduled in the cluster.

You can however override the default resource filters by setting the `config.resourceFilters` stanza.
It contains an array of string templates that are passed through the `tpl` Helm function and joined together to produce the final `resourceFilters` written in the Kyverno config map.

Please consult the [values.yaml](./values.yaml) file before overriding `config.resourceFilters` and use the apropriate templates to build your desired exclusions list.

## High availability

Running a highly-available Kyverno installation is crucial in a production environment.

In order to run Kyverno in high availability mode, you should set `replicaCount` to `3` or more.
You should also pay attention to anti affinity rules, spreading pods across nodes and availability zones.

Please see https://kyverno.io/docs/installation/#security-vs-operability for more informations.

## Source Code

* <https://github.com/kyverno/kyverno>

## Requirements

Kubernetes: `>=1.16.0-0`

## Maintainers

| Name | Email | Url |
| ---- | ------ | --- |
| Nirmata |  | <https://kyverno.io/> |

----------------------------------------------
Autogenerated from chart metadata using [helm-docs v1.11.0](https://github.com/norwoodj/helm-docs/releases/v1.11.0)<|MERGE_RESOLUTION|>--- conflicted
+++ resolved
@@ -116,11 +116,8 @@
 - `config.metricsConfig` is now `metricsConfig`
 - `config.existingConfig` has been replaced with `config.create` and `config.name` to __support bring your own config__
 - `config.existingMetricsConfig` has been replaced with `metricsConfig.create` and `metricsConfig.name` to __support bring your own config__
-<<<<<<< HEAD
+- `namespace` has been renamed `namespaceOverride`
 - `installCRDs` has been replaced with `crds.install`
-=======
-- `namespace` has been renamed `namespaceOverride`
->>>>>>> 00b88993
 
 ## Uninstalling the Chart
 
@@ -138,13 +135,9 @@
 |-----|------|---------|-------------|
 | nameOverride | string | `nil` | Override the name of the chart |
 | fullnameOverride | string | `nil` | Override the expanded name of the chart |
-<<<<<<< HEAD
-| namespace | string | `nil` | Namespace the chart deploys to |
+| namespaceOverride | string | `nil` | Override the namespace the chart deploys to |
 | crds.install | bool | `true` | Whether to have Helm install the Kyverno CRDs, if the CRDs are not installed by Helm, they must be added before policies can be created |
 | crds.annotations | object | `{}` | Additional CRDs annotations |
-=======
-| namespaceOverride | string | `nil` | Override the namespace the chart deploys to |
->>>>>>> 00b88993
 | config.create | bool | `true` | Create the configmap. |
 | config.name | string | `nil` | The configmap name (required if `create` is `false`). |
 | config.annotations | object | `{}` | Additional annotations to add to the configmap. |
