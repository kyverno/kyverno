# kyverno

Kubernetes Native Policy Management

![Version: v3.0.0](https://img.shields.io/badge/Version-v3.0.0-informational?style=flat-square) ![Type: application](https://img.shields.io/badge/Type-application-informational?style=flat-square) ![AppVersion: latest](https://img.shields.io/badge/AppVersion-latest-informational?style=flat-square)

## About

[Kyverno](https://kyverno.io) is a Kubernetes Native Policy Management engine.

It allows you to:
- Manage policies as Kubernetes resources (no new language required.)
- Validate, mutate, and generate resource configurations.
- Select resources based on labels and wildcards.
- View policy enforcement as events.
- Scan existing resources for violations.

This chart bootstraps a Kyverno deployment on a [Kubernetes](http://kubernetes.io) cluster using the [Helm](https://helm.sh) package manager.

Access the complete user documentation and guides at: https://kyverno.io.

## Installing the Chart

**IMPORTANT IMPORTANT IMPORTANT IMPORTANT**

This chart changed significantly between `v2` and `v3`. If you are upgrading from `v2`, please read `Migrating from v2 to v3` section.

**Add the Kyverno Helm repository:**

```console
$ helm repo add kyverno https://kyverno.github.io/kyverno/
```

**Create a namespace:**

You can install Kyverno in any namespace. The examples use `kyverno` as the namespace.

```console
$ kubectl create namespace kyverno
```

**Install the Kyverno chart:**

```console
$ helm install kyverno --namespace kyverno kyverno/kyverno
```

The command deploys Kyverno on the Kubernetes cluster with default configuration. The [installation](https://kyverno.io/docs/installation/) guide lists the parameters that can be configured during installation.

The Kyverno ClusterRole/ClusterRoleBinding that manages webhook configurations must have the suffix `:webhook`. Ex., `*:webhook` or `kyverno:webhook`.
Other ClusterRole/ClusterRoleBinding names are configurable.

**Notes on using ArgoCD:**

When deploying this chart with ArgoCD you will need to enable `Replace` in the `syncOptions`, and you probably want to ignore diff in aggregated cluster roles.

You can do so by following instructions in these pages of ArgoCD documentation:
- [Enable Replace in the syncOptions](https://argo-cd.readthedocs.io/en/stable/user-guide/sync-options/#replace-resource-instead-of-applying-changes)
- [Ignore diff in aggregated cluster roles](https://argo-cd.readthedocs.io/en/stable/user-guide/diffing/#ignoring-rbac-changes-made-by-aggregateroles)

ArgoCD uses helm only for templating but applies the results with `kubectl`.

Unfortunately `kubectl` adds metadata that will cross the limit allowed by Kubernetes. Using `Replace` overcomes this limitation.

Another option is to use server side apply, this will be supported in ArgoCD v2.5.

Finally, we introduced new CRDs in 1.8 to manage resource-level reports. Those reports are associated with parent resources using an `ownerReference` object.

As a consequence, ArgoCD will show those reports in the UI, but as they are managed dynamically by Kyverno it can pollute your dashboard.

You can tell ArgoCD to ignore reports globally by adding them under the `resource.exclusions` stanza in the ArgoCD ConfigMap.

```yaml
    resource.exclusions: |
      - apiGroups:
          - kyverno.io
        kinds:
          - AdmissionReport
          - BackgroundScanReport
          - ClusterAdmissionReport
          - ClusterBackgroundScanReport
        clusters:
          - '*'
```

Below is an example of ArgoCD Application manifest that should work with this chart.

```yaml
apiVersion: argoproj.io/v1alpha1
kind: Application
metadata:
  name: kyverno
  namespace: argocd
spec:
  destination:
    namespace: kyverno
    server: https://kubernetes.default.svc
  project: default
  source:
    chart: kyverno
    repoURL: https://kyverno.github.io/kyverno
    targetRevision: 2.6.0
  syncPolicy:
    automated:
      prune: true
      selfHeal: true
    syncOptions:
      - CreateNamespace=true
      - Replace=true
```

## Migrating from v2 to v3

In `v3` chart values changed significantly, please read the instructions below to migrate your values:

- `config.metricsConfig` is now `metricsConfig`
- `resourceFiltersExcludeNamespaces` has been replaced with `config.resourceFiltersExcludeNamespaces`
- `excludeKyvernoNamespace` has been replaced with `config.excludeKyvernoNamespace`
- `config.existingConfig` has been replaced with `config.create` and `config.name` to __support bring your own config__
- `config.existingMetricsConfig` has been replaced with `metricsConfig.create` and `metricsConfig.name` to __support bring your own config__
- `namespace` has been renamed `namespaceOverride`
- `installCRDs` has been replaced with `crds.install`
- `testImage` has been replaced with `test.image`
- `testResources` has been replaced with `test.resources`
- `testSecurityContext` has been replaced with `test.securityContext`
- `replicaCount` has been replaced with `admissionController.replicas`
- `updateStrategy` has been replaced with `admissionController.updateStrategy`
- `priorityClassName` has been replaced with `admissionController.priorityClassName`
- `hostNetwork` has been replaced with `admissionController.hostNetwork`
- `dnsPolicy` has been replaced with `admissionController.dnsPolicy`
- `nodeSelector` has been replaced with `admissionController.nodeSelector`
- `tolerations` has been replaced with `admissionController.tolerations`
- `topologySpreadConstraints` has been replaced with `admissionController.topologySpreadConstraints`
- `podDisruptionBudget` has been replaced with `admissionController.podDisruptionBudget`
- `antiAffinity` has been replaced with `admissionController.antiAffinity`
- `antiAffinity.enable` has been replaced with `admissionController.antiAffinity.enabled`
- `podAntiAffinity` has been replaced with `admissionController.podAntiAffinity`
- `podAffinity` has been replaced with `admissionController.podAffinity`
- `nodeAffinity` has been replaced with `admissionController.nodeAffinity`
- `startupProbe` has been replaced with `admissionController.startupProbe`
- `livenessProbe` has been replaced with `admissionController.livenessProbe`
- `readinessProbe` has been replaced with `admissionController.readinessProbe`
- `createSelfSignedCert` has been replaced with `admissionController.createSelfSignedCert`
- `serviceMonitor` has been replaced with `admissionController.serviceMonitor`
- `podSecurityContext` has been replaced with `admissionController.podSecurityContext`
- `tufRootMountPath` has been replaced with `admissionController.tufRootMountPath`
- `sigstoreVolume` has been replaced with `admissionController.sigstoreVolume`
- `initImage` has been replaced with `admissionController.initContainer.image`
- `initResources` has been replaced with `admissionController.initContainer.resources`
- `image` has been replaced with `admissionController.container.image`
- `image.pullSecrets` has been replaced with `admissionController.imagePullSecrets`
- `resources` has been replaced with `admissionController.container.resources`
- `service` has been replaced with `admissionController.service`
- `metricsService` has been replaced with `admissionController.metricsService`
- `initContainer.extraArgs` has been replaced with `admissionController.initContainer.extraArgs`
- `envVarsInit` has been replaced with `admissionController.initContainer.extraEnvVars`
- `envVars` has been replaced with `admissionController.container.extraEnvVars`
- `extraArgs` has been replaced with `admissionController.container.extraArgs`
- `extraInitContainers` has been replaced with `admissionController.extraInitContainers`
- `extraContainers` has been replaced with `admissionController.extraContainers`
- `podLabels` has been replaced with `admissionController.podLabels`
- `podAnnotations` has been replaced with `admissionController.podAnnotations`
- `securityContext` has been replaced with `admissionController.container.securityContext` and `admissionController.initContainer.securityContext`
- `rbac` has been replaced with `admissionController.rbac`
- `generatecontrollerExtraResources` has been replaced with `admissionController.rbac.clusterRole.extraResources`
- `networkPolicy` has been replaced with `admissionController.networkPolicy`
- all `extraArgs` now use objects instead of arrays
- logging, tracing and metering are now configured using `*Controller.logging`, `*Controller.tracing` and `*Controller.metering`

- Labels and selectors have been reworked and due to immutability, upgrading from `v2` to `v3` is going to be rejected. The easiest solution is to uninstall `v2` and reinstall `v3` once values have been adapted to the changes described above.

- Image tags are now validated and must be strings, if you use image tags in the `1.35` form please add quotes around the tag value.

- Image references are now using the `registry` setting, if you override the registry or repository fields please use `registry` (`--set image.registry=ghcr.io --set image.repository=kyverno/kyverno` instead of `--set image.repository=ghcr.io/kyverno/kyverno`).

- Admission controller `Deployment` name changed from `kyverno` to `kyverno-admission-controller`.
- `config.excludeUsername` was renamed to `config.excludeUsernames`
- `config.excludeGroupRole` was renamed to `config.excludeGroups`

Hardcoded defaults for `config.excludeGroups` and `config.excludeUsernames` have been removed, please review those fields if you provide your own exclusions.

## Uninstalling the Chart

To uninstall/delete the `kyverno` deployment:

```console
$ helm delete -n kyverno kyverno
```

The command removes all the Kubernetes components associated with the chart and deletes the release.

## Values

The chart values are organised per component.

### Custom resource definitions

| Key | Type | Default | Description |
|-----|------|---------|-------------|
| crds.install | bool | `true` | Whether to have Helm install the Kyverno CRDs, if the CRDs are not installed by Helm, they must be added before policies can be created |
| crds.annotations | object | `{}` | Additional CRDs annotations |

### Config

| Key | Type | Default | Description |
|-----|------|---------|-------------|
| config.create | bool | `true` | Create the configmap. |
| config.name | string | `nil` | The configmap name (required if `create` is `false`). |
| config.annotations | object | `{}` | Additional annotations to add to the configmap. |
| config.enableDefaultRegistryMutation | bool | `true` | Enable registry mutation for container images. Enabled by default. |
| config.defaultRegistry | string | `"docker.io"` | The registry hostname used for the image mutation. |
| config.excludeGroups | list | `["system:serviceaccounts:kube-system","system:nodes"]` | Exclude groups |
| config.excludeUsernames | list | `[]` | Exclude usernames |
| config.excludeRoles | list | `[]` | Exclude roles |
| config.excludeClusterRoles | list | `[]` | Exclude roles |
| config.generateSuccessEvents | bool | `false` | Generate success events. |
| config.resourceFilters | list | See [values.yaml](values.yaml) | Resource types to be skipped by the Kyverno policy engine. Make sure to surround each entry in quotes so that it doesn't get parsed as a nested YAML list. These are joined together without spaces, run through `tpl`, and the result is set in the config map. |
| config.webhooks | list | `[]` | Defines the `namespaceSelector` in the webhook configurations. Note that it takes a list of `namespaceSelector` and/or `objectSelector` in the JSON format, and only the first element will be forwarded to the webhook configurations. The Kyverno namespace is excluded if `excludeKyvernoNamespace` is `true` (default) |
| config.webhookAnnotations | object | `{}` | Defines annotations to set on webhook configurations. |
| config.excludeKyvernoNamespace | bool | `true` | Exclude Kyverno namespace Determines if default Kyverno namespace exclusion is enabled for webhooks and resourceFilters |
| config.resourceFiltersExcludeNamespaces | list | `[]` | resourceFilter namespace exclude Namespaces to exclude from the default resourceFilters |

### Metrics config

| Key | Type | Default | Description |
|-----|------|---------|-------------|
| metricsConfig.create | bool | `true` | Create the configmap. |
| metricsConfig.name | string | `nil` | The configmap name (required if `create` is `false`). |
| metricsConfig.annotations | object | `{}` | Additional annotations to add to the configmap. |
| metricsConfig.namespaces.include | list | `[]` | List of namespaces to capture metrics for. |
| metricsConfig.namespaces.exclude | list | `[]` | list of namespaces to NOT capture metrics for. |
| metricsConfig.metricsRefreshInterval | string | `nil` | Rate at which metrics should reset so as to clean up the memory footprint of kyverno metrics, if you might be expecting high memory footprint of Kyverno's metrics. Default: 0, no refresh of metrics |

### Features

| Key | Type | Default | Description |
|-----|------|---------|-------------|

### Admission controller

| Key | Type | Default | Description |
|-----|------|---------|-------------|
| admissionController.rbac.create | bool | `true` | Create RBAC resources |
| admissionController.rbac.serviceAccount.name | string | `nil` | The ServiceAccount name |
| admissionController.rbac.serviceAccount.annotations | object | `{}` | Annotations for the ServiceAccount |
| admissionController.rbac.clusterRole.extraResources | list | `[]` | Extra resource permissions to add in the cluster role |
| admissionController.createSelfSignedCert | bool | `false` | Create self-signed certificates at deployment time. The certificates won't be automatically renewed if this is set to `true`. |
| admissionController.replicas | int | `nil` | Desired number of pods |
| admissionController.podLabels | object | `{}` | Additional labels to add to each pod |
| admissionController.podAnnotations | object | `{}` | Additional annotations to add to each pod |
| admissionController.updateStrategy | object | See [values.yaml](values.yaml) | Deployment update strategy. Ref: https://kubernetes.io/docs/concepts/workloads/controllers/deployment/#strategy |
| admissionController.priorityClassName | string | `""` | Optional priority class |
| admissionController.hostNetwork | bool | `false` | Change `hostNetwork` to `true` when you want the pod to share its host's network namespace. Useful for situations like when you end up dealing with a custom CNI over Amazon EKS. Update the `dnsPolicy` accordingly as well to suit the host network mode. |
| admissionController.dnsPolicy | string | `"ClusterFirst"` | `dnsPolicy` determines the manner in which DNS resolution happens in the cluster. In case of `hostNetwork: true`, usually, the `dnsPolicy` is suitable to be `ClusterFirstWithHostNet`. For further reference: https://kubernetes.io/docs/concepts/services-networking/dns-pod-service/#pod-s-dns-policy. |
| admissionController.startupProbe | object | See [values.yaml](values.yaml) | Startup probe. The block is directly forwarded into the deployment, so you can use whatever startupProbes configuration you want. ref: https://kubernetes.io/docs/tasks/configure-pod-container/configure-liveness-readiness-probes/ |
| admissionController.livenessProbe | object | See [values.yaml](values.yaml) | Liveness probe. The block is directly forwarded into the deployment, so you can use whatever livenessProbe configuration you want. ref: https://kubernetes.io/docs/tasks/configure-pod-container/configure-liveness-readiness-probes/ |
| admissionController.readinessProbe | object | See [values.yaml](values.yaml) | Readiness Probe. The block is directly forwarded into the deployment, so you can use whatever readinessProbe configuration you want. ref: https://kubernetes.io/docs/tasks/configure-pod-container/configure-liveness-readiness-probes/ |
| admissionController.nodeSelector | object | `{}` | Node labels for pod assignment |
| admissionController.tolerations | list | `[]` | List of node taints to tolerate |
| admissionController.antiAffinity.enabled | bool | `true` | Pod antiAffinities toggle. Enabled by default but can be disabled if you want to schedule pods to the same node. |
| admissionController.podAntiAffinity | object | See [values.yaml](values.yaml) | Pod anti affinity constraints. |
| admissionController.podAffinity | object | `{}` | Pod affinity constraints. |
| admissionController.nodeAffinity | object | `{}` | Node affinity constraints. |
| admissionController.topologySpreadConstraints | list | `[]` | Topology spread constraints. |
| admissionController.podSecurityContext | object | `{}` | Security context for the pod |
| admissionController.podDisruptionBudget.minAvailable | int | `1` | Configures the minimum available pods for disruptions. Cannot be used if `maxUnavailable` is set. |
| admissionController.podDisruptionBudget.maxUnavailable | string | `nil` | Configures the maximum unavailable pods for disruptions. Cannot be used if `minAvailable` is set. |
| admissionController.tufRootMountPath | string | `"/.sigstore"` | A writable volume to use for the TUF root initialization. |
| admissionController.sigstoreVolume | object | `{"emptyDir":{}}` | Volume to be mounted in pods for TUF/cosign work. |
| admissionController.imagePullSecrets | list | `[]` | Image pull secrets |
| admissionController.initContainer.image.registry | string | `"ghcr.io"` | Image registry |
| admissionController.initContainer.image.repository | string | `"kyverno/kyvernopre"` | Image repository |
| admissionController.initContainer.image.tag | string | `nil` | Image tag If missing, defaults to image.tag |
| admissionController.initContainer.image.pullPolicy | string | `nil` | Image pull policy If missing, defaults to image.pullPolicy |
| admissionController.initContainer.resources.limits | object | `{"cpu":"100m","memory":"256Mi"}` | Pod resource limits |
| admissionController.initContainer.resources.requests | object | `{"cpu":"10m","memory":"64Mi"}` | Pod resource requests |
| admissionController.initContainer.securityContext | object | `{"allowPrivilegeEscalation":false,"capabilities":{"drop":["ALL"]},"privileged":false,"readOnlyRootFilesystem":true,"runAsNonRoot":true,"seccompProfile":{"type":"RuntimeDefault"}}` | Container security context |
| admissionController.initContainer.extraArgs | object | `{}` | Additional container args. |
| admissionController.initContainer.extraEnvVars | list | `[]` | Additional container environment variables. |
| admissionController.container.image.registry | string | `"ghcr.io"` | Image registry |
| admissionController.container.image.repository | string | `"kyverno/kyverno"` | Image repository |
| admissionController.container.image.tag | string | `nil` | Image tag Defaults to appVersion in Chart.yaml if omitted |
| admissionController.container.image.pullPolicy | string | `"IfNotPresent"` | Image pull policy |
| admissionController.container.resources.limits | object | `{"memory":"384Mi"}` | Pod resource limits |
| admissionController.container.resources.requests | object | `{"cpu":"100m","memory":"128Mi"}` | Pod resource requests |
| admissionController.container.securityContext | object | `{"allowPrivilegeEscalation":false,"capabilities":{"drop":["ALL"]},"privileged":false,"readOnlyRootFilesystem":true,"runAsNonRoot":true,"seccompProfile":{"type":"RuntimeDefault"}}` | Container security context |
| admissionController.container.extraArgs | object | `{}` | Additional container args. |
| admissionController.container.extraEnvVars | list | `[]` | Additional container environment variables. |
| admissionController.extraInitContainers | list | `[]` | Array of extra init containers |
| admissionController.extraContainers | list | `[]` | Array of extra containers to run alongside kyverno |
| admissionController.service.port | int | `443` | Service port. |
| admissionController.service.type | string | `"ClusterIP"` | Service type. |
| admissionController.service.nodePort | string | `nil` | Service node port. Only used if `type` is `NodePort`. |
| admissionController.service.annotations | object | `{}` | Service annotations. |
| admissionController.metricsService.create | bool | `true` | Create service. |
| admissionController.metricsService.port | int | `8000` | Service port. Kyverno's metrics server will be exposed at this port. |
| admissionController.metricsService.type | string | `"ClusterIP"` | Service type. |
| admissionController.metricsService.nodePort | string | `nil` | Service node port. Only used if `type` is `NodePort`. |
| admissionController.metricsService.annotations | object | `{}` | Service annotations. |
| admissionController.networkPolicy.enabled | bool | `false` | When true, use a NetworkPolicy to allow ingress to the webhook This is useful on clusters using Calico and/or native k8s network policies in a default-deny setup. |
| admissionController.networkPolicy.ingressFrom | list | `[]` | A list of valid from selectors according to https://kubernetes.io/docs/concepts/services-networking/network-policies. |
| admissionController.serviceMonitor.enabled | bool | `false` | Create a `ServiceMonitor` to collect Prometheus metrics. |
| admissionController.serviceMonitor.additionalLabels | object | `{}` | Additional labels |
| admissionController.serviceMonitor.namespace | string | `nil` | Override namespace |
| admissionController.serviceMonitor.interval | string | `"30s"` | Interval to scrape metrics |
| admissionController.serviceMonitor.scrapeTimeout | string | `"25s"` | Timeout if metrics can't be retrieved in given time interval |
| admissionController.serviceMonitor.secure | bool | `false` | Is TLS required for endpoint |
| admissionController.serviceMonitor.tlsConfig | object | `{}` | TLS Configuration for endpoint |
| admissionController.tracing.enabled | bool | `false` | Enable tracing |
| admissionController.tracing.address | string | `nil` | Traces receiver address |
| admissionController.tracing.port | string | `nil` | Traces receiver port |
| admissionController.tracing.creds | string | `""` | Traces receiver credentials |
| admissionController.logging.format | string | `"text"` | Logging format |
| admissionController.logging.verbosity | int | `2` | Logging verbosity |
| admissionController.metering.disabled | bool | `false` | Disable metrics export |
| admissionController.metering.config | string | `"prometheus"` | Otel configuration, can be `prometheus` or `grpc` |
| admissionController.metering.port | int | `8000` | Prometheus endpoint port |
| admissionController.metering.collector | string | `""` | Otel collector endpoint |
| admissionController.metering.creds | string | `""` | Otel collector credentials |

### Background controller

| Key | Type | Default | Description |
|-----|------|---------|-------------|
| backgroundController.enabled | bool | `true` | Enable background controller. |
| backgroundController.rbac.create | bool | `true` | Create RBAC resources |
| backgroundController.rbac.serviceAccount.name | string | `nil` | Service account name |
| backgroundController.rbac.serviceAccount.annotations | object | `{}` | Annotations for the ServiceAccount |
| backgroundController.rbac.clusterRole.extraResources | list | `[]` | Extra resource permissions to add in the cluster role |
| backgroundController.image.registry | string | `nil` | Image registry |
| backgroundController.image.repository | string | `"ghcr.io/kyverno/background-controller"` | Image repository |
| backgroundController.image.tag | string | `nil` | Image tag Defaults to appVersion in Chart.yaml if omitted |
| backgroundController.image.pullPolicy | string | `"IfNotPresent"` | Image pull policy |
| backgroundController.imagePullSecrets | list | `[]` | Image pull secrets |
| backgroundController.replicas | int | `nil` | Desired number of pods |
| backgroundController.updateStrategy | object | See [values.yaml](values.yaml) | Deployment update strategy. Ref: https://kubernetes.io/docs/concepts/workloads/controllers/deployment/#strategy |
| backgroundController.priorityClassName | string | `""` | Optional priority class |
| backgroundController.hostNetwork | bool | `false` | Change `hostNetwork` to `true` when you want the pod to share its host's network namespace. Useful for situations like when you end up dealing with a custom CNI over Amazon EKS. Update the `dnsPolicy` accordingly as well to suit the host network mode. |
| backgroundController.dnsPolicy | string | `"ClusterFirst"` | `dnsPolicy` determines the manner in which DNS resolution happens in the cluster. In case of `hostNetwork: true`, usually, the `dnsPolicy` is suitable to be `ClusterFirstWithHostNet`. For further reference: https://kubernetes.io/docs/concepts/services-networking/dns-pod-service/#pod-s-dns-policy. |
| backgroundController.extraArgs | object | `{}` | Extra arguments passed to the container on the command line |
| backgroundController.resources.limits | object | `{"memory":"128Mi"}` | Pod resource limits |
| backgroundController.resources.requests | object | `{"cpu":"100m","memory":"64Mi"}` | Pod resource requests |
| backgroundController.nodeSelector | object | `{}` | Node labels for pod assignment |
| backgroundController.tolerations | list | `[]` | List of node taints to tolerate |
| backgroundController.antiAffinity.enabled | bool | `true` | Pod antiAffinities toggle. Enabled by default but can be disabled if you want to schedule pods to the same node. |
| backgroundController.podAntiAffinity | object | See [values.yaml](values.yaml) | Pod anti affinity constraints. |
| backgroundController.podAffinity | object | `{}` | Pod affinity constraints. |
| backgroundController.nodeAffinity | object | `{}` | Node affinity constraints. |
| backgroundController.topologySpreadConstraints | list | `[]` | Topology spread constraints. |
| backgroundController.podSecurityContext | object | `{}` | Security context for the pod |
| backgroundController.securityContext | object | `{"allowPrivilegeEscalation":false,"capabilities":{"drop":["ALL"]},"privileged":false,"readOnlyRootFilesystem":true,"runAsNonRoot":true,"seccompProfile":{"type":"RuntimeDefault"}}` | Security context for the containers |
| backgroundController.podDisruptionBudget.minAvailable | int | `1` | Configures the minimum available pods for disruptions. Cannot be used if `maxUnavailable` is set. |
| backgroundController.podDisruptionBudget.maxUnavailable | string | `nil` | Configures the maximum unavailable pods for disruptions. Cannot be used if `minAvailable` is set. |
| backgroundController.metricsService.create | bool | `true` | Create service. |
| backgroundController.metricsService.port | int | `8000` | Service port. Metrics server will be exposed at this port. |
| backgroundController.metricsService.type | string | `"ClusterIP"` | Service type. |
| backgroundController.metricsService.nodePort | string | `nil` | Service node port. Only used if `metricsService.type` is `NodePort`. |
| backgroundController.metricsService.annotations | object | `{}` | Service annotations. |
| backgroundController.networkPolicy.enabled | bool | `false` | When true, use a NetworkPolicy to allow ingress to the webhook This is useful on clusters using Calico and/or native k8s network policies in a default-deny setup. |
| backgroundController.networkPolicy.ingressFrom | list | `[]` | A list of valid from selectors according to https://kubernetes.io/docs/concepts/services-networking/network-policies. |
| backgroundController.serviceMonitor.enabled | bool | `false` | Create a `ServiceMonitor` to collect Prometheus metrics. |
| backgroundController.serviceMonitor.additionalLabels | object | `{}` | Additional labels |
| backgroundController.serviceMonitor.namespace | string | `nil` | Override namespace |
| backgroundController.serviceMonitor.interval | string | `"30s"` | Interval to scrape metrics |
| backgroundController.serviceMonitor.scrapeTimeout | string | `"25s"` | Timeout if metrics can't be retrieved in given time interval |
| backgroundController.serviceMonitor.secure | bool | `false` | Is TLS required for endpoint |
| backgroundController.serviceMonitor.tlsConfig | object | `{}` | TLS Configuration for endpoint |
| backgroundController.tracing.enabled | bool | `false` | Enable tracing |
| backgroundController.tracing.address | string | `nil` | Traces receiver address |
| backgroundController.tracing.port | string | `nil` | Traces receiver port |
| backgroundController.tracing.creds | string | `""` | Traces receiver credentials |
| backgroundController.logging.format | string | `"text"` | Logging format |
| backgroundController.metering.disabled | bool | `false` | Disable metrics export |
| backgroundController.metering.config | string | `"prometheus"` | Otel configuration, can be `prometheus` or `grpc` |
| backgroundController.metering.port | int | `8000` | Prometheus endpoint port |
| backgroundController.metering.collector | string | `""` | Otel collector endpoint |
| backgroundController.metering.creds | string | `""` | Otel collector credentials |

### Cleanup controller

| Key | Type | Default | Description |
|-----|------|---------|-------------|
| cleanupController.enabled | bool | `true` | Enable cleanup controller. |
| cleanupController.rbac.create | bool | `true` | Create RBAC resources |
| cleanupController.rbac.serviceAccount.name | string | `nil` | Service account name |
| cleanupController.rbac.serviceAccount.annotations | object | `{}` | Annotations for the ServiceAccount |
| cleanupController.rbac.clusterRole.extraResources | list | `[]` | Extra resource permissions to add in the cluster role |
| cleanupController.createSelfSignedCert | bool | `false` | Create self-signed certificates at deployment time. The certificates won't be automatically renewed if this is set to `true`. |
| cleanupController.image.registry | string | `"ghcr.io"` | Image registry |
| cleanupController.image.repository | string | `"kyverno/cleanup-controller"` | Image repository |
| cleanupController.image.tag | string | `nil` | Image tag Defaults to appVersion in Chart.yaml if omitted |
| cleanupController.image.pullPolicy | string | `"IfNotPresent"` | Image pull policy |
| cleanupController.imagePullSecrets | list | `[]` | Image pull secrets |
| cleanupController.replicas | int | `nil` | Desired number of pods |
| cleanupController.updateStrategy | object | See [values.yaml](values.yaml) | Deployment update strategy. Ref: https://kubernetes.io/docs/concepts/workloads/controllers/deployment/#strategy |
| cleanupController.priorityClassName | string | `""` | Optional priority class |
| cleanupController.hostNetwork | bool | `false` | Change `hostNetwork` to `true` when you want the pod to share its host's network namespace. Useful for situations like when you end up dealing with a custom CNI over Amazon EKS. Update the `dnsPolicy` accordingly as well to suit the host network mode. |
| cleanupController.dnsPolicy | string | `"ClusterFirst"` | `dnsPolicy` determines the manner in which DNS resolution happens in the cluster. In case of `hostNetwork: true`, usually, the `dnsPolicy` is suitable to be `ClusterFirstWithHostNet`. For further reference: https://kubernetes.io/docs/concepts/services-networking/dns-pod-service/#pod-s-dns-policy. |
| cleanupController.extraArgs | object | `{}` | Extra arguments passed to the container on the command line |
| cleanupController.resources.limits | object | `{"memory":"128Mi"}` | Pod resource limits |
| cleanupController.resources.requests | object | `{"cpu":"100m","memory":"64Mi"}` | Pod resource requests |
| cleanupController.startupProbe | object | See [values.yaml](values.yaml) | Startup probe. The block is directly forwarded into the deployment, so you can use whatever startupProbes configuration you want. ref: https://kubernetes.io/docs/tasks/configure-pod-container/configure-liveness-readiness-probes/ |
| cleanupController.livenessProbe | object | See [values.yaml](values.yaml) | Liveness probe. The block is directly forwarded into the deployment, so you can use whatever livenessProbe configuration you want. ref: https://kubernetes.io/docs/tasks/configure-pod-container/configure-liveness-readiness-probes/ |
| cleanupController.readinessProbe | object | See [values.yaml](values.yaml) | Readiness Probe. The block is directly forwarded into the deployment, so you can use whatever readinessProbe configuration you want. ref: https://kubernetes.io/docs/tasks/configure-pod-container/configure-liveness-readiness-probes/ |
| cleanupController.nodeSelector | object | `{}` | Node labels for pod assignment |
| cleanupController.tolerations | list | `[]` | List of node taints to tolerate |
| cleanupController.antiAffinity.enabled | bool | `true` | Pod antiAffinities toggle. Enabled by default but can be disabled if you want to schedule pods to the same node. |
| cleanupController.podAntiAffinity | object | See [values.yaml](values.yaml) | Pod anti affinity constraints. |
| cleanupController.podAffinity | object | `{}` | Pod affinity constraints. |
| cleanupController.nodeAffinity | object | `{}` | Node affinity constraints. |
| cleanupController.topologySpreadConstraints | list | `[]` | Topology spread constraints. |
| cleanupController.podSecurityContext | object | `{}` | Security context for the pod |
| cleanupController.securityContext | object | `{"allowPrivilegeEscalation":false,"capabilities":{"drop":["ALL"]},"privileged":false,"readOnlyRootFilesystem":true,"runAsNonRoot":true,"seccompProfile":{"type":"RuntimeDefault"}}` | Security context for the containers |
| cleanupController.podDisruptionBudget.minAvailable | int | `1` | Configures the minimum available pods for disruptions. Cannot be used if `maxUnavailable` is set. |
| cleanupController.podDisruptionBudget.maxUnavailable | string | `nil` | Configures the maximum unavailable pods for disruptions. Cannot be used if `minAvailable` is set. |
| cleanupController.service.port | int | `443` | Service port. |
| cleanupController.service.type | string | `"ClusterIP"` | Service type. |
| cleanupController.service.nodePort | string | `nil` | Service node port. Only used if `service.type` is `NodePort`. |
| cleanupController.service.annotations | object | `{}` | Service annotations. |
| cleanupController.metricsService.create | bool | `true` | Create service. |
| cleanupController.metricsService.port | int | `8000` | Service port. Metrics server will be exposed at this port. |
| cleanupController.metricsService.type | string | `"ClusterIP"` | Service type. |
| cleanupController.metricsService.nodePort | string | `nil` | Service node port. Only used if `metricsService.type` is `NodePort`. |
| cleanupController.metricsService.annotations | object | `{}` | Service annotations. |
| cleanupController.networkPolicy.enabled | bool | `false` | When true, use a NetworkPolicy to allow ingress to the webhook This is useful on clusters using Calico and/or native k8s network policies in a default-deny setup. |
| cleanupController.networkPolicy.ingressFrom | list | `[]` | A list of valid from selectors according to https://kubernetes.io/docs/concepts/services-networking/network-policies. |
| cleanupController.serviceMonitor.enabled | bool | `false` | Create a `ServiceMonitor` to collect Prometheus metrics. |
| cleanupController.serviceMonitor.additionalLabels | object | `{}` | Additional labels |
| cleanupController.serviceMonitor.namespace | string | `nil` | Override namespace |
| cleanupController.serviceMonitor.interval | string | `"30s"` | Interval to scrape metrics |
| cleanupController.serviceMonitor.scrapeTimeout | string | `"25s"` | Timeout if metrics can't be retrieved in given time interval |
| cleanupController.serviceMonitor.secure | bool | `false` | Is TLS required for endpoint |
| cleanupController.serviceMonitor.tlsConfig | object | `{}` | TLS Configuration for endpoint |
| cleanupController.tracing.enabled | bool | `false` | Enable tracing |
| cleanupController.tracing.address | string | `nil` | Traces receiver address |
| cleanupController.tracing.port | string | `nil` | Traces receiver port |
| cleanupController.tracing.creds | string | `""` | Traces receiver credentials |
| cleanupController.logging.format | string | `"text"` | Logging format |
| cleanupController.logging.verbosity | int | `2` | Logging verbosity |
| cleanupController.metering.disabled | bool | `false` | Disable metrics export |
| cleanupController.metering.config | string | `"prometheus"` | Otel configuration, can be `prometheus` or `grpc` |
| cleanupController.metering.port | int | `8000` | Prometheus endpoint port |
| cleanupController.metering.collector | string | `""` | Otel collector endpoint |
| cleanupController.metering.creds | string | `""` | Otel collector credentials |

### Reports controller

| Key | Type | Default | Description |
|-----|------|---------|-------------|
| reportsController.enabled | bool | `true` | Enable reports controller. |
| reportsController.rbac.create | bool | `true` | Create RBAC resources |
| reportsController.rbac.serviceAccount.name | string | `nil` | Service account name |
| reportsController.rbac.serviceAccount.annotations | object | `{}` | Annotations for the ServiceAccount |
| reportsController.rbac.clusterRole.extraResources | list | `[]` | Extra resource permissions to add in the cluster role |
| reportsController.image.registry | string | `"ghcr.io"` | Image registry |
| reportsController.image.repository | string | `"kyverno/reports-controller"` | Image repository |
| reportsController.image.tag | string | `nil` | Image tag Defaults to appVersion in Chart.yaml if omitted |
| reportsController.image.pullPolicy | string | `"IfNotPresent"` | Image pull policy |
| reportsController.imagePullSecrets | list | `[]` | Image pull secrets |
| reportsController.replicas | int | `nil` | Desired number of pods |
| reportsController.updateStrategy | object | See [values.yaml](values.yaml) | Deployment update strategy. Ref: https://kubernetes.io/docs/concepts/workloads/controllers/deployment/#strategy |
| reportsController.priorityClassName | string | `""` | Optional priority class |
| reportsController.hostNetwork | bool | `false` | Change `hostNetwork` to `true` when you want the pod to share its host's network namespace. Useful for situations like when you end up dealing with a custom CNI over Amazon EKS. Update the `dnsPolicy` accordingly as well to suit the host network mode. |
| reportsController.dnsPolicy | string | `"ClusterFirst"` | `dnsPolicy` determines the manner in which DNS resolution happens in the cluster. In case of `hostNetwork: true`, usually, the `dnsPolicy` is suitable to be `ClusterFirstWithHostNet`. For further reference: https://kubernetes.io/docs/concepts/services-networking/dns-pod-service/#pod-s-dns-policy. |
| reportsController.extraArgs | object | `{"clientRateLimitBurst":300,"clientRateLimitQPS":300,"skipResourceFilters":true}` | Extra arguments passed to the container on the command line |
| reportsController.resources.limits | object | `{"memory":"128Mi"}` | Pod resource limits |
| reportsController.resources.requests | object | `{"cpu":"100m","memory":"64Mi"}` | Pod resource requests |
| reportsController.nodeSelector | object | `{}` | Node labels for pod assignment |
| reportsController.tolerations | list | `[]` | List of node taints to tolerate |
| reportsController.antiAffinity.enabled | bool | `true` | Pod antiAffinities toggle. Enabled by default but can be disabled if you want to schedule pods to the same node. |
| reportsController.podAntiAffinity | object | See [values.yaml](values.yaml) | Pod anti affinity constraints. |
| reportsController.podAffinity | object | `{}` | Pod affinity constraints. |
| reportsController.nodeAffinity | object | `{}` | Node affinity constraints. |
| reportsController.topologySpreadConstraints | list | `[]` | Topology spread constraints. |
| reportsController.podSecurityContext | object | `{}` | Security context for the pod |
| reportsController.securityContext | object | `{"allowPrivilegeEscalation":false,"capabilities":{"drop":["ALL"]},"privileged":false,"readOnlyRootFilesystem":true,"runAsNonRoot":true,"seccompProfile":{"type":"RuntimeDefault"}}` | Security context for the containers |
| reportsController.podDisruptionBudget.minAvailable | int | `1` | Configures the minimum available pods for disruptions. Cannot be used if `maxUnavailable` is set. |
| reportsController.podDisruptionBudget.maxUnavailable | string | `nil` | Configures the maximum unavailable pods for disruptions. Cannot be used if `minAvailable` is set. |
| reportsController.tufRootMountPath | string | `"/.sigstore"` | A writable volume to use for the TUF root initialization. |
| reportsController.sigstoreVolume | object | `{"emptyDir":{}}` | Volume to be mounted in pods for TUF/cosign work. |
| reportsController.metricsService.create | bool | `true` | Create service. |
| reportsController.metricsService.port | int | `8000` | Service port. Metrics server will be exposed at this port. |
| reportsController.metricsService.type | string | `"ClusterIP"` | Service type. |
| reportsController.metricsService.nodePort | string | `nil` | Service node port. Only used if `type` is `NodePort`. |
| reportsController.metricsService.annotations | object | `{}` | Service annotations. |
| reportsController.networkPolicy.enabled | bool | `false` | When true, use a NetworkPolicy to allow ingress to the webhook This is useful on clusters using Calico and/or native k8s network policies in a default-deny setup. |
| reportsController.networkPolicy.ingressFrom | list | `[]` | A list of valid from selectors according to https://kubernetes.io/docs/concepts/services-networking/network-policies. |
| reportsController.serviceMonitor.enabled | bool | `false` | Create a `ServiceMonitor` to collect Prometheus metrics. |
| reportsController.serviceMonitor.additionalLabels | object | `{}` | Additional labels |
| reportsController.serviceMonitor.namespace | string | `nil` | Override namespace |
| reportsController.serviceMonitor.interval | string | `"30s"` | Interval to scrape metrics |
| reportsController.serviceMonitor.scrapeTimeout | string | `"25s"` | Timeout if metrics can't be retrieved in given time interval |
| reportsController.serviceMonitor.secure | bool | `false` | Is TLS required for endpoint |
| reportsController.serviceMonitor.tlsConfig | object | `{}` | TLS Configuration for endpoint |
| reportsController.tracing.enabled | bool | `false` | Enable tracing |
| reportsController.tracing.address | string | `nil` | Traces receiver address |
| reportsController.tracing.port | string | `nil` | Traces receiver port |
| reportsController.tracing.creds | string | `nil` | Traces receiver credentials |
| reportsController.logging.format | string | `"text"` | Logging format |
| reportsController.logging.verbosity | int | `2` | Logging verbosity |
| reportsController.metering.disabled | bool | `false` | Disable metrics export |
| reportsController.metering.config | string | `"prometheus"` | Otel configuration, can be `prometheus` or `grpc` |
| reportsController.metering.port | int | `8000` | Prometheus endpoint port |
| reportsController.metering.collector | string | `nil` | Otel collector endpoint |
| reportsController.metering.creds | string | `nil` | Otel collector credentials |
<<<<<<< HEAD
| backgroundController.enabled | bool | `true` | Enable background controller. |
| backgroundController.rbac.create | bool | `true` | Create RBAC resources |
| backgroundController.rbac.serviceAccount.name | string | `nil` | Service account name |
| backgroundController.rbac.serviceAccount.annotations | object | `{}` | Annotations for the ServiceAccount |
| backgroundController.rbac.clusterRole.extraResources | list | `[]` | Extra resource permissions to add in the cluster role |
| backgroundController.image.registry | string | `nil` | Image registry |
| backgroundController.image.repository | string | `"ghcr.io/kyverno/background-controller"` | Image repository |
| backgroundController.image.tag | string | `nil` | Image tag Defaults to appVersion in Chart.yaml if omitted |
| backgroundController.image.pullPolicy | string | `"IfNotPresent"` | Image pull policy |
| backgroundController.imagePullSecrets | list | `[]` | Image pull secrets |
| backgroundController.replicas | int | `nil` | Desired number of pods |
| backgroundController.updateStrategy | object | See [values.yaml](values.yaml) | Deployment update strategy. Ref: https://kubernetes.io/docs/concepts/workloads/controllers/deployment/#strategy |
| backgroundController.priorityClassName | string | `""` | Optional priority class |
| backgroundController.hostNetwork | bool | `false` | Change `hostNetwork` to `true` when you want the pod to share its host's network namespace. Useful for situations like when you end up dealing with a custom CNI over Amazon EKS. Update the `dnsPolicy` accordingly as well to suit the host network mode. |
| backgroundController.dnsPolicy | string | `"ClusterFirst"` | `dnsPolicy` determines the manner in which DNS resolution happens in the cluster. In case of `hostNetwork: true`, usually, the `dnsPolicy` is suitable to be `ClusterFirstWithHostNet`. For further reference: https://kubernetes.io/docs/concepts/services-networking/dns-pod-service/#pod-s-dns-policy. |
| backgroundController.extraArgs | object | `{}` | Extra arguments passed to the container on the command line |
| backgroundController.resources.limits | object | `{"memory":"128Mi"}` | Pod resource limits |
| backgroundController.resources.requests | object | `{"cpu":"100m","memory":"64Mi"}` | Pod resource requests |
| backgroundController.nodeSelector | object | `{}` | Node labels for pod assignment |
| backgroundController.tolerations | list | `[]` | List of node taints to tolerate |
| backgroundController.antiAffinity.enabled | bool | `true` | Pod antiAffinities toggle. Enabled by default but can be disabled if you want to schedule pods to the same node. |
| backgroundController.podAntiAffinity | object | See [values.yaml](values.yaml) | Pod anti affinity constraints. |
| backgroundController.podAffinity | object | `{}` | Pod affinity constraints. |
| backgroundController.nodeAffinity | object | `{}` | Node affinity constraints. |
| backgroundController.topologySpreadConstraints | list | `[]` | Topology spread constraints. |
| backgroundController.podSecurityContext | object | `{}` | Security context for the pod |
| backgroundController.securityContext | object | `{"allowPrivilegeEscalation":false,"capabilities":{"drop":["ALL"]},"privileged":false,"readOnlyRootFilesystem":true,"runAsNonRoot":true,"seccompProfile":{"type":"RuntimeDefault"}}` | Security context for the containers |
| backgroundController.podDisruptionBudget.minAvailable | int | `1` | Configures the minimum available pods for disruptions. Cannot be used if `maxUnavailable` is set. |
| backgroundController.podDisruptionBudget.maxUnavailable | string | `nil` | Configures the maximum unavailable pods for disruptions. Cannot be used if `minAvailable` is set. |
| backgroundController.metricsService.create | bool | `true` | Create service. |
| backgroundController.metricsService.port | int | `8000` | Service port. Metrics server will be exposed at this port. |
| backgroundController.metricsService.type | string | `"ClusterIP"` | Service type. |
| backgroundController.metricsService.nodePort | string | `nil` | Service node port. Only used if `metricsService.type` is `NodePort`. |
| backgroundController.metricsService.annotations | object | `{}` | Service annotations. |
| backgroundController.networkPolicy.enabled | bool | `false` | When true, use a NetworkPolicy to allow ingress to the webhook This is useful on clusters using Calico and/or native k8s network policies in a default-deny setup. |
| backgroundController.networkPolicy.ingressFrom | list | `[]` | A list of valid from selectors according to https://kubernetes.io/docs/concepts/services-networking/network-policies. |
| backgroundController.serviceMonitor.enabled | bool | `false` | Create a `ServiceMonitor` to collect Prometheus metrics. |
| backgroundController.serviceMonitor.additionalLabels | object | `{}` | Additional labels |
| backgroundController.serviceMonitor.namespace | string | `nil` | Override namespace |
| backgroundController.serviceMonitor.interval | string | `"30s"` | Interval to scrape metrics |
| backgroundController.serviceMonitor.scrapeTimeout | string | `"25s"` | Timeout if metrics can't be retrieved in given time interval |
| backgroundController.serviceMonitor.secure | bool | `false` | Is TLS required for endpoint |
| backgroundController.serviceMonitor.tlsConfig | object | `{}` | TLS Configuration for endpoint |
| backgroundController.tracing.enabled | bool | `false` | Enable tracing |
| backgroundController.tracing.address | string | `nil` | Traces receiver address |
| backgroundController.tracing.port | string | `nil` | Traces receiver port |
| backgroundController.tracing.creds | string | `""` | Traces receiver credentials |
| backgroundController.logging.format | string | `"text"` | Logging format |
| backgroundController.logging.verbosity | int | `2` | Logging verbosity |
| backgroundController.metering.disabled | bool | `false` | Disable metrics export |
| backgroundController.metering.config | string | `"prometheus"` | Otel configuration, can be `prometheus` or `grpc` |
| backgroundController.metering.port | int | `8000` | Prometheus endpoint port |
| backgroundController.metering.collector | string | `""` | Otel collector endpoint |
| backgroundController.metering.creds | string | `""` | Otel collector credentials |
=======

### Grafana

| Key | Type | Default | Description |
|-----|------|---------|-------------|
| grafana.enabled | bool | `false` | Enable grafana dashboard creation. |
| grafana.configMapName | string | `"{{ include \"kyverno.fullname\" . }}-grafana"` | Configmap name template. |
| grafana.namespace | string | `nil` | Namespace to create the grafana dashboard configmap. If not set, it will be created in the same namespace where the chart is deployed. |
| grafana.annotations | object | `{}` | Grafana dashboard configmap annotations. |

### Webhooks cleanup

| Key | Type | Default | Description |
|-----|------|---------|-------------|
| webhooksCleanup.enabled | bool | `false` | Create a helm pre-delete hook to cleanup webhooks. |
| webhooksCleanup.image | string | `"bitnami/kubectl:latest"` | `kubectl` image to run commands for deleting webhooks. |
| webhooksCleanup.imagePullSecrets | list | `[]` | Image pull secrets |

### Test

| Key | Type | Default | Description |
|-----|------|---------|-------------|
| test.image.registry | string | `nil` | Image registry |
| test.image.repository | string | `"busybox"` | Image repository |
| test.image.tag | string | `"1.35"` | Image tag Defaults to `latest` if omitted |
| test.image.pullPolicy | string | `nil` | Image pull policy Defaults to image.pullPolicy if omitted |
| test.resources.limits | object | `{"cpu":"100m","memory":"256Mi"}` | Pod resource limits |
| test.resources.requests | object | `{"cpu":"10m","memory":"64Mi"}` | Pod resource requests |
| test.securityContext | object | `{"allowPrivilegeEscalation":false,"capabilities":{"drop":["ALL"]},"privileged":false,"readOnlyRootFilesystem":true,"runAsGroup":65534,"runAsNonRoot":true,"runAsUser":65534,"seccompProfile":{"type":"RuntimeDefault"}}` | Security context for the test containers |

### Api version override

| Key | Type | Default | Description |
|-----|------|---------|-------------|
| apiVersionOverride.podDisruptionBudget | string | `nil` | Override api version used to create `PodDisruptionBudget`` resources. When not specified the chart will check if `policy/v1/PodDisruptionBudget` is available to determine the api version automatically. |

### Other

| Key | Type | Default | Description |
|-----|------|---------|-------------|
| nameOverride | string | `nil` | Override the name of the chart |
| fullnameOverride | string | `nil` | Override the expanded name of the chart |
| namespaceOverride | string | `nil` | Override the namespace the chart deploys to |
| imagePullSecrets | object | `{}` | Image pull secrets for image verification policies, this will define the `--imagePullSecrets` argument |
| existingImagePullSecrets | list | `[]` | Existing Image pull secrets for image verification policies, this will define the `--imagePullSecrets` argument |
| customLabels | object | `{}` | Additional labels |
>>>>>>> 0ecc9c38

## TLS Configuration

If `admissionController.createSelfSignedCert` is `true`, Helm will take care of the steps of creating an external self-signed certificate described in option 2 of the [installation documentation](https://kyverno.io/docs/installation/#option-2-use-your-own-ca-signed-certificate)

If `admissionController.createSelfSignedCert` is `false`, Kyverno will generate a self-signed CA and a certificate, or you can provide your own TLS CA and signed-key pair and create the secret yourself as described in the [documentation](https://kyverno.io/docs/installation/#customize-the-installation-of-kyverno).

## Default resource filters

[Kyverno resource filters](https://kyverno.io/docs/installation/#resource-filters) are a used to exclude resources from the Kyverno engine rules processing.

This chart comes with default resource filters that apply exclusions on a couple of namespaces and resource kinds:
- all resources in `kube-system`, `kube-public` and `kube-node-lease` namespaces
- all resources in all namespaces for the following resource kinds:
  - `Event`
  - `Node`
  - `APIService`
  - `TokenReview`
  - `SubjectAccessReview`
  - `SelfSubjectAccessReview`
  - `Binding`
  - `ReplicaSet`
  - `AdmissionReport`
  - `ClusterAdmissionReport`
  - `BackgroundScanReport`
  - `ClusterBackgroundScanReport`
- all resources created by this chart itself

Those default exclusions are there to prevent disruptions as much as possible.
Under the hood, Kyverno installs an admission controller for critical cluster resources.
A cluster can become unresponsive if Kyverno is not up and running, ultimately preventing pods to be scheduled in the cluster.

You can however override the default resource filters by setting the `config.resourceFilters` stanza.
It contains an array of string templates that are passed through the `tpl` Helm function and joined together to produce the final `resourceFilters` written in the Kyverno config map.

Please consult the [values.yaml](./values.yaml) file before overriding `config.resourceFilters` and use the apropriate templates to build your desired exclusions list.

## High availability

Running a highly-available Kyverno installation is crucial in a production environment.

In order to run Kyverno in high availability mode, you should set `replicaCount` to `3` or more.
You should also pay attention to anti affinity rules, spreading pods across nodes and availability zones.

Please see https://kyverno.io/docs/installation/#security-vs-operability for more informations.

## Source Code

* <https://github.com/kyverno/kyverno>

## Requirements

Kubernetes: `>=1.16.0-0`

## Maintainers

| Name | Email | Url |
| ---- | ------ | --- |
| Nirmata |  | <https://kyverno.io/> |

----------------------------------------------
Autogenerated from chart metadata using [helm-docs v1.11.0](https://github.com/norwoodj/helm-docs/releases/v1.11.0)<|MERGE_RESOLUTION|>--- conflicted
+++ resolved
@@ -370,6 +370,7 @@
 | backgroundController.tracing.port | string | `nil` | Traces receiver port |
 | backgroundController.tracing.creds | string | `""` | Traces receiver credentials |
 | backgroundController.logging.format | string | `"text"` | Logging format |
+| backgroundController.logging.verbosity | int | `2` | Logging verbosity |
 | backgroundController.metering.disabled | bool | `false` | Disable metrics export |
 | backgroundController.metering.config | string | `"prometheus"` | Otel configuration, can be `prometheus` or `grpc` |
 | backgroundController.metering.port | int | `8000` | Prometheus endpoint port |
@@ -503,62 +504,6 @@
 | reportsController.metering.port | int | `8000` | Prometheus endpoint port |
 | reportsController.metering.collector | string | `nil` | Otel collector endpoint |
 | reportsController.metering.creds | string | `nil` | Otel collector credentials |
-<<<<<<< HEAD
-| backgroundController.enabled | bool | `true` | Enable background controller. |
-| backgroundController.rbac.create | bool | `true` | Create RBAC resources |
-| backgroundController.rbac.serviceAccount.name | string | `nil` | Service account name |
-| backgroundController.rbac.serviceAccount.annotations | object | `{}` | Annotations for the ServiceAccount |
-| backgroundController.rbac.clusterRole.extraResources | list | `[]` | Extra resource permissions to add in the cluster role |
-| backgroundController.image.registry | string | `nil` | Image registry |
-| backgroundController.image.repository | string | `"ghcr.io/kyverno/background-controller"` | Image repository |
-| backgroundController.image.tag | string | `nil` | Image tag Defaults to appVersion in Chart.yaml if omitted |
-| backgroundController.image.pullPolicy | string | `"IfNotPresent"` | Image pull policy |
-| backgroundController.imagePullSecrets | list | `[]` | Image pull secrets |
-| backgroundController.replicas | int | `nil` | Desired number of pods |
-| backgroundController.updateStrategy | object | See [values.yaml](values.yaml) | Deployment update strategy. Ref: https://kubernetes.io/docs/concepts/workloads/controllers/deployment/#strategy |
-| backgroundController.priorityClassName | string | `""` | Optional priority class |
-| backgroundController.hostNetwork | bool | `false` | Change `hostNetwork` to `true` when you want the pod to share its host's network namespace. Useful for situations like when you end up dealing with a custom CNI over Amazon EKS. Update the `dnsPolicy` accordingly as well to suit the host network mode. |
-| backgroundController.dnsPolicy | string | `"ClusterFirst"` | `dnsPolicy` determines the manner in which DNS resolution happens in the cluster. In case of `hostNetwork: true`, usually, the `dnsPolicy` is suitable to be `ClusterFirstWithHostNet`. For further reference: https://kubernetes.io/docs/concepts/services-networking/dns-pod-service/#pod-s-dns-policy. |
-| backgroundController.extraArgs | object | `{}` | Extra arguments passed to the container on the command line |
-| backgroundController.resources.limits | object | `{"memory":"128Mi"}` | Pod resource limits |
-| backgroundController.resources.requests | object | `{"cpu":"100m","memory":"64Mi"}` | Pod resource requests |
-| backgroundController.nodeSelector | object | `{}` | Node labels for pod assignment |
-| backgroundController.tolerations | list | `[]` | List of node taints to tolerate |
-| backgroundController.antiAffinity.enabled | bool | `true` | Pod antiAffinities toggle. Enabled by default but can be disabled if you want to schedule pods to the same node. |
-| backgroundController.podAntiAffinity | object | See [values.yaml](values.yaml) | Pod anti affinity constraints. |
-| backgroundController.podAffinity | object | `{}` | Pod affinity constraints. |
-| backgroundController.nodeAffinity | object | `{}` | Node affinity constraints. |
-| backgroundController.topologySpreadConstraints | list | `[]` | Topology spread constraints. |
-| backgroundController.podSecurityContext | object | `{}` | Security context for the pod |
-| backgroundController.securityContext | object | `{"allowPrivilegeEscalation":false,"capabilities":{"drop":["ALL"]},"privileged":false,"readOnlyRootFilesystem":true,"runAsNonRoot":true,"seccompProfile":{"type":"RuntimeDefault"}}` | Security context for the containers |
-| backgroundController.podDisruptionBudget.minAvailable | int | `1` | Configures the minimum available pods for disruptions. Cannot be used if `maxUnavailable` is set. |
-| backgroundController.podDisruptionBudget.maxUnavailable | string | `nil` | Configures the maximum unavailable pods for disruptions. Cannot be used if `minAvailable` is set. |
-| backgroundController.metricsService.create | bool | `true` | Create service. |
-| backgroundController.metricsService.port | int | `8000` | Service port. Metrics server will be exposed at this port. |
-| backgroundController.metricsService.type | string | `"ClusterIP"` | Service type. |
-| backgroundController.metricsService.nodePort | string | `nil` | Service node port. Only used if `metricsService.type` is `NodePort`. |
-| backgroundController.metricsService.annotations | object | `{}` | Service annotations. |
-| backgroundController.networkPolicy.enabled | bool | `false` | When true, use a NetworkPolicy to allow ingress to the webhook This is useful on clusters using Calico and/or native k8s network policies in a default-deny setup. |
-| backgroundController.networkPolicy.ingressFrom | list | `[]` | A list of valid from selectors according to https://kubernetes.io/docs/concepts/services-networking/network-policies. |
-| backgroundController.serviceMonitor.enabled | bool | `false` | Create a `ServiceMonitor` to collect Prometheus metrics. |
-| backgroundController.serviceMonitor.additionalLabels | object | `{}` | Additional labels |
-| backgroundController.serviceMonitor.namespace | string | `nil` | Override namespace |
-| backgroundController.serviceMonitor.interval | string | `"30s"` | Interval to scrape metrics |
-| backgroundController.serviceMonitor.scrapeTimeout | string | `"25s"` | Timeout if metrics can't be retrieved in given time interval |
-| backgroundController.serviceMonitor.secure | bool | `false` | Is TLS required for endpoint |
-| backgroundController.serviceMonitor.tlsConfig | object | `{}` | TLS Configuration for endpoint |
-| backgroundController.tracing.enabled | bool | `false` | Enable tracing |
-| backgroundController.tracing.address | string | `nil` | Traces receiver address |
-| backgroundController.tracing.port | string | `nil` | Traces receiver port |
-| backgroundController.tracing.creds | string | `""` | Traces receiver credentials |
-| backgroundController.logging.format | string | `"text"` | Logging format |
-| backgroundController.logging.verbosity | int | `2` | Logging verbosity |
-| backgroundController.metering.disabled | bool | `false` | Disable metrics export |
-| backgroundController.metering.config | string | `"prometheus"` | Otel configuration, can be `prometheus` or `grpc` |
-| backgroundController.metering.port | int | `8000` | Prometheus endpoint port |
-| backgroundController.metering.collector | string | `""` | Otel collector endpoint |
-| backgroundController.metering.creds | string | `""` | Otel collector credentials |
-=======
 
 ### Grafana
 
@@ -605,7 +550,6 @@
 | imagePullSecrets | object | `{}` | Image pull secrets for image verification policies, this will define the `--imagePullSecrets` argument |
 | existingImagePullSecrets | list | `[]` | Existing Image pull secrets for image verification policies, this will define the `--imagePullSecrets` argument |
 | customLabels | object | `{}` | Additional labels |
->>>>>>> 0ecc9c38
 
 ## TLS Configuration
 
