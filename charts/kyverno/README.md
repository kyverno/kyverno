# kyverno

Kubernetes Native Policy Management

![Version: v3.0.0](https://img.shields.io/badge/Version-v3.0.0-informational?style=flat-square) ![Type: application](https://img.shields.io/badge/Type-application-informational?style=flat-square) ![AppVersion: latest](https://img.shields.io/badge/AppVersion-latest-informational?style=flat-square)

## About

[Kyverno](https://kyverno.io) is a Kubernetes Native Policy Management engine.

It allows you to:
- Manage policies as Kubernetes resources (no new language required.)
- Validate, mutate, and generate resource configurations.
- Select resources based on labels and wildcards.
- View policy enforcement as events.
- Scan existing resources for violations.

This chart bootstraps a Kyverno deployment on a [Kubernetes](http://kubernetes.io) cluster using the [Helm](https://helm.sh) package manager.

Access the complete user documentation and guides at: https://kyverno.io.

## Installing the Chart

**IMPORTANT IMPORTANT IMPORTANT IMPORTANT**

This chart changed significantly between `v2` and `v3`. If you are upgrading from `v2`, please read `Migrating from v2 to v3` section.

**Add the Kyverno Helm repository:**

```console
$ helm repo add kyverno https://kyverno.github.io/kyverno/
```

**Create a namespace:**

You can install Kyverno in any namespace. The examples use `kyverno` as the namespace.

```console
$ kubectl create namespace kyverno
```

**Install the Kyverno chart:**

```console
$ helm install kyverno --namespace kyverno kyverno/kyverno
```

The command deploys Kyverno on the Kubernetes cluster with default configuration. The [installation](https://kyverno.io/docs/installation/) guide lists the parameters that can be configured during installation.

The Kyverno ClusterRole/ClusterRoleBinding that manages webhook configurations must have the suffix `:webhook`. Ex., `*:webhook` or `kyverno:webhook`.
Other ClusterRole/ClusterRoleBinding names are configurable.

**Notes on using ArgoCD:**

When deploying this chart with ArgoCD you will need to enable `Replace` in the `syncOptions`, and you probably want to ignore diff in aggregated cluster roles.

You can do so by following instructions in these pages of ArgoCD documentation:
- [Enable Replace in the syncOptions](https://argo-cd.readthedocs.io/en/stable/user-guide/sync-options/#replace-resource-instead-of-applying-changes)
- [Ignore diff in aggregated cluster roles](https://argo-cd.readthedocs.io/en/stable/user-guide/diffing/#ignoring-rbac-changes-made-by-aggregateroles)

ArgoCD uses helm only for templating but applies the results with `kubectl`.

Unfortunately `kubectl` adds metadata that will cross the limit allowed by Kubernetes. Using `Replace` overcomes this limitation.

Another option is to use server side apply, this will be supported in ArgoCD v2.5.

Finally, we introduced new CRDs in 1.8 to manage resource-level reports. Those reports are associated with parent resources using an `ownerReference` object.

As a consequence, ArgoCD will show those reports in the UI, but as they are managed dynamically by Kyverno it can pollute your dashboard.

You can tell ArgoCD to ignore reports globally by adding them under the `resource.exclusions` stanza in the ArgoCD ConfigMap.

```yaml
    resource.exclusions: |
      - apiGroups:
          - kyverno.io
        kinds:
          - AdmissionReport
          - BackgroundScanReport
          - ClusterAdmissionReport
          - ClusterBackgroundScanReport
        clusters:
          - '*'
```

Below is an example of ArgoCD Application manifest that should work with this chart.

```yaml
apiVersion: argoproj.io/v1alpha1
kind: Application
metadata:
  name: kyverno
  namespace: argocd
spec:
  destination:
    namespace: kyverno
    server: https://kubernetes.default.svc
  project: default
  source:
    chart: kyverno
    repoURL: https://kyverno.github.io/kyverno
    targetRevision: 2.6.0
  syncPolicy:
    automated:
      prune: true
      selfHeal: true
    syncOptions:
      - CreateNamespace=true
      - Replace=true
```

## Migrating from v2 to v3

In `v3` chart values changed significantly, please read the instructions below to migrate your values:

- `config.metricsConfig` is now `metricsConfig`
- `config.existingConfig` has been replaced with `config.create` and `config.name` to __support bring your own config__
- `config.existingMetricsConfig` has been replaced with `metricsConfig.create` and `metricsConfig.name` to __support bring your own config__

## Uninstalling the Chart

To uninstall/delete the `kyverno` deployment:

```console
$ helm delete -n kyverno kyverno
```

The command removes all the Kubernetes components associated with the chart and deletes the release.

## Values

| Key | Type | Default | Description |
|-----|------|---------|-------------|
| nameOverride | string | `nil` | Override the name of the chart |
| fullnameOverride | string | `nil` | Override the expanded name of the chart |
<<<<<<< HEAD
| namespaceOverride | string | `nil` | Override the namespace the chart deploys to |
=======
| namespace | string | `nil` | Namespace the chart deploys to |
| config.create | bool | `true` | Create the configmap. |
| config.name | string | `nil` | The configmap name (required if `create` is `false`). |
| config.annotations | object | `{}` | Additional annotations to add to the configmap. |
| config.enableDefaultRegistryMutation | bool | `true` | Enable registry mutation for container images. Enabled by default. |
| config.defaultRegistry | string | `"docker.io"` | The registry hostname used for the image mutation. |
| config.excludeGroupRole | list | `[]` | Exclude group role |
| config.excludeUsername | list | `[]` | Exclude username |
| config.generateSuccessEvents | bool | `false` | Generate success events. |
| config.resourceFilters | list | See [values.yaml](values.yaml) | Resource types to be skipped by the Kyverno policy engine. Make sure to surround each entry in quotes so that it doesn't get parsed as a nested YAML list. These are joined together without spaces, run through `tpl`, and the result is set in the config map. |
| config.webhooks | string | `nil` | Defines the `namespaceSelector` in the webhook configurations. Note that it takes a list of `namespaceSelector` and/or `objectSelector` in the JSON format, and only the first element will be forwarded to the webhook configurations. The Kyverno namespace is excluded if `excludeKyvernoNamespace` is `true` (default) |
| metricsConfig.create | bool | `true` | Create the configmap. |
| metricsConfig.name | string | `nil` | The configmap name (required if `create` is `false`). |
| metricsConfig.annotations | object | `{}` | Additional annotations to add to the configmap. |
| metricsConfig.namespaces.include | list | `[]` | List of namespaces to capture metrics for. |
| metricsConfig.namespaces.exclude | list | `[]` | list of namespaces to NOT capture metrics for. |
| metricsConfig.metricsRefreshInterval | string | `nil` | Rate at which metrics should reset so as to clean up the memory footprint of kyverno metrics, if you might be expecting high memory footprint of Kyverno's metrics. Default: 0, no refresh of metrics |
>>>>>>> 17805be0
| customLabels | object | `{}` | Additional labels |
| rbac.create | bool | `true` | Create ClusterRoles, ClusterRoleBindings, and ServiceAccount |
| rbac.serviceAccount.create | bool | `true` | Create a ServiceAccount |
| rbac.serviceAccount.name | string | `nil` | The ServiceAccount name |
| rbac.serviceAccount.annotations | object | `{}` | Annotations for the ServiceAccount |
| image.registry | string | `nil` | Image registry |
| image.repository | string | `"ghcr.io/kyverno/kyverno"` | Image repository |
| image.tag | string | `nil` | Image tag Defaults to appVersion in Chart.yaml if omitted |
| image.pullPolicy | string | `"IfNotPresent"` | Image pull policy |
| image.pullSecrets | list | `[]` | Image pull secrets |
| initImage.registry | string | `nil` | Image registry |
| initImage.repository | string | `"ghcr.io/kyverno/kyvernopre"` | Image repository |
| initImage.tag | string | `nil` | Image tag If initImage.tag is missing, defaults to image.tag |
| initImage.pullPolicy | string | `nil` | Image pull policy If initImage.pullPolicy is missing, defaults to image.pullPolicy |
| initContainer.extraArgs | list | `["--loggingFormat=text","--exceptionNamespace={{ include \"kyverno.namespace\" . }}"]` | Extra arguments to give to the kyvernopre binary. |
| testImage.registry | string | `nil` | Image registry |
| testImage.repository | string | `"busybox"` | Image repository |
| testImage.tag | float | `1.35` | Image tag Defaults to `latest` if omitted |
| testImage.pullPolicy | string | `nil` | Image pull policy Defaults to image.pullPolicy if omitted |
| replicaCount | int | `nil` | Desired number of pods |
| podLabels | object | `{}` | Additional labels to add to each pod |
| podAnnotations | object | `{}` | Additional annotations to add to each pod |
| podSecurityContext | object | `{}` | Security context for the pod |
| securityContext | object | `{"allowPrivilegeEscalation":false,"capabilities":{"drop":["ALL"]},"privileged":false,"readOnlyRootFilesystem":true,"runAsNonRoot":true,"seccompProfile":{"type":"RuntimeDefault"}}` | Security context for the containers |
| testSecurityContext | object | `{"allowPrivilegeEscalation":false,"capabilities":{"drop":["ALL"]},"privileged":false,"readOnlyRootFilesystem":true,"runAsGroup":65534,"runAsNonRoot":true,"runAsUser":65534,"seccompProfile":{"type":"RuntimeDefault"}}` | Security context for the test containers |
| priorityClassName | string | `""` | Optional priority class to be used for kyverno pods |
| antiAffinity.enable | bool | `true` | Pod antiAffinities toggle. Enabled by default but can be disabled if you want to schedule pods to the same node. |
| podAntiAffinity | object | See [values.yaml](values.yaml) | Pod anti affinity constraints. |
| podAffinity | object | `{}` | Pod affinity constraints. |
| nodeAffinity | object | `{}` | Node affinity constraints. |
| podDisruptionBudget.minAvailable | int | `1` | Configures the minimum available pods for kyverno disruptions. Cannot be used if `maxUnavailable` is set. |
| podDisruptionBudget.maxUnavailable | string | `nil` | Configures the maximum unavailable pods for kyverno disruptions. Cannot be used if `minAvailable` is set. |
| nodeSelector | object | `{}` | Node labels for pod assignment |
| tolerations | list | `[]` | List of node taints to tolerate |
| hostNetwork | bool | `false` | Change `hostNetwork` to `true` when you want the kyverno's pod to share its host's network namespace. Useful for situations like when you end up dealing with a custom CNI over Amazon EKS. Update the `dnsPolicy` accordingly as well to suit the host network mode. |
| dnsPolicy | string | `"ClusterFirst"` | `dnsPolicy` determines the manner in which DNS resolution happens in the cluster. In case of `hostNetwork: true`, usually, the `dnsPolicy` is suitable to be `ClusterFirstWithHostNet`. For further reference: https://kubernetes.io/docs/concepts/services-networking/dns-pod-service/#pod-s-dns-policy. |
| envVarsInit | object | `{}` | Env variables for initContainers. |
| envVars | object | `{}` | Env variables for containers. |
| extraArgs | list | `["--loggingFormat=text"]` | Extra arguments to give to the binary. |
| extraInitContainers | list | `[]` | Array of extra init containers |
| extraContainers | list | `[]` | Array of extra containers to run alongside kyverno |
| imagePullSecrets | object | `{}` | Image pull secrets for image verify and imageData policies. This will define the `--imagePullSecrets` Kyverno argument. |
| existingImagePullSecrets | list | `[]` | Existing Image pull secrets for image verify and imageData policies. This will define the `--imagePullSecrets` Kyverno argument. |
| resources.limits | object | `{"memory":"384Mi"}` | Pod resource limits |
| resources.requests | object | `{"cpu":"100m","memory":"128Mi"}` | Pod resource requests |
| initResources.limits | object | `{"cpu":"100m","memory":"256Mi"}` | Pod resource limits |
| initResources.requests | object | `{"cpu":"10m","memory":"64Mi"}` | Pod resource requests |
| testResources.limits | object | `{"cpu":"100m","memory":"256Mi"}` | Pod resource limits |
| testResources.requests | object | `{"cpu":"10m","memory":"64Mi"}` | Pod resource requests |
| startupProbe | object | See [values.yaml](values.yaml) | Startup probe. The block is directly forwarded into the deployment, so you can use whatever startupProbes configuration you want. ref: https://kubernetes.io/docs/tasks/configure-pod-container/configure-liveness-readiness-probes/ |
| livenessProbe | object | See [values.yaml](values.yaml) | Liveness probe. The block is directly forwarded into the deployment, so you can use whatever livenessProbe configuration you want. ref: https://kubernetes.io/docs/tasks/configure-pod-container/configure-liveness-readiness-probes/ |
| readinessProbe | object | See [values.yaml](values.yaml) | Readiness Probe. The block is directly forwarded into the deployment, so you can use whatever readinessProbe configuration you want. ref: https://kubernetes.io/docs/tasks/configure-pod-container/configure-liveness-readiness-probes/ |
| generatecontrollerExtraResources | list | `[]` | Additional resources to be added to controller RBAC permissions. |
| excludeKyvernoNamespace | bool | `true` | Exclude Kyverno namespace Determines if default Kyverno namespace exclusion is enabled for webhooks and resourceFilters |
| resourceFiltersExcludeNamespaces | list | `[]` | resourceFilter namespace exclude Namespaces to exclude from the default resourceFilters |
| updateStrategy | object | See [values.yaml](values.yaml) | Deployment update strategy. Ref: https://kubernetes.io/docs/concepts/workloads/controllers/deployment/#strategy |
| service.port | int | `443` | Service port. |
| service.type | string | `"ClusterIP"` | Service type. |
| service.nodePort | string | `nil` | Service node port. Only used if `service.type` is `NodePort`. |
| service.annotations | object | `{}` | Service annotations. |
| topologySpreadConstraints | list | `[]` | Topology spread constraints. |
| metricsService.create | bool | `true` | Create service. |
| metricsService.port | int | `8000` | Service port. Kyverno's metrics server will be exposed at this port. |
| metricsService.type | string | `"ClusterIP"` | Service type. |
| metricsService.nodePort | string | `nil` | Service node port. Only used if `metricsService.type` is `NodePort`. |
| metricsService.annotations | object | `{}` | Service annotations. |
| serviceMonitor.enabled | bool | `false` | Create a `ServiceMonitor` to collect Prometheus metrics. |
| serviceMonitor.additionalLabels | string | `nil` | Additional labels |
| serviceMonitor.namespace | string | `nil` | Override namespace (default is the same as kyverno) |
| serviceMonitor.interval | string | `"30s"` | Interval to scrape metrics |
| serviceMonitor.scrapeTimeout | string | `"25s"` | Timeout if metrics can't be retrieved in given time interval |
| serviceMonitor.secure | bool | `false` | Is TLS required for endpoint |
| serviceMonitor.tlsConfig | object | `{}` | TLS Configuration for endpoint |
| createSelfSignedCert | bool | `false` | Kyverno requires a certificate key pair and corresponding certificate authority to properly register its webhooks. This can be done in one of 3 ways: 1) Use kube-controller-manager to generate a CA-signed certificate (preferred) 2) Provide your own CA and cert.    In this case, you will need to create a certificate with a specific name and data structure.    As long as you follow the naming scheme, it will be automatically picked up.    kyverno-svc.(namespace).svc.kyverno-tls-ca (with data entries named tls.key and tls.crt)    kyverno-svc.kyverno.svc.kyverno-tls-pair (with data entries named tls.key and tls.crt) 3) Let Helm generate a self signed cert, by setting createSelfSignedCert true If letting Kyverno create its own CA or providing your own, make createSelfSignedCert is false |
| installCRDs | bool | `true` | Whether to have Helm install the Kyverno CRDs. If the CRDs are not installed by Helm, they must be added before policies can be created. |
| crds.annotations | object | `{}` | Additional CRDs annotations. |
| networkPolicy.enabled | bool | `false` | When true, use a NetworkPolicy to allow ingress to the webhook This is useful on clusters using Calico and/or native k8s network policies in a default-deny setup. |
| networkPolicy.ingressFrom | list | `[]` | A list of valid from selectors according to https://kubernetes.io/docs/concepts/services-networking/network-policies. |
| webhooksCleanup.enabled | bool | `false` | Create a helm pre-delete hook to cleanup webhooks. |
| webhooksCleanup.image | string | `"bitnami/kubectl:latest"` | `kubectl` image to run commands for deleting webhooks. |
| tufRootMountPath | string | `"/.sigstore"` | A writable volume to use for the TUF root initialization. |
| grafana.enabled | bool | `false` | Enable grafana dashboard creation. |
| grafana.namespace | string | `nil` | Namespace to create the grafana dashboard configmap. If not set, it will be created in the same namespace where the chart is deployed. |
| grafana.annotations | object | `{}` | Grafana dashboard configmap annotations. |
| cleanupController.enabled | bool | `true` | Enable cleanup controller. |
| cleanupController.rbac.create | bool | `true` | Create RBAC resources |
| cleanupController.rbac.serviceAccount.name | string | `nil` | Service account name |
| cleanupController.rbac.clusterRole.extraResources | list | `[]` | Extra resource permissions to add in the cluster role |
| cleanupController.createSelfSignedCert | bool | `false` | Create self-signed certificates at deployment time. The certificates won't be automatically renewed if this is set to `true`. |
| cleanupController.image.registry | string | `nil` | Image registry |
| cleanupController.image.repository | string | `"ghcr.io/kyverno/cleanup-controller"` | Image repository |
| cleanupController.image.tag | string | `nil` | Image tag Defaults to appVersion in Chart.yaml if omitted |
| cleanupController.image.pullPolicy | string | `"IfNotPresent"` | Image pull policy |
| cleanupController.image.pullSecrets | list | `[]` | Image pull secrets |
| cleanupController.replicas | int | `nil` | Desired number of pods |
| cleanupController.updateStrategy | object | See [values.yaml](values.yaml) | Deployment update strategy. Ref: https://kubernetes.io/docs/concepts/workloads/controllers/deployment/#strategy |
| cleanupController.priorityClassName | string | `""` | Optional priority class |
| cleanupController.hostNetwork | bool | `false` | Change `hostNetwork` to `true` when you want the pod to share its host's network namespace. Useful for situations like when you end up dealing with a custom CNI over Amazon EKS. Update the `dnsPolicy` accordingly as well to suit the host network mode. |
| cleanupController.dnsPolicy | string | `"ClusterFirst"` | `dnsPolicy` determines the manner in which DNS resolution happens in the cluster. In case of `hostNetwork: true`, usually, the `dnsPolicy` is suitable to be `ClusterFirstWithHostNet`. For further reference: https://kubernetes.io/docs/concepts/services-networking/dns-pod-service/#pod-s-dns-policy. |
| cleanupController.extraArgs | list | `[]` | Extra arguments passed to the container on the command line |
| cleanupController.resources.limits | object | `{"memory":"128Mi"}` | Pod resource limits |
| cleanupController.resources.requests | object | `{"cpu":"100m","memory":"64Mi"}` | Pod resource requests |
| cleanupController.startupProbe | object | See [values.yaml](values.yaml) | Startup probe. The block is directly forwarded into the deployment, so you can use whatever startupProbes configuration you want. ref: https://kubernetes.io/docs/tasks/configure-pod-container/configure-liveness-readiness-probes/ |
| cleanupController.livenessProbe | object | See [values.yaml](values.yaml) | Liveness probe. The block is directly forwarded into the deployment, so you can use whatever livenessProbe configuration you want. ref: https://kubernetes.io/docs/tasks/configure-pod-container/configure-liveness-readiness-probes/ |
| cleanupController.readinessProbe | object | See [values.yaml](values.yaml) | Readiness Probe. The block is directly forwarded into the deployment, so you can use whatever readinessProbe configuration you want. ref: https://kubernetes.io/docs/tasks/configure-pod-container/configure-liveness-readiness-probes/ |
| cleanupController.nodeSelector | object | `{}` | Node labels for pod assignment |
| cleanupController.tolerations | list | `[]` | List of node taints to tolerate |
| cleanupController.antiAffinity.enabled | bool | `true` | Pod antiAffinities toggle. Enabled by default but can be disabled if you want to schedule pods to the same node. |
| cleanupController.podAntiAffinity | object | See [values.yaml](values.yaml) | Pod anti affinity constraints. |
| cleanupController.podAffinity | object | `{}` | Pod affinity constraints. |
| cleanupController.nodeAffinity | object | `{}` | Node affinity constraints. |
| cleanupController.topologySpreadConstraints | list | `[]` | Topology spread constraints. |
| cleanupController.podSecurityContext | object | `{}` | Security context for the pod |
| cleanupController.securityContext | object | `{"allowPrivilegeEscalation":false,"capabilities":{"drop":["ALL"]},"privileged":false,"readOnlyRootFilesystem":true,"runAsNonRoot":true,"seccompProfile":{"type":"RuntimeDefault"}}` | Security context for the containers |
| cleanupController.podDisruptionBudget.minAvailable | int | `1` | Configures the minimum available pods for disruptions. Cannot be used if `maxUnavailable` is set. |
| cleanupController.podDisruptionBudget.maxUnavailable | string | `nil` | Configures the maximum unavailable pods for disruptions. Cannot be used if `minAvailable` is set. |
| cleanupController.service.port | int | `443` | Service port. |
| cleanupController.service.type | string | `"ClusterIP"` | Service type. |
| cleanupController.service.nodePort | string | `nil` | Service node port. Only used if `service.type` is `NodePort`. |
| cleanupController.service.annotations | object | `{}` | Service annotations. |
| cleanupController.metricsService.create | bool | `true` | Create service. |
| cleanupController.metricsService.port | int | `8000` | Service port. Metrics server will be exposed at this port. |
| cleanupController.metricsService.type | string | `"ClusterIP"` | Service type. |
| cleanupController.metricsService.nodePort | string | `nil` | Service node port. Only used if `metricsService.type` is `NodePort`. |
| cleanupController.metricsService.annotations | object | `{}` | Service annotations. |
| cleanupController.serviceMonitor.enabled | bool | `false` | Create a `ServiceMonitor` to collect Prometheus metrics. |
| cleanupController.serviceMonitor.additionalLabels | string | `nil` | Additional labels |
| cleanupController.serviceMonitor.namespace | string | `nil` | Override namespace (default is the same as kyverno) |
| cleanupController.serviceMonitor.interval | string | `"30s"` | Interval to scrape metrics |
| cleanupController.serviceMonitor.scrapeTimeout | string | `"25s"` | Timeout if metrics can't be retrieved in given time interval |
| cleanupController.serviceMonitor.secure | bool | `false` | Is TLS required for endpoint |
| cleanupController.serviceMonitor.tlsConfig | object | `{}` | TLS Configuration for endpoint |
| cleanupController.tracing.enabled | bool | `false` | Enable tracing |
| cleanupController.tracing.address | string | `nil` | Traces receiver address |
| cleanupController.tracing.port | string | `nil` | Traces receiver port |
| cleanupController.tracing.creds | string | `""` | Traces receiver credentials |
| cleanupController.logging.format | string | `"text"` | Logging format |
| cleanupController.metering.disabled | bool | `false` | Disable metrics export |
| cleanupController.metering.config | string | `"prometheus"` | Otel configuration, can be `prometheus` or `grpc` |
| cleanupController.metering.port | int | `8000` | Prometheus endpoint port |
| cleanupController.metering.collector | string | `""` | Otel collector endpoint |
| cleanupController.metering.creds | string | `""` | Otel collector credentials |
| reportsController.enabled | bool | `true` | Enable reports controller. |
| reportsController.rbac.create | bool | `true` | Create RBAC resources |
| reportsController.rbac.serviceAccount.name | string | `nil` | Service account name |
| reportsController.rbac.clusterRole.extraResources | list | `[]` | Extra resource permissions to add in the cluster role |
| reportsController.image.registry | string | `nil` | Image registry |
| reportsController.image.repository | string | `"ghcr.io/kyverno/reports-controller"` | Image repository |
| reportsController.image.tag | string | `nil` | Image tag Defaults to appVersion in Chart.yaml if omitted |
| reportsController.image.pullPolicy | string | `"IfNotPresent"` | Image pull policy |
| reportsController.image.pullSecrets | list | `[]` | Image pull secrets |
| reportsController.replicas | int | `nil` | Desired number of pods |
| reportsController.updateStrategy | object | See [values.yaml](values.yaml) | Deployment update strategy. Ref: https://kubernetes.io/docs/concepts/workloads/controllers/deployment/#strategy |
| reportsController.priorityClassName | string | `""` | Optional priority class |
| reportsController.hostNetwork | bool | `false` | Change `hostNetwork` to `true` when you want the pod to share its host's network namespace. Useful for situations like when you end up dealing with a custom CNI over Amazon EKS. Update the `dnsPolicy` accordingly as well to suit the host network mode. |
| reportsController.dnsPolicy | string | `"ClusterFirst"` | `dnsPolicy` determines the manner in which DNS resolution happens in the cluster. In case of `hostNetwork: true`, usually, the `dnsPolicy` is suitable to be `ClusterFirstWithHostNet`. For further reference: https://kubernetes.io/docs/concepts/services-networking/dns-pod-service/#pod-s-dns-policy. |
| reportsController.extraArgs | list | `[]` | Extra arguments passed to the container on the command line |
| reportsController.resources.limits | object | `{"memory":"128Mi"}` | Pod resource limits |
| reportsController.resources.requests | object | `{"cpu":"100m","memory":"64Mi"}` | Pod resource requests |
| reportsController.nodeSelector | object | `{}` | Node labels for pod assignment |
| reportsController.tolerations | list | `[]` | List of node taints to tolerate |
| reportsController.antiAffinity.enabled | bool | `true` | Pod antiAffinities toggle. Enabled by default but can be disabled if you want to schedule pods to the same node. |
| reportsController.podAntiAffinity | object | See [values.yaml](values.yaml) | Pod anti affinity constraints. |
| reportsController.podAffinity | object | `{}` | Pod affinity constraints. |
| reportsController.nodeAffinity | object | `{}` | Node affinity constraints. |
| reportsController.topologySpreadConstraints | list | `[]` | Topology spread constraints. |
| reportsController.podSecurityContext | object | `{}` | Security context for the pod |
| reportsController.securityContext | object | `{"allowPrivilegeEscalation":false,"capabilities":{"drop":["ALL"]},"privileged":false,"readOnlyRootFilesystem":true,"runAsNonRoot":true,"seccompProfile":{"type":"RuntimeDefault"}}` | Security context for the containers |
| reportsController.podDisruptionBudget.minAvailable | int | `1` | Configures the minimum available pods for disruptions. Cannot be used if `maxUnavailable` is set. |
| reportsController.podDisruptionBudget.maxUnavailable | string | `nil` | Configures the maximum unavailable pods for disruptions. Cannot be used if `minAvailable` is set. |
| reportsController.metricsService.create | bool | `true` | Create service. |
| reportsController.metricsService.port | int | `8000` | Service port. Metrics server will be exposed at this port. |
| reportsController.metricsService.type | string | `"ClusterIP"` | Service type. |
| reportsController.metricsService.nodePort | string | `nil` | Service node port. Only used if `metricsService.type` is `NodePort`. |
| reportsController.metricsService.annotations | object | `{}` | Service annotations. |
| reportsController.serviceMonitor.enabled | bool | `false` | Create a `ServiceMonitor` to collect Prometheus metrics. |
| reportsController.serviceMonitor.additionalLabels | string | `nil` | Additional labels |
| reportsController.serviceMonitor.namespace | string | `nil` | Override namespace (default is the same as kyverno) |
| reportsController.serviceMonitor.interval | string | `"30s"` | Interval to scrape metrics |
| reportsController.serviceMonitor.scrapeTimeout | string | `"25s"` | Timeout if metrics can't be retrieved in given time interval |
| reportsController.serviceMonitor.secure | bool | `false` | Is TLS required for endpoint |
| reportsController.serviceMonitor.tlsConfig | object | `{}` | TLS Configuration for endpoint |
| reportsController.tracing.enabled | bool | `false` | Enable tracing |
| reportsController.tracing.address | string | `nil` | Traces receiver address |
| reportsController.tracing.port | string | `nil` | Traces receiver port |
| reportsController.tracing.creds | string | `""` | Traces receiver credentials |
| reportsController.logging.format | string | `"text"` | Logging format |
| reportsController.metering.disabled | bool | `false` | Disable metrics export |
| reportsController.metering.config | string | `"prometheus"` | Otel configuration, can be `prometheus` or `grpc` |
| reportsController.metering.port | int | `8000` | Prometheus endpoint port |
| reportsController.metering.collector | string | `""` | Otel collector endpoint |
| reportsController.metering.creds | string | `""` | Otel collector credentials |

## TLS Configuration

If `createSelfSignedCert` is `true`, Helm will take care of the steps of creating an external self-signed certificate described in option 2 of the [installation documentation](https://kyverno.io/docs/installation/#option-2-use-your-own-ca-signed-certificate)

If `createSelfSignedCert` is `false`, Kyverno will generate a self-signed CA and a certificate, or you can provide your own TLS CA and signed-key pair and create the secret yourself as described in the [documentation](https://kyverno.io/docs/installation/#customize-the-installation-of-kyverno).

## Default resource filters

[Kyverno resource filters](https://kyverno.io/docs/installation/#resource-filters) are a used to exclude resources from the Kyverno engine rules processing.

This chart comes with default resource filters that apply exclusions on a couple of namespaces and resource kinds:
- all resources in `kube-system`, `kube-public` and `kube-node-lease` namespaces
- all resources in all namespaces for the following resource kinds:
  - `Event`
  - `Node`
  - `APIService`
  - `TokenReview`
  - `SubjectAccessReview`
  - `SelfSubjectAccessReview`
  - `Binding`
  - `ReplicaSet`
  - `AdmissionReport`
  - `ClusterAdmissionReport`
  - `BackgroundScanReport`
  - `ClusterBackgroundScanReport`
- all resources created by this chart itself

Those default exclusions are there to prevent disruptions as much as possible.
Under the hood, Kyverno installs an admission controller for critical cluster resources.
A cluster can become unresponsive if Kyverno is not up and running, ultimately preventing pods to be scheduled in the cluster.

You can however override the default resource filters by setting the `config.resourceFilters` stanza.
It contains an array of string templates that are passed through the `tpl` Helm function and joined together to produce the final `resourceFilters` written in the Kyverno config map.

Please consult the [values.yaml](./values.yaml) file before overriding `config.resourceFilters` and use the apropriate templates to build your desired exclusions list.

## High availability

Running a highly-available Kyverno installation is crucial in a production environment.

In order to run Kyverno in high availability mode, you should set `replicaCount` to `3` or more.
You should also pay attention to anti affinity rules, spreading pods across nodes and availability zones.

Please see https://kyverno.io/docs/installation/#security-vs-operability for more informations.

## Source Code

* <https://github.com/kyverno/kyverno>

## Requirements

Kubernetes: `>=1.16.0-0`

## Maintainers

| Name | Email | Url |
| ---- | ------ | --- |
| Nirmata |  | <https://kyverno.io/> |

----------------------------------------------
Autogenerated from chart metadata using [helm-docs v1.11.0](https://github.com/norwoodj/helm-docs/releases/v1.11.0)<|MERGE_RESOLUTION|>--- conflicted
+++ resolved
@@ -116,6 +116,7 @@
 - `config.metricsConfig` is now `metricsConfig`
 - `config.existingConfig` has been replaced with `config.create` and `config.name` to __support bring your own config__
 - `config.existingMetricsConfig` has been replaced with `metricsConfig.create` and `metricsConfig.name` to __support bring your own config__
+- `namespace` has been renamed `namespaceOverride`
 
 ## Uninstalling the Chart
 
@@ -133,10 +134,7 @@
 |-----|------|---------|-------------|
 | nameOverride | string | `nil` | Override the name of the chart |
 | fullnameOverride | string | `nil` | Override the expanded name of the chart |
-<<<<<<< HEAD
 | namespaceOverride | string | `nil` | Override the namespace the chart deploys to |
-=======
-| namespace | string | `nil` | Namespace the chart deploys to |
 | config.create | bool | `true` | Create the configmap. |
 | config.name | string | `nil` | The configmap name (required if `create` is `false`). |
 | config.annotations | object | `{}` | Additional annotations to add to the configmap. |
@@ -153,7 +151,6 @@
 | metricsConfig.namespaces.include | list | `[]` | List of namespaces to capture metrics for. |
 | metricsConfig.namespaces.exclude | list | `[]` | list of namespaces to NOT capture metrics for. |
 | metricsConfig.metricsRefreshInterval | string | `nil` | Rate at which metrics should reset so as to clean up the memory footprint of kyverno metrics, if you might be expecting high memory footprint of Kyverno's metrics. Default: 0, no refresh of metrics |
->>>>>>> 17805be0
 | customLabels | object | `{}` | Additional labels |
 | rbac.create | bool | `true` | Create ClusterRoles, ClusterRoleBindings, and ServiceAccount |
 | rbac.serviceAccount.create | bool | `true` | Create a ServiceAccount |
