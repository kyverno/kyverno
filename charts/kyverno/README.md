# kyverno

Kubernetes Native Policy Management

![Version: v3.0.0](https://img.shields.io/badge/Version-v3.0.0-informational?style=flat-square) ![Type: application](https://img.shields.io/badge/Type-application-informational?style=flat-square) ![AppVersion: latest](https://img.shields.io/badge/AppVersion-latest-informational?style=flat-square)

## About

[Kyverno](https://kyverno.io) is a Kubernetes Native Policy Management engine.

It allows you to:
- Manage policies as Kubernetes resources (no new language required.)
- Validate, mutate, and generate resource configurations.
- Select resources based on labels and wildcards.
- View policy enforcement as events.
- Scan existing resources for violations.

This chart bootstraps a Kyverno deployment on a [Kubernetes](http://kubernetes.io) cluster using the [Helm](https://helm.sh) package manager.

Access the complete user documentation and guides at: https://kyverno.io.

## Installing the Chart

**IMPORTANT IMPORTANT IMPORTANT IMPORTANT**

This chart changed significantly between `v2` and `v3`. If you are upgrading from `v2`, please read `Migrating from v2 to v3` section.

**Add the Kyverno Helm repository:**

```console
$ helm repo add kyverno https://kyverno.github.io/kyverno/
```

**Create a namespace:**

You can install Kyverno in any namespace. The examples use `kyverno` as the namespace.

```console
$ kubectl create namespace kyverno
```

**Install the Kyverno chart:**

```console
$ helm install kyverno --namespace kyverno kyverno/kyverno
```

The command deploys Kyverno on the Kubernetes cluster with default configuration. The [installation](https://kyverno.io/docs/installation/) guide lists the parameters that can be configured during installation.

The Kyverno ClusterRole/ClusterRoleBinding that manages webhook configurations must have the suffix `:webhook`. Ex., `*:webhook` or `kyverno:webhook`.
Other ClusterRole/ClusterRoleBinding names are configurable.

**Notes on using ArgoCD:**

When deploying this chart with ArgoCD you will need to enable `Replace` in the `syncOptions`, and you probably want to ignore diff in aggregated cluster roles.

You can do so by following instructions in these pages of ArgoCD documentation:
- [Enable Replace in the syncOptions](https://argo-cd.readthedocs.io/en/stable/user-guide/sync-options/#replace-resource-instead-of-applying-changes)
- [Ignore diff in aggregated cluster roles](https://argo-cd.readthedocs.io/en/stable/user-guide/diffing/#ignoring-rbac-changes-made-by-aggregateroles)

ArgoCD uses helm only for templating but applies the results with `kubectl`.

Unfortunately `kubectl` adds metadata that will cross the limit allowed by Kubernetes. Using `Replace` overcomes this limitation.

Another option is to use server side apply, this will be supported in ArgoCD v2.5.

Finally, we introduced new CRDs in 1.8 to manage resource-level reports. Those reports are associated with parent resources using an `ownerReference` object.

As a consequence, ArgoCD will show those reports in the UI, but as they are managed dynamically by Kyverno it can pollute your dashboard.

You can tell ArgoCD to ignore reports globally by adding them under the `resource.exclusions` stanza in the ArgoCD ConfigMap.

```yaml
    resource.exclusions: |
      - apiGroups:
          - kyverno.io
        kinds:
          - AdmissionReport
          - BackgroundScanReport
          - ClusterAdmissionReport
          - ClusterBackgroundScanReport
        clusters:
          - '*'
```

Below is an example of ArgoCD Application manifest that should work with this chart.

```yaml
apiVersion: argoproj.io/v1alpha1
kind: Application
metadata:
  name: kyverno
  namespace: argocd
spec:
  destination:
    namespace: kyverno
    server: https://kubernetes.default.svc
  project: default
  source:
    chart: kyverno
    repoURL: https://kyverno.github.io/kyverno
    targetRevision: 2.6.0
  syncPolicy:
    automated:
      prune: true
      selfHeal: true
    syncOptions:
      - CreateNamespace=true
      - Replace=true
```

## Migrating from v2 to v3

In `v3` chart values changed significantly, please read the instructions below to migrate your values:

- `config.metricsConfig` is now `metricsConfig`
- `resourceFiltersExcludeNamespaces` has been replaced with `config.resourceFiltersExcludeNamespaces`
- `excludeKyvernoNamespace` has been replaced with `config.excludeKyvernoNamespace`
- `config.existingConfig` has been replaced with `config.create` and `config.name` to __support bring your own config__
- `config.existingMetricsConfig` has been replaced with `metricsConfig.create` and `metricsConfig.name` to __support bring your own config__
- `namespace` has been renamed `namespaceOverride`
- `installCRDs` has been replaced with `crds.install`
- `testImage` has been replaced with `test.image`
- `testResources` has been replaced with `test.resources`
- `testSecurityContext` has been replaced with `test.securityContext`
- `replicaCount` has been replaced with `admissionController.replicas`
- `updateStrategy` has been replaced with `admissionController.updateStrategy`
- `priorityClassName` has been replaced with `admissionController.priorityClassName`
- `hostNetwork` has been replaced with `admissionController.hostNetwork`
- `dnsPolicy` has been replaced with `admissionController.dnsPolicy`
- `nodeSelector` has been replaced with `admissionController.nodeSelector`
- `tolerations` has been replaced with `admissionController.tolerations`
- `topologySpreadConstraints` has been replaced with `admissionController.topologySpreadConstraints`
- `podDisruptionBudget` has been replaced with `admissionController.podDisruptionBudget`
- `antiAffinity` has been replaced with `admissionController.antiAffinity`
- `antiAffinity.enable` has been replaced with `admissionController.antiAffinity.enabled`
- `podAntiAffinity` has been replaced with `admissionController.podAntiAffinity`
- `podAffinity` has been replaced with `admissionController.podAffinity`
- `nodeAffinity` has been replaced with `admissionController.nodeAffinity`
- `startupProbe` has been replaced with `admissionController.startupProbe`
- `livenessProbe` has been replaced with `admissionController.livenessProbe`
- `readinessProbe` has been replaced with `admissionController.readinessProbe`
- `createSelfSignedCert` has been replaced with `admissionController.createSelfSignedCert`
- `serviceMonitor` has been replaced with `admissionController.serviceMonitor`
- `podSecurityContext` has been replaced with `admissionController.podSecurityContext`
- `tufRootMountPath` has been replaced with `admissionController.tufRootMountPath`
- `sigstoreVolume` has been replaced with `admissionController.sigstoreVolume`
- `initImage` has been replaced with `admissionController.initContainer.image`
- `initResources` has been replaced with `admissionController.initContainer.resources`
- `image` has been replaced with `admissionController.container.image`
- `image.pullSecrets` has been replaced with `admissionController.imagePullSecrets`
- `resources` has been replaced with `admissionController.container.resources`
- `service` has been replaced with `admissionController.service`
- `metricsService` has been replaced with `admissionController.metricsService`
- `initContainer.extraArgs` has been replaced with `admissionController.initContainer.extraArgs`
- `envVarsInit` has been replaced with `admissionController.initContainer.extraEnvVars`
- `envVars` has been replaced with `admissionController.container.extraEnvVars`
- `extraArgs` has been replaced with `admissionController.container.extraArgs`
- `extraInitContainers` has been replaced with `admissionController.extraInitContainers`
- `extraContainers` has been replaced with `admissionController.extraContainers`
- `podLabels` has been replaced with `admissionController.podLabels`
- `podAnnotations` has been replaced with `admissionController.podAnnotations`
- `securityContext` has been replaced with `admissionController.container.securityContext` and `admissionController.initContainer.securityContext`
- `rbac` has been replaced with `admissionController.rbac`
- `generatecontrollerExtraResources` has been replaced with `admissionController.rbac.clusterRole.extraResources`
- `networkPolicy` has been replaced with `admissionController.networkPolicy`
- all `extraArgs` now use objects instead of arrays
- logging, tracing and metering are now configured using `*Controller.logging`, `*Controller.tracing` and `*Controller.metering`

- Labels and selectors have been reworked and due to immutability, upgrading from `v2` to `v3` is going to be rejected. The easiest solution is to uninstall `v2` and reinstall `v3` once values have been adapted to the changes described above.

- Image tags are now validated and must be strings, if you use image tags in the `1.35` form please add quotes around the tag value.

- Image references are now using the `registry` setting, if you override the registry or repository fields please use `registry` (`--set image.registry=ghcr.io --set image.repository=kyverno/kyverno` instead of `--set image.repository=ghcr.io/kyverno/kyverno`).

- Admission controller `Deployment` name changed from `kyverno` to `kyverno-admission-controller`.
- `config.excludeUsername` was renamed to `config.excludeUsernames`
- `config.excludeGroupRole` was renamed to `config.excludeGroups`

Hardcoded defaults for `config.excludeGroups` and `config.excludeUsernames` have been removed, please review those fields if you provide your own exclusions.

## Uninstalling the Chart

To uninstall/delete the `kyverno` deployment:

```console
$ helm delete -n kyverno kyverno
```

The command removes all the Kubernetes components associated with the chart and deletes the release.

## Values

| Key | Type | Default | Description |
|-----|------|---------|-------------|
| nameOverride | string | `nil` | Override the name of the chart |
| fullnameOverride | string | `nil` | Override the expanded name of the chart |
| namespaceOverride | string | `nil` | Override the namespace the chart deploys to |
| apiVersionOverride.podDisruptionBudget | string | `nil` | Override api version used to create `PodDisruptionBudget`` resources. When not specified the chart will check if `policy/v1/PodDisruptionBudget` is available to determine the api version automatically. |
| crds.install | bool | `true` | Whether to have Helm install the Kyverno CRDs, if the CRDs are not installed by Helm, they must be added before policies can be created |
| crds.annotations | object | `{}` | Additional CRDs annotations |
| config.create | bool | `true` | Create the configmap. |
| config.name | string | `nil` | The configmap name (required if `create` is `false`). |
| config.annotations | object | `{}` | Additional annotations to add to the configmap. |
| config.enableDefaultRegistryMutation | bool | `true` | Enable registry mutation for container images. Enabled by default. |
| config.defaultRegistry | string | `"docker.io"` | The registry hostname used for the image mutation. |
| config.excludeGroups | list | `["system:serviceaccounts:kube-system","system:nodes"]` | Exclude groups |
| config.excludeUsernames | list | `[]` | Exclude usernames |
<<<<<<< HEAD
| config.excludeRoles | list | `[]` | Exclude roles |
| config.excludeClusterRoles | list | `[]` | Exclude roles |
| config.excludeBackgroundUsernames | list | `[]` | Exclude usernames for mutateExisting and generate policies |
=======
>>>>>>> a710cccb
| config.generateSuccessEvents | bool | `false` | Generate success events. |
| config.resourceFilters | list | See [values.yaml](values.yaml) | Resource types to be skipped by the Kyverno policy engine. Make sure to surround each entry in quotes so that it doesn't get parsed as a nested YAML list. These are joined together without spaces, run through `tpl`, and the result is set in the config map. |
| config.webhooks | list | `[]` | Defines the `namespaceSelector` in the webhook configurations. Note that it takes a list of `namespaceSelector` and/or `objectSelector` in the JSON format, and only the first element will be forwarded to the webhook configurations. The Kyverno namespace is excluded if `excludeKyvernoNamespace` is `true` (default) |
| config.webhookAnnotations | object | `{}` | Defines annotations to set on webhook configurations. |
| config.excludeKyvernoNamespace | bool | `true` | Exclude Kyverno namespace Determines if default Kyverno namespace exclusion is enabled for webhooks and resourceFilters |
| config.resourceFiltersExcludeNamespaces | list | `[]` | resourceFilter namespace exclude Namespaces to exclude from the default resourceFilters |
| metricsConfig.create | bool | `true` | Create the configmap. |
| metricsConfig.name | string | `nil` | The configmap name (required if `create` is `false`). |
| metricsConfig.annotations | object | `{}` | Additional annotations to add to the configmap. |
| metricsConfig.namespaces.include | list | `[]` | List of namespaces to capture metrics for. |
| metricsConfig.namespaces.exclude | list | `[]` | list of namespaces to NOT capture metrics for. |
| metricsConfig.metricsRefreshInterval | string | `nil` | Rate at which metrics should reset so as to clean up the memory footprint of kyverno metrics, if you might be expecting high memory footprint of Kyverno's metrics. Default: 0, no refresh of metrics |
| imagePullSecrets | object | `{}` | Image pull secrets for image verification policies, this will define the `--imagePullSecrets` argument |
| existingImagePullSecrets | list | `[]` | Existing Image pull secrets for image verification policies, this will define the `--imagePullSecrets` argument |
| test.image.registry | string | `nil` | Image registry |
| test.image.repository | string | `"busybox"` | Image repository |
| test.image.tag | string | `"1.35"` | Image tag Defaults to `latest` if omitted |
| test.image.pullPolicy | string | `nil` | Image pull policy Defaults to image.pullPolicy if omitted |
| test.resources.limits | object | `{"cpu":"100m","memory":"256Mi"}` | Pod resource limits |
| test.resources.requests | object | `{"cpu":"10m","memory":"64Mi"}` | Pod resource requests |
| test.securityContext | object | `{"allowPrivilegeEscalation":false,"capabilities":{"drop":["ALL"]},"privileged":false,"readOnlyRootFilesystem":true,"runAsGroup":65534,"runAsNonRoot":true,"runAsUser":65534,"seccompProfile":{"type":"RuntimeDefault"}}` | Security context for the test containers |
| customLabels | object | `{}` | Additional labels |
| webhooksCleanup.enabled | bool | `false` | Create a helm pre-delete hook to cleanup webhooks. |
| webhooksCleanup.image | string | `"bitnami/kubectl:latest"` | `kubectl` image to run commands for deleting webhooks. |
| webhooksCleanup.imagePullSecrets | list | `[]` | Image pull secrets |
| grafana.enabled | bool | `false` | Enable grafana dashboard creation. |
| grafana.configMapName | string | `"{{ include \"kyverno.fullname\" . }}-grafana"` | Configmap name template. |
| grafana.namespace | string | `nil` | Namespace to create the grafana dashboard configmap. If not set, it will be created in the same namespace where the chart is deployed. |
| grafana.annotations | object | `{}` | Grafana dashboard configmap annotations. |
| admissionController.rbac.create | bool | `true` | Create RBAC resources |
| admissionController.rbac.serviceAccount.name | string | `nil` | The ServiceAccount name |
| admissionController.rbac.serviceAccount.annotations | object | `{}` | Annotations for the ServiceAccount |
| admissionController.rbac.clusterRole.extraResources | list | `[]` | Extra resource permissions to add in the cluster role |
| admissionController.createSelfSignedCert | bool | `false` | Create self-signed certificates at deployment time. The certificates won't be automatically renewed if this is set to `true`. |
| admissionController.replicas | int | `nil` | Desired number of pods |
| admissionController.podLabels | object | `{}` | Additional labels to add to each pod |
| admissionController.podAnnotations | object | `{}` | Additional annotations to add to each pod |
| admissionController.updateStrategy | object | See [values.yaml](values.yaml) | Deployment update strategy. Ref: https://kubernetes.io/docs/concepts/workloads/controllers/deployment/#strategy |
| admissionController.priorityClassName | string | `""` | Optional priority class |
| admissionController.hostNetwork | bool | `false` | Change `hostNetwork` to `true` when you want the pod to share its host's network namespace. Useful for situations like when you end up dealing with a custom CNI over Amazon EKS. Update the `dnsPolicy` accordingly as well to suit the host network mode. |
| admissionController.dnsPolicy | string | `"ClusterFirst"` | `dnsPolicy` determines the manner in which DNS resolution happens in the cluster. In case of `hostNetwork: true`, usually, the `dnsPolicy` is suitable to be `ClusterFirstWithHostNet`. For further reference: https://kubernetes.io/docs/concepts/services-networking/dns-pod-service/#pod-s-dns-policy. |
| admissionController.startupProbe | object | See [values.yaml](values.yaml) | Startup probe. The block is directly forwarded into the deployment, so you can use whatever startupProbes configuration you want. ref: https://kubernetes.io/docs/tasks/configure-pod-container/configure-liveness-readiness-probes/ |
| admissionController.livenessProbe | object | See [values.yaml](values.yaml) | Liveness probe. The block is directly forwarded into the deployment, so you can use whatever livenessProbe configuration you want. ref: https://kubernetes.io/docs/tasks/configure-pod-container/configure-liveness-readiness-probes/ |
| admissionController.readinessProbe | object | See [values.yaml](values.yaml) | Readiness Probe. The block is directly forwarded into the deployment, so you can use whatever readinessProbe configuration you want. ref: https://kubernetes.io/docs/tasks/configure-pod-container/configure-liveness-readiness-probes/ |
| admissionController.nodeSelector | object | `{}` | Node labels for pod assignment |
| admissionController.tolerations | list | `[]` | List of node taints to tolerate |
| admissionController.antiAffinity.enabled | bool | `true` | Pod antiAffinities toggle. Enabled by default but can be disabled if you want to schedule pods to the same node. |
| admissionController.podAntiAffinity | object | See [values.yaml](values.yaml) | Pod anti affinity constraints. |
| admissionController.podAffinity | object | `{}` | Pod affinity constraints. |
| admissionController.nodeAffinity | object | `{}` | Node affinity constraints. |
| admissionController.topologySpreadConstraints | list | `[]` | Topology spread constraints. |
| admissionController.podSecurityContext | object | `{}` | Security context for the pod |
| admissionController.podDisruptionBudget.minAvailable | int | `1` | Configures the minimum available pods for disruptions. Cannot be used if `maxUnavailable` is set. |
| admissionController.podDisruptionBudget.maxUnavailable | string | `nil` | Configures the maximum unavailable pods for disruptions. Cannot be used if `minAvailable` is set. |
| admissionController.tufRootMountPath | string | `"/.sigstore"` | A writable volume to use for the TUF root initialization. |
| admissionController.sigstoreVolume | object | `{"emptyDir":{}}` | Volume to be mounted in pods for TUF/cosign work. |
| admissionController.imagePullSecrets | list | `[]` | Image pull secrets |
| admissionController.initContainer.image.registry | string | `"ghcr.io"` | Image registry |
| admissionController.initContainer.image.repository | string | `"kyverno/kyvernopre"` | Image repository |
| admissionController.initContainer.image.tag | string | `nil` | Image tag If missing, defaults to image.tag |
| admissionController.initContainer.image.pullPolicy | string | `nil` | Image pull policy If missing, defaults to image.pullPolicy |
| admissionController.initContainer.resources.limits | object | `{"cpu":"100m","memory":"256Mi"}` | Pod resource limits |
| admissionController.initContainer.resources.requests | object | `{"cpu":"10m","memory":"64Mi"}` | Pod resource requests |
| admissionController.initContainer.securityContext | object | `{"allowPrivilegeEscalation":false,"capabilities":{"drop":["ALL"]},"privileged":false,"readOnlyRootFilesystem":true,"runAsNonRoot":true,"seccompProfile":{"type":"RuntimeDefault"}}` | Container security context |
| admissionController.initContainer.extraArgs | object | `{}` | Additional container args. |
| admissionController.initContainer.extraEnvVars | list | `[]` | Additional container environment variables. |
| admissionController.container.image.registry | string | `"ghcr.io"` | Image registry |
| admissionController.container.image.repository | string | `"kyverno/kyverno"` | Image repository |
| admissionController.container.image.tag | string | `nil` | Image tag Defaults to appVersion in Chart.yaml if omitted |
| admissionController.container.image.pullPolicy | string | `"IfNotPresent"` | Image pull policy |
| admissionController.container.resources.limits | object | `{"memory":"384Mi"}` | Pod resource limits |
| admissionController.container.resources.requests | object | `{"cpu":"100m","memory":"128Mi"}` | Pod resource requests |
| admissionController.container.securityContext | object | `{"allowPrivilegeEscalation":false,"capabilities":{"drop":["ALL"]},"privileged":false,"readOnlyRootFilesystem":true,"runAsNonRoot":true,"seccompProfile":{"type":"RuntimeDefault"}}` | Container security context |
| admissionController.container.extraArgs | object | `{}` | Additional container args. |
| admissionController.container.extraEnvVars | list | `[]` | Additional container environment variables. |
| admissionController.extraInitContainers | list | `[]` | Array of extra init containers |
| admissionController.extraContainers | list | `[]` | Array of extra containers to run alongside kyverno |
| admissionController.service.port | int | `443` | Service port. |
| admissionController.service.type | string | `"ClusterIP"` | Service type. |
| admissionController.service.nodePort | string | `nil` | Service node port. Only used if `type` is `NodePort`. |
| admissionController.service.annotations | object | `{}` | Service annotations. |
| admissionController.metricsService.create | bool | `true` | Create service. |
| admissionController.metricsService.port | int | `8000` | Service port. Kyverno's metrics server will be exposed at this port. |
| admissionController.metricsService.type | string | `"ClusterIP"` | Service type. |
| admissionController.metricsService.nodePort | string | `nil` | Service node port. Only used if `type` is `NodePort`. |
| admissionController.metricsService.annotations | object | `{}` | Service annotations. |
| admissionController.networkPolicy.enabled | bool | `false` | When true, use a NetworkPolicy to allow ingress to the webhook This is useful on clusters using Calico and/or native k8s network policies in a default-deny setup. |
| admissionController.networkPolicy.ingressFrom | list | `[]` | A list of valid from selectors according to https://kubernetes.io/docs/concepts/services-networking/network-policies. |
| admissionController.serviceMonitor.enabled | bool | `false` | Create a `ServiceMonitor` to collect Prometheus metrics. |
| admissionController.serviceMonitor.additionalLabels | object | `{}` | Additional labels |
| admissionController.serviceMonitor.namespace | string | `nil` | Override namespace |
| admissionController.serviceMonitor.interval | string | `"30s"` | Interval to scrape metrics |
| admissionController.serviceMonitor.scrapeTimeout | string | `"25s"` | Timeout if metrics can't be retrieved in given time interval |
| admissionController.serviceMonitor.secure | bool | `false` | Is TLS required for endpoint |
| admissionController.serviceMonitor.tlsConfig | object | `{}` | TLS Configuration for endpoint |
| admissionController.tracing.enabled | bool | `false` | Enable tracing |
| admissionController.tracing.address | string | `nil` | Traces receiver address |
| admissionController.tracing.port | string | `nil` | Traces receiver port |
| admissionController.tracing.creds | string | `""` | Traces receiver credentials |
| admissionController.logging.format | string | `"text"` | Logging format |
| admissionController.metering.disabled | bool | `false` | Disable metrics export |
| admissionController.metering.config | string | `"prometheus"` | Otel configuration, can be `prometheus` or `grpc` |
| admissionController.metering.port | int | `8000` | Prometheus endpoint port |
| admissionController.metering.collector | string | `""` | Otel collector endpoint |
| admissionController.metering.creds | string | `""` | Otel collector credentials |
| cleanupController.enabled | bool | `true` | Enable cleanup controller. |
| cleanupController.rbac.create | bool | `true` | Create RBAC resources |
| cleanupController.rbac.serviceAccount.name | string | `nil` | Service account name |
| cleanupController.rbac.serviceAccount.annotations | object | `{}` | Annotations for the ServiceAccount |
| cleanupController.rbac.clusterRole.extraResources | list | `[]` | Extra resource permissions to add in the cluster role |
| cleanupController.createSelfSignedCert | bool | `false` | Create self-signed certificates at deployment time. The certificates won't be automatically renewed if this is set to `true`. |
| cleanupController.image.registry | string | `"ghcr.io"` | Image registry |
| cleanupController.image.repository | string | `"kyverno/cleanup-controller"` | Image repository |
| cleanupController.image.tag | string | `nil` | Image tag Defaults to appVersion in Chart.yaml if omitted |
| cleanupController.image.pullPolicy | string | `"IfNotPresent"` | Image pull policy |
| cleanupController.imagePullSecrets | list | `[]` | Image pull secrets |
| cleanupController.replicas | int | `nil` | Desired number of pods |
| cleanupController.updateStrategy | object | See [values.yaml](values.yaml) | Deployment update strategy. Ref: https://kubernetes.io/docs/concepts/workloads/controllers/deployment/#strategy |
| cleanupController.priorityClassName | string | `""` | Optional priority class |
| cleanupController.hostNetwork | bool | `false` | Change `hostNetwork` to `true` when you want the pod to share its host's network namespace. Useful for situations like when you end up dealing with a custom CNI over Amazon EKS. Update the `dnsPolicy` accordingly as well to suit the host network mode. |
| cleanupController.dnsPolicy | string | `"ClusterFirst"` | `dnsPolicy` determines the manner in which DNS resolution happens in the cluster. In case of `hostNetwork: true`, usually, the `dnsPolicy` is suitable to be `ClusterFirstWithHostNet`. For further reference: https://kubernetes.io/docs/concepts/services-networking/dns-pod-service/#pod-s-dns-policy. |
| cleanupController.extraArgs | object | `{}` | Extra arguments passed to the container on the command line |
| cleanupController.resources.limits | object | `{"memory":"128Mi"}` | Pod resource limits |
| cleanupController.resources.requests | object | `{"cpu":"100m","memory":"64Mi"}` | Pod resource requests |
| cleanupController.startupProbe | object | See [values.yaml](values.yaml) | Startup probe. The block is directly forwarded into the deployment, so you can use whatever startupProbes configuration you want. ref: https://kubernetes.io/docs/tasks/configure-pod-container/configure-liveness-readiness-probes/ |
| cleanupController.livenessProbe | object | See [values.yaml](values.yaml) | Liveness probe. The block is directly forwarded into the deployment, so you can use whatever livenessProbe configuration you want. ref: https://kubernetes.io/docs/tasks/configure-pod-container/configure-liveness-readiness-probes/ |
| cleanupController.readinessProbe | object | See [values.yaml](values.yaml) | Readiness Probe. The block is directly forwarded into the deployment, so you can use whatever readinessProbe configuration you want. ref: https://kubernetes.io/docs/tasks/configure-pod-container/configure-liveness-readiness-probes/ |
| cleanupController.nodeSelector | object | `{}` | Node labels for pod assignment |
| cleanupController.tolerations | list | `[]` | List of node taints to tolerate |
| cleanupController.antiAffinity.enabled | bool | `true` | Pod antiAffinities toggle. Enabled by default but can be disabled if you want to schedule pods to the same node. |
| cleanupController.podAntiAffinity | object | See [values.yaml](values.yaml) | Pod anti affinity constraints. |
| cleanupController.podAffinity | object | `{}` | Pod affinity constraints. |
| cleanupController.nodeAffinity | object | `{}` | Node affinity constraints. |
| cleanupController.topologySpreadConstraints | list | `[]` | Topology spread constraints. |
| cleanupController.podSecurityContext | object | `{}` | Security context for the pod |
| cleanupController.securityContext | object | `{"allowPrivilegeEscalation":false,"capabilities":{"drop":["ALL"]},"privileged":false,"readOnlyRootFilesystem":true,"runAsNonRoot":true,"seccompProfile":{"type":"RuntimeDefault"}}` | Security context for the containers |
| cleanupController.podDisruptionBudget.minAvailable | int | `1` | Configures the minimum available pods for disruptions. Cannot be used if `maxUnavailable` is set. |
| cleanupController.podDisruptionBudget.maxUnavailable | string | `nil` | Configures the maximum unavailable pods for disruptions. Cannot be used if `minAvailable` is set. |
| cleanupController.service.port | int | `443` | Service port. |
| cleanupController.service.type | string | `"ClusterIP"` | Service type. |
| cleanupController.service.nodePort | string | `nil` | Service node port. Only used if `service.type` is `NodePort`. |
| cleanupController.service.annotations | object | `{}` | Service annotations. |
| cleanupController.metricsService.create | bool | `true` | Create service. |
| cleanupController.metricsService.port | int | `8000` | Service port. Metrics server will be exposed at this port. |
| cleanupController.metricsService.type | string | `"ClusterIP"` | Service type. |
| cleanupController.metricsService.nodePort | string | `nil` | Service node port. Only used if `metricsService.type` is `NodePort`. |
| cleanupController.metricsService.annotations | object | `{}` | Service annotations. |
| cleanupController.networkPolicy.enabled | bool | `false` | When true, use a NetworkPolicy to allow ingress to the webhook This is useful on clusters using Calico and/or native k8s network policies in a default-deny setup. |
| cleanupController.networkPolicy.ingressFrom | list | `[]` | A list of valid from selectors according to https://kubernetes.io/docs/concepts/services-networking/network-policies. |
| cleanupController.serviceMonitor.enabled | bool | `false` | Create a `ServiceMonitor` to collect Prometheus metrics. |
| cleanupController.serviceMonitor.additionalLabels | object | `{}` | Additional labels |
| cleanupController.serviceMonitor.namespace | string | `nil` | Override namespace |
| cleanupController.serviceMonitor.interval | string | `"30s"` | Interval to scrape metrics |
| cleanupController.serviceMonitor.scrapeTimeout | string | `"25s"` | Timeout if metrics can't be retrieved in given time interval |
| cleanupController.serviceMonitor.secure | bool | `false` | Is TLS required for endpoint |
| cleanupController.serviceMonitor.tlsConfig | object | `{}` | TLS Configuration for endpoint |
| cleanupController.tracing.enabled | bool | `false` | Enable tracing |
| cleanupController.tracing.address | string | `nil` | Traces receiver address |
| cleanupController.tracing.port | string | `nil` | Traces receiver port |
| cleanupController.tracing.creds | string | `""` | Traces receiver credentials |
| cleanupController.logging.format | string | `"text"` | Logging format |
| cleanupController.metering.disabled | bool | `false` | Disable metrics export |
| cleanupController.metering.config | string | `"prometheus"` | Otel configuration, can be `prometheus` or `grpc` |
| cleanupController.metering.port | int | `8000` | Prometheus endpoint port |
| cleanupController.metering.collector | string | `""` | Otel collector endpoint |
| cleanupController.metering.creds | string | `""` | Otel collector credentials |
| reportsController.enabled | bool | `true` | Enable reports controller. |
| reportsController.rbac.create | bool | `true` | Create RBAC resources |
| reportsController.rbac.serviceAccount.name | string | `nil` | Service account name |
| reportsController.rbac.serviceAccount.annotations | object | `{}` | Annotations for the ServiceAccount |
| reportsController.rbac.clusterRole.extraResources | list | `[]` | Extra resource permissions to add in the cluster role |
| reportsController.image.registry | string | `"ghcr.io"` | Image registry |
| reportsController.image.repository | string | `"kyverno/reports-controller"` | Image repository |
| reportsController.image.tag | string | `nil` | Image tag Defaults to appVersion in Chart.yaml if omitted |
| reportsController.image.pullPolicy | string | `"IfNotPresent"` | Image pull policy |
| reportsController.imagePullSecrets | list | `[]` | Image pull secrets |
| reportsController.replicas | int | `nil` | Desired number of pods |
| reportsController.updateStrategy | object | See [values.yaml](values.yaml) | Deployment update strategy. Ref: https://kubernetes.io/docs/concepts/workloads/controllers/deployment/#strategy |
| reportsController.priorityClassName | string | `""` | Optional priority class |
| reportsController.hostNetwork | bool | `false` | Change `hostNetwork` to `true` when you want the pod to share its host's network namespace. Useful for situations like when you end up dealing with a custom CNI over Amazon EKS. Update the `dnsPolicy` accordingly as well to suit the host network mode. |
| reportsController.dnsPolicy | string | `"ClusterFirst"` | `dnsPolicy` determines the manner in which DNS resolution happens in the cluster. In case of `hostNetwork: true`, usually, the `dnsPolicy` is suitable to be `ClusterFirstWithHostNet`. For further reference: https://kubernetes.io/docs/concepts/services-networking/dns-pod-service/#pod-s-dns-policy. |
| reportsController.extraArgs | object | `{"clientRateLimitBurst":300,"clientRateLimitQPS":300,"skipResourceFilters":true}` | Extra arguments passed to the container on the command line |
| reportsController.resources.limits | object | `{"memory":"128Mi"}` | Pod resource limits |
| reportsController.resources.requests | object | `{"cpu":"100m","memory":"64Mi"}` | Pod resource requests |
| reportsController.nodeSelector | object | `{}` | Node labels for pod assignment |
| reportsController.tolerations | list | `[]` | List of node taints to tolerate |
| reportsController.antiAffinity.enabled | bool | `true` | Pod antiAffinities toggle. Enabled by default but can be disabled if you want to schedule pods to the same node. |
| reportsController.podAntiAffinity | object | See [values.yaml](values.yaml) | Pod anti affinity constraints. |
| reportsController.podAffinity | object | `{}` | Pod affinity constraints. |
| reportsController.nodeAffinity | object | `{}` | Node affinity constraints. |
| reportsController.topologySpreadConstraints | list | `[]` | Topology spread constraints. |
| reportsController.podSecurityContext | object | `{}` | Security context for the pod |
| reportsController.securityContext | object | `{"allowPrivilegeEscalation":false,"capabilities":{"drop":["ALL"]},"privileged":false,"readOnlyRootFilesystem":true,"runAsNonRoot":true,"seccompProfile":{"type":"RuntimeDefault"}}` | Security context for the containers |
| reportsController.podDisruptionBudget.minAvailable | int | `1` | Configures the minimum available pods for disruptions. Cannot be used if `maxUnavailable` is set. |
| reportsController.podDisruptionBudget.maxUnavailable | string | `nil` | Configures the maximum unavailable pods for disruptions. Cannot be used if `minAvailable` is set. |
| reportsController.tufRootMountPath | string | `"/.sigstore"` | A writable volume to use for the TUF root initialization. |
| reportsController.sigstoreVolume | object | `{"emptyDir":{}}` | Volume to be mounted in pods for TUF/cosign work. |
| reportsController.metricsService.create | bool | `true` | Create service. |
| reportsController.metricsService.port | int | `8000` | Service port. Metrics server will be exposed at this port. |
| reportsController.metricsService.type | string | `"ClusterIP"` | Service type. |
| reportsController.metricsService.nodePort | string | `nil` | Service node port. Only used if `type` is `NodePort`. |
| reportsController.metricsService.annotations | object | `{}` | Service annotations. |
| reportsController.networkPolicy.enabled | bool | `false` | When true, use a NetworkPolicy to allow ingress to the webhook This is useful on clusters using Calico and/or native k8s network policies in a default-deny setup. |
| reportsController.networkPolicy.ingressFrom | list | `[]` | A list of valid from selectors according to https://kubernetes.io/docs/concepts/services-networking/network-policies. |
| reportsController.serviceMonitor.enabled | bool | `false` | Create a `ServiceMonitor` to collect Prometheus metrics. |
| reportsController.serviceMonitor.additionalLabels | object | `{}` | Additional labels |
| reportsController.serviceMonitor.namespace | string | `nil` | Override namespace |
| reportsController.serviceMonitor.interval | string | `"30s"` | Interval to scrape metrics |
| reportsController.serviceMonitor.scrapeTimeout | string | `"25s"` | Timeout if metrics can't be retrieved in given time interval |
| reportsController.serviceMonitor.secure | bool | `false` | Is TLS required for endpoint |
| reportsController.serviceMonitor.tlsConfig | object | `{}` | TLS Configuration for endpoint |
| reportsController.tracing.enabled | bool | `false` | Enable tracing |
| reportsController.tracing.address | string | `nil` | Traces receiver address |
| reportsController.tracing.port | string | `nil` | Traces receiver port |
| reportsController.tracing.creds | string | `nil` | Traces receiver credentials |
| reportsController.logging.format | string | `"text"` | Logging format |
| reportsController.metering.disabled | bool | `false` | Disable metrics export |
| reportsController.metering.config | string | `"prometheus"` | Otel configuration, can be `prometheus` or `grpc` |
| reportsController.metering.port | int | `8000` | Prometheus endpoint port |
| reportsController.metering.collector | string | `nil` | Otel collector endpoint |
| reportsController.metering.creds | string | `nil` | Otel collector credentials |
| backgroundController.enabled | bool | `true` | Enable background controller. |
| backgroundController.rbac.create | bool | `true` | Create RBAC resources |
| backgroundController.rbac.serviceAccount.name | string | `nil` | Service account name |
| backgroundController.rbac.serviceAccount.annotations | object | `{}` | Annotations for the ServiceAccount |
| backgroundController.rbac.clusterRole.extraResources | list | `[]` | Extra resource permissions to add in the cluster role |
| backgroundController.image.registry | string | `nil` | Image registry |
| backgroundController.image.repository | string | `"ghcr.io/kyverno/background-controller"` | Image repository |
| backgroundController.image.tag | string | `nil` | Image tag Defaults to appVersion in Chart.yaml if omitted |
| backgroundController.image.pullPolicy | string | `"IfNotPresent"` | Image pull policy |
| backgroundController.imagePullSecrets | list | `[]` | Image pull secrets |
| backgroundController.replicas | int | `nil` | Desired number of pods |
| backgroundController.updateStrategy | object | See [values.yaml](values.yaml) | Deployment update strategy. Ref: https://kubernetes.io/docs/concepts/workloads/controllers/deployment/#strategy |
| backgroundController.priorityClassName | string | `""` | Optional priority class |
| backgroundController.hostNetwork | bool | `false` | Change `hostNetwork` to `true` when you want the pod to share its host's network namespace. Useful for situations like when you end up dealing with a custom CNI over Amazon EKS. Update the `dnsPolicy` accordingly as well to suit the host network mode. |
| backgroundController.dnsPolicy | string | `"ClusterFirst"` | `dnsPolicy` determines the manner in which DNS resolution happens in the cluster. In case of `hostNetwork: true`, usually, the `dnsPolicy` is suitable to be `ClusterFirstWithHostNet`. For further reference: https://kubernetes.io/docs/concepts/services-networking/dns-pod-service/#pod-s-dns-policy. |
| backgroundController.extraArgs | object | `{}` | Extra arguments passed to the container on the command line |
| backgroundController.resources.limits | object | `{"memory":"128Mi"}` | Pod resource limits |
| backgroundController.resources.requests | object | `{"cpu":"100m","memory":"64Mi"}` | Pod resource requests |
| backgroundController.nodeSelector | object | `{}` | Node labels for pod assignment |
| backgroundController.tolerations | list | `[]` | List of node taints to tolerate |
| backgroundController.antiAffinity.enabled | bool | `true` | Pod antiAffinities toggle. Enabled by default but can be disabled if you want to schedule pods to the same node. |
| backgroundController.podAntiAffinity | object | See [values.yaml](values.yaml) | Pod anti affinity constraints. |
| backgroundController.podAffinity | object | `{}` | Pod affinity constraints. |
| backgroundController.nodeAffinity | object | `{}` | Node affinity constraints. |
| backgroundController.topologySpreadConstraints | list | `[]` | Topology spread constraints. |
| backgroundController.podSecurityContext | object | `{}` | Security context for the pod |
| backgroundController.securityContext | object | `{"allowPrivilegeEscalation":false,"capabilities":{"drop":["ALL"]},"privileged":false,"readOnlyRootFilesystem":true,"runAsNonRoot":true,"seccompProfile":{"type":"RuntimeDefault"}}` | Security context for the containers |
| backgroundController.podDisruptionBudget.minAvailable | int | `1` | Configures the minimum available pods for disruptions. Cannot be used if `maxUnavailable` is set. |
| backgroundController.podDisruptionBudget.maxUnavailable | string | `nil` | Configures the maximum unavailable pods for disruptions. Cannot be used if `minAvailable` is set. |
| backgroundController.metricsService.create | bool | `true` | Create service. |
| backgroundController.metricsService.port | int | `8000` | Service port. Metrics server will be exposed at this port. |
| backgroundController.metricsService.type | string | `"ClusterIP"` | Service type. |
| backgroundController.metricsService.nodePort | string | `nil` | Service node port. Only used if `metricsService.type` is `NodePort`. |
| backgroundController.metricsService.annotations | object | `{}` | Service annotations. |
| backgroundController.networkPolicy.enabled | bool | `false` | When true, use a NetworkPolicy to allow ingress to the webhook This is useful on clusters using Calico and/or native k8s network policies in a default-deny setup. |
| backgroundController.networkPolicy.ingressFrom | list | `[]` | A list of valid from selectors according to https://kubernetes.io/docs/concepts/services-networking/network-policies. |
| backgroundController.serviceMonitor.enabled | bool | `false` | Create a `ServiceMonitor` to collect Prometheus metrics. |
| backgroundController.serviceMonitor.additionalLabels | object | `{}` | Additional labels |
| backgroundController.serviceMonitor.namespace | string | `nil` | Override namespace |
| backgroundController.serviceMonitor.interval | string | `"30s"` | Interval to scrape metrics |
| backgroundController.serviceMonitor.scrapeTimeout | string | `"25s"` | Timeout if metrics can't be retrieved in given time interval |
| backgroundController.serviceMonitor.secure | bool | `false` | Is TLS required for endpoint |
| backgroundController.serviceMonitor.tlsConfig | object | `{}` | TLS Configuration for endpoint |
| backgroundController.tracing.enabled | bool | `false` | Enable tracing |
| backgroundController.tracing.address | string | `nil` | Traces receiver address |
| backgroundController.tracing.port | string | `nil` | Traces receiver port |
| backgroundController.tracing.creds | string | `""` | Traces receiver credentials |
| backgroundController.logging.format | string | `"text"` | Logging format |
| backgroundController.metering.disabled | bool | `false` | Disable metrics export |
| backgroundController.metering.config | string | `"prometheus"` | Otel configuration, can be `prometheus` or `grpc` |
| backgroundController.metering.port | int | `8000` | Prometheus endpoint port |
| backgroundController.metering.collector | string | `""` | Otel collector endpoint |
| backgroundController.metering.creds | string | `""` | Otel collector credentials |

## TLS Configuration

If `admissionController.createSelfSignedCert` is `true`, Helm will take care of the steps of creating an external self-signed certificate described in option 2 of the [installation documentation](https://kyverno.io/docs/installation/#option-2-use-your-own-ca-signed-certificate)

If `admissionController.createSelfSignedCert` is `false`, Kyverno will generate a self-signed CA and a certificate, or you can provide your own TLS CA and signed-key pair and create the secret yourself as described in the [documentation](https://kyverno.io/docs/installation/#customize-the-installation-of-kyverno).

## Default resource filters

[Kyverno resource filters](https://kyverno.io/docs/installation/#resource-filters) are a used to exclude resources from the Kyverno engine rules processing.

This chart comes with default resource filters that apply exclusions on a couple of namespaces and resource kinds:
- all resources in `kube-system`, `kube-public` and `kube-node-lease` namespaces
- all resources in all namespaces for the following resource kinds:
  - `Event`
  - `Node`
  - `APIService`
  - `TokenReview`
  - `SubjectAccessReview`
  - `SelfSubjectAccessReview`
  - `Binding`
  - `ReplicaSet`
  - `AdmissionReport`
  - `ClusterAdmissionReport`
  - `BackgroundScanReport`
  - `ClusterBackgroundScanReport`
- all resources created by this chart itself

Those default exclusions are there to prevent disruptions as much as possible.
Under the hood, Kyverno installs an admission controller for critical cluster resources.
A cluster can become unresponsive if Kyverno is not up and running, ultimately preventing pods to be scheduled in the cluster.

You can however override the default resource filters by setting the `config.resourceFilters` stanza.
It contains an array of string templates that are passed through the `tpl` Helm function and joined together to produce the final `resourceFilters` written in the Kyverno config map.

Please consult the [values.yaml](./values.yaml) file before overriding `config.resourceFilters` and use the apropriate templates to build your desired exclusions list.

## High availability

Running a highly-available Kyverno installation is crucial in a production environment.

In order to run Kyverno in high availability mode, you should set `replicaCount` to `3` or more.
You should also pay attention to anti affinity rules, spreading pods across nodes and availability zones.

Please see https://kyverno.io/docs/installation/#security-vs-operability for more informations.

## Source Code

* <https://github.com/kyverno/kyverno>

## Requirements

Kubernetes: `>=1.16.0-0`

## Maintainers

| Name | Email | Url |
| ---- | ------ | --- |
| Nirmata |  | <https://kyverno.io/> |

----------------------------------------------
Autogenerated from chart metadata using [helm-docs v1.11.0](https://github.com/norwoodj/helm-docs/releases/v1.11.0)<|MERGE_RESOLUTION|>--- conflicted
+++ resolved
@@ -206,12 +206,8 @@
 | config.defaultRegistry | string | `"docker.io"` | The registry hostname used for the image mutation. |
 | config.excludeGroups | list | `["system:serviceaccounts:kube-system","system:nodes"]` | Exclude groups |
 | config.excludeUsernames | list | `[]` | Exclude usernames |
-<<<<<<< HEAD
 | config.excludeRoles | list | `[]` | Exclude roles |
 | config.excludeClusterRoles | list | `[]` | Exclude roles |
-| config.excludeBackgroundUsernames | list | `[]` | Exclude usernames for mutateExisting and generate policies |
-=======
->>>>>>> a710cccb
 | config.generateSuccessEvents | bool | `false` | Generate success events. |
 | config.resourceFilters | list | See [values.yaml](values.yaml) | Resource types to be skipped by the Kyverno policy engine. Make sure to surround each entry in quotes so that it doesn't get parsed as a nested YAML list. These are joined together without spaces, run through `tpl`, and the result is set in the config map. |
 | config.webhooks | list | `[]` | Defines the `namespaceSelector` in the webhook configurations. Note that it takes a list of `namespaceSelector` and/or `objectSelector` in the JSON format, and only the first element will be forwarded to the webhook configurations. The Kyverno namespace is excluded if `excludeKyvernoNamespace` is `true` (default) |
