{{/* vim: set filetype=mustache: */}}

{{- define "kyverno.name" -}}
{{- default .Chart.Name .Values.nameOverride | trunc 63 | trimSuffix "-" -}}
{{- end -}}

{{- define "kyverno.fullname" -}}
{{- if .Values.fullnameOverride -}}
  {{- .Values.fullnameOverride | trunc 63 | trimSuffix "-" -}}
{{- else -}}
  {{- $name := default .Chart.Name .Values.nameOverride -}}
  {{- if contains $name .Release.Name -}}
    {{- .Release.Name | trunc 63 | trimSuffix "-" -}}
  {{- else -}}
    {{- printf "%s-%s" .Release.Name $name | trunc 63 | trimSuffix "-" -}}
  {{- end -}}
{{- end -}}
{{- end -}}

{{- define "kyverno.chart" -}}
{{- printf "%s-%s" .Chart.Name .Chart.Version | replace "+" "_" | trunc 63 | trimSuffix "-" -}}
{{- end -}}

{{- define "kyverno.namespace" -}}
{{ default .Release.Namespace .Values.namespaceOverride }}
{{- end -}}

{{/* Helm labels */}}
{{- define "kyverno.helmLabels" -}}
{{- if not .Values.templating.enabled -}}
helm.sh/chart: {{ template "kyverno.chart" . }}
app.kubernetes.io/managed-by: {{ .Release.Service }}
{{- end -}}
{{- end -}}

{{/* Version labels */}}
{{- define "kyverno.versionLabels" -}}
{{- if .Values.templating.enabled -}}
app.kubernetes.io/version: {{ required "templating.version is required when templating.enabled is true" .Values.templating.version | replace "+" "_" }}
{{- else -}}
app.kubernetes.io/version: {{ .Chart.Version | replace "+" "_" }}
{{- end -}}
{{- end -}}

{{/* CRD labels */}}
{{- define "kyverno.crdLabels" -}}
app.kubernetes.io/component: kyverno
{{- with (include "kyverno.helmLabels" .) }}
{{ . }}
{{- end }}
{{- with (include "kyverno.matchLabels" .) }}
{{ . }}
{{- end }}
app.kubernetes.io/part-of: {{ template "kyverno.name" . }}
{{- with (include "kyverno.versionLabels" .) }}
{{ . }}
{{- end }}
{{- end -}}

{{/* Helm required labels */}}
{{- define "kyverno.labels" -}}
app.kubernetes.io/component: kyverno
{{- with (include "kyverno.helmLabels" .) }}
{{ . }}
{{- end }}
{{- with (include "kyverno.matchLabels" .) }}
{{ . }}
{{- end }}
app.kubernetes.io/part-of: {{ template "kyverno.name" . }}
{{- with (include "kyverno.versionLabels" .) }}
{{ . }}
{{- end }}
{{- if .Values.customLabels }}
{{ toYaml .Values.customLabels }}
{{- end }}
{{- end -}}

{{/* Helm required labels */}}
{{- define "kyverno.test-labels" -}}
{{- with (include "kyverno.helmLabels" .) }}
{{ . }}
{{- end }}
app: kyverno
app.kubernetes.io/component: kyverno
app.kubernetes.io/instance: {{ .Release.Name }}
app.kubernetes.io/name: {{ template "kyverno.name" . }}-test
app.kubernetes.io/part-of: {{ template "kyverno.name" . }}
app.kubernetes.io/version: "{{ .Chart.Version | replace "+" "_" }}"
{{- end -}}

{{/* matchLabels */}}
{{- define "kyverno.matchLabels" -}}
{{- if .Values.templating.enabled -}}
app: kyverno
{{- end }}
app.kubernetes.io/name: {{ template "kyverno.name" . }}
{{- if not .Values.templating.enabled }}
app.kubernetes.io/instance: {{ .Release.Name }}
{{- end }}
{{- end -}}

<<<<<<< HEAD
{{/* Get the config map name. */}}
{{- define "kyverno.configMapName" -}}
{{- printf "%s" (default (include "kyverno.fullname" .) .Values.config.existingConfig) -}}
{{- end -}}

{{/* Get the metrics config map name. */}}
{{- define "kyverno.metricsConfigMapName" -}}
{{- printf "%s" (default (printf "%s-metrics" (include "kyverno.fullname" .)) .Values.config.existingMetricsConfig) -}}
=======
{{/* Get the namespace name. */}}
{{- define "kyverno.namespace" -}}
{{- if .Values.namespace -}}
    {{- .Values.namespace -}}
{{- else -}}
    {{- .Release.Namespace -}}
{{- end -}}
>>>>>>> 17805be0
{{- end -}}

{{/* Create the name of the service to use */}}
{{- define "kyverno.serviceName" -}}
{{- printf "%s-svc" (include "kyverno.fullname" .) | trunc 63 | trimSuffix "-" -}}
{{- end -}}

{{/* Create the name of the service account to use */}}
{{- define "kyverno.serviceAccountName" -}}
{{- if .Values.rbac.serviceAccount.create -}}
    {{ default (include "kyverno.fullname" .) .Values.rbac.serviceAccount.name }}
{{- else -}}
    {{ default "default" .Values.rbac.serviceAccount.name }}
{{- end -}}
{{- end -}}

{{/* Create the default PodDisruptionBudget to use */}}
{{- define "kyverno.podDisruptionBudget.spec" -}}
{{- if and .Values.podDisruptionBudget.minAvailable .Values.podDisruptionBudget.maxUnavailable }}
{{- fail "Cannot set both .Values.podDisruptionBudget.minAvailable and .Values.podDisruptionBudget.maxUnavailable" -}}
{{- end }}
{{- if not .Values.podDisruptionBudget.maxUnavailable }}
minAvailable: {{ default 1 .Values.podDisruptionBudget.minAvailable }}
{{- end }}
{{- if .Values.podDisruptionBudget.maxUnavailable }}
maxUnavailable: {{ .Values.podDisruptionBudget.maxUnavailable }}
{{- end }}
{{- end }}

{{- define "kyverno.securityContext" -}}
{{- if semverCompare "<1.19" .Capabilities.KubeVersion.Version }}
{{ toYaml (omit .Values.securityContext "seccompProfile") }}
{{- else }}
{{ toYaml .Values.securityContext }}
{{- end }}
{{- end }}

{{- define "kyverno.testSecurityContext" -}}
{{- if semverCompare "<1.19" .Capabilities.KubeVersion.Version }}
{{ toYaml (omit .Values.testSecurityContext "seccompProfile") }}
{{- else }}
{{ toYaml .Values.testSecurityContext }}
{{- end }}
{{- end }}

{{- define "kyverno.imagePullSecret" }}
{{- printf "{\"auths\":{\"%s\":{\"auth\":\"%s\"}}}" .registry (printf "%s:%s" .username .password | b64enc) | b64enc }}
{{- end }}

{{- define "kyverno.image" -}}
  {{- if .image.registry -}}
{{ .image.registry }}/{{ required "An image repository is required" .image.repository }}:{{ default .defaultTag .image.tag }}
  {{- else -}}
{{ required "An image repository is required" .image.repository }}:{{ default .defaultTag .image.tag }}
  {{- end -}}
{{- end }}<|MERGE_RESOLUTION|>--- conflicted
+++ resolved
@@ -99,26 +99,6 @@
 {{- end }}
 {{- end -}}
 
-<<<<<<< HEAD
-{{/* Get the config map name. */}}
-{{- define "kyverno.configMapName" -}}
-{{- printf "%s" (default (include "kyverno.fullname" .) .Values.config.existingConfig) -}}
-{{- end -}}
-
-{{/* Get the metrics config map name. */}}
-{{- define "kyverno.metricsConfigMapName" -}}
-{{- printf "%s" (default (printf "%s-metrics" (include "kyverno.fullname" .)) .Values.config.existingMetricsConfig) -}}
-=======
-{{/* Get the namespace name. */}}
-{{- define "kyverno.namespace" -}}
-{{- if .Values.namespace -}}
-    {{- .Values.namespace -}}
-{{- else -}}
-    {{- .Release.Namespace -}}
-{{- end -}}
->>>>>>> 17805be0
-{{- end -}}
-
 {{/* Create the name of the service to use */}}
 {{- define "kyverno.serviceName" -}}
 {{- printf "%s-svc" (include "kyverno.fullname" .) | trunc 63 | trimSuffix "-" -}}
