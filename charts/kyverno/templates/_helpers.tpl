--- conflicted
+++ resolved
@@ -21,17 +21,16 @@
 {{- printf "%s-%s" .Chart.Name .Chart.Version | replace "+" "_" | trunc 63 | trimSuffix "-" -}}
 {{- end -}}
 
-<<<<<<< HEAD
 {{- define "kyverno.chartVersion" -}}
 {{- if .Values.templating.enabled -}}
 {{ required "templating.version is required when templating.enabled is true" .Values.templating.version | replace "+" "_" }}
 {{- else -}}
 {{ .Chart.Version | replace "+" "_" }}
 {{- end -}}
-=======
+{{- end -}}
+
 {{- define "kyverno.namespace" -}}
 {{ default .Release.Namespace .Values.namespaceOverride }}
->>>>>>> 4a303163
 {{- end -}}
 
 {{/* Helm labels */}}
