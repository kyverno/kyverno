--- conflicted
+++ resolved
@@ -1460,17 +1460,9 @@
                       description: Mutation is used to modify matching resources.
                       properties:
                         foreach:
-<<<<<<< HEAD
-                          description: ForEachMutation applies policy rule changes
-                            to nested elements.
-                          items:
-                            description: ForEachMutation applies policy rule changes
-                              to nested elements.
-=======
                           description: ForEach applies mutation rules to a list of sub-elements by creating a context for each entry in the list and looping over it to apply the specified logic.
                           items:
                             description: ForEach applies mutation rules to a list of sub-elements by creating a context for each entry in the list and looping over it to apply the specified logic.
->>>>>>> 8187b933
                             properties:
                               context:
                                 description: Context defines variables and data sources
@@ -1711,17 +1703,9 @@
                               x-kubernetes-preserve-unknown-fields: true
                           type: object
                         foreach:
-<<<<<<< HEAD
-                          description: ForEach applies policy rule changes to nested
-                            elements.
-                          items:
-                            description: ForEachValidation applies policy rule checks
-                              to nested elements.
-=======
                           description: ForEach applies validate rules to a list of sub-elements by creating a context for each entry in the list and looping over it to apply the specified logic.
                           items:
                             description: ForEach applies validate rules to a list of sub-elements by creating a context for each entry in the list and looping over it to apply the specified logic.
->>>>>>> 8187b933
                             properties:
                               anyPattern:
                                 description: AnyPattern specifies list of validation
@@ -4840,17 +4824,9 @@
                       description: Mutation is used to modify matching resources.
                       properties:
                         foreach:
-<<<<<<< HEAD
-                          description: ForEachMutation applies policy rule changes
-                            to nested elements.
-                          items:
-                            description: ForEachMutation applies policy rule changes
-                              to nested elements.
-=======
                           description: ForEach applies mutation rules to a list of sub-elements by creating a context for each entry in the list and looping over it to apply the specified logic.
                           items:
                             description: ForEach applies mutation rules to a list of sub-elements by creating a context for each entry in the list and looping over it to apply the specified logic.
->>>>>>> 8187b933
                             properties:
                               context:
                                 description: Context defines variables and data sources
@@ -5091,17 +5067,9 @@
                               x-kubernetes-preserve-unknown-fields: true
                           type: object
                         foreach:
-<<<<<<< HEAD
-                          description: ForEach applies policy rule changes to nested
-                            elements.
-                          items:
-                            description: ForEachValidation applies policy rule checks
-                              to nested elements.
-=======
                           description: ForEach applies validate rules to a list of sub-elements by creating a context for each entry in the list and looping over it to apply the specified logic.
                           items:
                             description: ForEach applies validate rules to a list of sub-elements by creating a context for each entry in the list and looping over it to apply the specified logic.
->>>>>>> 8187b933
                             properties:
                               anyPattern:
                                 description: AnyPattern specifies list of validation
