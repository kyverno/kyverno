--- conflicted
+++ resolved
@@ -4563,27 +4563,18 @@
                           object:
                             description: Object is the object from the incoming request.
                             type: object
-<<<<<<< HEAD
-                          oldObject:
-                            description: OldObject is the existing object. Only populated for DELETE and UPDATE requests.
-                            type: object
-=======
                             x-kubernetes-preserve-unknown-fields: true
                           oldObject:
                             description: OldObject is the existing object. Only populated for DELETE and UPDATE requests.
                             type: object
                             x-kubernetes-preserve-unknown-fields: true
->>>>>>> 2f79cb61
                           operation:
                             description: Operation is the operation being performed. This may be different than the operation requested. e.g. a patch can result in either a CREATE or UPDATE Operation.
                             type: string
                           options:
                             description: Options is the operation option structure of the operation being performed. e.g. `meta.k8s.io/v1.DeleteOptions` or `meta.k8s.io/v1.CreateOptions`. This may be different than the options the caller provided. e.g. for a patch request the performed Operation might be a CREATE, in which case the Options will a `meta.k8s.io/v1.CreateOptions` even though the caller provided `meta.k8s.io/v1.PatchOptions`.
                             type: object
-<<<<<<< HEAD
-=======
                             x-kubernetes-preserve-unknown-fields: true
->>>>>>> 2f79cb61
                           requestKind:
                             description: "RequestKind is the fully-qualified type of the original API request (for example, v1.Pod or autoscaling.v1.Scale). If this is specified and differs from the value in \"kind\", an equivalent match and conversion was performed. \n For example, if deployments can be modified via apps/v1 and apps/v1beta1, and a webhook registered a rule of `apiGroups:[\"apps\"], apiVersions:[\"v1\"], resources: [\"deployments\"]` and `matchPolicy: Equivalent`, an API request to apps/v1beta1 deployments would be converted and sent to the webhook with `kind: {group:\"apps\", version:\"v1\", kind:\"Deployment\"}` (matching the rule the webhook registered for), and `requestKind: {group:\"apps\", version:\"v1beta1\", kind:\"Deployment\"}` (indicating the kind of the original API request). \n See documentation for the \"matchPolicy\" field in the webhook configuration type for more details."
                             properties:
