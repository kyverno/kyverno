{{- if .Values.cleanupController.enabled -}}
{{- if .Values.cleanupController.rbac.create -}}
apiVersion: rbac.authorization.k8s.io/v1
kind: ClusterRole
metadata:
  name: {{ template "kyverno.cleanup-controller.roleName" . }}
  labels:
    {{- include "kyverno.cleanup-controller.labels" . | nindent 4 }}
aggregationRule:
  clusterRoleSelectors:
    - matchLabels:
        {{- include "kyverno.cleanup-controller.matchLabels" . | nindent 8 }}
---
apiVersion: rbac.authorization.k8s.io/v1
kind: ClusterRole
metadata:
  name: {{ template "kyverno.cleanup-controller.roleName" . }}:core
  labels:
    {{- include "kyverno.cleanup-controller.labels" . | nindent 4 }}
rules:
  - apiGroups:
      - admissionregistration.k8s.io
    resources:
      - validatingwebhookconfigurations
    verbs:
      - create
      - delete
      - get
      - list
      - update
      - watch
  - apiGroups:
      - ''
    resources:
      - namespaces
    verbs:
      - get
      - list
      - watch
  - apiGroups:
      - kyverno.io
    resources:
      - clustercleanuppolicies
      - cleanuppolicies
    verbs:
      - list
      - watch
  - apiGroups:
      - ''
    resources:
      - configmaps
    verbs:
      - get
      - list
      - watch
  - apiGroups:
      - batch
    resources:
      - cronjobs
    verbs:
      - create
      - delete
      - get
      - list
      - update
      - watch
  - apiGroups:
      - ''
      - events.k8s.io
    resources:
      - events
    verbs:
      - create
      - patch
      - update
  - apiGroups:
      - authorization.k8s.io
    resources:
      - subjectaccessreviews
    verbs:
      - create
{{- with .Values.cleanupController.rbac.clusterRole.extraResources }}
---
apiVersion: rbac.authorization.k8s.io/v1
kind: ClusterRole
metadata:
  name: {{ template "kyverno.cleanup-controller.roleName" $ }}:additional
  labels:
    {{- include "kyverno.cleanup-controller.labels" $ | nindent 4 }}
rules:
<<<<<<< HEAD
  {{- toYaml . | nindent 2 }}
=======
  {{- range . }}
  - apiGroups:
      {{- toYaml .apiGroups | nindent 6 }}
    resources:
      {{- toYaml .resources | nindent 6 }}
    verbs:
      {{- toYaml .verbs | nindent 6 }}
  {{- end }}
>>>>>>> 07877ef3
{{- end }}
{{- end }}
{{- end }}<|MERGE_RESOLUTION|>--- conflicted
+++ resolved
@@ -88,18 +88,7 @@
   labels:
     {{- include "kyverno.cleanup-controller.labels" $ | nindent 4 }}
 rules:
-<<<<<<< HEAD
   {{- toYaml . | nindent 2 }}
-=======
-  {{- range . }}
-  - apiGroups:
-      {{- toYaml .apiGroups | nindent 6 }}
-    resources:
-      {{- toYaml .resources | nindent 6 }}
-    verbs:
-      {{- toYaml .verbs | nindent 6 }}
-  {{- end }}
->>>>>>> 07877ef3
 {{- end }}
 {{- end }}
 {{- end }}