--- conflicted
+++ resolved
@@ -182,1257 +182,15 @@
                             type: object
                           type: array
                         default:
-<<<<<<< HEAD
-=======
                           description: |-
                             Default is an optional arbitrary JSON object that the context may take if the apiCall
                             returns error
                           x-kubernetes-preserve-unknown-fields: true
-                        jmesPath:
-                          description: |-
-                            JMESPath is an optional JSON Match Expression that can be used to
-                            transform the JSON response returned from the server. For example
-                            a JMESPath of "items | length(@)" applied to the API server response
-                            for the URLPath "/apis/apps/v1/deployments" will return the total count
-                            of deployments across all namespaces.
-                          type: string
-                        method:
-                          default: GET
-                          description: Method is the HTTP request type (GET or POST).
-                            Defaults to GET.
-                          enum:
-                          - GET
-                          - POST
-                          type: string
-                        service:
-                          description: |-
-                            Service is an API call to a JSON web service.
-                            This is used for non-Kubernetes API server calls.
-                            It's mutually exclusive with the URLPath field.
-                          properties:
-                            caBundle:
-                              description: |-
-                                CABundle is a PEM encoded CA bundle which will be used to validate
-                                the server certificate.
-                              type: string
-                            url:
-                              description: |-
-                                URL is the JSON web service URL. A typical form is
-                                `https://{service}.{namespace}:{port}/{path}`.
-                              type: string
-                          required:
-                          - url
-                          type: object
-                        urlPath:
-                          description: |-
-                            URLPath is the URL path to be used in the HTTP GET or POST request to the
-                            Kubernetes API server (e.g. "/api/v1/namespaces" or  "/apis/apps/v1/deployments").
-                            The format required is the same format used by the `kubectl get --raw` command.
-                            See https://kyverno.io/docs/writing-policies/external-data-sources/#variables-from-kubernetes-api-server-calls
-                            for details.
-                            It's mutually exclusive with the Service field.
-                          type: string
-                      type: object
-                    configMap:
-                      description: ConfigMap is the ConfigMap reference.
-                      properties:
-                        name:
-                          description: Name is the ConfigMap name.
-                          type: string
-                        namespace:
-                          description: Namespace is the ConfigMap namespace.
-                          type: string
-                      required:
-                      - name
-                      type: object
-                    globalReference:
-                      description: GlobalContextEntryReference is a reference to a
-                        cached global context entry.
-                      properties:
-                        jmesPath:
-                          description: |-
-                            JMESPath is an optional JSON Match Expression that can be used to
-                            transform the JSON response returned from the server. For example
-                            a JMESPath of "items | length(@)" applied to the API server response
-                            for the URLPath "/apis/apps/v1/deployments" will return the total count
-                            of deployments across all namespaces.
-                          type: string
-                        name:
-                          description: Name of the global context entry
-                          type: string
-                      type: object
-                    imageRegistry:
-                      description: |-
-                        ImageRegistry defines requests to an OCI/Docker V2 registry to fetch image
-                        details.
-                      properties:
-                        imageRegistryCredentials:
-                          description: ImageRegistryCredentials provides credentials
-                            that will be used for authentication with registry
-                          properties:
-                            allowInsecureRegistry:
-                              description: AllowInsecureRegistry allows insecure access
-                                to a registry.
-                              type: boolean
-                            providers:
-                              description: |-
-                                Providers specifies a list of OCI Registry names, whose authentication providers are provided.
-                                It can be of one of these values: default,google,azure,amazon,github.
-                              items:
-                                description: ImageRegistryCredentialsProvidersType
-                                  provides the list of credential providers required.
-                                enum:
-                                - default
-                                - amazon
-                                - azure
-                                - google
-                                - github
-                                type: string
-                              type: array
-                            secrets:
-                              description: |-
-                                Secrets specifies a list of secrets that are provided for credentials.
-                                Secrets must live in the Kyverno namespace.
-                              items:
-                                type: string
-                              type: array
-                          type: object
-                        jmesPath:
-                          description: |-
-                            JMESPath is an optional JSON Match Expression that can be used to
-                            transform the ImageData struct returned as a result of processing
-                            the image reference.
-                          type: string
-                        reference:
-                          description: |-
-                            Reference is image reference to a container image in the registry.
-                            Example: ghcr.io/kyverno/kyverno:latest
-                          type: string
-                      required:
-                      - reference
-                      type: object
-                    name:
-                      description: Name is the variable name.
-                      type: string
-                    variable:
-                      description: Variable defines an arbitrary JMESPath context
-                        variable that can be defined inline.
-                      properties:
                         default:
-                          description: |-
-                            Default is an optional arbitrary JSON object that the variable may take if the JMESPath
-                            expression evaluates to nil
-                          x-kubernetes-preserve-unknown-fields: true
-                        jmesPath:
-                          description: |-
-                            JMESPath is an optional JMESPath Expression that can be used to
-                            transform the variable.
-                          type: string
-                        value:
-                          description: Value is any arbitrary JSON object representable
-                            in YAML or JSON form.
-                          x-kubernetes-preserve-unknown-fields: true
-                      type: object
-                  type: object
-                type: array
-              exclude:
-                description: |-
-                  ExcludeResources defines when cleanuppolicy should not be applied. The exclude
-                  criteria can include resource information (e.g. kind, name, namespace, labels)
-                  and admission review request information like the name or role.
-                properties:
-                  all:
-                    description: All allows specifying resources which will be ANDed
-                    items:
-                      description: ResourceFilter allow users to "AND" or "OR" between
-                        resources
-                      properties:
-                        clusterRoles:
-                          description: ClusterRoles is the list of cluster-wide role
-                            names for the user.
-                          items:
-                            type: string
-                          type: array
-                        resources:
-                          description: ResourceDescription contains information about
-                            the resource being created or modified.
-                          properties:
-                            annotations:
-                              additionalProperties:
-                                type: string
-                              description: |-
-                                Annotations is a  map of annotations (key-value pairs of type string). Annotation keys
-                                and values support the wildcard characters "*" (matches zero or many characters) and
-                                "?" (matches at least one character).
-                              type: object
-                            kinds:
-                              description: Kinds is a list of resource kinds.
-                              items:
-                                type: string
-                              type: array
-                            name:
-                              description: |-
-                                Name is the name of the resource. The name supports wildcard characters
-                                "*" (matches zero or many characters) and "?" (at least one character).
-                                NOTE: "Name" is being deprecated in favor of "Names".
-                              type: string
-                            names:
-                              description: |-
-                                Names are the names of the resources. Each name supports wildcard characters
-                                "*" (matches zero or many characters) and "?" (at least one character).
-                              items:
-                                type: string
-                              type: array
-                            namespaceSelector:
-                              description: |-
-                                NamespaceSelector is a label selector for the resource namespace. Label keys and values
-                                in `matchLabels` support the wildcard characters `*` (matches zero or many characters)
-                                and `?` (matches one character).Wildcards allows writing label selectors like
-                                ["storage.k8s.io/*": "*"]. Note that using ["*" : "*"] matches any key and value but
-                                does not match an empty label set.
-                              properties:
-                                matchExpressions:
-                                  description: matchExpressions is a list of label
-                                    selector requirements. The requirements are ANDed.
-                                  items:
-                                    description: |-
-                                      A label selector requirement is a selector that contains values, a key, and an operator that
-                                      relates the key and values.
-                                    properties:
-                                      key:
-                                        description: key is the label key that the
-                                          selector applies to.
-                                        type: string
-                                      operator:
-                                        description: |-
-                                          operator represents a key's relationship to a set of values.
-                                          Valid operators are In, NotIn, Exists and DoesNotExist.
-                                        type: string
-                                      values:
-                                        description: |-
-                                          values is an array of string values. If the operator is In or NotIn,
-                                          the values array must be non-empty. If the operator is Exists or DoesNotExist,
-                                          the values array must be empty. This array is replaced during a strategic
-                                          merge patch.
-                                        items:
-                                          type: string
-                                        type: array
-                                        x-kubernetes-list-type: atomic
-                                    required:
-                                    - key
-                                    - operator
-                                    type: object
-                                  type: array
-                                  x-kubernetes-list-type: atomic
-                                matchLabels:
-                                  additionalProperties:
-                                    type: string
-                                  description: |-
-                                    matchLabels is a map of {key,value} pairs. A single {key,value} in the matchLabels
-                                    map is equivalent to an element of matchExpressions, whose key field is "key", the
-                                    operator is "In", and the values array contains only "value". The requirements are ANDed.
-                                  type: object
-                              type: object
-                              x-kubernetes-map-type: atomic
-                            namespaces:
-                              description: |-
-                                Namespaces is a list of namespaces names. Each name supports wildcard characters
-                                "*" (matches zero or many characters) and "?" (at least one character).
-                              items:
-                                type: string
-                              type: array
-                            operations:
-                              description: Operations can contain values ["CREATE,
-                                "UPDATE", "CONNECT", "DELETE"], which are used to
-                                match a specific action.
-                              items:
-                                description: AdmissionOperation can have one of the
-                                  values CREATE, UPDATE, CONNECT, DELETE, which are
-                                  used to match a specific action.
-                                enum:
-                                - CREATE
-                                - CONNECT
-                                - UPDATE
-                                - DELETE
-                                type: string
-                              type: array
-                            selector:
-                              description: |-
-                                Selector is a label selector. Label keys and values in `matchLabels` support the wildcard
-                                characters `*` (matches zero or many characters) and `?` (matches one character).
-                                Wildcards allows writing label selectors like ["storage.k8s.io/*": "*"]. Note that
-                                using ["*" : "*"] matches any key and value but does not match an empty label set.
-                              properties:
-                                matchExpressions:
-                                  description: matchExpressions is a list of label
-                                    selector requirements. The requirements are ANDed.
-                                  items:
-                                    description: |-
-                                      A label selector requirement is a selector that contains values, a key, and an operator that
-                                      relates the key and values.
-                                    properties:
-                                      key:
-                                        description: key is the label key that the
-                                          selector applies to.
-                                        type: string
-                                      operator:
-                                        description: |-
-                                          operator represents a key's relationship to a set of values.
-                                          Valid operators are In, NotIn, Exists and DoesNotExist.
-                                        type: string
-                                      values:
-                                        description: |-
-                                          values is an array of string values. If the operator is In or NotIn,
-                                          the values array must be non-empty. If the operator is Exists or DoesNotExist,
-                                          the values array must be empty. This array is replaced during a strategic
-                                          merge patch.
-                                        items:
-                                          type: string
-                                        type: array
-                                        x-kubernetes-list-type: atomic
-                                    required:
-                                    - key
-                                    - operator
-                                    type: object
-                                  type: array
-                                  x-kubernetes-list-type: atomic
-                                matchLabels:
-                                  additionalProperties:
-                                    type: string
-                                  description: |-
-                                    matchLabels is a map of {key,value} pairs. A single {key,value} in the matchLabels
-                                    map is equivalent to an element of matchExpressions, whose key field is "key", the
-                                    operator is "In", and the values array contains only "value". The requirements are ANDed.
-                                  type: object
-                              type: object
-                              x-kubernetes-map-type: atomic
-                          type: object
-                        roles:
-                          description: Roles is the list of namespaced role names
-                            for the user.
-                          items:
-                            type: string
-                          type: array
-                        subjects:
-                          description: Subjects is the list of subject names like
-                            users, user groups, and service accounts.
-                          items:
-                            description: |-
-                              Subject contains a reference to the object or user identities a role binding applies to.  This can either hold a direct API object reference,
-                              or a value for non-objects such as user and group names.
-                            properties:
-                              apiGroup:
-                                description: |-
-                                  APIGroup holds the API group of the referenced subject.
-                                  Defaults to "" for ServiceAccount subjects.
-                                  Defaults to "rbac.authorization.k8s.io" for User and Group subjects.
-                                type: string
-                              kind:
-                                description: |-
-                                  Kind of object being referenced. Values defined by this API group are "User", "Group", and "ServiceAccount".
-                                  If the Authorizer does not recognized the kind value, the Authorizer should report an error.
-                                type: string
-                              name:
-                                description: Name of the object being referenced.
-                                type: string
-                              namespace:
-                                description: |-
-                                  Namespace of the referenced object.  If the object kind is non-namespace, such as "User" or "Group", and this value is not empty
-                                  the Authorizer should report an error.
-                                type: string
-                            required:
-                            - kind
-                            - name
-                            type: object
-                            x-kubernetes-map-type: atomic
-                          type: array
-                      type: object
-                    type: array
-                  any:
-                    description: Any allows specifying resources which will be ORed
-                    items:
-                      description: ResourceFilter allow users to "AND" or "OR" between
-                        resources
-                      properties:
-                        clusterRoles:
-                          description: ClusterRoles is the list of cluster-wide role
-                            names for the user.
-                          items:
-                            type: string
-                          type: array
-                        resources:
-                          description: ResourceDescription contains information about
-                            the resource being created or modified.
-                          properties:
-                            annotations:
-                              additionalProperties:
-                                type: string
-                              description: |-
-                                Annotations is a  map of annotations (key-value pairs of type string). Annotation keys
-                                and values support the wildcard characters "*" (matches zero or many characters) and
-                                "?" (matches at least one character).
-                              type: object
-                            kinds:
-                              description: Kinds is a list of resource kinds.
-                              items:
-                                type: string
-                              type: array
-                            name:
-                              description: |-
-                                Name is the name of the resource. The name supports wildcard characters
-                                "*" (matches zero or many characters) and "?" (at least one character).
-                                NOTE: "Name" is being deprecated in favor of "Names".
-                              type: string
-                            names:
-                              description: |-
-                                Names are the names of the resources. Each name supports wildcard characters
-                                "*" (matches zero or many characters) and "?" (at least one character).
-                              items:
-                                type: string
-                              type: array
-                            namespaceSelector:
-                              description: |-
-                                NamespaceSelector is a label selector for the resource namespace. Label keys and values
-                                in `matchLabels` support the wildcard characters `*` (matches zero or many characters)
-                                and `?` (matches one character).Wildcards allows writing label selectors like
-                                ["storage.k8s.io/*": "*"]. Note that using ["*" : "*"] matches any key and value but
-                                does not match an empty label set.
-                              properties:
-                                matchExpressions:
-                                  description: matchExpressions is a list of label
-                                    selector requirements. The requirements are ANDed.
-                                  items:
-                                    description: |-
-                                      A label selector requirement is a selector that contains values, a key, and an operator that
-                                      relates the key and values.
-                                    properties:
-                                      key:
-                                        description: key is the label key that the
-                                          selector applies to.
-                                        type: string
-                                      operator:
-                                        description: |-
-                                          operator represents a key's relationship to a set of values.
-                                          Valid operators are In, NotIn, Exists and DoesNotExist.
-                                        type: string
-                                      values:
-                                        description: |-
-                                          values is an array of string values. If the operator is In or NotIn,
-                                          the values array must be non-empty. If the operator is Exists or DoesNotExist,
-                                          the values array must be empty. This array is replaced during a strategic
-                                          merge patch.
-                                        items:
-                                          type: string
-                                        type: array
-                                        x-kubernetes-list-type: atomic
-                                    required:
-                                    - key
-                                    - operator
-                                    type: object
-                                  type: array
-                                  x-kubernetes-list-type: atomic
-                                matchLabels:
-                                  additionalProperties:
-                                    type: string
-                                  description: |-
-                                    matchLabels is a map of {key,value} pairs. A single {key,value} in the matchLabels
-                                    map is equivalent to an element of matchExpressions, whose key field is "key", the
-                                    operator is "In", and the values array contains only "value". The requirements are ANDed.
-                                  type: object
-                              type: object
-                              x-kubernetes-map-type: atomic
-                            namespaces:
-                              description: |-
-                                Namespaces is a list of namespaces names. Each name supports wildcard characters
-                                "*" (matches zero or many characters) and "?" (at least one character).
-                              items:
-                                type: string
-                              type: array
-                            operations:
-                              description: Operations can contain values ["CREATE,
-                                "UPDATE", "CONNECT", "DELETE"], which are used to
-                                match a specific action.
-                              items:
-                                description: AdmissionOperation can have one of the
-                                  values CREATE, UPDATE, CONNECT, DELETE, which are
-                                  used to match a specific action.
-                                enum:
-                                - CREATE
-                                - CONNECT
-                                - UPDATE
-                                - DELETE
-                                type: string
-                              type: array
-                            selector:
-                              description: |-
-                                Selector is a label selector. Label keys and values in `matchLabels` support the wildcard
-                                characters `*` (matches zero or many characters) and `?` (matches one character).
-                                Wildcards allows writing label selectors like ["storage.k8s.io/*": "*"]. Note that
-                                using ["*" : "*"] matches any key and value but does not match an empty label set.
-                              properties:
-                                matchExpressions:
-                                  description: matchExpressions is a list of label
-                                    selector requirements. The requirements are ANDed.
-                                  items:
-                                    description: |-
-                                      A label selector requirement is a selector that contains values, a key, and an operator that
-                                      relates the key and values.
-                                    properties:
-                                      key:
-                                        description: key is the label key that the
-                                          selector applies to.
-                                        type: string
-                                      operator:
-                                        description: |-
-                                          operator represents a key's relationship to a set of values.
-                                          Valid operators are In, NotIn, Exists and DoesNotExist.
-                                        type: string
-                                      values:
-                                        description: |-
-                                          values is an array of string values. If the operator is In or NotIn,
-                                          the values array must be non-empty. If the operator is Exists or DoesNotExist,
-                                          the values array must be empty. This array is replaced during a strategic
-                                          merge patch.
-                                        items:
-                                          type: string
-                                        type: array
-                                        x-kubernetes-list-type: atomic
-                                    required:
-                                    - key
-                                    - operator
-                                    type: object
-                                  type: array
-                                  x-kubernetes-list-type: atomic
-                                matchLabels:
-                                  additionalProperties:
-                                    type: string
-                                  description: |-
-                                    matchLabels is a map of {key,value} pairs. A single {key,value} in the matchLabels
-                                    map is equivalent to an element of matchExpressions, whose key field is "key", the
-                                    operator is "In", and the values array contains only "value". The requirements are ANDed.
-                                  type: object
-                              type: object
-                              x-kubernetes-map-type: atomic
-                          type: object
-                        roles:
-                          description: Roles is the list of namespaced role names
-                            for the user.
-                          items:
-                            type: string
-                          type: array
-                        subjects:
-                          description: Subjects is the list of subject names like
-                            users, user groups, and service accounts.
-                          items:
-                            description: |-
-                              Subject contains a reference to the object or user identities a role binding applies to.  This can either hold a direct API object reference,
-                              or a value for non-objects such as user and group names.
-                            properties:
-                              apiGroup:
-                                description: |-
-                                  APIGroup holds the API group of the referenced subject.
-                                  Defaults to "" for ServiceAccount subjects.
-                                  Defaults to "rbac.authorization.k8s.io" for User and Group subjects.
-                                type: string
-                              kind:
-                                description: |-
-                                  Kind of object being referenced. Values defined by this API group are "User", "Group", and "ServiceAccount".
-                                  If the Authorizer does not recognized the kind value, the Authorizer should report an error.
-                                type: string
-                              name:
-                                description: Name of the object being referenced.
-                                type: string
-                              namespace:
-                                description: |-
-                                  Namespace of the referenced object.  If the object kind is non-namespace, such as "User" or "Group", and this value is not empty
-                                  the Authorizer should report an error.
-                                type: string
-                            required:
-                            - kind
-                            - name
-                            type: object
-                            x-kubernetes-map-type: atomic
-                          type: array
-                      type: object
-                    type: array
-                type: object
-              match:
-                description: |-
-                  MatchResources defines when cleanuppolicy should be applied. The match
-                  criteria can include resource information (e.g. kind, name, namespace, labels)
-                  and admission review request information like the user name or role.
-                  At least one kind is required.
-                properties:
-                  all:
-                    description: All allows specifying resources which will be ANDed
-                    items:
-                      description: ResourceFilter allow users to "AND" or "OR" between
-                        resources
-                      properties:
-                        clusterRoles:
-                          description: ClusterRoles is the list of cluster-wide role
-                            names for the user.
-                          items:
-                            type: string
-                          type: array
-                        resources:
-                          description: ResourceDescription contains information about
-                            the resource being created or modified.
-                          properties:
-                            annotations:
-                              additionalProperties:
-                                type: string
-                              description: |-
-                                Annotations is a  map of annotations (key-value pairs of type string). Annotation keys
-                                and values support the wildcard characters "*" (matches zero or many characters) and
-                                "?" (matches at least one character).
-                              type: object
-                            kinds:
-                              description: Kinds is a list of resource kinds.
-                              items:
-                                type: string
-                              type: array
-                            name:
-                              description: |-
-                                Name is the name of the resource. The name supports wildcard characters
-                                "*" (matches zero or many characters) and "?" (at least one character).
-                                NOTE: "Name" is being deprecated in favor of "Names".
-                              type: string
-                            names:
-                              description: |-
-                                Names are the names of the resources. Each name supports wildcard characters
-                                "*" (matches zero or many characters) and "?" (at least one character).
-                              items:
-                                type: string
-                              type: array
-                            namespaceSelector:
-                              description: |-
-                                NamespaceSelector is a label selector for the resource namespace. Label keys and values
-                                in `matchLabels` support the wildcard characters `*` (matches zero or many characters)
-                                and `?` (matches one character).Wildcards allows writing label selectors like
-                                ["storage.k8s.io/*": "*"]. Note that using ["*" : "*"] matches any key and value but
-                                does not match an empty label set.
-                              properties:
-                                matchExpressions:
-                                  description: matchExpressions is a list of label
-                                    selector requirements. The requirements are ANDed.
-                                  items:
-                                    description: |-
-                                      A label selector requirement is a selector that contains values, a key, and an operator that
-                                      relates the key and values.
-                                    properties:
-                                      key:
-                                        description: key is the label key that the
-                                          selector applies to.
-                                        type: string
-                                      operator:
-                                        description: |-
-                                          operator represents a key's relationship to a set of values.
-                                          Valid operators are In, NotIn, Exists and DoesNotExist.
-                                        type: string
-                                      values:
-                                        description: |-
-                                          values is an array of string values. If the operator is In or NotIn,
-                                          the values array must be non-empty. If the operator is Exists or DoesNotExist,
-                                          the values array must be empty. This array is replaced during a strategic
-                                          merge patch.
-                                        items:
-                                          type: string
-                                        type: array
-                                        x-kubernetes-list-type: atomic
-                                    required:
-                                    - key
-                                    - operator
-                                    type: object
-                                  type: array
-                                  x-kubernetes-list-type: atomic
-                                matchLabels:
-                                  additionalProperties:
-                                    type: string
-                                  description: |-
-                                    matchLabels is a map of {key,value} pairs. A single {key,value} in the matchLabels
-                                    map is equivalent to an element of matchExpressions, whose key field is "key", the
-                                    operator is "In", and the values array contains only "value". The requirements are ANDed.
-                                  type: object
-                              type: object
-                              x-kubernetes-map-type: atomic
-                            namespaces:
-                              description: |-
-                                Namespaces is a list of namespaces names. Each name supports wildcard characters
-                                "*" (matches zero or many characters) and "?" (at least one character).
-                              items:
-                                type: string
-                              type: array
-                            operations:
-                              description: Operations can contain values ["CREATE,
-                                "UPDATE", "CONNECT", "DELETE"], which are used to
-                                match a specific action.
-                              items:
-                                description: AdmissionOperation can have one of the
-                                  values CREATE, UPDATE, CONNECT, DELETE, which are
-                                  used to match a specific action.
-                                enum:
-                                - CREATE
-                                - CONNECT
-                                - UPDATE
-                                - DELETE
-                                type: string
-                              type: array
-                            selector:
-                              description: |-
-                                Selector is a label selector. Label keys and values in `matchLabels` support the wildcard
-                                characters `*` (matches zero or many characters) and `?` (matches one character).
-                                Wildcards allows writing label selectors like ["storage.k8s.io/*": "*"]. Note that
-                                using ["*" : "*"] matches any key and value but does not match an empty label set.
-                              properties:
-                                matchExpressions:
-                                  description: matchExpressions is a list of label
-                                    selector requirements. The requirements are ANDed.
-                                  items:
-                                    description: |-
-                                      A label selector requirement is a selector that contains values, a key, and an operator that
-                                      relates the key and values.
-                                    properties:
-                                      key:
-                                        description: key is the label key that the
-                                          selector applies to.
-                                        type: string
-                                      operator:
-                                        description: |-
-                                          operator represents a key's relationship to a set of values.
-                                          Valid operators are In, NotIn, Exists and DoesNotExist.
-                                        type: string
-                                      values:
-                                        description: |-
-                                          values is an array of string values. If the operator is In or NotIn,
-                                          the values array must be non-empty. If the operator is Exists or DoesNotExist,
-                                          the values array must be empty. This array is replaced during a strategic
-                                          merge patch.
-                                        items:
-                                          type: string
-                                        type: array
-                                        x-kubernetes-list-type: atomic
-                                    required:
-                                    - key
-                                    - operator
-                                    type: object
-                                  type: array
-                                  x-kubernetes-list-type: atomic
-                                matchLabels:
-                                  additionalProperties:
-                                    type: string
-                                  description: |-
-                                    matchLabels is a map of {key,value} pairs. A single {key,value} in the matchLabels
-                                    map is equivalent to an element of matchExpressions, whose key field is "key", the
-                                    operator is "In", and the values array contains only "value". The requirements are ANDed.
-                                  type: object
-                              type: object
-                              x-kubernetes-map-type: atomic
-                          type: object
-                        roles:
-                          description: Roles is the list of namespaced role names
-                            for the user.
-                          items:
-                            type: string
-                          type: array
-                        subjects:
-                          description: Subjects is the list of subject names like
-                            users, user groups, and service accounts.
-                          items:
-                            description: |-
-                              Subject contains a reference to the object or user identities a role binding applies to.  This can either hold a direct API object reference,
-                              or a value for non-objects such as user and group names.
-                            properties:
-                              apiGroup:
-                                description: |-
-                                  APIGroup holds the API group of the referenced subject.
-                                  Defaults to "" for ServiceAccount subjects.
-                                  Defaults to "rbac.authorization.k8s.io" for User and Group subjects.
-                                type: string
-                              kind:
-                                description: |-
-                                  Kind of object being referenced. Values defined by this API group are "User", "Group", and "ServiceAccount".
-                                  If the Authorizer does not recognized the kind value, the Authorizer should report an error.
-                                type: string
-                              name:
-                                description: Name of the object being referenced.
-                                type: string
-                              namespace:
-                                description: |-
-                                  Namespace of the referenced object.  If the object kind is non-namespace, such as "User" or "Group", and this value is not empty
-                                  the Authorizer should report an error.
-                                type: string
-                            required:
-                            - kind
-                            - name
-                            type: object
-                            x-kubernetes-map-type: atomic
-                          type: array
-                      type: object
-                    type: array
-                  any:
-                    description: Any allows specifying resources which will be ORed
-                    items:
-                      description: ResourceFilter allow users to "AND" or "OR" between
-                        resources
-                      properties:
-                        clusterRoles:
-                          description: ClusterRoles is the list of cluster-wide role
-                            names for the user.
-                          items:
-                            type: string
-                          type: array
-                        resources:
-                          description: ResourceDescription contains information about
-                            the resource being created or modified.
-                          properties:
-                            annotations:
-                              additionalProperties:
-                                type: string
-                              description: |-
-                                Annotations is a  map of annotations (key-value pairs of type string). Annotation keys
-                                and values support the wildcard characters "*" (matches zero or many characters) and
-                                "?" (matches at least one character).
-                              type: object
-                            kinds:
-                              description: Kinds is a list of resource kinds.
-                              items:
-                                type: string
-                              type: array
-                            name:
-                              description: |-
-                                Name is the name of the resource. The name supports wildcard characters
-                                "*" (matches zero or many characters) and "?" (at least one character).
-                                NOTE: "Name" is being deprecated in favor of "Names".
-                              type: string
-                            names:
-                              description: |-
-                                Names are the names of the resources. Each name supports wildcard characters
-                                "*" (matches zero or many characters) and "?" (at least one character).
-                              items:
-                                type: string
-                              type: array
-                            namespaceSelector:
-                              description: |-
-                                NamespaceSelector is a label selector for the resource namespace. Label keys and values
-                                in `matchLabels` support the wildcard characters `*` (matches zero or many characters)
-                                and `?` (matches one character).Wildcards allows writing label selectors like
-                                ["storage.k8s.io/*": "*"]. Note that using ["*" : "*"] matches any key and value but
-                                does not match an empty label set.
-                              properties:
-                                matchExpressions:
-                                  description: matchExpressions is a list of label
-                                    selector requirements. The requirements are ANDed.
-                                  items:
-                                    description: |-
-                                      A label selector requirement is a selector that contains values, a key, and an operator that
-                                      relates the key and values.
-                                    properties:
-                                      key:
-                                        description: key is the label key that the
-                                          selector applies to.
-                                        type: string
-                                      operator:
-                                        description: |-
-                                          operator represents a key's relationship to a set of values.
-                                          Valid operators are In, NotIn, Exists and DoesNotExist.
-                                        type: string
-                                      values:
-                                        description: |-
-                                          values is an array of string values. If the operator is In or NotIn,
-                                          the values array must be non-empty. If the operator is Exists or DoesNotExist,
-                                          the values array must be empty. This array is replaced during a strategic
-                                          merge patch.
-                                        items:
-                                          type: string
-                                        type: array
-                                        x-kubernetes-list-type: atomic
-                                    required:
-                                    - key
-                                    - operator
-                                    type: object
-                                  type: array
-                                  x-kubernetes-list-type: atomic
-                                matchLabels:
-                                  additionalProperties:
-                                    type: string
-                                  description: |-
-                                    matchLabels is a map of {key,value} pairs. A single {key,value} in the matchLabels
-                                    map is equivalent to an element of matchExpressions, whose key field is "key", the
-                                    operator is "In", and the values array contains only "value". The requirements are ANDed.
-                                  type: object
-                              type: object
-                              x-kubernetes-map-type: atomic
-                            namespaces:
-                              description: |-
-                                Namespaces is a list of namespaces names. Each name supports wildcard characters
-                                "*" (matches zero or many characters) and "?" (at least one character).
-                              items:
-                                type: string
-                              type: array
-                            operations:
-                              description: Operations can contain values ["CREATE,
-                                "UPDATE", "CONNECT", "DELETE"], which are used to
-                                match a specific action.
-                              items:
-                                description: AdmissionOperation can have one of the
-                                  values CREATE, UPDATE, CONNECT, DELETE, which are
-                                  used to match a specific action.
-                                enum:
-                                - CREATE
-                                - CONNECT
-                                - UPDATE
-                                - DELETE
-                                type: string
-                              type: array
-                            selector:
-                              description: |-
-                                Selector is a label selector. Label keys and values in `matchLabels` support the wildcard
-                                characters `*` (matches zero or many characters) and `?` (matches one character).
-                                Wildcards allows writing label selectors like ["storage.k8s.io/*": "*"]. Note that
-                                using ["*" : "*"] matches any key and value but does not match an empty label set.
-                              properties:
-                                matchExpressions:
-                                  description: matchExpressions is a list of label
-                                    selector requirements. The requirements are ANDed.
-                                  items:
-                                    description: |-
-                                      A label selector requirement is a selector that contains values, a key, and an operator that
-                                      relates the key and values.
-                                    properties:
-                                      key:
-                                        description: key is the label key that the
-                                          selector applies to.
-                                        type: string
-                                      operator:
-                                        description: |-
-                                          operator represents a key's relationship to a set of values.
-                                          Valid operators are In, NotIn, Exists and DoesNotExist.
-                                        type: string
-                                      values:
-                                        description: |-
-                                          values is an array of string values. If the operator is In or NotIn,
-                                          the values array must be non-empty. If the operator is Exists or DoesNotExist,
-                                          the values array must be empty. This array is replaced during a strategic
-                                          merge patch.
-                                        items:
-                                          type: string
-                                        type: array
-                                        x-kubernetes-list-type: atomic
-                                    required:
-                                    - key
-                                    - operator
-                                    type: object
-                                  type: array
-                                  x-kubernetes-list-type: atomic
-                                matchLabels:
-                                  additionalProperties:
-                                    type: string
-                                  description: |-
-                                    matchLabels is a map of {key,value} pairs. A single {key,value} in the matchLabels
-                                    map is equivalent to an element of matchExpressions, whose key field is "key", the
-                                    operator is "In", and the values array contains only "value". The requirements are ANDed.
-                                  type: object
-                              type: object
-                              x-kubernetes-map-type: atomic
-                          type: object
-                        roles:
-                          description: Roles is the list of namespaced role names
-                            for the user.
-                          items:
-                            type: string
-                          type: array
-                        subjects:
-                          description: Subjects is the list of subject names like
-                            users, user groups, and service accounts.
-                          items:
-                            description: |-
-                              Subject contains a reference to the object or user identities a role binding applies to.  This can either hold a direct API object reference,
-                              or a value for non-objects such as user and group names.
-                            properties:
-                              apiGroup:
-                                description: |-
-                                  APIGroup holds the API group of the referenced subject.
-                                  Defaults to "" for ServiceAccount subjects.
-                                  Defaults to "rbac.authorization.k8s.io" for User and Group subjects.
-                                type: string
-                              kind:
-                                description: |-
-                                  Kind of object being referenced. Values defined by this API group are "User", "Group", and "ServiceAccount".
-                                  If the Authorizer does not recognized the kind value, the Authorizer should report an error.
-                                type: string
-                              name:
-                                description: Name of the object being referenced.
-                                type: string
-                              namespace:
-                                description: |-
-                                  Namespace of the referenced object.  If the object kind is non-namespace, such as "User" or "Group", and this value is not empty
-                                  the Authorizer should report an error.
-                                type: string
-                            required:
-                            - kind
-                            - name
-                            type: object
-                            x-kubernetes-map-type: atomic
-                          type: array
-                      type: object
-                    type: array
-                type: object
-              schedule:
-                description: The schedule in Cron format
-                type: string
-            required:
-            - schedule
-            type: object
-          status:
-            description: Status contains policy runtime data.
-            properties:
-              conditions:
-                items:
-                  description: "Condition contains details for one aspect of the current
-                    state of this API Resource.\n---\nThis struct is intended for
-                    direct use as an array at the field path .status.conditions.  For
-                    example,\n\n\n\ttype FooStatus struct{\n\t    // Represents the
-                    observations of a foo's current state.\n\t    // Known .status.conditions.type
-                    are: \"Available\", \"Progressing\", and \"Degraded\"\n\t    //
-                    +patchMergeKey=type\n\t    // +patchStrategy=merge\n\t    // +listType=map\n\t
-                    \   // +listMapKey=type\n\t    Conditions []metav1.Condition `json:\"conditions,omitempty\"
-                    patchStrategy:\"merge\" patchMergeKey:\"type\" protobuf:\"bytes,1,rep,name=conditions\"`\n\n\n\t
-                    \   // other fields\n\t}"
-                  properties:
-                    lastTransitionTime:
-                      description: |-
-                        lastTransitionTime is the last time the condition transitioned from one status to another.
-                        This should be when the underlying condition changed.  If that is not known, then using the time when the API field changed is acceptable.
-                      format: date-time
-                      type: string
-                    message:
-                      description: |-
-                        message is a human readable message indicating details about the transition.
-                        This may be an empty string.
-                      maxLength: 32768
-                      type: string
-                    observedGeneration:
-                      description: |-
-                        observedGeneration represents the .metadata.generation that the condition was set based upon.
-                        For instance, if .metadata.generation is currently 12, but the .status.conditions[x].observedGeneration is 9, the condition is out of date
-                        with respect to the current state of the instance.
-                      format: int64
-                      minimum: 0
-                      type: integer
-                    reason:
-                      description: |-
-                        reason contains a programmatic identifier indicating the reason for the condition's last transition.
-                        Producers of specific condition types may define expected values and meanings for this field,
-                        and whether the values are considered a guaranteed API.
-                        The value should be a CamelCase string.
-                        This field may not be empty.
-                      maxLength: 1024
-                      minLength: 1
-                      pattern: ^[A-Za-z]([A-Za-z0-9_,:]*[A-Za-z0-9_])?$
-                      type: string
-                    status:
-                      description: status of the condition, one of True, False, Unknown.
-                      enum:
-                      - "True"
-                      - "False"
-                      - Unknown
-                      type: string
-                    type:
-                      description: |-
-                        type of condition in CamelCase or in foo.example.com/CamelCase.
-                        ---
-                        Many .condition.type values are consistent across resources like Available, but because arbitrary conditions can be
-                        useful (see .node.status.conditions), the ability to deconflict is important.
-                        The regex it matches is (dns1123SubdomainFmt/)?(qualifiedNameFmt)
-                      maxLength: 316
-                      pattern: ^([a-z0-9]([-a-z0-9]*[a-z0-9])?(\.[a-z0-9]([-a-z0-9]*[a-z0-9])?)*/)?(([A-Za-z0-9][-A-Za-z0-9_.]*)?[A-Za-z0-9])$
-                      type: string
-                  required:
-                  - lastTransitionTime
-                  - message
-                  - reason
-                  - status
-                  - type
-                  type: object
-                type: array
-              lastExecutionTime:
-                format: date-time
-                type: string
-            type: object
-        required:
-        - spec
-        type: object
-    served: true
-    storage: false
-    subresources:
-      status: {}
-  - additionalPrinterColumns:
-    - jsonPath: .spec.schedule
-      name: Schedule
-      type: string
-    - jsonPath: .metadata.creationTimestamp
-      name: Age
-      type: date
-    name: v2alpha1
-    schema:
-      openAPIV3Schema:
-        description: ClusterCleanupPolicy defines rule for resource cleanup.
-        properties:
-          apiVersion:
-            description: |-
-              APIVersion defines the versioned schema of this representation of an object.
-              Servers should convert recognized schemas to the latest internal value, and
-              may reject unrecognized values.
-              More info: https://git.k8s.io/community/contributors/devel/sig-architecture/api-conventions.md#resources
-            type: string
-          kind:
-            description: |-
-              Kind is a string value representing the REST resource this object represents.
-              Servers may infer this from the endpoint the client submits requests to.
-              Cannot be updated.
-              In CamelCase.
-              More info: https://git.k8s.io/community/contributors/devel/sig-architecture/api-conventions.md#types-kinds
-            type: string
-          metadata:
-            type: object
-          spec:
-            description: Spec declares policy behaviors.
-            properties:
-              conditions:
-                description: Conditions defines the conditions used to select the
-                  resources which will be cleaned up.
-                properties:
-                  all:
-                    description: |-
-                      AllConditions enable variable-based conditional rule execution. This is useful for
-                      finer control of when an rule is applied. A condition can reference object data
-                      using JMESPath notation.
-                      Here, all of the conditions need to pass.
-                    items:
-                      properties:
-                        key:
-                          description: Key is the context entry (using JMESPath) for
-                            conditional rule evaluation.
-                          x-kubernetes-preserve-unknown-fields: true
-                        message:
-                          description: Message is an optional display message
-                          type: string
-                        operator:
-                          description: |-
-                            Operator is the conditional operation to perform. Valid operators are:
-                            Equals, NotEquals, In, AnyIn, AllIn, NotIn, AnyNotIn, AllNotIn, GreaterThanOrEquals,
-                            GreaterThan, LessThanOrEquals, LessThan, DurationGreaterThanOrEquals, DurationGreaterThan,
-                            DurationLessThanOrEquals, DurationLessThan
-                          enum:
-                          - Equals
-                          - NotEquals
-                          - AnyIn
-                          - AllIn
-                          - AnyNotIn
-                          - AllNotIn
-                          - GreaterThanOrEquals
-                          - GreaterThan
-                          - LessThanOrEquals
-                          - LessThan
-                          - DurationGreaterThanOrEquals
-                          - DurationGreaterThan
-                          - DurationLessThanOrEquals
-                          - DurationLessThan
-                          type: string
-                        value:
-                          description: |-
-                            Value is the conditional value, or set of values. The values can be fixed set
-                            or can be variables declared using JMESPath.
-                          x-kubernetes-preserve-unknown-fields: true
-                      type: object
-                    type: array
-                  any:
-                    description: |-
-                      AnyConditions enable variable-based conditional rule execution. This is useful for
-                      finer control of when an rule is applied. A condition can reference object data
-                      using JMESPath notation.
-                      Here, at least one of the conditions need to pass.
-                    items:
-                      properties:
-                        key:
-                          description: Key is the context entry (using JMESPath) for
-                            conditional rule evaluation.
-                          x-kubernetes-preserve-unknown-fields: true
-                        message:
-                          description: Message is an optional display message
-                          type: string
-                        operator:
-                          description: |-
-                            Operator is the conditional operation to perform. Valid operators are:
-                            Equals, NotEquals, In, AnyIn, AllIn, NotIn, AnyNotIn, AllNotIn, GreaterThanOrEquals,
-                            GreaterThan, LessThanOrEquals, LessThan, DurationGreaterThanOrEquals, DurationGreaterThan,
-                            DurationLessThanOrEquals, DurationLessThan
-                          enum:
-                          - Equals
-                          - NotEquals
-                          - AnyIn
-                          - AllIn
-                          - AnyNotIn
-                          - AllNotIn
-                          - GreaterThanOrEquals
-                          - GreaterThan
-                          - LessThanOrEquals
-                          - LessThan
-                          - DurationGreaterThanOrEquals
-                          - DurationGreaterThan
-                          - DurationLessThanOrEquals
-                          - DurationLessThan
-                          type: string
-                        value:
->>>>>>> e659d395
                           description: |-
                             Default is an optional arbitrary JSON object that the context may take if the apiCall
                             returns error
                           x-kubernetes-preserve-unknown-fields: true
-<<<<<<< HEAD
-=======
-                      type: object
-                    type: array
-                type: object
-              context:
-                description: Context defines variables and data sources that can be
-                  used during rule execution.
-                items:
-                  description: |-
-                    ContextEntry adds variables and data sources to a rule Context. Either a
-                    ConfigMap reference or a APILookup must be provided.
-                  properties:
-                    apiCall:
-                      description: |-
-                        APICall is an HTTP request to the Kubernetes API server, or other JSON web service.
-                        The data returned is stored in the context with the name for the context entry.
-                      properties:
-                        data:
-                          description: |-
-                            The data object specifies the POST data sent to the server.
-                            Only applicable when the method field is set to POST.
-                          items:
-                            description: RequestData contains the HTTP POST data
-                            properties:
-                              key:
-                                description: Key is a unique identifier for the data
-                                  value
-                                type: string
-                              value:
-                                description: Value is the data value
-                                x-kubernetes-preserve-unknown-fields: true
-                            required:
-                            - key
-                            - value
-                            type: object
-                          type: array
-                        default:
-                          description: |-
-                            Default is an optional arbitrary JSON object that the context may take if the apiCall
-                            returns error
-                          x-kubernetes-preserve-unknown-fields: true
->>>>>>> e659d395
                         jmesPath:
                           description: |-
                             JMESPath is an optional JSON Match Expression that can be used to
@@ -2807,6 +1565,141 @@
                       properties:
                         default:
                           description: |-
+                            Default is an optional arbitrary JSON object that the context may take if the apiCall
+                            returns error
+                          x-kubernetes-preserve-unknown-fields: true
+                        jmesPath:
+                          description: |-
+                            JMESPath is an optional JSON Match Expression that can be used to
+                            transform the JSON response returned from the server. For example
+                            a JMESPath of "items | length(@)" applied to the API server response
+                            for the URLPath "/apis/apps/v1/deployments" will return the total count
+                            of deployments across all namespaces.
+                          type: string
+                        method:
+                          default: GET
+                          description: Method is the HTTP request type (GET or POST).
+                            Defaults to GET.
+                          enum:
+                          - GET
+                          - POST
+                          type: string
+                        service:
+                          description: |-
+                            Service is an API call to a JSON web service.
+                            This is used for non-Kubernetes API server calls.
+                            It's mutually exclusive with the URLPath field.
+                          properties:
+                            caBundle:
+                              description: |-
+                                CABundle is a PEM encoded CA bundle which will be used to validate
+                                the server certificate.
+                              type: string
+                            url:
+                              description: |-
+                                URL is the JSON web service URL. A typical form is
+                                `https://{service}.{namespace}:{port}/{path}`.
+                              type: string
+                          required:
+                          - url
+                          type: object
+                        urlPath:
+                          description: |-
+                            URLPath is the URL path to be used in the HTTP GET or POST request to the
+                            Kubernetes API server (e.g. "/api/v1/namespaces" or  "/apis/apps/v1/deployments").
+                            The format required is the same format used by the `kubectl get --raw` command.
+                            See https://kyverno.io/docs/writing-policies/external-data-sources/#variables-from-kubernetes-api-server-calls
+                            for details.
+                            It's mutually exclusive with the Service field.
+                          type: string
+                      type: object
+                    configMap:
+                      description: ConfigMap is the ConfigMap reference.
+                      properties:
+                        name:
+                          description: Name is the ConfigMap name.
+                          type: string
+                        namespace:
+                          description: Namespace is the ConfigMap namespace.
+                          type: string
+                      required:
+                      - name
+                      type: object
+                    globalReference:
+                      description: GlobalContextEntryReference is a reference to a
+                        cached global context entry.
+                      properties:
+                        jmesPath:
+                          description: |-
+                            JMESPath is an optional JSON Match Expression that can be used to
+                            transform the JSON response returned from the server. For example
+                            a JMESPath of "items | length(@)" applied to the API server response
+                            for the URLPath "/apis/apps/v1/deployments" will return the total count
+                            of deployments across all namespaces.
+                          type: string
+                        name:
+                          description: Name of the global context entry
+                          type: string
+                      type: object
+                    imageRegistry:
+                      description: |-
+                        ImageRegistry defines requests to an OCI/Docker V2 registry to fetch image
+                        details.
+                      properties:
+                        imageRegistryCredentials:
+                          description: ImageRegistryCredentials provides credentials
+                            that will be used for authentication with registry
+                          properties:
+                            allowInsecureRegistry:
+                              description: AllowInsecureRegistry allows insecure access
+                                to a registry.
+                              type: boolean
+                            providers:
+                              description: |-
+                                Providers specifies a list of OCI Registry names, whose authentication providers are provided.
+                                It can be of one of these values: default,google,azure,amazon,github.
+                              items:
+                                description: ImageRegistryCredentialsProvidersType
+                                  provides the list of credential providers required.
+                                enum:
+                                - default
+                                - amazon
+                                - azure
+                                - google
+                                - github
+                                type: string
+                              type: array
+                            secrets:
+                              description: |-
+                                Secrets specifies a list of secrets that are provided for credentials.
+                                Secrets must live in the Kyverno namespace.
+                              items:
+                                type: string
+                              type: array
+                          type: object
+                        jmesPath:
+                          description: |-
+                            JMESPath is an optional JSON Match Expression that can be used to
+                            transform the ImageData struct returned as a result of processing
+                            the image reference.
+                          type: string
+                        reference:
+                          description: |-
+                            Reference is image reference to a container image in the registry.
+                            Example: ghcr.io/kyverno/kyverno:latest
+                          type: string
+                      required:
+                      - reference
+                      type: object
+                    name:
+                      description: Name is the variable name.
+                      type: string
+                    variable:
+                      description: Variable defines an arbitrary JMESPath context
+                        variable that can be defined inline.
+                      properties:
+                        default:
+                          description: |-
                             Default is an optional arbitrary JSON object that the variable may take if the JMESPath
                             expression evaluates to nil
                           x-kubernetes-preserve-unknown-fields: true
