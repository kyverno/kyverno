--- conflicted
+++ resolved
@@ -1,7 +1,3 @@
 apiVersion: v2
 name: crds
-<<<<<<< HEAD
-version: 3.1.1
-=======
-version: 3.1.2
->>>>>>> a68fcbed
+version: 3.1.2