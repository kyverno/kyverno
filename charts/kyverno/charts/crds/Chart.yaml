--- conflicted
+++ resolved
@@ -1,7 +1,3 @@
 apiVersion: v2
 name: crds
-<<<<<<< HEAD
-version: 3.1.2
-=======
-version: 3.1.3
->>>>>>> e6943a00
+version: 3.1.3